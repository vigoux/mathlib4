--- conflicted
+++ resolved
@@ -131,10 +131,6 @@
 
 
 theorem satisfied_by_153846 : ProblemPredicate 153846 := by
-<<<<<<< HEAD
-  norm_num [ProblemPredicate]
-  decide
-=======
   -- This proof used to be the single line `norm_num [ProblemPredicate]`.
   -- After leanprover/lean4#2790, that triggers a max recursion depth exception.
   -- As a workaround, we manually apply `Nat.digits_of_two_le_of_pos` a few times
@@ -146,7 +142,7 @@
   rw [Nat.digits_of_two_le_of_pos two_le_ten (by norm_num)]
   rw [Nat.digits_of_two_le_of_pos two_le_ten (by norm_num)]
   norm_num
->>>>>>> 1f429a02
+  decide
 #align imo1962_q1.satisfied_by_153846 Imo1962Q1.satisfied_by_153846
 
 theorem no_smaller_solutions (n : ℕ) (h1 : ProblemPredicate n) : n ≥ 153846 := by
