--- conflicted
+++ resolved
@@ -96,15 +96,11 @@
   iterate 82
     replace :=
       searchUpTo_step this (by norm_num1; rfl) (by norm_num1; rfl) (by norm_num1; rfl)
-<<<<<<< HEAD
-        (by norm_num <;> decide)
-=======
         (by -- This used to be just `norm_num`, but after leanprover/lean4#2790,
             -- that triggers a max recursion depth exception. As a workaround, we
             -- manually rewrite with `Nat.digits_of_two_le_of_pos` first.
             rw [Nat.digits_of_two_le_of_pos (by norm_num) (by norm_num)]
-            norm_num)
->>>>>>> 1f429a02
+            norm_num <;> decide)
   exact searchUpTo_end this
 #align imo1960_q1.right_direction Imo1960Q1.right_direction
 
