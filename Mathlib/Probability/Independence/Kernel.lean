--- conflicted
+++ resolved
@@ -965,10 +965,7 @@
     ⟨v ⟨i, mem_insert_self _ _⟩, v ⟨j, mem_insert_of_mem <| mem_singleton_self _⟩⟩
   have hg (i j : ι) : Measurable (g i j) := by
     -- NB: `measurability proves this, but is slow
-<<<<<<< HEAD
-=======
     -- TODO(#13864): reinstate faster automation, e.g. by making `fun_prop` work here
->>>>>>> 59c05f4a
     simp only [ne_eq, g]
     apply Measurable.prod
     · exact measurable_pi_apply _
