/-
Copyright (c) 2018 Mario Carneiro. All rights reserved.
Released under Apache 2.0 license as described in the file LICENSE.
Authors: Mario Carneiro
-/
import Mathlib.Computability.PartrecCode
import Mathlib.Data.Set.Basic

#align_import computability.halting from "leanprover-community/mathlib"@"a50170a88a47570ed186b809ca754110590f9476"

/-!
# Computability theory and the halting problem

A universal partial recursive function, Rice's theorem, and the halting problem.

## References

* [Mario Carneiro, *Formalizing computability theory via partial recursive functions*][carneiro2019]
-/


open Encodable Denumerable

namespace Nat.Partrec

open Computable Part

theorem merge' {f g} (hf : Nat.Partrec f) (hg : Nat.Partrec g) :
    ∃ h, Nat.Partrec h ∧
      ∀ a, (∀ x ∈ h a, x ∈ f a ∨ x ∈ g a) ∧ ((h a).Dom ↔ (f a).Dom ∨ (g a).Dom) := by
  obtain ⟨cf, rfl⟩ := Code.exists_code.1 hf
  obtain ⟨cg, rfl⟩ := Code.exists_code.1 hg
  have : Nat.Partrec fun n => Nat.rfindOpt fun k => cf.evaln k n <|> cg.evaln k n :=
    Partrec.nat_iff.1
      (Partrec.rfindOpt <|
        Primrec.option_orElse.to_comp.comp
          (Code.evaln_prim.to_comp.comp <| (snd.pair (const cf)).pair fst)
          (Code.evaln_prim.to_comp.comp <| (snd.pair (const cg)).pair fst))
  refine' ⟨_, this, fun n => _⟩
  have : ∀ x ∈ rfindOpt fun k ↦ HOrElse.hOrElse (Code.evaln k cf n) fun _x ↦ Code.evaln k cg n,
      x ∈ Code.eval cf n ∨ x ∈ Code.eval cg n := by
    intro x h
    obtain ⟨k, e⟩ := Nat.rfindOpt_spec h
    revert e
    simp only [Option.mem_def]
    cases' e' : cf.evaln k n with y <;> simp <;> intro e
    · exact Or.inr (Code.evaln_sound e)
    · subst y
      exact Or.inl (Code.evaln_sound e')
  refine ⟨this, ⟨fun h => (this _ ⟨h, rfl⟩).imp Exists.fst Exists.fst, ?_⟩⟩
  intro h
  rw [Nat.rfindOpt_dom]
  simp only [dom_iff_mem, Code.evaln_complete, Option.mem_def] at h
  obtain ⟨x, k, e⟩ | ⟨x, k, e⟩ := h
  · refine' ⟨k, x, _⟩
    simp only [e, Option.some_orElse, Option.mem_def]
  · refine' ⟨k, _⟩
    cases' cf.evaln k n with y
    · exact ⟨x, by simp only [e, Option.mem_def, Option.none_orElse]⟩
    · exact ⟨y, by simp only [Option.some_orElse, Option.mem_def]⟩

#align nat.partrec.merge' Nat.Partrec.merge'

end Nat.Partrec

namespace Partrec

variable {α : Type*} {β : Type*} {γ : Type*} {σ : Type*}
variable [Primcodable α] [Primcodable β] [Primcodable γ] [Primcodable σ]

open Computable Part

open Nat.Partrec (Code)

open Nat.Partrec.Code

theorem merge' {f g : α →. σ} (hf : Partrec f) (hg : Partrec g) :
    ∃ k : α →. σ,
      Partrec k ∧ ∀ a, (∀ x ∈ k a, x ∈ f a ∨ x ∈ g a) ∧ ((k a).Dom ↔ (f a).Dom ∨ (g a).Dom) := by
  let ⟨k, hk, H⟩ := Nat.Partrec.merge' (bind_decode₂_iff.1 hf) (bind_decode₂_iff.1 hg)
  let k' (a : α) := (k (encode a)).bind fun n => (decode (α := σ) n : Part σ)
  refine'
    ⟨k', ((nat_iff.2 hk).comp Computable.encode).bind (Computable.decode.ofOption.comp snd).to₂,
      fun a => _⟩
  have : ∀ x ∈ k' a, x ∈ f a ∨ x ∈ g a := by
    intro x h'
    simp only [k', exists_prop, mem_coe, mem_bind_iff, Option.mem_def] at h'
    obtain ⟨n, hn, hx⟩ := h'
    have := (H _).1 _ hn
    simp [mem_decode₂, encode_injective.eq_iff] at this
    obtain ⟨a', ha, rfl⟩ | ⟨a', ha, rfl⟩ := this <;> simp only [encodek, Option.some_inj] at hx <;>
      rw [hx] at ha
    · exact Or.inl ha
    · exact Or.inr ha
  refine ⟨this, ⟨fun h => (this _ ⟨h, rfl⟩).imp Exists.fst Exists.fst, ?_⟩⟩
  intro h
  rw [bind_dom]
  have hk : (k (encode a)).Dom :=
    (H _).2.2 (by simpa only [encodek₂, bind_some, coe_some] using h)
  exists hk
  simp only [exists_prop, mem_map_iff, mem_coe, mem_bind_iff, Option.mem_def] at H
  obtain ⟨a', _, y, _, e⟩ | ⟨a', _, y, _, e⟩ := (H _).1 _ ⟨hk, rfl⟩ <;>
    simp only [e.symm, encodek, coe_some, some_dom]
#align partrec.merge' Partrec.merge'

theorem merge {f g : α →. σ} (hf : Partrec f) (hg : Partrec g)
    (H : ∀ (a), ∀ x ∈ f a, ∀ y ∈ g a, x = y) :
    ∃ k : α →. σ, Partrec k ∧ ∀ a x, x ∈ k a ↔ x ∈ f a ∨ x ∈ g a :=
  let ⟨k, hk, K⟩ := merge' hf hg
  ⟨k, hk, fun a x =>
    ⟨(K _).1 _, fun h => by
      have : (k a).Dom := (K _).2.2 (h.imp Exists.fst Exists.fst)
      refine' ⟨this, _⟩
      cases' h with h h <;> cases' (K _).1 _ ⟨this, rfl⟩ with h' h'
      · exact mem_unique h' h
      · exact (H _ _ h _ h').symm
      · exact H _ _ h' _ h
      · exact mem_unique h' h⟩⟩
#align partrec.merge Partrec.merge

theorem cond {c : α → Bool} {f : α →. σ} {g : α →. σ} (hc : Computable c) (hf : Partrec f)
    (hg : Partrec g) : Partrec fun a => cond (c a) (f a) (g a) :=
  let ⟨cf, ef⟩ := exists_code.1 hf
  let ⟨cg, eg⟩ := exists_code.1 hg
  ((eval_part.comp (Computable.cond hc (const cf) (const cg)) Computable.encode).bind
    ((@Computable.decode σ _).comp snd).ofOption.to₂).of_eq
    fun a => by cases c a <;> simp [ef, eg, encodek]
#align partrec.cond Partrec.cond

nonrec theorem sum_casesOn {f : α → Sum β γ} {g : α → β →. σ} {h : α → γ →. σ} (hf : Computable f)
    (hg : Partrec₂ g) (hh : Partrec₂ h) : @Partrec _ σ _ _ fun a => Sum.casesOn (f a) (g a) (h a) :=
  option_some_iff.1 <|
    (cond (sum_casesOn hf (const true).to₂ (const false).to₂)
          (sum_casesOn_left hf (option_some_iff.2 hg).to₂ (const Option.none).to₂)
          (sum_casesOn_right hf (const Option.none).to₂ (option_some_iff.2 hh).to₂)).of_eq
      fun a => by cases f a <;> simp only [Bool.cond_true, Bool.cond_false]
#align partrec.sum_cases Partrec.sum_casesOn

end Partrec

/-- A computable predicate is one whose indicator function is computable. -/
def ComputablePred {α} [Primcodable α] (p : α → Prop) :=
  ∃ _ : DecidablePred p, Computable fun a => decide (p a)
#align computable_pred ComputablePred

/-- A recursively enumerable predicate is one which is the domain of a computable partial function.
 -/
def RePred {α} [Primcodable α] (p : α → Prop) :=
  Partrec fun a => Part.assert (p a) fun _ => Part.some ()
#align re_pred RePred

theorem RePred.of_eq {α} [Primcodable α] {p q : α → Prop} (hp : RePred p) (H : ∀ a, p a ↔ q a) :
    RePred q :=
  (funext fun a => propext (H a) : p = q) ▸ hp
#align re_pred.of_eq RePred.of_eq

theorem Partrec.dom_re {α β} [Primcodable α] [Primcodable β] {f : α →. β} (h : Partrec f) :
    RePred fun a => (f a).Dom :=
  (h.map (Computable.const ()).to₂).of_eq fun n => Part.ext fun _ => by simp [Part.dom_iff_mem]
#align partrec.dom_re Partrec.dom_re

theorem ComputablePred.of_eq {α} [Primcodable α] {p q : α → Prop} (hp : ComputablePred p)
    (H : ∀ a, p a ↔ q a) : ComputablePred q :=
  (funext fun a => propext (H a) : p = q) ▸ hp
#align computable_pred.of_eq ComputablePred.of_eq

namespace ComputablePred

variable {α : Type*} {σ : Type*}
variable [Primcodable α] [Primcodable σ]

open Nat.Partrec (Code)

open Nat.Partrec.Code Computable

theorem computable_iff {p : α → Prop} :
    ComputablePred p ↔ ∃ f : α → Bool, Computable f ∧ p = fun a => (f a : Prop) :=
  ⟨fun ⟨D, h⟩ => ⟨_, h, funext fun a => propext (Bool.decide_iff _).symm⟩, by
    rintro ⟨f, h, rfl⟩; exact ⟨by infer_instance, by simpa using h⟩⟩
#align computable_pred.computable_iff ComputablePred.computable_iff

protected theorem not {p : α → Prop} (hp : ComputablePred p) : ComputablePred fun a => ¬p a := by
  obtain ⟨f, hf, rfl⟩ := computable_iff.1 hp
  exact
    ⟨by infer_instance,
      (cond hf (const false) (const true)).of_eq fun n => by
        simp only [Bool.not_eq_true]
        cases f n <;> rfl⟩
#align computable_pred.not ComputablePred.not

theorem to_re {p : α → Prop} (hp : ComputablePred p) : RePred p := by
  obtain ⟨f, hf, rfl⟩ := computable_iff.1 hp
  unfold RePred
  dsimp only []
  refine'
    (Partrec.cond hf (Decidable.Partrec.const' (Part.some ())) Partrec.none).of_eq fun n =>
      Part.ext fun a => _
  cases a; cases f n <;> simp
#align computable_pred.to_re ComputablePred.to_re

/-- **Rice's Theorem** -/
theorem rice (C : Set (ℕ →. ℕ)) (h : ComputablePred fun c => eval c ∈ C) {f g} (hf : Nat.Partrec f)
    (hg : Nat.Partrec g) (fC : f ∈ C) : g ∈ C := by
  cases' h with _ h
  obtain ⟨c, e⟩ :=
    fixed_point₂
      (Partrec.cond (h.comp fst) ((Partrec.nat_iff.2 hg).comp snd).to₂
          ((Partrec.nat_iff.2 hf).comp snd).to₂).to₂
<<<<<<< HEAD
  simp only [Bool.cond_decide] at e
=======
  simp? at e says simp only [Bool.cond_decide] at e
>>>>>>> d02c4067
  by_cases H : eval c ∈ C
  · simp only [H, if_true] at e
    change (fun b => g b) ∈ C
    rwa [← e]
  · simp only [H, if_false] at e
    rw [e] at H
    contradiction
#align computable_pred.rice ComputablePred.rice

theorem rice₂ (C : Set Code) (H : ∀ cf cg, eval cf = eval cg → (cf ∈ C ↔ cg ∈ C)) :
    (ComputablePred fun c => c ∈ C) ↔ C = ∅ ∨ C = Set.univ := by
  classical exact
      have hC : ∀ f, f ∈ C ↔ eval f ∈ eval '' C := fun f =>
        ⟨Set.mem_image_of_mem _, fun ⟨g, hg, e⟩ => (H _ _ e).1 hg⟩
      ⟨fun h =>
        or_iff_not_imp_left.2 fun C0 =>
          Set.eq_univ_of_forall fun cg =>
            let ⟨cf, fC⟩ := Set.nonempty_iff_ne_empty.2 C0
            (hC _).2 <|
              rice (eval '' C) (h.of_eq hC)
                (Partrec.nat_iff.1 <| eval_part.comp (const cf) Computable.id)
                (Partrec.nat_iff.1 <| eval_part.comp (const cg) Computable.id) ((hC _).1 fC),
        fun h => by {
          obtain rfl | rfl := h <;> simp [ComputablePred, Set.mem_empty_iff_false] <;>
            exact ⟨by infer_instance, Computable.const _⟩ }⟩
#align computable_pred.rice₂ ComputablePred.rice₂

/-- The Halting problem is recursively enumerable -/
theorem halting_problem_re (n) : RePred fun c => (eval c n).Dom :=
  (eval_part.comp Computable.id (Computable.const _)).dom_re
#align computable_pred.halting_problem_re ComputablePred.halting_problem_re

/-- The **Halting problem** is not computable -/
theorem halting_problem (n) : ¬ComputablePred fun c => (eval c n).Dom
  | h => rice { f | (f n).Dom } h Nat.Partrec.zero Nat.Partrec.none trivial
#align computable_pred.halting_problem ComputablePred.halting_problem

-- Post's theorem on the equivalence of r.e., co-r.e. sets and
-- computable sets. The assumption that p is decidable is required
-- unless we assume Markov's principle or LEM.
-- @[nolint decidable_classical]
theorem computable_iff_re_compl_re {p : α → Prop} [DecidablePred p] :
    ComputablePred p ↔ RePred p ∧ RePred fun a => ¬p a :=
  ⟨fun h => ⟨h.to_re, h.not.to_re⟩, fun ⟨h₁, h₂⟩ =>
    ⟨‹_›, by
      obtain ⟨k, pk, hk⟩ :=
        Partrec.merge (h₁.map (Computable.const true).to₂) (h₂.map (Computable.const false).to₂)
        (by
          intro a x hx y hy
          simp only [Part.mem_map_iff, Part.mem_assert_iff, Part.mem_some_iff, exists_prop,
            and_true, exists_const] at hx hy
          cases hy.1 hx.1)
      · refine' Partrec.of_eq pk fun n => Part.eq_some_iff.2 _
        rw [hk]
        simp only [Part.mem_map_iff, Part.mem_assert_iff, Part.mem_some_iff, exists_prop, and_true,
          true_eq_decide_iff, and_self, exists_const, false_eq_decide_iff]
        apply Decidable.em⟩⟩
#align computable_pred.computable_iff_re_compl_re ComputablePred.computable_iff_re_compl_re

theorem computable_iff_re_compl_re' {p : α → Prop} :
    ComputablePred p ↔ RePred p ∧ RePred fun a => ¬p a := by
  classical exact computable_iff_re_compl_re
#align computable_pred.computable_iff_re_compl_re' ComputablePred.computable_iff_re_compl_re'

theorem halting_problem_not_re (n) : ¬RePred fun c => ¬(eval c n).Dom
  | h => halting_problem _ <| computable_iff_re_compl_re'.2 ⟨halting_problem_re _, h⟩
#align computable_pred.halting_problem_not_re ComputablePred.halting_problem_not_re

end ComputablePred

namespace Nat

open Vector Part

/-- A simplified basis for `Partrec`. -/
inductive Partrec' : ∀ {n}, (Vector ℕ n →. ℕ) → Prop
  | prim {n f} : @Primrec' n f → @Partrec' n f
  | comp {m n f} (g : Fin n → Vector ℕ m →. ℕ) :
    Partrec' f → (∀ i, Partrec' (g i)) → Partrec' fun v => (mOfFn fun i => g i v) >>= f
  | rfind {n} {f : Vector ℕ (n + 1) → ℕ} :
    @Partrec' (n + 1) f → Partrec' fun v => rfind fun n => some (f (n ::ᵥ v) = 0)
#align nat.partrec' Nat.Partrec'

end Nat

namespace Nat.Partrec'

open Vector Partrec Computable

open Nat (Partrec')

open Nat.Partrec'

theorem to_part {n f} (pf : @Partrec' n f) : _root_.Partrec f := by
  induction pf with
  | prim hf => exact hf.to_prim.to_comp
  | comp _ _ _ hf hg => exact (Partrec.vector_mOfFn hg).bind (hf.comp snd)
  | rfind _ hf =>
    have := hf.comp (vector_cons.comp snd fst)
    have :=
      ((Primrec.eq.comp _root_.Primrec.id (_root_.Primrec.const 0)).to_comp.comp
        this).to₂.partrec₂
    exact _root_.Partrec.rfind this
#align nat.partrec'.to_part Nat.Partrec'.to_part

theorem of_eq {n} {f g : Vector ℕ n →. ℕ} (hf : Partrec' f) (H : ∀ i, f i = g i) : Partrec' g :=
  (funext H : f = g) ▸ hf
#align nat.partrec'.of_eq Nat.Partrec'.of_eq

theorem of_prim {n} {f : Vector ℕ n → ℕ} (hf : Primrec f) : @Partrec' n f :=
  prim (Nat.Primrec'.of_prim hf)
#align nat.partrec'.of_prim Nat.Partrec'.of_prim

theorem head {n : ℕ} : @Partrec' n.succ (@head ℕ n) :=
  prim Nat.Primrec'.head
#align nat.partrec'.head Nat.Partrec'.head

theorem tail {n f} (hf : @Partrec' n f) : @Partrec' n.succ fun v => f v.tail :=
  (hf.comp _ fun i => @prim _ _ <| Nat.Primrec'.get i.succ).of_eq fun v => by
    simp; rw [← ofFn_get v.tail]; congr; funext i; simp
#align nat.partrec'.tail Nat.Partrec'.tail

protected theorem bind {n f g} (hf : @Partrec' n f) (hg : @Partrec' (n + 1) g) :
    @Partrec' n fun v => (f v).bind fun a => g (a ::ᵥ v) :=
  (@comp n (n + 1) g (fun i => Fin.cases f (fun i v => some (v.get i)) i) hg fun i => by
        refine' Fin.cases _ (fun i => _) i <;> simp [*]
        exact prim (Nat.Primrec'.get _)).of_eq
    fun v => by simp [mOfFn, Part.bind_assoc, pure]
#align nat.partrec'.bind Nat.Partrec'.bind

protected theorem map {n f} {g : Vector ℕ (n + 1) → ℕ} (hf : @Partrec' n f)
    (hg : @Partrec' (n + 1) g) : @Partrec' n fun v => (f v).map fun a => g (a ::ᵥ v) := by
  simp [(Part.bind_some_eq_map _ _).symm]; exact hf.bind hg
#align nat.partrec'.map Nat.Partrec'.map

/-- Analogous to `Nat.Partrec'` for `ℕ`-valued functions, a predicate for partial recursive
  vector-valued functions.-/
def Vec {n m} (f : Vector ℕ n → Vector ℕ m) :=
  ∀ i, Partrec' fun v => (f v).get i
#align nat.partrec'.vec Nat.Partrec'.Vec

nonrec theorem Vec.prim {n m f} (hf : @Nat.Primrec'.Vec n m f) : Vec f := fun i => prim <| hf i
#align nat.partrec'.vec.prim Nat.Partrec'.Vec.prim

protected theorem nil {n} : @Vec n 0 fun _ => nil := fun i => i.elim0
#align nat.partrec'.nil Nat.Partrec'.nil

protected theorem cons {n m} {f : Vector ℕ n → ℕ} {g} (hf : @Partrec' n f) (hg : @Vec n m g) :
    Vec fun v => f v ::ᵥ g v := fun i =>
  Fin.cases (by simpa using hf) (fun i => by simp only [hg i, get_cons_succ]) i
#align nat.partrec'.cons Nat.Partrec'.cons

theorem idv {n} : @Vec n n id :=
  Vec.prim Nat.Primrec'.idv
#align nat.partrec'.idv Nat.Partrec'.idv

theorem comp' {n m f g} (hf : @Partrec' m f) (hg : @Vec n m g) : Partrec' fun v => f (g v) :=
  (hf.comp _ hg).of_eq fun v => by simp
#align nat.partrec'.comp' Nat.Partrec'.comp'

theorem comp₁ {n} (f : ℕ →. ℕ) {g : Vector ℕ n → ℕ} (hf : @Partrec' 1 fun v => f v.head)
    (hg : @Partrec' n g) : @Partrec' n fun v => f (g v) := by
  simpa using hf.comp' (Partrec'.cons hg Partrec'.nil)
#align nat.partrec'.comp₁ Nat.Partrec'.comp₁

theorem rfindOpt {n} {f : Vector ℕ (n + 1) → ℕ} (hf : @Partrec' (n + 1) f) :
    @Partrec' n fun v => Nat.rfindOpt fun a => ofNat (Option ℕ) (f (a ::ᵥ v)) :=
  ((rfind <|
        (of_prim (Primrec.nat_sub.comp (_root_.Primrec.const 1) Primrec.vector_head)).comp₁
          (fun n => Part.some (1 - n)) hf).bind
    ((prim Nat.Primrec'.pred).comp₁ Nat.pred hf)).of_eq
    fun v =>
    Part.ext fun b => by
      simp only [Nat.rfindOpt, exists_prop, tsub_eq_zero_iff_le, PFun.coe_val, Part.mem_bind_iff,
        Part.mem_some_iff, Option.mem_def, Part.mem_coe]
      refine'
        exists_congr fun a => (and_congr (iff_of_eq _) Iff.rfl).trans (and_congr_right fun h => _)
      · congr
        funext n
        cases f (n ::ᵥ v) <;> simp [Nat.succ_le_succ] <;> rfl
      · have := Nat.rfind_spec h
        simp only [Part.coe_some, Part.mem_some_iff] at this
        revert this; cases' f (a ::ᵥ v) with c <;> intro this
        · cases this
        rw [← Option.some_inj, eq_comm]
        rfl
#align nat.partrec'.rfind_opt Nat.Partrec'.rfindOpt

open Nat.Partrec.Code

theorem of_part : ∀ {n f}, _root_.Partrec f → @Partrec' n f :=
  @(suffices ∀ f, Nat.Partrec f → @Partrec' 1 fun v => f v.head from fun {n f} hf => by
      let g := fun n₁ =>
        (Part.ofOption (decode (α := Vector ℕ n) n₁)).bind (fun a => Part.map encode (f a))
      exact
        (comp₁ g (this g hf) (prim Nat.Primrec'.encode)).of_eq fun i => by
          dsimp only [g]; simp [encodek, Part.map_id']
    fun f hf => by
    obtain ⟨c, rfl⟩ := exists_code.1 hf
    simpa [eval_eq_rfindOpt] using
      rfindOpt <|
        of_prim <|
          Primrec.encode_iff.2 <|
            evaln_prim.comp <|
              (Primrec.vector_head.pair (_root_.Primrec.const c)).pair <|
                Primrec.vector_head.comp Primrec.vector_tail)
#align nat.partrec'.of_part Nat.Partrec'.of_part

theorem part_iff {n f} : @Partrec' n f ↔ _root_.Partrec f :=
  ⟨to_part, of_part⟩
#align nat.partrec'.part_iff Nat.Partrec'.part_iff

theorem part_iff₁ {f : ℕ →. ℕ} : (@Partrec' 1 fun v => f v.head) ↔ _root_.Partrec f :=
  part_iff.trans
    ⟨fun h =>
      (h.comp <| (Primrec.vector_ofFn fun _ => _root_.Primrec.id).to_comp).of_eq fun v => by
        simp only [id.def, head_ofFn],
      fun h => h.comp vector_head⟩
#align nat.partrec'.part_iff₁ Nat.Partrec'.part_iff₁

theorem part_iff₂ {f : ℕ → ℕ →. ℕ} : (@Partrec' 2 fun v => f v.head v.tail.head) ↔ Partrec₂ f :=
  part_iff.trans
    ⟨fun h =>
      (h.comp <| vector_cons.comp fst <| vector_cons.comp snd (const nil)).of_eq fun v => by
        simp only [head_cons, tail_cons],
      fun h => h.comp vector_head (vector_head.comp vector_tail)⟩
#align nat.partrec'.part_iff₂ Nat.Partrec'.part_iff₂

theorem vec_iff {m n f} : @Vec m n f ↔ Computable f :=
  ⟨fun h => by simpa only [ofFn_get] using vector_ofFn fun i => to_part (h i), fun h i =>
    of_part <| vector_get.comp h (const i)⟩
#align nat.partrec'.vec_iff Nat.Partrec'.vec_iff

end Nat.Partrec'<|MERGE_RESOLUTION|>--- conflicted
+++ resolved
@@ -206,11 +206,7 @@
     fixed_point₂
       (Partrec.cond (h.comp fst) ((Partrec.nat_iff.2 hg).comp snd).to₂
           ((Partrec.nat_iff.2 hf).comp snd).to₂).to₂
-<<<<<<< HEAD
-  simp only [Bool.cond_decide] at e
-=======
   simp? at e says simp only [Bool.cond_decide] at e
->>>>>>> d02c4067
   by_cases H : eval c ∈ C
   · simp only [H, if_true] at e
     change (fun b => g b) ∈ C
