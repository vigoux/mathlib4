--- conflicted
+++ resolved
@@ -429,15 +429,9 @@
         (exists_compact_superset s.2).choose_spec.1.union (isCompact_compactCovering _ _)⟩
   refine ⟨⟨fun n ↦ (K n).1, fun n => (K n).2, fun n ↦ ?_, ?_⟩⟩
   · exact Subset.trans (exists_compact_superset (K n).2).choose_spec.2
-<<<<<<< HEAD
-      (interior_mono <| subset_union_left _ _)
-  · refine univ_subset_iff.1 (iUnion_compactCovering X ▸ ?_)
-    exact iUnion_mono' fun n => ⟨n + 1, subset_union_right _ _⟩
-=======
       (interior_mono subset_union_left)
   · refine univ_subset_iff.1 (iUnion_compactCovering X ▸ ?_)
     exact iUnion_mono' fun n => ⟨n + 1, subset_union_right⟩
->>>>>>> d97a437a
 #align compact_exhaustion.choice CompactExhaustion.choice
 
 noncomputable instance [LocallyCompactSpace X] :
