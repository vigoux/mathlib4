/-
Copyright (c) 2021 Yury Kudryashov. All rights reserved.
Released under Apache 2.0 license as described in the file LICENSE.
Authors: Yury Kudryashov
-/
import Mathlib.Algebra.BigOperators.Finprod
import Mathlib.SetTheory.Ordinal.Basic
import Mathlib.Topology.ContinuousFunction.Algebra
import Mathlib.Topology.Compactness.Paracompact
import Mathlib.Topology.ShrinkingLemma
import Mathlib.Topology.UrysohnsLemma

/-!
# Continuous partition of unity

In this file we define `PartitionOfUnity (ι X : Type*) [TopologicalSpace X] (s : Set X := univ)`
to be a continuous partition of unity on `s` indexed by `ι`. More precisely,
`f : PartitionOfUnity ι X s` is a collection of continuous functions `f i : C(X, ℝ)`, `i : ι`,
such that

* the supports of `f i` form a locally finite family of sets;
* each `f i` is nonnegative;
* `∑ᶠ i, f i x = 1` for all `x ∈ s`;
* `∑ᶠ i, f i x ≤ 1` for all `x : X`.

In the case `s = univ` the last assumption follows from the previous one but it is convenient to
have this assumption in the case `s ≠ univ`.

We also define a bump function covering,
`BumpCovering (ι X : Type*) [TopologicalSpace X] (s : Set X := univ)`, to be a collection of
functions `f i : C(X, ℝ)`, `i : ι`, such that

* the supports of `f i` form a locally finite family of sets;
* each `f i` is nonnegative;
* for each `x ∈ s` there exists `i : ι` such that `f i y = 1` in a neighborhood of `x`.

The term is motivated by the smooth case.

If `f` is a bump function covering indexed by a linearly ordered type, then
`g i x = f i x * ∏ᶠ j < i, (1 - f j x)` is a partition of unity, see
`BumpCovering.toPartitionOfUnity`. Note that only finitely many terms `1 - f j x` are not equal
to one, so this product is well-defined.

Note that `g i x = ∏ᶠ j ≤ i, (1 - f j x) - ∏ᶠ j < i, (1 - f j x)`, so most terms in the sum
`∑ᶠ i, g i x` cancel, and we get `∑ᶠ i, g i x = 1 - ∏ᶠ i, (1 - f i x)`, and the latter product
equals zero because one of `f i x` is equal to one.

We say that a partition of unity or a bump function covering `f` is *subordinate* to a family of
sets `U i`, `i : ι`, if the closure of the support of each `f i` is included in `U i`. We use
Urysohn's Lemma to prove that a locally finite open covering of a normal topological space admits a
subordinate bump function covering (hence, a subordinate partition of unity), see
`BumpCovering.exists_isSubordinate_of_locallyFinite`. If `X` is a paracompact space, then any
open covering admits a locally finite refinement, hence it admits a subordinate bump function
covering and a subordinate partition of unity, see `BumpCovering.exists_isSubordinate`.

We also provide two slightly more general versions of these lemmas,
`BumpCovering.exists_isSubordinate_of_locallyFinite_of_prop` and
`BumpCovering.exists_isSubordinate_of_prop`, to be used later in the construction of a smooth
partition of unity.

## Implementation notes

Most (if not all) books only define a partition of unity of the whole space. However, quite a few
proofs only deal with `f i` such that `tsupport (f i)` meets a specific closed subset, and
it is easier to formalize these proofs if we don't have other functions right away.

We use `WellOrderingRel j i` instead of `j < i` in the definition of
`BumpCovering.toPartitionOfUnity` to avoid a `[LinearOrder ι]` assumption. While
`WellOrderingRel j i` is a well order, not only a strict linear order, we never use this property.

## Tags

partition of unity, bump function, Urysohn's lemma, normal space, paracompact space
-/


universe u v

open Function Set Filter

open scoped Classical
open Topology

noncomputable section

/-- A continuous partition of unity on a set `s : Set X` is a collection of continuous functions
`f i` such that

* the supports of `f i` form a locally finite family of sets, i.e., for every point `x : X` there
  exists a neighborhood `U ∋ x` such that all but finitely many functions `f i` are zero on `U`;
* the functions `f i` are nonnegative;
* the sum `∑ᶠ i, f i x` is equal to one for every `x ∈ s` and is less than or equal to one
  otherwise.

If `X` is a normal paracompact space, then `PartitionOfUnity.exists_isSubordinate` guarantees
that for every open covering `U : Set (Set X)` of `s` there exists a partition of unity that is
subordinate to `U`.
-/
structure PartitionOfUnity (ι X : Type*) [TopologicalSpace X] (s : Set X := univ) where
  toFun : ι → C(X, ℝ)
  locallyFinite' : LocallyFinite fun i => support (toFun i)
  nonneg' : 0 ≤ toFun
  sum_eq_one' : ∀ x ∈ s, ∑ᶠ i, toFun i x = 1
  sum_le_one' : ∀ x, ∑ᶠ i, toFun i x ≤ 1

/-- A `BumpCovering ι X s` is an indexed family of functions `f i`, `i : ι`, such that

* the supports of `f i` form a locally finite family of sets, i.e., for every point `x : X` there
  exists a neighborhood `U ∋ x` such that all but finitely many functions `f i` are zero on `U`;
* for all `i`, `x` we have `0 ≤ f i x ≤ 1`;
* each point `x ∈ s` belongs to the interior of `{x | f i x = 1}` for some `i`.

One of the main use cases for a `BumpCovering` is to define a `PartitionOfUnity`, see
`BumpCovering.toPartitionOfUnity`, but some proofs can directly use a `BumpCovering` instead of
a `PartitionOfUnity`.

If `X` is a normal paracompact space, then `BumpCovering.exists_isSubordinate` guarantees that for
every open covering `U : Set (Set X)` of `s` there exists a `BumpCovering` of `s` that is
subordinate to `U`.
-/
structure BumpCovering (ι X : Type*) [TopologicalSpace X] (s : Set X := univ) where
  toFun : ι → C(X, ℝ)
  locallyFinite' : LocallyFinite fun i => support (toFun i)
  nonneg' : 0 ≤ toFun
  le_one' : toFun ≤ 1
  eventuallyEq_one' : ∀ x ∈ s, ∃ i, toFun i =ᶠ[𝓝 x] 1

variable {ι : Type u} {X : Type v} [TopologicalSpace X]

namespace PartitionOfUnity

variable {E : Type*} [AddCommMonoid E] [SMulWithZero ℝ E] [TopologicalSpace E] [ContinuousSMul ℝ E]
  {s : Set X} (f : PartitionOfUnity ι X s)

instance : FunLike (PartitionOfUnity ι X s) ι C(X, ℝ) where
  coe := toFun
  coe_injective' := fun f g h ↦ by cases f; cases g; congr

protected theorem locallyFinite : LocallyFinite fun i => support (f i) :=
  f.locallyFinite'

theorem locallyFinite_tsupport : LocallyFinite fun i => tsupport (f i) :=
  f.locallyFinite.closure

theorem nonneg (i : ι) (x : X) : 0 ≤ f i x :=
  f.nonneg' i x

theorem sum_eq_one {x : X} (hx : x ∈ s) : ∑ᶠ i, f i x = 1 :=
  f.sum_eq_one' x hx

/-- If `f` is a partition of unity on `s`, then for every `x ∈ s` there exists an index `i` such
that `0 < f i x`. -/
theorem exists_pos {x : X} (hx : x ∈ s) : ∃ i, 0 < f i x := by
  have H := f.sum_eq_one hx
  contrapose! H
  simpa only [fun i => (H i).antisymm (f.nonneg i x), finsum_zero] using zero_ne_one

theorem sum_le_one (x : X) : ∑ᶠ i, f i x ≤ 1 :=
  f.sum_le_one' x

theorem sum_nonneg (x : X) : 0 ≤ ∑ᶠ i, f i x :=
  finsum_nonneg fun i => f.nonneg i x

theorem le_one (i : ι) (x : X) : f i x ≤ 1 :=
  (single_le_finsum i (f.locallyFinite.point_finite x) fun j => f.nonneg j x).trans (f.sum_le_one x)

section finsupport

variable {s : Set X} (ρ : PartitionOfUnity ι X s) (x₀ : X)

/-- The support of a partition of unity at a point `x₀` as a `Finset`.
  This is the set of `i : ι` such that `x₀ ∈ support f i`, i.e. `f i ≠ x₀`. -/
def finsupport : Finset ι := (ρ.locallyFinite.point_finite x₀).toFinset

@[simp]
theorem mem_finsupport (x₀ : X) {i} :
    i ∈ ρ.finsupport x₀ ↔ i ∈ support fun i ↦ ρ i x₀ := by
  simp only [finsupport, mem_support, Finite.mem_toFinset, mem_setOf_eq]

@[simp]
theorem coe_finsupport (x₀ : X) :
    (ρ.finsupport x₀ : Set ι) = support fun i ↦ ρ i x₀ := by
  ext
  rw [Finset.mem_coe, mem_finsupport]

variable {x₀ : X}

theorem sum_finsupport (hx₀ : x₀ ∈ s) : ∑ i ∈ ρ.finsupport x₀, ρ i x₀ = 1 := by
  rw [← ρ.sum_eq_one hx₀, finsum_eq_sum_of_support_subset _ (ρ.coe_finsupport x₀).superset]

theorem sum_finsupport' (hx₀ : x₀ ∈ s) {I : Finset ι} (hI : ρ.finsupport x₀ ⊆ I) :
    ∑ i ∈ I, ρ i x₀ = 1 := by
  classical
  rw [← Finset.sum_sdiff hI, ρ.sum_finsupport hx₀]
  suffices ∑ i ∈ I \ ρ.finsupport x₀, (ρ i) x₀ = ∑ i ∈ I \ ρ.finsupport x₀, 0 by
    rw [this, add_left_eq_self, Finset.sum_const_zero]
  apply Finset.sum_congr rfl
  rintro x hx
  simp only [Finset.mem_sdiff, ρ.mem_finsupport, mem_support, Classical.not_not] at hx
  exact hx.2

theorem sum_finsupport_smul_eq_finsum {M : Type*} [AddCommGroup M] [Module ℝ M] (φ : ι → X → M) :
    ∑ i ∈ ρ.finsupport x₀, ρ i x₀ • φ i x₀ = ∑ᶠ i, ρ i x₀ • φ i x₀ := by
  apply (finsum_eq_sum_of_support_subset _ _).symm
  have : (fun i ↦ (ρ i) x₀ • φ i x₀) = (fun i ↦ (ρ i) x₀) • (fun i ↦ φ i x₀) :=
    funext fun _ => (Pi.smul_apply' _ _ _).symm
  rw [ρ.coe_finsupport x₀, this, support_smul]
  exact inter_subset_left

end finsupport

section fintsupport -- partitions of unity have locally finite `tsupport`

variable {s : Set X} (ρ : PartitionOfUnity ι X s) (x₀ : X)

/-- The `tsupport`s of a partition of unity are locally finite. -/
theorem finite_tsupport : {i | x₀ ∈ tsupport (ρ i)}.Finite := by
  rcases ρ.locallyFinite x₀ with ⟨t, t_in, ht⟩
  apply ht.subset
  rintro i hi
  simp only [inter_comm]
  exact mem_closure_iff_nhds.mp hi t t_in

/-- The tsupport of a partition of unity at a point `x₀` as a `Finset`.
  This is the set of `i : ι` such that `x₀ ∈ tsupport f i`. -/
def fintsupport (x₀ : X) : Finset ι :=
  (ρ.finite_tsupport x₀).toFinset

theorem mem_fintsupport_iff (i : ι) : i ∈ ρ.fintsupport x₀ ↔ x₀ ∈ tsupport (ρ i) :=
  Finite.mem_toFinset _

theorem eventually_fintsupport_subset :
    ∀ᶠ y in 𝓝 x₀, ρ.fintsupport y ⊆ ρ.fintsupport x₀ := by
  apply (ρ.locallyFinite.closure.eventually_subset (fun _ ↦ isClosed_closure) x₀).mono
  intro y hy z hz
  rw [PartitionOfUnity.mem_fintsupport_iff] at *
  exact hy hz

theorem finsupport_subset_fintsupport : ρ.finsupport x₀ ⊆ ρ.fintsupport x₀ := fun i hi ↦ by
  rw [ρ.mem_fintsupport_iff]
  apply subset_closure
  exact (ρ.mem_finsupport x₀).mp hi

theorem eventually_finsupport_subset : ∀ᶠ y in 𝓝 x₀, ρ.finsupport y ⊆ ρ.fintsupport x₀ :=
  (ρ.eventually_fintsupport_subset x₀).mono
    fun y hy ↦ (ρ.finsupport_subset_fintsupport y).trans hy

end fintsupport

/-- If `f` is a partition of unity on `s : Set X` and `g : X → E` is continuous at every point of
the topological support of some `f i`, then `fun x ↦ f i x • g x` is continuous on the whole space.
-/
theorem continuous_smul {g : X → E} {i : ι} (hg : ∀ x ∈ tsupport (f i), ContinuousAt g x) :
    Continuous fun x => f i x • g x :=
  continuous_of_tsupport fun x hx =>
    ((f i).continuousAt x).smul <| hg x <| tsupport_smul_subset_left _ _ hx

/-- If `f` is a partition of unity on a set `s : Set X` and `g : ι → X → E` is a family of functions
such that each `g i` is continuous at every point of the topological support of `f i`, then the sum
`fun x ↦ ∑ᶠ i, f i x • g i x` is continuous on the whole space. -/
theorem continuous_finsum_smul [ContinuousAdd E] {g : ι → X → E}
    (hg : ∀ (i), ∀ x ∈ tsupport (f i), ContinuousAt (g i) x) :
    Continuous fun x => ∑ᶠ i, f i x • g i x :=
  (continuous_finsum fun i => f.continuous_smul (hg i)) <|
    f.locallyFinite.subset fun _ => support_smul_subset_left _ _

/-- A partition of unity `f i` is subordinate to a family of sets `U i` indexed by the same type if
for each `i` the closure of the support of `f i` is a subset of `U i`. -/
def IsSubordinate (U : ι → Set X) : Prop :=
  ∀ i, tsupport (f i) ⊆ U i

variable {f}

theorem exists_finset_nhd' {s : Set X} (ρ : PartitionOfUnity ι X s) (x₀ : X) :
    ∃ I : Finset ι, (∀ᶠ x in 𝓝[s] x₀, ∑ i ∈ I, ρ i x = 1) ∧
      ∀ᶠ x in 𝓝 x₀, support (ρ · x) ⊆ I := by
  rcases ρ.locallyFinite.exists_finset_support x₀ with ⟨I, hI⟩
  refine ⟨I, eventually_nhdsWithin_iff.mpr (hI.mono fun x hx x_in ↦ ?_), hI⟩
  have : ∑ᶠ i : ι, ρ i x = ∑ i ∈ I, ρ i x := finsum_eq_sum_of_support_subset _ hx
  rwa [eq_comm, ρ.sum_eq_one x_in] at this

theorem exists_finset_nhd (ρ : PartitionOfUnity ι X univ) (x₀ : X) :
    ∃ I : Finset ι, ∀ᶠ x in 𝓝 x₀, ∑ i ∈ I, ρ i x = 1 ∧ support (ρ · x) ⊆ I := by
  rcases ρ.exists_finset_nhd' x₀ with ⟨I, H⟩
  use I
  rwa [nhdsWithin_univ, ← eventually_and] at H

theorem exists_finset_nhd_support_subset {U : ι → Set X} (hso : f.IsSubordinate U)
    (ho : ∀ i, IsOpen (U i)) (x : X) :
    ∃ is : Finset ι, ∃ n ∈ 𝓝 x, n ⊆ ⋂ i ∈ is, U i ∧ ∀ z ∈ n, (support (f · z)) ⊆ is :=
  f.locallyFinite.exists_finset_nhd_support_subset hso ho x

/-- If `f` is a partition of unity that is subordinate to a family of open sets `U i` and
`g : ι → X → E` is a family of functions such that each `g i` is continuous on `U i`, then the sum
`fun x ↦ ∑ᶠ i, f i x • g i x` is a continuous function. -/
theorem IsSubordinate.continuous_finsum_smul [ContinuousAdd E] {U : ι → Set X}
    (ho : ∀ i, IsOpen (U i)) (hf : f.IsSubordinate U) {g : ι → X → E}
    (hg : ∀ i, ContinuousOn (g i) (U i)) : Continuous fun x => ∑ᶠ i, f i x • g i x :=
  f.continuous_finsum_smul fun i _ hx => (hg i).continuousAt <| (ho i).mem_nhds <| hf i hx

end PartitionOfUnity

namespace BumpCovering

variable {s : Set X} (f : BumpCovering ι X s)

instance : FunLike (BumpCovering ι X s) ι C(X, ℝ) where
  coe := toFun
  coe_injective' := fun f g h ↦ by cases f; cases g; congr

protected theorem locallyFinite : LocallyFinite fun i => support (f i) :=
  f.locallyFinite'

theorem locallyFinite_tsupport : LocallyFinite fun i => tsupport (f i) :=
  f.locallyFinite.closure

protected theorem point_finite (x : X) : { i | f i x ≠ 0 }.Finite :=
  f.locallyFinite.point_finite x

theorem nonneg (i : ι) (x : X) : 0 ≤ f i x :=
  f.nonneg' i x

theorem le_one (i : ι) (x : X) : f i x ≤ 1 :=
  f.le_one' i x

/-- A `BumpCovering` that consists of a single function, uniformly equal to one, defined as an
example for `Inhabited` instance. -/
protected def single (i : ι) (s : Set X) : BumpCovering ι X s where
  toFun := Pi.single i 1
  locallyFinite' x := by
    refine ⟨univ, univ_mem, (finite_singleton i).subset ?_⟩
    rintro j ⟨x, hx, -⟩
    contrapose! hx
    rw [mem_singleton_iff] at hx
    simp [hx]
  nonneg' := le_update_iff.2 ⟨fun x => zero_le_one, fun _ _ => le_rfl⟩
  le_one' := update_le_iff.2 ⟨le_rfl, fun _ _ _ => zero_le_one⟩
  eventuallyEq_one' x _ := ⟨i, by rw [Pi.single_eq_same, ContinuousMap.coe_one]⟩

@[simp]
theorem coe_single (i : ι) (s : Set X) : ⇑(BumpCovering.single i s) = Pi.single i 1 := rfl

instance [Inhabited ι] : Inhabited (BumpCovering ι X s) :=
  ⟨BumpCovering.single default s⟩

/-- A collection of bump functions `f i` is subordinate to a family of sets `U i` indexed by the
same type if for each `i` the closure of the support of `f i` is a subset of `U i`. -/
def IsSubordinate (f : BumpCovering ι X s) (U : ι → Set X) : Prop :=
  ∀ i, tsupport (f i) ⊆ U i

theorem IsSubordinate.mono {f : BumpCovering ι X s} {U V : ι → Set X} (hU : f.IsSubordinate U)
    (hV : ∀ i, U i ⊆ V i) : f.IsSubordinate V :=
  fun i => Subset.trans (hU i) (hV i)

/-- If `X` is a normal topological space and `U i`, `i : ι`, is a locally finite open covering of a
closed set `s`, then there exists a `BumpCovering ι X s` that is subordinate to `U`. If `X` is a
paracompact space, then the assumption `hf : LocallyFinite U` can be omitted, see
`BumpCovering.exists_isSubordinate`. This version assumes that `p : (X → ℝ) → Prop` is a predicate
that satisfies Urysohn's lemma, and provides a `BumpCovering` such that each function of the
covering satisfies `p`. -/
theorem exists_isSubordinate_of_locallyFinite_of_prop [NormalSpace X] (p : (X → ℝ) → Prop)
    (h01 : ∀ s t, IsClosed s → IsClosed t → Disjoint s t →
      ∃ f : C(X, ℝ), p f ∧ EqOn f 0 s ∧ EqOn f 1 t ∧ ∀ x, f x ∈ Icc (0 : ℝ) 1)
    (hs : IsClosed s) (U : ι → Set X) (ho : ∀ i, IsOpen (U i)) (hf : LocallyFinite U)
    (hU : s ⊆ ⋃ i, U i) : ∃ f : BumpCovering ι X s, (∀ i, p (f i)) ∧ f.IsSubordinate U := by
  rcases exists_subset_iUnion_closure_subset hs ho (fun x _ => hf.point_finite x) hU with
    ⟨V, hsV, hVo, hVU⟩
  have hVU' : ∀ i, V i ⊆ U i := fun i => Subset.trans subset_closure (hVU i)
  rcases exists_subset_iUnion_closure_subset hs hVo (fun x _ => (hf.subset hVU').point_finite x)
      hsV with
    ⟨W, hsW, hWo, hWV⟩
  choose f hfp hf0 hf1 hf01 using fun i =>
    h01 _ _ (isClosed_compl_iff.2 <| hVo i) isClosed_closure
      (disjoint_right.2 fun x hx => Classical.not_not.2 (hWV i hx))
  have hsupp : ∀ i, support (f i) ⊆ V i := fun i => support_subset_iff'.2 (hf0 i)
  refine ⟨⟨f, hf.subset fun i => Subset.trans (hsupp i) (hVU' i), fun i x => (hf01 i x).1,
      fun i x => (hf01 i x).2, fun x hx => ?_⟩,
    hfp, fun i => Subset.trans (closure_mono (hsupp i)) (hVU i)⟩
  rcases mem_iUnion.1 (hsW hx) with ⟨i, hi⟩
  exact ⟨i, ((hf1 i).mono subset_closure).eventuallyEq_of_mem ((hWo i).mem_nhds hi)⟩

/-- If `X` is a normal topological space and `U i`, `i : ι`, is a locally finite open covering of a
closed set `s`, then there exists a `BumpCovering ι X s` that is subordinate to `U`. If `X` is a
paracompact space, then the assumption `hf : LocallyFinite U` can be omitted, see
`BumpCovering.exists_isSubordinate`. -/
theorem exists_isSubordinate_of_locallyFinite [NormalSpace X] (hs : IsClosed s) (U : ι → Set X)
    (ho : ∀ i, IsOpen (U i)) (hf : LocallyFinite U) (hU : s ⊆ ⋃ i, U i) :
    ∃ f : BumpCovering ι X s, f.IsSubordinate U :=
  let ⟨f, _, hfU⟩ :=
    exists_isSubordinate_of_locallyFinite_of_prop (fun _ => True)
      (fun _ _ hs ht hd =>
        (exists_continuous_zero_one_of_isClosed hs ht hd).imp fun _ hf => ⟨trivial, hf⟩)
      hs U ho hf hU
  ⟨f, hfU⟩

/-- If `X` is a paracompact normal topological space and `U` is an open covering of a closed set
`s`, then there exists a `BumpCovering ι X s` that is subordinate to `U`. This version assumes that
`p : (X → ℝ) → Prop` is a predicate that satisfies Urysohn's lemma, and provides a
`BumpCovering` such that each function of the covering satisfies `p`. -/
theorem exists_isSubordinate_of_prop [NormalSpace X] [ParacompactSpace X] (p : (X → ℝ) → Prop)
    (h01 : ∀ s t, IsClosed s → IsClosed t → Disjoint s t →
      ∃ f : C(X, ℝ), p f ∧ EqOn f 0 s ∧ EqOn f 1 t ∧ ∀ x, f x ∈ Icc (0 : ℝ) 1)
    (hs : IsClosed s) (U : ι → Set X) (ho : ∀ i, IsOpen (U i)) (hU : s ⊆ ⋃ i, U i) :
    ∃ f : BumpCovering ι X s, (∀ i, p (f i)) ∧ f.IsSubordinate U := by
  rcases precise_refinement_set hs _ ho hU with ⟨V, hVo, hsV, hVf, hVU⟩
  rcases exists_isSubordinate_of_locallyFinite_of_prop p h01 hs V hVo hVf hsV with ⟨f, hfp, hf⟩
  exact ⟨f, hfp, hf.mono hVU⟩

/-- If `X` is a paracompact normal topological space and `U` is an open covering of a closed set
`s`, then there exists a `BumpCovering ι X s` that is subordinate to `U`. -/
theorem exists_isSubordinate [NormalSpace X] [ParacompactSpace X] (hs : IsClosed s) (U : ι → Set X)
    (ho : ∀ i, IsOpen (U i)) (hU : s ⊆ ⋃ i, U i) : ∃ f : BumpCovering ι X s, f.IsSubordinate U := by
  rcases precise_refinement_set hs _ ho hU with ⟨V, hVo, hsV, hVf, hVU⟩
  rcases exists_isSubordinate_of_locallyFinite hs V hVo hVf hsV with ⟨f, hf⟩
  exact ⟨f, hf.mono hVU⟩

/-- Index of a bump function such that `fs i =ᶠ[𝓝 x] 1`. -/
def ind (x : X) (hx : x ∈ s) : ι :=
  (f.eventuallyEq_one' x hx).choose

theorem eventuallyEq_one (x : X) (hx : x ∈ s) : f (f.ind x hx) =ᶠ[𝓝 x] 1 :=
  (f.eventuallyEq_one' x hx).choose_spec

theorem ind_apply (x : X) (hx : x ∈ s) : f (f.ind x hx) x = 1 :=
  (f.eventuallyEq_one x hx).eq_of_nhds

/-- Partition of unity defined by a `BumpCovering`. We use this auxiliary definition to prove some
properties of the new family of functions before bundling it into a `PartitionOfUnity`. Do not use
this definition, use `BumpCovering.toPartitionOfUnity` instead.

The partition of unity is given by the formula `g i x = f i x * ∏ᶠ j < i, (1 - f j x)`. In other
words, `g i x = ∏ᶠ j < i, (1 - f j x) - ∏ᶠ j ≤ i, (1 - f j x)`, so
`∑ᶠ i, g i x = 1 - ∏ᶠ j, (1 - f j x)`. If `x ∈ s`, then one of `f j x` equals one, hence the product
of `1 - f j x` vanishes, and `∑ᶠ i, g i x = 1`.

In order to avoid an assumption `LinearOrder ι`, we use `WellOrderingRel` instead of `(<)`. -/
def toPOUFun (i : ι) (x : X) : ℝ :=
  f i x * ∏ᶠ (j) (_ : WellOrderingRel j i), (1 - f j x)

theorem toPOUFun_zero_of_zero {i : ι} {x : X} (h : f i x = 0) : f.toPOUFun i x = 0 := by
  rw [toPOUFun, h, zero_mul]

theorem support_toPOUFun_subset (i : ι) : support (f.toPOUFun i) ⊆ support (f i) :=
  fun _ => mt <| f.toPOUFun_zero_of_zero

theorem toPOUFun_eq_mul_prod (i : ι) (x : X) (t : Finset ι)
    (ht : ∀ j, WellOrderingRel j i → f j x ≠ 0 → j ∈ t) :
<<<<<<< HEAD
    f.toPOUFun i x = f i x * ∏ j in t.filter fun j => WellOrderingRel j i, (1 - f j x) := by
  refine' congr_arg _ (finprod_cond_eq_prod_of_cond_iff _ fun {j} hj => _)
=======
    f.toPOUFun i x = f i x * ∏ j ∈ t.filter fun j => WellOrderingRel j i, (1 - f j x) := by
  refine congr_arg _ (finprod_cond_eq_prod_of_cond_iff _ fun {j} hj => ?_)
>>>>>>> 59de845a
  rw [Ne, sub_eq_self] at hj
  rw [Finset.mem_filter, Iff.comm, and_iff_right_iff_imp]
  exact flip (ht j) hj

theorem sum_toPOUFun_eq (x : X) : ∑ᶠ i, f.toPOUFun i x = 1 - ∏ᶠ i, (1 - f i x) := by
  set s := (f.point_finite x).toFinset
  have hs : (s : Set ι) = { i | f i x ≠ 0 } := Finite.coe_toFinset _
  have A : (support fun i => toPOUFun f i x) ⊆ s := by
    rw [hs]
    exact fun i hi => f.support_toPOUFun_subset i hi
  have B : (mulSupport fun i => 1 - f i x) ⊆ s := by
    rw [hs, mulSupport_one_sub]
    exact fun i => id
  letI : LinearOrder ι := linearOrderOfSTO WellOrderingRel
  rw [finsum_eq_sum_of_support_subset _ A, finprod_eq_prod_of_mulSupport_subset _ B,
    Finset.prod_one_sub_ordered, sub_sub_cancel]
  refine Finset.sum_congr rfl fun i _ => ?_
  convert f.toPOUFun_eq_mul_prod _ _ _ fun j _ hj => _
  rwa [Finite.mem_toFinset]

theorem exists_finset_toPOUFun_eventuallyEq (i : ι) (x : X) : ∃ t : Finset ι,
    f.toPOUFun i =ᶠ[𝓝 x] f i * ∏ j ∈ t.filter fun j => WellOrderingRel j i, (1 - f j) := by
  rcases f.locallyFinite x with ⟨U, hU, hf⟩
  use hf.toFinset
  filter_upwards [hU] with y hyU
  simp only [ContinuousMap.coe_prod, Pi.mul_apply, Finset.prod_apply]
  apply toPOUFun_eq_mul_prod
  intro j _ hj
  exact hf.mem_toFinset.2 ⟨y, ⟨hj, hyU⟩⟩

theorem continuous_toPOUFun (i : ι) : Continuous (f.toPOUFun i) := by
  refine (f i).continuous.mul <|
    continuous_finprod_cond (fun j _ => continuous_const.sub (f j).continuous) ?_
  simp only [mulSupport_one_sub]
  exact f.locallyFinite

/-- The partition of unity defined by a `BumpCovering`.

The partition of unity is given by the formula `g i x = f i x * ∏ᶠ j < i, (1 - f j x)`. In other
words, `g i x = ∏ᶠ j < i, (1 - f j x) - ∏ᶠ j ≤ i, (1 - f j x)`, so
`∑ᶠ i, g i x = 1 - ∏ᶠ j, (1 - f j x)`. If `x ∈ s`, then one of `f j x` equals one, hence the product
of `1 - f j x` vanishes, and `∑ᶠ i, g i x = 1`.

In order to avoid an assumption `LinearOrder ι`, we use `WellOrderingRel` instead of `(<)`. -/
def toPartitionOfUnity : PartitionOfUnity ι X s where
  toFun i := ⟨f.toPOUFun i, f.continuous_toPOUFun i⟩
  locallyFinite' := f.locallyFinite.subset f.support_toPOUFun_subset
  nonneg' i x :=
    mul_nonneg (f.nonneg i x) (finprod_cond_nonneg fun j hj => sub_nonneg.2 <| f.le_one j x)
  sum_eq_one' x hx := by
    simp only [ContinuousMap.coe_mk, sum_toPOUFun_eq, sub_eq_self]
    apply finprod_eq_zero (fun i => 1 - f i x) (f.ind x hx)
    · simp only [f.ind_apply x hx, sub_self]
    · rw [mulSupport_one_sub]
      exact f.point_finite x
  sum_le_one' x := by
    simp only [ContinuousMap.coe_mk, sum_toPOUFun_eq, sub_le_self_iff]
    exact finprod_nonneg fun i => sub_nonneg.2 <| f.le_one i x

theorem toPartitionOfUnity_apply (i : ι) (x : X) :
    f.toPartitionOfUnity i x = f i x * ∏ᶠ (j) (_ : WellOrderingRel j i), (1 - f j x) := rfl

theorem toPartitionOfUnity_eq_mul_prod (i : ι) (x : X) (t : Finset ι)
    (ht : ∀ j, WellOrderingRel j i → f j x ≠ 0 → j ∈ t) :
    f.toPartitionOfUnity i x = f i x * ∏ j ∈ t.filter fun j => WellOrderingRel j i, (1 - f j x) :=
  f.toPOUFun_eq_mul_prod i x t ht

theorem exists_finset_toPartitionOfUnity_eventuallyEq (i : ι) (x : X) : ∃ t : Finset ι,
    f.toPartitionOfUnity i =ᶠ[𝓝 x] f i * ∏ j ∈ t.filter fun j => WellOrderingRel j i, (1 - f j) :=
  f.exists_finset_toPOUFun_eventuallyEq i x

theorem toPartitionOfUnity_zero_of_zero {i : ι} {x : X} (h : f i x = 0) :
    f.toPartitionOfUnity i x = 0 :=
  f.toPOUFun_zero_of_zero h

theorem support_toPartitionOfUnity_subset (i : ι) :
    support (f.toPartitionOfUnity i) ⊆ support (f i) :=
  f.support_toPOUFun_subset i

theorem sum_toPartitionOfUnity_eq (x : X) :
    ∑ᶠ i, f.toPartitionOfUnity i x = 1 - ∏ᶠ i, (1 - f i x) :=
  f.sum_toPOUFun_eq x

theorem IsSubordinate.toPartitionOfUnity {f : BumpCovering ι X s} {U : ι → Set X}
    (h : f.IsSubordinate U) : f.toPartitionOfUnity.IsSubordinate U :=
  fun i => Subset.trans (closure_mono <| f.support_toPartitionOfUnity_subset i) (h i)

end BumpCovering

namespace PartitionOfUnity

variable {s : Set X}

instance [Inhabited ι] : Inhabited (PartitionOfUnity ι X s) :=
  ⟨BumpCovering.toPartitionOfUnity default⟩

/-- If `X` is a normal topological space and `U` is a locally finite open covering of a closed set
`s`, then there exists a `PartitionOfUnity ι X s` that is subordinate to `U`. If `X` is a
paracompact space, then the assumption `hf : LocallyFinite U` can be omitted, see
`BumpCovering.exists_isSubordinate`. -/
theorem exists_isSubordinate_of_locallyFinite [NormalSpace X] (hs : IsClosed s) (U : ι → Set X)
    (ho : ∀ i, IsOpen (U i)) (hf : LocallyFinite U) (hU : s ⊆ ⋃ i, U i) :
    ∃ f : PartitionOfUnity ι X s, f.IsSubordinate U :=
  let ⟨f, hf⟩ := BumpCovering.exists_isSubordinate_of_locallyFinite hs U ho hf hU
  ⟨f.toPartitionOfUnity, hf.toPartitionOfUnity⟩

/-- If `X` is a paracompact normal topological space and `U` is an open covering of a closed set
`s`, then there exists a `PartitionOfUnity ι X s` that is subordinate to `U`. -/
theorem exists_isSubordinate [NormalSpace X] [ParacompactSpace X] (hs : IsClosed s) (U : ι → Set X)
    (ho : ∀ i, IsOpen (U i)) (hU : s ⊆ ⋃ i, U i) :
    ∃ f : PartitionOfUnity ι X s, f.IsSubordinate U :=
  let ⟨f, hf⟩ := BumpCovering.exists_isSubordinate hs U ho hU
  ⟨f.toPartitionOfUnity, hf.toPartitionOfUnity⟩

end PartitionOfUnity<|MERGE_RESOLUTION|>--- conflicted
+++ resolved
@@ -445,13 +445,8 @@
 
 theorem toPOUFun_eq_mul_prod (i : ι) (x : X) (t : Finset ι)
     (ht : ∀ j, WellOrderingRel j i → f j x ≠ 0 → j ∈ t) :
-<<<<<<< HEAD
-    f.toPOUFun i x = f i x * ∏ j in t.filter fun j => WellOrderingRel j i, (1 - f j x) := by
-  refine' congr_arg _ (finprod_cond_eq_prod_of_cond_iff _ fun {j} hj => _)
-=======
     f.toPOUFun i x = f i x * ∏ j ∈ t.filter fun j => WellOrderingRel j i, (1 - f j x) := by
   refine congr_arg _ (finprod_cond_eq_prod_of_cond_iff _ fun {j} hj => ?_)
->>>>>>> 59de845a
   rw [Ne, sub_eq_self] at hj
   rw [Finset.mem_filter, Iff.comm, and_iff_right_iff_imp]
   exact flip (ht j) hj
