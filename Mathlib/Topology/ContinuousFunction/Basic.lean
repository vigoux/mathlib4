/-
Copyright (c) 2020 Nicolò Cavalleri. All rights reserved.
Released under Apache 2.0 license as described in the file LICENSE.
Authors: Nicolò Cavalleri
-/
import Mathlib.Data.Set.UnionLift
import Mathlib.Topology.Homeomorph

/-!
# Continuous bundled maps

In this file we define the type `ContinuousMap` of continuous bundled maps.

We use the `DFunLike` design, so each type of morphisms has a companion typeclass which is meant to
be satisfied by itself and all stricter types.
-/


open Function
open scoped Topology

/-- The type of continuous maps from `α` to `β`.

When possible, instead of parametrizing results over `(f : C(α, β))`,
you should parametrize over `{F : Type*} [ContinuousMapClass F α β] (f : F)`.

When you extend this structure, make sure to extend `ContinuousMapClass`. -/
structure ContinuousMap (α β : Type*) [TopologicalSpace α] [TopologicalSpace β] where
  /-- The function `α → β` -/
  protected toFun : α → β
  /-- Proposition that `toFun` is continuous -/
<<<<<<< HEAD
  continuous_toFun : Continuous toFun := by continuity
#align continuous_map ContinuousMap
=======
  protected continuous_toFun : Continuous toFun := by continuity
>>>>>>> 30695776

/-- The type of continuous maps from `α` to `β`. -/
notation "C(" α ", " β ")" => ContinuousMap α β

section

/-- `ContinuousMapClass F α β` states that `F` is a type of continuous maps.

You should extend this class when you extend `ContinuousMap`. -/
class ContinuousMapClass (F α β : Type*) [TopologicalSpace α] [TopologicalSpace β]
    [FunLike F α β] : Prop where
  /-- Continuity -/
  map_continuous (f : F) : Continuous f

end

export ContinuousMapClass (map_continuous)

<<<<<<< HEAD
attribute [continuity] map_continuous
=======
attribute [continuity, fun_prop] map_continuous
>>>>>>> 30695776

section ContinuousMapClass

variable {F α β : Type*} [TopologicalSpace α] [TopologicalSpace β] [FunLike F α β]
variable [ContinuousMapClass F α β]

theorem map_continuousAt (f : F) (a : α) : ContinuousAt f a :=
  (map_continuous f).continuousAt

theorem map_continuousWithinAt (f : F) (s : Set α) (a : α) : ContinuousWithinAt f s a :=
  (map_continuous f).continuousWithinAt

/-- Coerce a bundled morphism with a `ContinuousMapClass` instance to a `ContinuousMap`. -/
@[coe] def toContinuousMap (f : F) : C(α, β) := ⟨f, map_continuous f⟩

instance : CoeTC F C(α, β) := ⟨toContinuousMap⟩

end ContinuousMapClass

/-! ### Continuous maps-/


namespace ContinuousMap

variable {α β γ δ : Type*} [TopologicalSpace α] [TopologicalSpace β] [TopologicalSpace γ]
  [TopologicalSpace δ]

instance funLike : FunLike C(α, β) α β where
  coe := ContinuousMap.toFun
  coe_injective' f g h := by cases f; cases g; congr

instance toContinuousMapClass : ContinuousMapClass C(α, β) α β where
  map_continuous := ContinuousMap.continuous_toFun

@[simp]
theorem toFun_eq_coe {f : C(α, β)} : f.toFun = (f : α → β) :=
  rfl

instance : CanLift (α → β) C(α, β) DFunLike.coe Continuous := ⟨fun f hf ↦ ⟨⟨f, hf⟩, rfl⟩⟩

/-- See note [custom simps projection]. -/
def Simps.apply (f : C(α, β)) : α → β := f

-- this must come after the coe_to_fun definition
initialize_simps_projections ContinuousMap (toFun → apply)

@[simp] -- Porting note: removed `norm_cast` attribute
protected theorem coe_coe {F : Type*} [FunLike F α β] [ContinuousMapClass F α β] (f : F) :
    ⇑(f : C(α, β)) = f :=
  rfl

@[ext]
theorem ext {f g : C(α, β)} (h : ∀ a, f a = g a) : f = g :=
  DFunLike.ext _ _ h

/-- Copy of a `ContinuousMap` with a new `toFun` equal to the old one. Useful to fix definitional
equalities. -/
protected def copy (f : C(α, β)) (f' : α → β) (h : f' = f) : C(α, β) where
  toFun := f'
  continuous_toFun := h.symm ▸ f.continuous_toFun

@[simp]
theorem coe_copy (f : C(α, β)) (f' : α → β) (h : f' = f) : ⇑(f.copy f' h) = f' :=
  rfl

theorem copy_eq (f : C(α, β)) (f' : α → β) (h : f' = f) : f.copy f' h = f :=
  DFunLike.ext' h

variable {f g : C(α, β)}

/-- Deprecated. Use `map_continuous` instead. -/
protected theorem continuous (f : C(α, β)) : Continuous f :=
  f.continuous_toFun

@[continuity]
theorem continuous_set_coe (s : Set C(α, β)) (f : s) : Continuous (f : α → β) :=
  f.1.continuous

/-- Deprecated. Use `map_continuousAt` instead. -/
protected theorem continuousAt (f : C(α, β)) (x : α) : ContinuousAt f x :=
  f.continuous.continuousAt

/-- Deprecated. Use `DFunLike.congr_fun` instead. -/
protected theorem congr_fun {f g : C(α, β)} (H : f = g) (x : α) : f x = g x :=
  H ▸ rfl

/-- Deprecated. Use `DFunLike.congr_arg` instead. -/
protected theorem congr_arg (f : C(α, β)) {x y : α} (h : x = y) : f x = f y :=
  h ▸ rfl

theorem coe_injective : @Function.Injective C(α, β) (α → β) (↑) := fun f g h => by
  cases f; cases g; congr

@[simp]
theorem coe_mk (f : α → β) (h : Continuous f) : ⇑(⟨f, h⟩ : C(α, β)) = f :=
  rfl

theorem map_specializes (f : C(α, β)) {x y : α} (h : x ⤳ y) : f x ⤳ f y :=
  h.map f.2

section

variable (α β)

/--
The continuous functions from `α` to `β` are the same as the plain functions when `α` is discrete.
-/
@[simps]
def equivFnOfDiscrete [DiscreteTopology α] : C(α, β) ≃ (α → β) :=
  ⟨fun f => f,
    fun f => ⟨f, continuous_of_discreteTopology⟩,
    fun _ => by ext; rfl,
    fun _ => by ext; rfl⟩

end

variable (α)

/-- The identity as a continuous map. -/
protected def id : C(α, α) where
  toFun := id
<<<<<<< HEAD
#align continuous_map.id ContinuousMap.id
=======
>>>>>>> 30695776

@[simp]
theorem coe_id : ⇑(ContinuousMap.id α) = id :=
  rfl

/-- The constant map as a continuous map. -/
def const (b : β) : C(α, β) where
  toFun := fun _ : α => b
<<<<<<< HEAD
#align continuous_map.const ContinuousMap.const
=======
>>>>>>> 30695776

@[simp]
theorem coe_const (b : β) : ⇑(const α b) = Function.const α b :=
  rfl

/-- `Function.const α b` as a bundled continuous function of `b`. -/
@[simps (config := .asFn)]
def constPi : C(β, α → β) where
  toFun b := Function.const α b

instance [Inhabited β] : Inhabited C(α, β) :=
  ⟨const α default⟩

variable {α}

@[simp]
theorem id_apply (a : α) : ContinuousMap.id α a = a :=
  rfl

@[simp]
theorem const_apply (b : β) (a : α) : const α b a = b :=
  rfl

/-- The composition of continuous maps, as a continuous map. -/
def comp (f : C(β, γ)) (g : C(α, β)) : C(α, γ) where
  toFun := f ∘ g
<<<<<<< HEAD
#align continuous_map.comp ContinuousMap.comp
=======
>>>>>>> 30695776

@[simp]
theorem coe_comp (f : C(β, γ)) (g : C(α, β)) : ⇑(comp f g) = f ∘ g :=
  rfl

@[simp]
theorem comp_apply (f : C(β, γ)) (g : C(α, β)) (a : α) : comp f g a = f (g a) :=
  rfl

@[simp]
theorem comp_assoc (f : C(γ, δ)) (g : C(β, γ)) (h : C(α, β)) :
    (f.comp g).comp h = f.comp (g.comp h) :=
  rfl

@[simp]
theorem id_comp (f : C(α, β)) : (ContinuousMap.id _).comp f = f :=
  ext fun _ => rfl

@[simp]
theorem comp_id (f : C(α, β)) : f.comp (ContinuousMap.id _) = f :=
  ext fun _ => rfl

@[simp]
theorem const_comp (c : γ) (f : C(α, β)) : (const β c).comp f = const α c :=
  ext fun _ => rfl

@[simp]
theorem comp_const (f : C(β, γ)) (b : β) : f.comp (const α b) = const α (f b) :=
  ext fun _ => rfl

@[simp]
theorem cancel_right {f₁ f₂ : C(β, γ)} {g : C(α, β)} (hg : Surjective g) :
    f₁.comp g = f₂.comp g ↔ f₁ = f₂ :=
  ⟨fun h => ext <| hg.forall.2 <| DFunLike.ext_iff.1 h, congr_arg (ContinuousMap.comp · g)⟩

@[simp]
theorem cancel_left {f : C(β, γ)} {g₁ g₂ : C(α, β)} (hf : Injective f) :
    f.comp g₁ = f.comp g₂ ↔ g₁ = g₂ :=
  ⟨fun h => ext fun a => hf <| by rw [← comp_apply, h, comp_apply], congr_arg _⟩

instance [Nonempty α] [Nontrivial β] : Nontrivial C(α, β) :=
  ⟨let ⟨b₁, b₂, hb⟩ := exists_pair_ne β
  ⟨const _ b₁, const _ b₂, fun h => hb <| DFunLike.congr_fun h <| Classical.arbitrary α⟩⟩

section Prod

variable {α₁ α₂ β₁ β₂ : Type*} [TopologicalSpace α₁] [TopologicalSpace α₂] [TopologicalSpace β₁]
  [TopologicalSpace β₂]

/-- `Prod.fst : (x, y) ↦ x` as a bundled continuous map. -/
@[simps (config := .asFn)]
def fst : C(α × β, α) where
  toFun := Prod.fst

/-- `Prod.snd : (x, y) ↦ y` as a bundled continuous map. -/
@[simps (config := .asFn)]
def snd : C(α × β, β) where
  toFun := Prod.snd

/-- Given two continuous maps `f` and `g`, this is the continuous map `x ↦ (f x, g x)`. -/
def prodMk (f : C(α, β₁)) (g : C(α, β₂)) : C(α, β₁ × β₂) where
  toFun x := (f x, g x)
<<<<<<< HEAD
#align continuous_map.prod_mk ContinuousMap.prodMk
=======
>>>>>>> 30695776

/-- Given two continuous maps `f` and `g`, this is the continuous map `(x, y) ↦ (f x, g y)`. -/
@[simps]
def prodMap (f : C(α₁, α₂)) (g : C(β₁, β₂)) : C(α₁ × β₁, α₂ × β₂) where
  toFun := Prod.map f g
  continuous_toFun := f.continuous.prod_map g.continuous
  -- Porting note: proof was `continuity`

@[simp]
theorem prod_eval (f : C(α, β₁)) (g : C(α, β₂)) (a : α) : (prodMk f g) a = (f a, g a) :=
  rfl

/-- `Prod.swap` bundled as a `ContinuousMap`. -/
@[simps!]
def prodSwap : C(α × β, β × α) := .prodMk .snd .fst

end Prod

section Sigma

variable {I A : Type*} {X : I → Type*} [TopologicalSpace A] [∀ i, TopologicalSpace (X i)]

/-- `Sigma.mk i` as a bundled continuous map. -/
@[simps apply]
def sigmaMk (i : I) : C(X i, Σ i, X i) where
  toFun := Sigma.mk i

/--
To give a continuous map out of a disjoint union, it suffices to give a continuous map out of
each term. This is `Sigma.uncurry` for continuous maps.
-/
@[simps]
def sigma (f : ∀ i, C(X i, A)) : C((Σ i, X i), A) where
  toFun ig := f ig.fst ig.snd

variable (A X) in
/--
Giving a continuous map out of a disjoint union is the same as giving a continuous map out of
each term. This is a version of `Equiv.piCurry` for continuous maps.
-/
@[simps]
def sigmaEquiv : (∀ i, C(X i, A)) ≃ C((Σ i, X i), A) where
  toFun := sigma
  invFun f i := f.comp (sigmaMk i)
  left_inv := by intro; ext; simp
  right_inv := by intro; ext; simp

end Sigma

section Pi

variable {I A : Type*} {X Y : I → Type*} [TopologicalSpace A] [∀ i, TopologicalSpace (X i)]
  [∀ i, TopologicalSpace (Y i)]

/-- Abbreviation for product of continuous maps, which is continuous -/
def pi (f : ∀ i, C(A, X i)) : C(A, ∀ i, X i) where
  toFun (a : A) (i : I) := f i a
<<<<<<< HEAD
#align continuous_map.pi ContinuousMap.pi
=======
>>>>>>> 30695776

@[simp]
theorem pi_eval (f : ∀ i, C(A, X i)) (a : A) : (pi f) a = fun i : I => (f i) a :=
  rfl

/-- Evaluation at point as a bundled continuous map. -/
@[simps (config := .asFn)]
def eval (i : I) : C(∀ j, X j, X i) where
  toFun := Function.eval i

variable (A X) in
/--
Giving a continuous map out of a disjoint union is the same as giving a continuous map out of
each term
-/
@[simps]
def piEquiv : (∀ i, C(A, X i)) ≃ C(A, ∀ i, X i) where
  toFun := pi
  invFun f i := (eval i).comp f
  left_inv := by intro; ext; simp [pi]
  right_inv := by intro; ext; simp [pi]

/-- Combine a collection of bundled continuous maps `C(X i, Y i)` into a bundled continuous map
`C(∀ i, X i, ∀ i, Y i)`. -/
@[simps!]
def piMap (f : ∀ i, C(X i, Y i)) : C((i : I) → X i, (i : I) → Y i) :=
  .pi fun i ↦ (f i).comp (eval i)

/-- "Precomposition" as a continuous map between dependent types. -/
def precomp {ι : Type*} (φ : ι → I) : C((i : I) → X i, (i : ι) → X (φ i)) :=
  ⟨_, Pi.continuous_precomp' φ⟩

end Pi

section Restrict

variable (s : Set α)

/-- The restriction of a continuous function `α → β` to a subset `s` of `α`. -/
def restrict (f : C(α, β)) : C(s, β) where
  toFun := f ∘ ((↑) : s → α)
<<<<<<< HEAD
#align continuous_map.restrict ContinuousMap.restrict
=======
>>>>>>> 30695776

@[simp]
theorem coe_restrict (f : C(α, β)) : ⇑(f.restrict s) = f ∘ ((↑) : s → α) :=
  rfl

@[simp]
theorem restrict_apply (f : C(α, β)) (s : Set α) (x : s) : f.restrict s x = f x :=
  rfl

@[simp]
theorem restrict_apply_mk (f : C(α, β)) (s : Set α) (x : α) (hx : x ∈ s) :
    f.restrict s ⟨x, hx⟩ = f x :=
  rfl

theorem injective_restrict [T2Space β] {s : Set α} (hs : Dense s) :
    Injective (restrict s : C(α, β) → C(s, β)) := fun f g h ↦
  DFunLike.ext' <| f.continuous.ext_on hs g.continuous <| Set.restrict_eq_restrict_iff.1 <|
    congr_arg DFunLike.coe h

/-- The restriction of a continuous map to the preimage of a set. -/
@[simps]
def restrictPreimage (f : C(α, β)) (s : Set β) : C(f ⁻¹' s, s) :=
  ⟨s.restrictPreimage f, continuous_iff_continuousAt.mpr fun _ => f.2.continuousAt.restrictPreimage⟩

end Restrict

section Gluing

variable {ι : Type*} (S : ι → Set α) (φ : ∀ i : ι, C(S i, β))
  (hφ : ∀ (i j) (x : α) (hxi : x ∈ S i) (hxj : x ∈ S j), φ i ⟨x, hxi⟩ = φ j ⟨x, hxj⟩)
  (hS : ∀ x : α, ∃ i, S i ∈ 𝓝 x)

/-- A family `φ i` of continuous maps `C(S i, β)`, where the domains `S i` contain a neighbourhood
of each point in `α` and the functions `φ i` agree pairwise on intersections, can be glued to
construct a continuous map in `C(α, β)`. -/
noncomputable def liftCover : C(α, β) :=
  haveI H : ⋃ i, S i = Set.univ :=
    Set.iUnion_eq_univ_iff.2 fun x ↦ (hS x).imp fun _ ↦ mem_of_mem_nhds
  mk (Set.liftCover S (fun i ↦ φ i) hφ H) <| continuous_of_cover_nhds hS fun i ↦ by
    rw [continuousOn_iff_continuous_restrict]
    simpa (config := { unfoldPartialApp := true }) only [Set.restrict, Set.liftCover_coe] using
      (φ i).continuous

variable {S φ hφ hS}

@[simp]
theorem liftCover_coe {i : ι} (x : S i) : liftCover S φ hφ hS x = φ i x := by
  rw [liftCover, coe_mk, Set.liftCover_coe _]

-- @[simp] -- Porting note: the simpNF linter complained
theorem liftCover_restrict {i : ι} : (liftCover S φ hφ hS).restrict (S i) = φ i := by
  ext
  simp only [coe_restrict, Function.comp_apply, liftCover_coe]

variable (A : Set (Set α)) (F : ∀ s ∈ A, C(s, β))
  (hF : ∀ (s) (hs : s ∈ A) (t) (ht : t ∈ A) (x : α) (hxi : x ∈ s) (hxj : x ∈ t),
    F s hs ⟨x, hxi⟩ = F t ht ⟨x, hxj⟩)
  (hA : ∀ x : α, ∃ i ∈ A, i ∈ 𝓝 x)

/-- A family `F s` of continuous maps `C(s, β)`, where (1) the domains `s` are taken from a set `A`
of sets in `α` which contain a neighbourhood of each point in `α` and (2) the functions `F s` agree
pairwise on intersections, can be glued to construct a continuous map in `C(α, β)`. -/
noncomputable def liftCover' : C(α, β) := by
  let S : A → Set α := (↑)
  let F : ∀ i : A, C(i, β) := fun i => F i i.prop
  refine liftCover S F (fun i j => hF i i.prop j j.prop) ?_
  intro x
  obtain ⟨s, hs, hsx⟩ := hA x
  exact ⟨⟨s, hs⟩, hsx⟩

variable {A F hF hA}

-- Porting note: did not need `by delta liftCover'; exact` in mathlib3; goal was
-- closed by `liftCover_coe x'`
-- Might be something to do with the `let`s in the definition of `liftCover'`?
@[simp]
theorem liftCover_coe' {s : Set α} {hs : s ∈ A} (x : s) : liftCover' A F hF hA x = F s hs x :=
  let x' : ((↑) : A → Set α) ⟨s, hs⟩ := x
  by delta liftCover'; exact liftCover_coe x'

-- Porting note: porting program suggested `ext <| liftCover_coe'`
@[simp]
theorem liftCover_restrict' {s : Set α} {hs : s ∈ A} :
    (liftCover' A F hF hA).restrict s = F s hs := ext <| liftCover_coe' (hF := hF) (hA := hA)

end Gluing

end ContinuousMap

section Lift

variable {X Y Z : Type*} [TopologicalSpace X] [TopologicalSpace Y] [TopologicalSpace Z]
    {f : C(X, Y)}

/-- `Setoid.quotientKerEquivOfRightInverse` as a homeomorphism. -/
@[simps!]
def Function.RightInverse.homeomorph {f' : C(Y, X)} (hf : Function.RightInverse f' f) :
    Quotient (Setoid.ker f) ≃ₜ Y where
  toEquiv := Setoid.quotientKerEquivOfRightInverse _ _ hf
  continuous_toFun := quotientMap_quot_mk.continuous_iff.mpr f.continuous
  continuous_invFun := continuous_quotient_mk'.comp f'.continuous

namespace QuotientMap

/--
The homeomorphism from the quotient of a quotient map to its codomain. This is
`Setoid.quotientKerEquivOfSurjective` as a homeomorphism.
-/
@[simps!]
noncomputable def homeomorph (hf : QuotientMap f) : Quotient (Setoid.ker f) ≃ₜ Y where
  toEquiv := Setoid.quotientKerEquivOfSurjective _ hf.surjective
  continuous_toFun := quotientMap_quot_mk.continuous_iff.mpr hf.continuous
  continuous_invFun := by
    rw [hf.continuous_iff]
    convert continuous_quotient_mk'
    ext
    simp only [Equiv.invFun_as_coe, Function.comp_apply,
      (Setoid.quotientKerEquivOfSurjective f hf.surjective).symm_apply_eq]
    rfl

variable (hf : QuotientMap f) (g : C(X, Z)) (h : Function.FactorsThrough g f)

/-- Descend a continuous map, which is constant on the fibres, along a quotient map. -/
@[simps]
noncomputable def lift : C(Y, Z) where
  toFun := ((fun i ↦ Quotient.liftOn' i g (fun _ _ (hab : f _ = f _) ↦ h hab)) :
    Quotient (Setoid.ker f) → Z) ∘ hf.homeomorph.symm
  continuous_toFun := Continuous.comp (continuous_quot_lift _ g.2) (Homeomorph.continuous _)

/--
The obvious triangle induced by `QuotientMap.lift` commutes:
```
     g
  X --→ Z
  |   ↗
f |  / hf.lift g h
  v /
  Y
```
-/
@[simp]
theorem lift_comp : (hf.lift g h).comp f = g := by
  ext
  simpa using h (Function.rightInverse_surjInv _ _)

/-- `QuotientMap.lift` as an equivalence. -/
@[simps]
noncomputable def liftEquiv : { g : C(X, Z) // Function.FactorsThrough g f} ≃ C(Y, Z) where
  toFun g := hf.lift g g.prop
  invFun g := ⟨g.comp f, fun _ _ h ↦ by simp only [ContinuousMap.comp_apply]; rw [h]⟩
  left_inv := by intro; simp
  right_inv := by
    intro g
    ext a
    simpa using congrArg g (Function.rightInverse_surjInv hf.surjective a)

end QuotientMap

end Lift

namespace Homeomorph

variable {α β γ : Type*} [TopologicalSpace α] [TopologicalSpace β] [TopologicalSpace γ]
variable (f : α ≃ₜ β) (g : β ≃ₜ γ)

/-- The forward direction of a homeomorphism, as a bundled continuous map. -/
@[simps]
def toContinuousMap (e : α ≃ₜ β) : C(α, β) :=
  ⟨e, e.continuous_toFun⟩

/-- `Homeomorph.toContinuousMap` as a coercion. -/
instance : Coe (α ≃ₜ β) C(α, β) :=
  ⟨Homeomorph.toContinuousMap⟩

-- Porting note: Syntactic tautology
/- theorem toContinuousMap_as_coe : f.toContinuousMap = f :=
  rfl
-/

@[simp]
theorem coe_refl : (Homeomorph.refl α : C(α, α)) = ContinuousMap.id α :=
  rfl

@[simp]
theorem coe_trans : (f.trans g : C(α, γ)) = (g : C(β, γ)).comp f :=
  rfl

/-- Left inverse to a continuous map from a homeomorphism, mirroring `Equiv.symm_comp_self`. -/
@[simp]
theorem symm_comp_toContinuousMap :
    (f.symm : C(β, α)).comp (f : C(α, β)) = ContinuousMap.id α := by
  rw [← coe_trans, self_trans_symm, coe_refl]

/-- Right inverse to a continuous map from a homeomorphism, mirroring `Equiv.self_comp_symm`. -/
@[simp]
theorem toContinuousMap_comp_symm :
    (f : C(α, β)).comp (f.symm : C(β, α)) = ContinuousMap.id β := by
  rw [← coe_trans, symm_trans_self, coe_refl]

end Homeomorph<|MERGE_RESOLUTION|>--- conflicted
+++ resolved
@@ -29,12 +29,7 @@
   /-- The function `α → β` -/
   protected toFun : α → β
   /-- Proposition that `toFun` is continuous -/
-<<<<<<< HEAD
-  continuous_toFun : Continuous toFun := by continuity
-#align continuous_map ContinuousMap
-=======
   protected continuous_toFun : Continuous toFun := by continuity
->>>>>>> 30695776
 
 /-- The type of continuous maps from `α` to `β`. -/
 notation "C(" α ", " β ")" => ContinuousMap α β
@@ -53,11 +48,7 @@
 
 export ContinuousMapClass (map_continuous)
 
-<<<<<<< HEAD
-attribute [continuity] map_continuous
-=======
 attribute [continuity, fun_prop] map_continuous
->>>>>>> 30695776
 
 section ContinuousMapClass
 
@@ -179,10 +170,6 @@
 /-- The identity as a continuous map. -/
 protected def id : C(α, α) where
   toFun := id
-<<<<<<< HEAD
-#align continuous_map.id ContinuousMap.id
-=======
->>>>>>> 30695776
 
 @[simp]
 theorem coe_id : ⇑(ContinuousMap.id α) = id :=
@@ -191,10 +178,6 @@
 /-- The constant map as a continuous map. -/
 def const (b : β) : C(α, β) where
   toFun := fun _ : α => b
-<<<<<<< HEAD
-#align continuous_map.const ContinuousMap.const
-=======
->>>>>>> 30695776
 
 @[simp]
 theorem coe_const (b : β) : ⇑(const α b) = Function.const α b :=
@@ -221,10 +204,6 @@
 /-- The composition of continuous maps, as a continuous map. -/
 def comp (f : C(β, γ)) (g : C(α, β)) : C(α, γ) where
   toFun := f ∘ g
-<<<<<<< HEAD
-#align continuous_map.comp ContinuousMap.comp
-=======
->>>>>>> 30695776
 
 @[simp]
 theorem coe_comp (f : C(β, γ)) (g : C(α, β)) : ⇑(comp f g) = f ∘ g :=
@@ -287,10 +266,6 @@
 /-- Given two continuous maps `f` and `g`, this is the continuous map `x ↦ (f x, g x)`. -/
 def prodMk (f : C(α, β₁)) (g : C(α, β₂)) : C(α, β₁ × β₂) where
   toFun x := (f x, g x)
-<<<<<<< HEAD
-#align continuous_map.prod_mk ContinuousMap.prodMk
-=======
->>>>>>> 30695776
 
 /-- Given two continuous maps `f` and `g`, this is the continuous map `(x, y) ↦ (f x, g y)`. -/
 @[simps]
@@ -348,10 +323,6 @@
 /-- Abbreviation for product of continuous maps, which is continuous -/
 def pi (f : ∀ i, C(A, X i)) : C(A, ∀ i, X i) where
   toFun (a : A) (i : I) := f i a
-<<<<<<< HEAD
-#align continuous_map.pi ContinuousMap.pi
-=======
->>>>>>> 30695776
 
 @[simp]
 theorem pi_eval (f : ∀ i, C(A, X i)) (a : A) : (pi f) a = fun i : I => (f i) a :=
@@ -393,10 +364,6 @@
 /-- The restriction of a continuous function `α → β` to a subset `s` of `α`. -/
 def restrict (f : C(α, β)) : C(s, β) where
   toFun := f ∘ ((↑) : s → α)
-<<<<<<< HEAD
-#align continuous_map.restrict ContinuousMap.restrict
-=======
->>>>>>> 30695776
 
 @[simp]
 theorem coe_restrict (f : C(α, β)) : ⇑(f.restrict s) = f ∘ ((↑) : s → α) :=
