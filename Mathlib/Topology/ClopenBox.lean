--- conflicted
+++ resolved
@@ -74,30 +74,6 @@
   cases nonempty_fintype (Clopens Y)
   exact .of_surjective _ surjective_finset_sup_prod
 
-<<<<<<< HEAD
-instance TopologicalSpace.Clopens.countable_iff_second_countable [T2Space X]
-    [TotallyDisconnectedSpace X] : Countable (Clopens X) ↔ SecondCountableTopology X := by
-  refine ⟨fun h ↦ ⟨?_⟩, fun h ↦ ?_⟩
-  · refine ⟨{s : Set X | IsClopen s}, ?_, ?_⟩
-    · let f : {s : Set X | IsClopen s} → Clopens X := fun s ↦ ⟨s.1, s.2⟩
-      have hf : f.Injective := injective_of_le_imp_le f fun a ↦ a
-      exact hf.countable
-    · apply IsTopologicalBasis.eq_generateFrom
-      exact loc_compact_Haus_tot_disc_of_zero_dim
-  · let b := countableBasis X
-    have hb : IsTopologicalBasis b := isBasis_countableBasis X
-    have : ∀ (U : Set X) (_ : IsClopen U), ∃ (t : Finset b), U = t.toSet.sUnion := by
-      intro U hU
-      exact eq_sUnion_finset_of_isTopologicalBasis__of_isCompact_open b hb U
-        hU.1.isCompact hU.2
-    let f : Clopens X → Finset b := fun s ↦ (this s.1 s.2).choose
-    have hf : f.Injective := by
-      intro s t h
-      suffices s.carrier = t.carrier by exact Clopens.ext this
-      rw [(this s.1 s.2).choose_spec, (this t.1 t.2).choose_spec]
-      simp only [f] at h
-      rw [h]
-=======
 lemma TopologicalSpace.Clopens.countable_iff_second_countable [T2Space X]
     [TotallyDisconnectedSpace X] : Countable (Clopens X) ↔ SecondCountableTopology X := by
   refine ⟨fun h ↦ ⟨{s : Set X | IsClopen s}, ?_, ?_⟩, fun h ↦ ?_⟩
@@ -113,5 +89,4 @@
       intro s t (h : Exists.choose _ = Exists.choose _)
       ext1; change s.carrier = t.carrier
       rw [(this s).choose_spec, (this t).choose_spec, h]
->>>>>>> 03092720
     exact hf.countable