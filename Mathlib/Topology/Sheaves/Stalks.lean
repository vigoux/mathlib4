--- conflicted
+++ resolved
@@ -179,18 +179,11 @@
 set_option linter.uppercaseLean3 false in
 #align Top.presheaf.stalk_pushforward.id TopCat.Presheaf.stalkPushforward.id
 
-<<<<<<< HEAD
-set_option maxHeartbeats 300000 in
-=======
->>>>>>> 56e86bbc
 @[simp]
 theorem comp (ℱ : X.Presheaf C) (f : X ⟶ Y) (g : Y ⟶ Z) (x : X) :
     ℱ.stalkPushforward C (f ≫ g) x =
       (f _* ℱ).stalkPushforward C g (f x) ≫ ℱ.stalkPushforward C f x := by
   ext
-<<<<<<< HEAD
-  simp [germ, stalkFunctor, stalkPushforward]
-=======
   simp only [germ, stalkPushforward]
   -- Now `simp` finishes, but slowly:
   simp only [pushforwardObj_obj, Functor.op_obj, Opens.map_comp_obj, whiskeringLeft_obj_obj,
@@ -198,7 +191,6 @@
     OpenNhds.inclusion_obj, OpenNhds.map_obj, whiskerRight_app, NatTrans.id_app,
     CategoryTheory.Functor.map_id, colimit.ι_pre, Category.id_comp, Category.assoc,
     pushforwardObj_map, Functor.op_map, unop_id, op_id, colimit.ι_pre_assoc]
->>>>>>> 56e86bbc
 set_option linter.uppercaseLean3 false in
 #align Top.presheaf.stalk_pushforward.comp TopCat.Presheaf.stalkPushforward.comp
 
