--- conflicted
+++ resolved
@@ -950,17 +950,12 @@
   continuous_sum_dom
 #align continuous_sum_elim continuous_sum_elim
 
-<<<<<<< HEAD
-@[fun_prop]
-=======
-@[continuity, fun_prop]
->>>>>>> e19c07e6
+@[fun_prop]
 theorem Continuous.sum_elim {f : X → Z} {g : Y → Z} (hf : Continuous f) (hg : Continuous g) :
     Continuous (Sum.elim f g) :=
   continuous_sum_elim.2 ⟨hf, hg⟩
 #align continuous.sum_elim Continuous.sum_elim
 
-<<<<<<< HEAD
 @[fun_prop]
 theorem continuous_isLeft : Continuous (isLeft : X ⊕ Y → Bool) :=
   continuous_sum_dom.2 ⟨continuous_const, continuous_const⟩
@@ -970,26 +965,11 @@
   continuous_sum_dom.2 ⟨continuous_const, continuous_const⟩
 
 @[fun_prop]
-=======
-@[continuity, fun_prop]
-theorem continuous_isLeft : Continuous (isLeft : X ⊕ Y → Bool) :=
-  continuous_sum_dom.2 ⟨continuous_const, continuous_const⟩
-
-@[continuity, fun_prop]
-theorem continuous_isRight : Continuous (isRight : X ⊕ Y → Bool) :=
-  continuous_sum_dom.2 ⟨continuous_const, continuous_const⟩
-
-@[continuity, fun_prop]
->>>>>>> e19c07e6
 -- Porting note: the proof was `continuous_sup_rng_left continuous_coinduced_rng`
 theorem continuous_inl : Continuous (@inl X Y) := ⟨fun _ => And.left⟩
 #align continuous_inl continuous_inl
 
-<<<<<<< HEAD
-@[fun_prop]
-=======
-@[continuity, fun_prop]
->>>>>>> e19c07e6
+@[fun_prop]
 -- Porting note: the proof was `continuous_sup_rng_right continuous_coinduced_rng`
 theorem continuous_inr : Continuous (@inr X Y) := ⟨fun _ => And.right⟩
 #align continuous_inr continuous_inr
@@ -1067,11 +1047,7 @@
     embedding_inl.continuous_iff.symm.and embedding_inr.continuous_iff.symm
 #align continuous_sum_map continuous_sum_map
 
-<<<<<<< HEAD
-@[fun_prop]
-=======
-@[continuity, fun_prop]
->>>>>>> e19c07e6
+@[fun_prop]
 theorem Continuous.sum_map {f : X → Y} {g : Z → W} (hf : Continuous f) (hg : Continuous g) :
     Continuous (Sum.map f g) :=
   continuous_sum_map.2 ⟨hf, hg⟩
@@ -1116,11 +1092,7 @@
   ⟨embedding_subtype_val, by rwa [Subtype.range_coe_subtype]⟩
 #align closed_embedding_subtype_coe closedEmbedding_subtype_val
 
-<<<<<<< HEAD
-@[fun_prop]
-=======
-@[continuity, fun_prop]
->>>>>>> e19c07e6
+@[fun_prop]
 theorem continuous_subtype_val : Continuous (@Subtype.val X p) :=
   continuous_induced_dom
 #align continuous_subtype_val continuous_subtype_val
@@ -1150,11 +1122,7 @@
   closedEmbedding_subtype_val hs
 #align is_closed.closed_embedding_subtype_coe IsClosed.closedEmbedding_subtype_val
 
-<<<<<<< HEAD
-@[fun_prop]
-=======
-@[continuity, fun_prop]
->>>>>>> e19c07e6
+@[fun_prop]
 theorem Continuous.subtype_mk {f : Y → X} (h : Continuous f) (hp : ∀ x, p (f x)) :
     Continuous fun x => (⟨f x, hp x⟩ : Subtype p) :=
   continuous_induced_rng.2 h
@@ -1220,30 +1188,18 @@
   h.restrict _
 #align continuous_at.restrict_preimage ContinuousAt.restrictPreimage
 
-<<<<<<< HEAD
-@[fun_prop]
-=======
-@[continuity, fun_prop]
->>>>>>> e19c07e6
+@[fun_prop]
 theorem Continuous.codRestrict {f : X → Y} {s : Set Y} (hf : Continuous f) (hs : ∀ a, f a ∈ s) :
     Continuous (s.codRestrict f hs) :=
   hf.subtype_mk hs
 #align continuous.cod_restrict Continuous.codRestrict
 
-<<<<<<< HEAD
-@[fun_prop]
-=======
-@[continuity, fun_prop]
->>>>>>> e19c07e6
+@[fun_prop]
 theorem Continuous.restrict {f : X → Y} {s : Set X} {t : Set Y} (h1 : MapsTo f s t)
     (h2 : Continuous f) : Continuous (h1.restrict f s t) :=
   (h2.comp continuous_subtype_val).codRestrict _
 
-<<<<<<< HEAD
-@[fun_prop]
-=======
-@[continuity, fun_prop]
->>>>>>> e19c07e6
+@[fun_prop]
 theorem Continuous.restrictPreimage {f : X → Y} {s : Set Y} (h : Continuous f) :
     Continuous (s.restrictPreimage f) :=
   h.restrict _
@@ -1288,20 +1244,12 @@
   ⟨Quot.exists_rep, rfl⟩
 #align quotient_map_quot_mk quotientMap_quot_mk
 
-<<<<<<< HEAD
-@[fun_prop]
-=======
-@[continuity, fun_prop]
->>>>>>> e19c07e6
+@[fun_prop]
 theorem continuous_quot_mk : Continuous (@Quot.mk X r) :=
   continuous_coinduced_rng
 #align continuous_quot_mk continuous_quot_mk
 
-<<<<<<< HEAD
-@[fun_prop]
-=======
-@[continuity, fun_prop]
->>>>>>> e19c07e6
+@[fun_prop]
 theorem continuous_quot_lift {f : X → Y} (hr : ∀ a b, r a b → f a = f b) (h : Continuous f) :
     Continuous (Quot.lift f hr : Quot r → Y) :=
   continuous_coinduced_dom.2 h
@@ -1326,12 +1274,7 @@
   h.quotient_lift hs
 #align continuous.quotient_lift_on' Continuous.quotient_liftOn'
 
-<<<<<<< HEAD
 @[fun_prop] theorem Continuous.quotient_map' {t : Setoid Y} {f : X → Y} (hf : Continuous f)
-=======
-@[continuity, fun_prop]
-theorem Continuous.quotient_map' {t : Setoid Y} {f : X → Y} (hf : Continuous f)
->>>>>>> e19c07e6
     (H : (s.r ⇒ t.r) f f) : Continuous (Quotient.map' f H) :=
   (continuous_quotient_mk'.comp hf).quotient_lift _
 #align continuous.quotient_map' Continuous.quotient_map'
@@ -1449,11 +1392,7 @@
 #align continuous.update Continuous.update
 
 /-- `Function.update f i x` is continuous in `(f, x)`. -/
-<<<<<<< HEAD
-@[fun_prop]
-=======
-@[continuity, fun_prop]
->>>>>>> e19c07e6
+@[fun_prop]
 theorem continuous_update [DecidableEq ι] (i : ι) :
     Continuous fun f : (∀ j, π j) × π i => update f.1 i f.2 :=
   continuous_fst.update i continuous_snd
@@ -1645,11 +1584,7 @@
 variable {ι κ : Type*} {σ : ι → Type*} {τ : κ → Type*} [∀ i, TopologicalSpace (σ i)]
   [∀ k, TopologicalSpace (τ k)] [TopologicalSpace X]
 
-<<<<<<< HEAD
-@[fun_prop]
-=======
-@[continuity, fun_prop]
->>>>>>> e19c07e6
+@[fun_prop]
 theorem continuous_sigmaMk {i : ι} : Continuous (@Sigma.mk ι σ i) :=
   continuous_iSup_rng continuous_coinduced_rng
 #align continuous_sigma_mk continuous_sigmaMk
@@ -1736,11 +1671,7 @@
 #align continuous_sigma_iff continuous_sigma_iff
 
 /-- A map out of a sum type is continuous if its restriction to each summand is. -/
-<<<<<<< HEAD
-@[fun_prop]
-=======
-@[continuity, fun_prop]
->>>>>>> e19c07e6
+@[fun_prop]
 theorem continuous_sigma {f : Sigma σ → X} (hf : ∀ i, Continuous fun a => f ⟨i, a⟩) :
     Continuous f :=
   continuous_sigma_iff.2 hf
@@ -1768,11 +1699,7 @@
   continuous_sigma_iff.trans <| by simp only [Sigma.map, embedding_sigmaMk.continuous_iff, comp]
 #align continuous_sigma_map continuous_sigma_map
 
-<<<<<<< HEAD
-@[fun_prop]
-=======
-@[continuity, fun_prop]
->>>>>>> e19c07e6
+@[fun_prop]
 theorem Continuous.sigma_map {f₁ : ι → κ} {f₂ : ∀ i, σ i → τ (f₁ i)} (hf : ∀ i, Continuous (f₂ i)) :
     Continuous (Sigma.map f₁ f₂) :=
   continuous_sigma_map.2 hf
