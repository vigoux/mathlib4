--- conflicted
+++ resolved
@@ -89,20 +89,11 @@
             ⟨x, mem_sUnion_of_mem hxp hpc, hxuv⟩,
           fun _ hxc => subset_sUnion_of_mem hxc⟩)
       s H
-<<<<<<< HEAD
   ⟨m, hm.prop, hsm, fun _u hu hmu => (hm.eq_of_subset hu hmu).symm⟩
-#align exists_preirreducible exists_preirreducible
-=======
-  ⟨m, hm, hsm, fun _u hu hmu => hmm _ hu hmu⟩
->>>>>>> 780b09c2
 
 /-- The set of irreducible components of a topological space. -/
 def irreducibleComponents (X : Type*) [TopologicalSpace X] : Set (Set X) :=
   {s | Maximal IsIrreducible s}
-<<<<<<< HEAD
-#align irreducible_components irreducibleComponents
-=======
->>>>>>> 780b09c2
 
 theorem isClosed_of_mem_irreducibleComponents (s) (H : s ∈ irreducibleComponents X) :
     IsClosed s := by
