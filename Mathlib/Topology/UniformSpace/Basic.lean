--- conflicted
+++ resolved
@@ -927,11 +927,7 @@
     HasBasis (𝓤 α) (fun V : Set (α × α) => V ∈ 𝓤 α ∧ IsClosed V) id := by
   refine Filter.hasBasis_self.2 fun t h => ?_
   rcases comp_comp_symm_mem_uniformity_sets h with ⟨w, w_in, w_symm, r⟩
-<<<<<<< HEAD
-  refine' ⟨closure w, mem_of_superset w_in subset_closure, isClosed_closure, _⟩
-=======
   refine ⟨closure w, mem_of_superset w_in subset_closure, isClosed_closure, ?_⟩
->>>>>>> 20c42930
   refine Subset.trans ?_ r
   rw [closure_eq_uniformity]
   apply iInter_subset_of_subset
