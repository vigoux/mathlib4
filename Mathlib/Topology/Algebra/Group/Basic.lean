/-
Copyright (c) 2017 Johannes Hölzl. All rights reserved.
Released under Apache 2.0 license as described in the file LICENSE.
Authors: Johannes Hölzl, Mario Carneiro, Patrick Massot
-/
import Mathlib.GroupTheory.GroupAction.ConjAct
import Mathlib.GroupTheory.GroupAction.Quotient
import Mathlib.GroupTheory.QuotientGroup
import Mathlib.Topology.Algebra.Monoid
import Mathlib.Topology.Algebra.Constructions

/-!
# Topological groups

This file defines the following typeclasses:

* `TopologicalGroup`, `TopologicalAddGroup`: multiplicative and additive topological groups,
  i.e., groups with continuous `(*)` and `(⁻¹)` / `(+)` and `(-)`;

* `ContinuousSub G` means that `G` has a continuous subtraction operation.

There is an instance deducing `ContinuousSub` from `TopologicalGroup` but we use a separate
typeclass because, e.g., `ℕ` and `ℝ≥0` have continuous subtraction but are not additive groups.

We also define `Homeomorph` versions of several `Equiv`s: `Homeomorph.mulLeft`,
`Homeomorph.mulRight`, `Homeomorph.inv`, and prove a few facts about neighbourhood filters in
groups.

## Tags

topological space, group, topological group
-/


open scoped Classical
open Set Filter TopologicalSpace Function Topology Pointwise MulOpposite

universe u v w x

variable {G : Type w} {H : Type x} {α : Type u} {β : Type v}

section ContinuousMulGroup

/-!
### Groups with continuous multiplication

In this section we prove a few statements about groups with continuous `(*)`.
-/


variable [TopologicalSpace G] [Group G] [ContinuousMul G]

/-- Multiplication from the left in a topological group as a homeomorphism. -/
@[to_additive "Addition from the left in a topological additive group as a homeomorphism."]
protected def Homeomorph.mulLeft (a : G) : G ≃ₜ G :=
  { Equiv.mulLeft a with
    continuous_toFun := continuous_const.mul continuous_id
    continuous_invFun := continuous_const.mul continuous_id }

@[to_additive (attr := simp)]
theorem Homeomorph.coe_mulLeft (a : G) : ⇑(Homeomorph.mulLeft a) = (a * ·) :=
  rfl

@[to_additive]
theorem Homeomorph.mulLeft_symm (a : G) : (Homeomorph.mulLeft a).symm = Homeomorph.mulLeft a⁻¹ := by
  ext
  rfl

@[to_additive]
lemma isOpenMap_mul_left (a : G) : IsOpenMap (a * ·) := (Homeomorph.mulLeft a).isOpenMap

@[to_additive IsOpen.left_addCoset]
theorem IsOpen.leftCoset {U : Set G} (h : IsOpen U) (x : G) : IsOpen (x • U) :=
  isOpenMap_mul_left x _ h

@[to_additive]
lemma isClosedMap_mul_left (a : G) : IsClosedMap (a * ·) := (Homeomorph.mulLeft a).isClosedMap

@[to_additive IsClosed.left_addCoset]
theorem IsClosed.leftCoset {U : Set G} (h : IsClosed U) (x : G) : IsClosed (x • U) :=
  isClosedMap_mul_left x _ h

/-- Multiplication from the right in a topological group as a homeomorphism. -/
@[to_additive "Addition from the right in a topological additive group as a homeomorphism."]
protected def Homeomorph.mulRight (a : G) : G ≃ₜ G :=
  { Equiv.mulRight a with
    continuous_toFun := continuous_id.mul continuous_const
    continuous_invFun := continuous_id.mul continuous_const }

@[to_additive (attr := simp)]
lemma Homeomorph.coe_mulRight (a : G) : ⇑(Homeomorph.mulRight a) = (· * a) := rfl

@[to_additive]
theorem Homeomorph.mulRight_symm (a : G) :
    (Homeomorph.mulRight a).symm = Homeomorph.mulRight a⁻¹ := by
  ext
  rfl

@[to_additive]
theorem isOpenMap_mul_right (a : G) : IsOpenMap (· * a) :=
  (Homeomorph.mulRight a).isOpenMap

@[to_additive IsOpen.right_addCoset]
theorem IsOpen.rightCoset {U : Set G} (h : IsOpen U) (x : G) : IsOpen (op x • U) :=
  isOpenMap_mul_right x _ h

@[to_additive]
theorem isClosedMap_mul_right (a : G) : IsClosedMap (· * a) :=
  (Homeomorph.mulRight a).isClosedMap

@[to_additive IsClosed.right_addCoset]
theorem IsClosed.rightCoset {U : Set G} (h : IsClosed U) (x : G) : IsClosed (op x • U) :=
  isClosedMap_mul_right x _ h

@[to_additive]
theorem discreteTopology_of_isOpen_singleton_one (h : IsOpen ({1} : Set G)) :
    DiscreteTopology G := by
  rw [← singletons_open_iff_discrete]
  intro g
  suffices {g} = (g⁻¹ * ·) ⁻¹' {1} by
    rw [this]
    exact (continuous_mul_left g⁻¹).isOpen_preimage _ h
  simp only [mul_one, Set.preimage_mul_left_singleton, eq_self_iff_true, inv_inv,
    Set.singleton_eq_singleton_iff]

@[to_additive]
theorem discreteTopology_iff_isOpen_singleton_one : DiscreteTopology G ↔ IsOpen ({1} : Set G) :=
  ⟨fun h => forall_open_iff_discrete.mpr h {1}, discreteTopology_of_isOpen_singleton_one⟩

end ContinuousMulGroup

/-!
### `ContinuousInv` and `ContinuousNeg`
-/


/-- Basic hypothesis to talk about a topological additive group. A topological additive group
over `M`, for example, is obtained by requiring the instances `AddGroup M` and
`ContinuousAdd M` and `ContinuousNeg M`. -/
class ContinuousNeg (G : Type u) [TopologicalSpace G] [Neg G] : Prop where
  continuous_neg : Continuous fun a : G => -a
-- Porting note: added
attribute [continuity] ContinuousNeg.continuous_neg

/-- Basic hypothesis to talk about a topological group. A topological group over `M`, for example,
is obtained by requiring the instances `Group M` and `ContinuousMul M` and
`ContinuousInv M`. -/
@[to_additive (attr := continuity)]
class ContinuousInv (G : Type u) [TopologicalSpace G] [Inv G] : Prop where
  continuous_inv : Continuous fun a : G => a⁻¹

-- Porting note: added
attribute [continuity] ContinuousInv.continuous_inv

export ContinuousInv (continuous_inv)

export ContinuousNeg (continuous_neg)

section ContinuousInv

variable [TopologicalSpace G] [Inv G] [ContinuousInv G]

@[to_additive]
<<<<<<< HEAD
=======
protected theorem Specializes.inv {x y : G} (h : x ⤳ y) : (x⁻¹) ⤳ (y⁻¹) :=
  h.map continuous_inv

@[to_additive]
protected theorem Inseparable.inv {x y : G} (h : Inseparable x y) : Inseparable (x⁻¹) (y⁻¹) :=
  h.map continuous_inv

@[to_additive]
protected theorem Specializes.zpow {G : Type*} [DivInvMonoid G] [TopologicalSpace G]
    [ContinuousMul G] [ContinuousInv G] {x y : G} (h : x ⤳ y) : ∀ m : ℤ, (x ^ m) ⤳ (y ^ m)
  | .ofNat n => by simpa using h.pow n
  | .negSucc n => by simpa using (h.pow (n + 1)).inv

@[to_additive]
protected theorem Inseparable.zpow {G : Type*} [DivInvMonoid G] [TopologicalSpace G]
    [ContinuousMul G] [ContinuousInv G] {x y : G} (h : Inseparable x y) (m : ℤ) :
    Inseparable (x ^ m) (y ^ m) :=
  (h.specializes.zpow m).antisymm (h.specializes'.zpow m)

@[to_additive]
>>>>>>> 59de845a
instance : ContinuousInv (ULift G) :=
  ⟨continuous_uLift_up.comp (continuous_inv.comp continuous_uLift_down)⟩

@[to_additive]
theorem continuousOn_inv {s : Set G} : ContinuousOn Inv.inv s :=
  continuous_inv.continuousOn

@[to_additive]
theorem continuousWithinAt_inv {s : Set G} {x : G} : ContinuousWithinAt Inv.inv s x :=
  continuous_inv.continuousWithinAt

@[to_additive]
theorem continuousAt_inv {x : G} : ContinuousAt Inv.inv x :=
  continuous_inv.continuousAt

@[to_additive]
theorem tendsto_inv (a : G) : Tendsto Inv.inv (𝓝 a) (𝓝 a⁻¹) :=
  continuousAt_inv

/-- If a function converges to a value in a multiplicative topological group, then its inverse
converges to the inverse of this value. For the version in normed fields assuming additionally
that the limit is nonzero, use `Tendsto.inv'`. -/
@[to_additive
  "If a function converges to a value in an additive topological group, then its
  negation converges to the negation of this value."]
theorem Filter.Tendsto.inv {f : α → G} {l : Filter α} {y : G} (h : Tendsto f l (𝓝 y)) :
    Tendsto (fun x => (f x)⁻¹) l (𝓝 y⁻¹) :=
  (continuous_inv.tendsto y).comp h

variable [TopologicalSpace α] {f : α → G} {s : Set α} {x : α}

@[to_additive (attr := continuity, fun_prop)]
theorem Continuous.inv (hf : Continuous f) : Continuous fun x => (f x)⁻¹ :=
  continuous_inv.comp hf

@[to_additive (attr := fun_prop)]
theorem ContinuousAt.inv (hf : ContinuousAt f x) : ContinuousAt (fun x => (f x)⁻¹) x :=
  continuousAt_inv.comp hf

@[to_additive (attr := fun_prop)]
theorem ContinuousOn.inv (hf : ContinuousOn f s) : ContinuousOn (fun x => (f x)⁻¹) s :=
  continuous_inv.comp_continuousOn hf

@[to_additive]
theorem ContinuousWithinAt.inv (hf : ContinuousWithinAt f s x) :
    ContinuousWithinAt (fun x => (f x)⁻¹) s x :=
  Filter.Tendsto.inv hf

@[to_additive]
instance Prod.continuousInv [TopologicalSpace H] [Inv H] [ContinuousInv H] :
    ContinuousInv (G × H) :=
  ⟨continuous_inv.fst'.prod_mk continuous_inv.snd'⟩

variable {ι : Type*}

@[to_additive]
instance Pi.continuousInv {C : ι → Type*} [∀ i, TopologicalSpace (C i)] [∀ i, Inv (C i)]
    [∀ i, ContinuousInv (C i)] : ContinuousInv (∀ i, C i) where
  continuous_inv := continuous_pi fun i => (continuous_apply i).inv

/-- A version of `Pi.continuousInv` for non-dependent functions. It is needed because sometimes
Lean fails to use `Pi.continuousInv` for non-dependent functions. -/
@[to_additive
  "A version of `Pi.continuousNeg` for non-dependent functions. It is needed
  because sometimes Lean fails to use `Pi.continuousNeg` for non-dependent functions."]
instance Pi.has_continuous_inv' : ContinuousInv (ι → G) :=
  Pi.continuousInv

@[to_additive]
instance (priority := 100) continuousInv_of_discreteTopology [TopologicalSpace H] [Inv H]
    [DiscreteTopology H] : ContinuousInv H :=
  ⟨continuous_of_discreteTopology⟩

section PointwiseLimits

variable (G₁ G₂ : Type*) [TopologicalSpace G₂] [T2Space G₂]

@[to_additive]
theorem isClosed_setOf_map_inv [Inv G₁] [Inv G₂] [ContinuousInv G₂] :
    IsClosed { f : G₁ → G₂ | ∀ x, f x⁻¹ = (f x)⁻¹ } := by
  simp only [setOf_forall]
  exact isClosed_iInter fun i => isClosed_eq (continuous_apply _) (continuous_apply _).inv

end PointwiseLimits

instance [TopologicalSpace H] [Inv H] [ContinuousInv H] : ContinuousNeg (Additive H) where
  continuous_neg := @continuous_inv H _ _ _

instance [TopologicalSpace H] [Neg H] [ContinuousNeg H] : ContinuousInv (Multiplicative H) where
  continuous_inv := @continuous_neg H _ _ _

end ContinuousInv

section ContinuousInvolutiveInv

variable [TopologicalSpace G] [InvolutiveInv G] [ContinuousInv G] {s : Set G}

@[to_additive]
theorem IsCompact.inv (hs : IsCompact s) : IsCompact s⁻¹ := by
  rw [← image_inv]
  exact hs.image continuous_inv

variable (G)

/-- Inversion in a topological group as a homeomorphism. -/
@[to_additive "Negation in a topological group as a homeomorphism."]
protected def Homeomorph.inv (G : Type*) [TopologicalSpace G] [InvolutiveInv G]
    [ContinuousInv G] : G ≃ₜ G :=
  { Equiv.inv G with
    continuous_toFun := continuous_inv
    continuous_invFun := continuous_inv }

@[to_additive (attr := simp)]
lemma Homeomorph.coe_inv {G : Type*} [TopologicalSpace G] [InvolutiveInv G] [ContinuousInv G] :
    ⇑(Homeomorph.inv G) = Inv.inv := rfl

@[to_additive]
theorem isOpenMap_inv : IsOpenMap (Inv.inv : G → G) :=
  (Homeomorph.inv _).isOpenMap

@[to_additive]
theorem isClosedMap_inv : IsClosedMap (Inv.inv : G → G) :=
  (Homeomorph.inv _).isClosedMap

variable {G}

@[to_additive]
theorem IsOpen.inv (hs : IsOpen s) : IsOpen s⁻¹ :=
  hs.preimage continuous_inv

@[to_additive]
theorem IsClosed.inv (hs : IsClosed s) : IsClosed s⁻¹ :=
  hs.preimage continuous_inv

@[to_additive]
theorem inv_closure : ∀ s : Set G, (closure s)⁻¹ = closure s⁻¹ :=
  (Homeomorph.inv G).preimage_closure

variable [TopologicalSpace α] {f : α → G} {s : Set α} {x : α}

@[to_additive (attr := simp)]
lemma continuous_inv_iff : Continuous f⁻¹ ↔ Continuous f := (Homeomorph.inv G).comp_continuous_iff

@[to_additive (attr := simp)]
lemma continuousAt_inv_iff : ContinuousAt f⁻¹ x ↔ ContinuousAt f x :=
  (Homeomorph.inv G).comp_continuousAt_iff _ _

@[to_additive (attr := simp)]
lemma continuousOn_inv_iff : ContinuousOn f⁻¹ s ↔ ContinuousOn f s :=
  (Homeomorph.inv G).comp_continuousOn_iff _ _

@[to_additive] alias ⟨Continuous.of_inv, _⟩ := continuous_inv_iff
@[to_additive] alias ⟨ContinuousAt.of_inv, _⟩ := continuousAt_inv_iff
@[to_additive] alias ⟨ContinuousOn.of_inv, _⟩ := continuousOn_inv_iff

end ContinuousInvolutiveInv

section LatticeOps

variable {ι' : Sort*} [Inv G]

@[to_additive]
theorem continuousInv_sInf {ts : Set (TopologicalSpace G)}
    (h : ∀ t ∈ ts, @ContinuousInv G t _) : @ContinuousInv G (sInf ts) _ :=
  letI := sInf ts
  { continuous_inv :=
      continuous_sInf_rng.2 fun t ht =>
        continuous_sInf_dom ht (@ContinuousInv.continuous_inv G t _ (h t ht)) }

@[to_additive]
theorem continuousInv_iInf {ts' : ι' → TopologicalSpace G}
    (h' : ∀ i, @ContinuousInv G (ts' i) _) : @ContinuousInv G (⨅ i, ts' i) _ := by
  rw [← sInf_range]
  exact continuousInv_sInf (Set.forall_mem_range.mpr h')

@[to_additive]
theorem continuousInv_inf {t₁ t₂ : TopologicalSpace G} (h₁ : @ContinuousInv G t₁ _)
    (h₂ : @ContinuousInv G t₂ _) : @ContinuousInv G (t₁ ⊓ t₂) _ := by
  rw [inf_eq_iInf]
  refine continuousInv_iInf fun b => ?_
  cases b <;> assumption

end LatticeOps

@[to_additive]
theorem Inducing.continuousInv {G H : Type*} [Inv G] [Inv H] [TopologicalSpace G]
    [TopologicalSpace H] [ContinuousInv H] {f : G → H} (hf : Inducing f)
    (hf_inv : ∀ x, f x⁻¹ = (f x)⁻¹) : ContinuousInv G :=
  ⟨hf.continuous_iff.2 <| by simpa only [(· ∘ ·), hf_inv] using hf.continuous.inv⟩

section TopologicalGroup

/-!
### Topological groups

A topological group is a group in which the multiplication and inversion operations are
continuous. Topological additive groups are defined in the same way. Equivalently, we can require
that the division operation `x y ↦ x * y⁻¹` (resp., subtraction) is continuous.
-/

-- Porting note (#11215): TODO should this docstring be extended
-- to match the multiplicative version?
/-- A topological (additive) group is a group in which the addition and negation operations are
continuous. -/
class TopologicalAddGroup (G : Type u) [TopologicalSpace G] [AddGroup G] extends
  ContinuousAdd G, ContinuousNeg G : Prop

/-- A topological group is a group in which the multiplication and inversion operations are
continuous.

When you declare an instance that does not already have a `UniformSpace` instance,
you should also provide an instance of `UniformSpace` and `UniformGroup` using
`TopologicalGroup.toUniformSpace` and `topologicalCommGroup_isUniform`. -/
-- Porting note: check that these ↑ names exist once they've been ported in the future.
@[to_additive]
class TopologicalGroup (G : Type*) [TopologicalSpace G] [Group G] extends ContinuousMul G,
  ContinuousInv G : Prop

section Conj

instance ConjAct.units_continuousConstSMul {M} [Monoid M] [TopologicalSpace M]
    [ContinuousMul M] : ContinuousConstSMul (ConjAct Mˣ) M :=
  ⟨fun _ => (continuous_const.mul continuous_id).mul continuous_const⟩

variable [TopologicalSpace G] [Inv G] [Mul G] [ContinuousMul G]

/-- Conjugation is jointly continuous on `G × G` when both `mul` and `inv` are continuous. -/
@[to_additive
  "Conjugation is jointly continuous on `G × G` when both `add` and `neg` are continuous."]
theorem TopologicalGroup.continuous_conj_prod [ContinuousInv G] :
    Continuous fun g : G × G => g.fst * g.snd * g.fst⁻¹ :=
  continuous_mul.mul (continuous_inv.comp continuous_fst)

/-- Conjugation by a fixed element is continuous when `mul` is continuous. -/
@[to_additive (attr := continuity)
  "Conjugation by a fixed element is continuous when `add` is continuous."]
theorem TopologicalGroup.continuous_conj (g : G) : Continuous fun h : G => g * h * g⁻¹ :=
  (continuous_mul_right g⁻¹).comp (continuous_mul_left g)

/-- Conjugation acting on fixed element of the group is continuous when both `mul` and
`inv` are continuous. -/
@[to_additive (attr := continuity)
  "Conjugation acting on fixed element of the additive group is continuous when both
    `add` and `neg` are continuous."]
theorem TopologicalGroup.continuous_conj' [ContinuousInv G] (h : G) :
    Continuous fun g : G => g * h * g⁻¹ :=
  (continuous_mul_right h).mul continuous_inv

end Conj

variable [TopologicalSpace G] [Group G] [TopologicalGroup G] [TopologicalSpace α] {f : α → G}
  {s : Set α} {x : α}

instance : TopologicalGroup (ULift G) where

section ZPow

@[to_additive (attr := continuity)]
theorem continuous_zpow : ∀ z : ℤ, Continuous fun a : G => a ^ z
  | Int.ofNat n => by simpa using continuous_pow n
  | Int.negSucc n => by simpa using (continuous_pow (n + 1)).inv

instance AddGroup.continuousConstSMul_int {A} [AddGroup A] [TopologicalSpace A]
    [TopologicalAddGroup A] : ContinuousConstSMul ℤ A :=
  ⟨continuous_zsmul⟩

instance AddGroup.continuousSMul_int {A} [AddGroup A] [TopologicalSpace A]
    [TopologicalAddGroup A] : ContinuousSMul ℤ A :=
  ⟨continuous_prod_of_discrete_left.mpr continuous_zsmul⟩

@[to_additive (attr := continuity, fun_prop)]
theorem Continuous.zpow {f : α → G} (h : Continuous f) (z : ℤ) : Continuous fun b => f b ^ z :=
  (continuous_zpow z).comp h

@[to_additive]
theorem continuousOn_zpow {s : Set G} (z : ℤ) : ContinuousOn (fun x => x ^ z) s :=
  (continuous_zpow z).continuousOn

@[to_additive]
theorem continuousAt_zpow (x : G) (z : ℤ) : ContinuousAt (fun x => x ^ z) x :=
  (continuous_zpow z).continuousAt

@[to_additive]
theorem Filter.Tendsto.zpow {α} {l : Filter α} {f : α → G} {x : G} (hf : Tendsto f l (𝓝 x))
    (z : ℤ) : Tendsto (fun x => f x ^ z) l (𝓝 (x ^ z)) :=
  (continuousAt_zpow _ _).tendsto.comp hf

@[to_additive]
theorem ContinuousWithinAt.zpow {f : α → G} {x : α} {s : Set α} (hf : ContinuousWithinAt f s x)
    (z : ℤ) : ContinuousWithinAt (fun x => f x ^ z) s x :=
  Filter.Tendsto.zpow hf z

@[to_additive (attr := fun_prop)]
theorem ContinuousAt.zpow {f : α → G} {x : α} (hf : ContinuousAt f x) (z : ℤ) :
    ContinuousAt (fun x => f x ^ z) x :=
  Filter.Tendsto.zpow hf z

@[to_additive (attr := fun_prop)]
theorem ContinuousOn.zpow {f : α → G} {s : Set α} (hf : ContinuousOn f s) (z : ℤ) :
    ContinuousOn (fun x => f x ^ z) s := fun x hx => (hf x hx).zpow z

end ZPow

section OrderedCommGroup

variable [TopologicalSpace H] [OrderedCommGroup H] [ContinuousInv H]

@[to_additive]
theorem tendsto_inv_nhdsWithin_Ioi {a : H} : Tendsto Inv.inv (𝓝[>] a) (𝓝[<] a⁻¹) :=
  (continuous_inv.tendsto a).inf <| by simp [tendsto_principal_principal]

@[to_additive]
theorem tendsto_inv_nhdsWithin_Iio {a : H} : Tendsto Inv.inv (𝓝[<] a) (𝓝[>] a⁻¹) :=
  (continuous_inv.tendsto a).inf <| by simp [tendsto_principal_principal]

@[to_additive]
theorem tendsto_inv_nhdsWithin_Ioi_inv {a : H} : Tendsto Inv.inv (𝓝[>] a⁻¹) (𝓝[<] a) := by
  simpa only [inv_inv] using @tendsto_inv_nhdsWithin_Ioi _ _ _ _ a⁻¹

@[to_additive]
theorem tendsto_inv_nhdsWithin_Iio_inv {a : H} : Tendsto Inv.inv (𝓝[<] a⁻¹) (𝓝[>] a) := by
  simpa only [inv_inv] using @tendsto_inv_nhdsWithin_Iio _ _ _ _ a⁻¹

@[to_additive]
theorem tendsto_inv_nhdsWithin_Ici {a : H} : Tendsto Inv.inv (𝓝[≥] a) (𝓝[≤] a⁻¹) :=
  (continuous_inv.tendsto a).inf <| by simp [tendsto_principal_principal]

@[to_additive]
theorem tendsto_inv_nhdsWithin_Iic {a : H} : Tendsto Inv.inv (𝓝[≤] a) (𝓝[≥] a⁻¹) :=
  (continuous_inv.tendsto a).inf <| by simp [tendsto_principal_principal]

@[to_additive]
theorem tendsto_inv_nhdsWithin_Ici_inv {a : H} : Tendsto Inv.inv (𝓝[≥] a⁻¹) (𝓝[≤] a) := by
  simpa only [inv_inv] using @tendsto_inv_nhdsWithin_Ici _ _ _ _ a⁻¹

@[to_additive]
theorem tendsto_inv_nhdsWithin_Iic_inv {a : H} : Tendsto Inv.inv (𝓝[≤] a⁻¹) (𝓝[≥] a) := by
  simpa only [inv_inv] using @tendsto_inv_nhdsWithin_Iic _ _ _ _ a⁻¹

end OrderedCommGroup

@[to_additive]
instance [TopologicalSpace H] [Group H] [TopologicalGroup H] : TopologicalGroup (G × H) where
  continuous_inv := continuous_inv.prod_map continuous_inv

@[to_additive]
instance Pi.topologicalGroup {C : β → Type*} [∀ b, TopologicalSpace (C b)] [∀ b, Group (C b)]
    [∀ b, TopologicalGroup (C b)] : TopologicalGroup (∀ b, C b) where
  continuous_inv := continuous_pi fun i => (continuous_apply i).inv

open MulOpposite

@[to_additive]
instance [Inv α] [ContinuousInv α] : ContinuousInv αᵐᵒᵖ :=
  opHomeomorph.symm.inducing.continuousInv unop_inv

/-- If multiplication is continuous in `α`, then it also is in `αᵐᵒᵖ`. -/
@[to_additive "If addition is continuous in `α`, then it also is in `αᵃᵒᵖ`."]
instance [Group α] [TopologicalGroup α] : TopologicalGroup αᵐᵒᵖ where

variable (G)

@[to_additive]
theorem nhds_one_symm : comap Inv.inv (𝓝 (1 : G)) = 𝓝 (1 : G) :=
  ((Homeomorph.inv G).comap_nhds_eq _).trans (congr_arg nhds inv_one)

@[to_additive]
theorem nhds_one_symm' : map Inv.inv (𝓝 (1 : G)) = 𝓝 (1 : G) :=
  ((Homeomorph.inv G).map_nhds_eq _).trans (congr_arg nhds inv_one)

@[to_additive]
theorem inv_mem_nhds_one {S : Set G} (hS : S ∈ (𝓝 1 : Filter G)) : S⁻¹ ∈ 𝓝 (1 : G) := by
  rwa [← nhds_one_symm'] at hS

/-- The map `(x, y) ↦ (x, x * y)` as a homeomorphism. This is a shear mapping. -/
@[to_additive "The map `(x, y) ↦ (x, x + y)` as a homeomorphism. This is a shear mapping."]
protected def Homeomorph.shearMulRight : G × G ≃ₜ G × G :=
  { Equiv.prodShear (Equiv.refl _) Equiv.mulLeft with
    continuous_toFun := continuous_fst.prod_mk continuous_mul
    continuous_invFun := continuous_fst.prod_mk <| continuous_fst.inv.mul continuous_snd }

@[to_additive (attr := simp)]
theorem Homeomorph.shearMulRight_coe :
    ⇑(Homeomorph.shearMulRight G) = fun z : G × G => (z.1, z.1 * z.2) :=
  rfl

@[to_additive (attr := simp)]
theorem Homeomorph.shearMulRight_symm_coe :
    ⇑(Homeomorph.shearMulRight G).symm = fun z : G × G => (z.1, z.1⁻¹ * z.2) :=
  rfl

variable {G}

@[to_additive]
protected theorem Inducing.topologicalGroup {F : Type*} [Group H] [TopologicalSpace H]
    [FunLike F H G] [MonoidHomClass F H G] (f : F) (hf : Inducing f) : TopologicalGroup H :=
  { toContinuousMul := hf.continuousMul _
    toContinuousInv := hf.continuousInv (map_inv f) }

@[to_additive]
-- Porting note: removed `protected` (needs to be in namespace)
theorem topologicalGroup_induced {F : Type*} [Group H] [FunLike F H G] [MonoidHomClass F H G]
    (f : F) :
    @TopologicalGroup H (induced f ‹_›) _ :=
  letI := induced f ‹_›
  Inducing.topologicalGroup f ⟨rfl⟩

namespace Subgroup

@[to_additive]
instance (S : Subgroup G) : TopologicalGroup S :=
  Inducing.topologicalGroup S.subtype inducing_subtype_val

end Subgroup

/-- The (topological-space) closure of a subgroup of a topological group is
itself a subgroup. -/
@[to_additive
  "The (topological-space) closure of an additive subgroup of an additive topological group is
  itself an additive subgroup."]
def Subgroup.topologicalClosure (s : Subgroup G) : Subgroup G :=
  { s.toSubmonoid.topologicalClosure with
    carrier := _root_.closure (s : Set G)
    inv_mem' := fun {g} hg => by simpa only [← Set.mem_inv, inv_closure, inv_coe_set] using hg }

@[to_additive (attr := simp)]
theorem Subgroup.topologicalClosure_coe {s : Subgroup G} :
    (s.topologicalClosure : Set G) = _root_.closure s :=
  rfl

@[to_additive]
theorem Subgroup.le_topologicalClosure (s : Subgroup G) : s ≤ s.topologicalClosure :=
  _root_.subset_closure

@[to_additive]
theorem Subgroup.isClosed_topologicalClosure (s : Subgroup G) :
    IsClosed (s.topologicalClosure : Set G) := isClosed_closure

@[to_additive]
theorem Subgroup.topologicalClosure_minimal (s : Subgroup G) {t : Subgroup G} (h : s ≤ t)
    (ht : IsClosed (t : Set G)) : s.topologicalClosure ≤ t :=
  closure_minimal h ht

@[to_additive]
theorem DenseRange.topologicalClosure_map_subgroup [Group H] [TopologicalSpace H]
    [TopologicalGroup H] {f : G →* H} (hf : Continuous f) (hf' : DenseRange f) {s : Subgroup G}
    (hs : s.topologicalClosure = ⊤) : (s.map f).topologicalClosure = ⊤ := by
  rw [SetLike.ext'_iff] at hs ⊢
  simp only [Subgroup.topologicalClosure_coe, Subgroup.coe_top, ← dense_iff_closure_eq] at hs ⊢
  exact hf'.dense_image hf hs

/-- The topological closure of a normal subgroup is normal. -/
@[to_additive "The topological closure of a normal additive subgroup is normal."]
theorem Subgroup.is_normal_topologicalClosure {G : Type*} [TopologicalSpace G] [Group G]
    [TopologicalGroup G] (N : Subgroup G) [N.Normal] : (Subgroup.topologicalClosure N).Normal where
  conj_mem n hn g := by
    apply map_mem_closure (TopologicalGroup.continuous_conj g) hn
    exact fun m hm => Subgroup.Normal.conj_mem inferInstance m hm g

@[to_additive]
theorem mul_mem_connectedComponent_one {G : Type*} [TopologicalSpace G] [MulOneClass G]
    [ContinuousMul G] {g h : G} (hg : g ∈ connectedComponent (1 : G))
    (hh : h ∈ connectedComponent (1 : G)) : g * h ∈ connectedComponent (1 : G) := by
  rw [connectedComponent_eq hg]
  have hmul : g ∈ connectedComponent (g * h) := by
    apply Continuous.image_connectedComponent_subset (continuous_mul_left g)
    rw [← connectedComponent_eq hh]
    exact ⟨(1 : G), mem_connectedComponent, by simp only [mul_one]⟩
  simpa [← connectedComponent_eq hmul] using mem_connectedComponent

@[to_additive]
theorem inv_mem_connectedComponent_one {G : Type*} [TopologicalSpace G] [Group G]
    [TopologicalGroup G] {g : G} (hg : g ∈ connectedComponent (1 : G)) :
    g⁻¹ ∈ connectedComponent (1 : G) := by
  rw [← inv_one]
  exact
    Continuous.image_connectedComponent_subset continuous_inv _
      ((Set.mem_image _ _ _).mp ⟨g, hg, rfl⟩)

/-- The connected component of 1 is a subgroup of `G`. -/
@[to_additive "The connected component of 0 is a subgroup of `G`."]
def Subgroup.connectedComponentOfOne (G : Type*) [TopologicalSpace G] [Group G]
    [TopologicalGroup G] : Subgroup G where
  carrier := connectedComponent (1 : G)
  one_mem' := mem_connectedComponent
  mul_mem' hg hh := mul_mem_connectedComponent_one hg hh
  inv_mem' hg := inv_mem_connectedComponent_one hg

/-- If a subgroup of a topological group is commutative, then so is its topological closure. -/
@[to_additive
  "If a subgroup of an additive topological group is commutative, then so is its
  topological closure."]
def Subgroup.commGroupTopologicalClosure [T2Space G] (s : Subgroup G)
    (hs : ∀ x y : s, x * y = y * x) : CommGroup s.topologicalClosure :=
  { s.topologicalClosure.toGroup, s.toSubmonoid.commMonoidTopologicalClosure hs with }

variable (G) in
@[to_additive]
lemma Subgroup.coe_topologicalClosure_bot :
    ((⊥ : Subgroup G).topologicalClosure : Set G) = _root_.closure ({1} : Set G) := by simp

@[to_additive exists_nhds_half_neg]
theorem exists_nhds_split_inv {s : Set G} (hs : s ∈ 𝓝 (1 : G)) :
    ∃ V ∈ 𝓝 (1 : G), ∀ v ∈ V, ∀ w ∈ V, v / w ∈ s := by
  have : (fun p : G × G => p.1 * p.2⁻¹) ⁻¹' s ∈ 𝓝 ((1, 1) : G × G) :=
    continuousAt_fst.mul continuousAt_snd.inv (by simpa)
  simpa only [div_eq_mul_inv, nhds_prod_eq, mem_prod_self_iff, prod_subset_iff, mem_preimage] using
    this

@[to_additive]
theorem nhds_translation_mul_inv (x : G) : comap (· * x⁻¹) (𝓝 1) = 𝓝 x :=
  ((Homeomorph.mulRight x⁻¹).comap_nhds_eq 1).trans <| show 𝓝 (1 * x⁻¹⁻¹) = 𝓝 x by simp

@[to_additive (attr := simp)]
theorem map_mul_left_nhds (x y : G) : map (x * ·) (𝓝 y) = 𝓝 (x * y) :=
  (Homeomorph.mulLeft x).map_nhds_eq y

@[to_additive]
theorem map_mul_left_nhds_one (x : G) : map (x * ·) (𝓝 1) = 𝓝 x := by simp

@[to_additive (attr := simp)]
theorem map_mul_right_nhds (x y : G) : map (· * x) (𝓝 y) = 𝓝 (y * x) :=
  (Homeomorph.mulRight x).map_nhds_eq y

@[to_additive]
theorem map_mul_right_nhds_one (x : G) : map (· * x) (𝓝 1) = 𝓝 x := by simp

@[to_additive]
theorem Filter.HasBasis.nhds_of_one {ι : Sort*} {p : ι → Prop} {s : ι → Set G}
    (hb : HasBasis (𝓝 1 : Filter G) p s) (x : G) :
    HasBasis (𝓝 x) p fun i => { y | y / x ∈ s i } := by
  rw [← nhds_translation_mul_inv]
  simp_rw [div_eq_mul_inv]
  exact hb.comap _

@[to_additive]
theorem mem_closure_iff_nhds_one {x : G} {s : Set G} :
    x ∈ closure s ↔ ∀ U ∈ (𝓝 1 : Filter G), ∃ y ∈ s, y / x ∈ U := by
  rw [mem_closure_iff_nhds_basis ((𝓝 1 : Filter G).basis_sets.nhds_of_one x)]
  simp_rw [Set.mem_setOf, id]

/-- A monoid homomorphism (a bundled morphism of a type that implements `MonoidHomClass`) from a
topological group to a topological monoid is continuous provided that it is continuous at one. See
also `uniformContinuous_of_continuousAt_one`. -/
@[to_additive
  "An additive monoid homomorphism (a bundled morphism of a type that implements
  `AddMonoidHomClass`) from an additive topological group to an additive topological monoid is
  continuous provided that it is continuous at zero. See also
  `uniformContinuous_of_continuousAt_zero`."]
theorem continuous_of_continuousAt_one {M hom : Type*} [MulOneClass M] [TopologicalSpace M]
    [ContinuousMul M] [FunLike hom G M] [MonoidHomClass hom G M] (f : hom)
    (hf : ContinuousAt f 1) :
    Continuous f :=
  continuous_iff_continuousAt.2 fun x => by
    simpa only [ContinuousAt, ← map_mul_left_nhds_one x, tendsto_map'_iff, (· ∘ ·), map_mul,
      map_one, mul_one] using hf.tendsto.const_mul (f x)

@[to_additive continuous_of_continuousAt_zero₂]
theorem continuous_of_continuousAt_one₂ {H M : Type*} [CommMonoid M] [TopologicalSpace M]
    [ContinuousMul M] [Group H] [TopologicalSpace H] [TopologicalGroup H] (f : G →* H →* M)
    (hf : ContinuousAt (fun x : G × H ↦ f x.1 x.2) (1, 1))
    (hl : ∀ x, ContinuousAt (f x) 1) (hr : ∀ y, ContinuousAt (f · y) 1) :
    Continuous (fun x : G × H ↦ f x.1 x.2) := continuous_iff_continuousAt.2 fun (x, y) => by
  simp only [ContinuousAt, nhds_prod_eq, ← map_mul_left_nhds_one x, ← map_mul_left_nhds_one y,
    prod_map_map_eq, tendsto_map'_iff, (· ∘ ·), map_mul, MonoidHom.mul_apply] at *
  refine ((tendsto_const_nhds.mul ((hr y).comp tendsto_fst)).mul
    (((hl x).comp tendsto_snd).mul hf)).mono_right (le_of_eq ?_)
  simp only [map_one, mul_one, MonoidHom.one_apply]

@[to_additive]
theorem TopologicalGroup.ext {G : Type*} [Group G] {t t' : TopologicalSpace G}
    (tg : @TopologicalGroup G t _) (tg' : @TopologicalGroup G t' _)
    (h : @nhds G t 1 = @nhds G t' 1) : t = t' :=
  TopologicalSpace.ext_nhds fun x ↦ by
    rw [← @nhds_translation_mul_inv G t _ _ x, ← @nhds_translation_mul_inv G t' _ _ x, ← h]

@[to_additive]
theorem TopologicalGroup.ext_iff {G : Type*} [Group G] {t t' : TopologicalSpace G}
    (tg : @TopologicalGroup G t _) (tg' : @TopologicalGroup G t' _) :
    t = t' ↔ @nhds G t 1 = @nhds G t' 1 :=
  ⟨fun h => h ▸ rfl, tg.ext tg'⟩

@[to_additive]
theorem ContinuousInv.of_nhds_one {G : Type*} [Group G] [TopologicalSpace G]
    (hinv : Tendsto (fun x : G => x⁻¹) (𝓝 1) (𝓝 1))
    (hleft : ∀ x₀ : G, 𝓝 x₀ = map (fun x : G => x₀ * x) (𝓝 1))
    (hconj : ∀ x₀ : G, Tendsto (fun x : G => x₀ * x * x₀⁻¹) (𝓝 1) (𝓝 1)) : ContinuousInv G := by
  refine ⟨continuous_iff_continuousAt.2 fun x₀ => ?_⟩
  have : Tendsto (fun x => x₀⁻¹ * (x₀ * x⁻¹ * x₀⁻¹)) (𝓝 1) (map (x₀⁻¹ * ·) (𝓝 1)) :=
    (tendsto_map.comp <| hconj x₀).comp hinv
  simpa only [ContinuousAt, hleft x₀, hleft x₀⁻¹, tendsto_map'_iff, (· ∘ ·), mul_assoc, mul_inv_rev,
    inv_mul_cancel_left] using this

@[to_additive]
theorem TopologicalGroup.of_nhds_one' {G : Type u} [Group G] [TopologicalSpace G]
    (hmul : Tendsto (uncurry ((· * ·) : G → G → G)) (𝓝 1 ×ˢ 𝓝 1) (𝓝 1))
    (hinv : Tendsto (fun x : G => x⁻¹) (𝓝 1) (𝓝 1))
    (hleft : ∀ x₀ : G, 𝓝 x₀ = map (fun x => x₀ * x) (𝓝 1))
    (hright : ∀ x₀ : G, 𝓝 x₀ = map (fun x => x * x₀) (𝓝 1)) : TopologicalGroup G :=
  { toContinuousMul := ContinuousMul.of_nhds_one hmul hleft hright
    toContinuousInv :=
      ContinuousInv.of_nhds_one hinv hleft fun x₀ =>
        le_of_eq
          (by
            rw [show (fun x => x₀ * x * x₀⁻¹) = (fun x => x * x₀⁻¹) ∘ fun x => x₀ * x from rfl, ←
              map_map, ← hleft, hright, map_map]
            simp [(· ∘ ·)]) }

@[to_additive]
theorem TopologicalGroup.of_nhds_one {G : Type u} [Group G] [TopologicalSpace G]
    (hmul : Tendsto (uncurry ((· * ·) : G → G → G)) (𝓝 1 ×ˢ 𝓝 1) (𝓝 1))
    (hinv : Tendsto (fun x : G => x⁻¹) (𝓝 1) (𝓝 1))
    (hleft : ∀ x₀ : G, 𝓝 x₀ = map (x₀ * ·) (𝓝 1))
    (hconj : ∀ x₀ : G, Tendsto (x₀ * · * x₀⁻¹) (𝓝 1) (𝓝 1)) : TopologicalGroup G := by
  refine TopologicalGroup.of_nhds_one' hmul hinv hleft fun x₀ => ?_
  replace hconj : ∀ x₀ : G, map (x₀ * · * x₀⁻¹) (𝓝 1) = 𝓝 1 :=
    fun x₀ => map_eq_of_inverse (x₀⁻¹ * · * x₀⁻¹⁻¹) (by ext; simp [mul_assoc]) (hconj _) (hconj _)
  rw [← hconj x₀]
  simpa [(· ∘ ·)] using hleft _

@[to_additive]
theorem TopologicalGroup.of_comm_of_nhds_one {G : Type u} [CommGroup G] [TopologicalSpace G]
    (hmul : Tendsto (uncurry ((· * ·) : G → G → G)) (𝓝 1 ×ˢ 𝓝 1) (𝓝 1))
    (hinv : Tendsto (fun x : G => x⁻¹) (𝓝 1) (𝓝 1))
    (hleft : ∀ x₀ : G, 𝓝 x₀ = map (x₀ * ·) (𝓝 1)) : TopologicalGroup G :=
  TopologicalGroup.of_nhds_one hmul hinv hleft (by simpa using tendsto_id)

end TopologicalGroup

section QuotientTopologicalGroup

variable [TopologicalSpace G] [Group G] [TopologicalGroup G] (N : Subgroup G) (n : N.Normal)

@[to_additive]
instance QuotientGroup.Quotient.topologicalSpace {G : Type*} [Group G] [TopologicalSpace G]
    (N : Subgroup G) : TopologicalSpace (G ⧸ N) :=
  instTopologicalSpaceQuotient

open QuotientGroup

@[to_additive]
theorem QuotientGroup.isOpenMap_coe : IsOpenMap ((↑) : G → G ⧸ N) := by
  intro s s_op
  change IsOpen (((↑) : G → G ⧸ N) ⁻¹' ((↑) '' s))
  rw [QuotientGroup.preimage_image_mk N s]
  exact isOpen_iUnion fun n => (continuous_mul_right _).isOpen_preimage s s_op

@[to_additive]
instance topologicalGroup_quotient [N.Normal] : TopologicalGroup (G ⧸ N) where
  continuous_mul := by
    have cont : Continuous (((↑) : G → G ⧸ N) ∘ fun p : G × G ↦ p.fst * p.snd) :=
      continuous_quot_mk.comp continuous_mul
    have quot : QuotientMap fun p : G × G ↦ ((p.1 : G ⧸ N), (p.2 : G ⧸ N)) := by
      apply IsOpenMap.to_quotientMap
      · exact (QuotientGroup.isOpenMap_coe N).prod (QuotientGroup.isOpenMap_coe N)
      · exact continuous_quot_mk.prod_map continuous_quot_mk
      · exact (surjective_quot_mk _).prodMap (surjective_quot_mk _)
    exact quot.continuous_iff.2 cont
  continuous_inv := by
    have quot := IsOpenMap.to_quotientMap
      (QuotientGroup.isOpenMap_coe N) continuous_quot_mk (surjective_quot_mk _)
    rw [quot.continuous_iff]
    exact continuous_quot_mk.comp continuous_inv

/-- Neighborhoods in the quotient are precisely the map of neighborhoods in the prequotient. -/
@[to_additive
  "Neighborhoods in the quotient are precisely the map of neighborhoods in the prequotient."]
theorem QuotientGroup.nhds_eq (x : G) : 𝓝 (x : G ⧸ N) = Filter.map (↑) (𝓝 x) :=
  le_antisymm ((QuotientGroup.isOpenMap_coe N).nhds_le x) continuous_quot_mk.continuousAt

variable (G)
variable [FirstCountableTopology G]

/-- Any first countable topological group has an antitone neighborhood basis `u : ℕ → Set G` for
which `(u (n + 1)) ^ 2 ⊆ u n`. The existence of such a neighborhood basis is a key tool for
`QuotientGroup.completeSpace` -/
@[to_additive
  "Any first countable topological additive group has an antitone neighborhood basis
  `u : ℕ → set G` for which `u (n + 1) + u (n + 1) ⊆ u n`.
  The existence of such a neighborhood basis is a key tool for `QuotientAddGroup.completeSpace`"]
theorem TopologicalGroup.exists_antitone_basis_nhds_one :
    ∃ u : ℕ → Set G, (𝓝 1).HasAntitoneBasis u ∧ ∀ n, u (n + 1) * u (n + 1) ⊆ u n := by
  rcases (𝓝 (1 : G)).exists_antitone_basis with ⟨u, hu, u_anti⟩
  have :=
    ((hu.prod_nhds hu).tendsto_iff hu).mp
      (by simpa only [mul_one] using continuous_mul.tendsto ((1, 1) : G × G))
  simp only [and_self_iff, mem_prod, and_imp, Prod.forall, exists_true_left, Prod.exists,
    forall_true_left] at this
  have event_mul : ∀ n : ℕ, ∀ᶠ m in atTop, u m * u m ⊆ u n := by
    intro n
    rcases this n with ⟨j, k, -, h⟩
    refine atTop_basis.eventually_iff.mpr ⟨max j k, True.intro, fun m hm => ?_⟩
    rintro - ⟨a, ha, b, hb, rfl⟩
    exact h a b (u_anti ((le_max_left _ _).trans hm) ha) (u_anti ((le_max_right _ _).trans hm) hb)
  obtain ⟨φ, -, hφ, φ_anti_basis⟩ := HasAntitoneBasis.subbasis_with_rel ⟨hu, u_anti⟩ event_mul
  exact ⟨u ∘ φ, φ_anti_basis, fun n => hφ n.lt_succ_self⟩

/-- In a first countable topological group `G` with normal subgroup `N`, `1 : G ⧸ N` has a
countable neighborhood basis. -/
@[to_additive
  "In a first countable topological additive group `G` with normal additive subgroup
  `N`, `0 : G ⧸ N` has a countable neighborhood basis."]
instance QuotientGroup.nhds_one_isCountablyGenerated : (𝓝 (1 : G ⧸ N)).IsCountablyGenerated :=
  (QuotientGroup.nhds_eq N 1).symm ▸ map.isCountablyGenerated _ _

end QuotientTopologicalGroup

/-- A typeclass saying that `p : G × G ↦ p.1 - p.2` is a continuous function. This property
automatically holds for topological additive groups but it also holds, e.g., for `ℝ≥0`. -/
class ContinuousSub (G : Type*) [TopologicalSpace G] [Sub G] : Prop where
  continuous_sub : Continuous fun p : G × G => p.1 - p.2

/-- A typeclass saying that `p : G × G ↦ p.1 / p.2` is a continuous function. This property
automatically holds for topological groups. Lemmas using this class have primes.
The unprimed version is for `GroupWithZero`. -/
@[to_additive existing]
class ContinuousDiv (G : Type*) [TopologicalSpace G] [Div G] : Prop where
  continuous_div' : Continuous fun p : G × G => p.1 / p.2

-- see Note [lower instance priority]
@[to_additive]
instance (priority := 100) TopologicalGroup.to_continuousDiv [TopologicalSpace G] [Group G]
    [TopologicalGroup G] : ContinuousDiv G :=
  ⟨by
    simp only [div_eq_mul_inv]
    exact continuous_fst.mul continuous_snd.inv⟩

export ContinuousSub (continuous_sub)

export ContinuousDiv (continuous_div')

section ContinuousDiv

variable [TopologicalSpace G] [Div G] [ContinuousDiv G]

@[to_additive sub]
theorem Filter.Tendsto.div' {f g : α → G} {l : Filter α} {a b : G} (hf : Tendsto f l (𝓝 a))
    (hg : Tendsto g l (𝓝 b)) : Tendsto (fun x => f x / g x) l (𝓝 (a / b)) :=
  (continuous_div'.tendsto (a, b)).comp (hf.prod_mk_nhds hg)

@[to_additive const_sub]
theorem Filter.Tendsto.const_div' (b : G) {c : G} {f : α → G} {l : Filter α}
    (h : Tendsto f l (𝓝 c)) : Tendsto (fun k : α => b / f k) l (𝓝 (b / c)) :=
  tendsto_const_nhds.div' h

@[to_additive]
lemma Filter.tendsto_const_div_iff {G : Type*} [CommGroup G] [TopologicalSpace G] [ContinuousDiv G]
    (b : G) {c : G} {f : α → G} {l : Filter α} :
    Tendsto (fun k : α ↦ b / f k) l (𝓝 (b / c)) ↔ Tendsto f l (𝓝 c) := by
  refine ⟨fun h ↦ ?_, Filter.Tendsto.const_div' b⟩
  convert h.const_div' b with k <;> rw [div_div_cancel]

@[to_additive sub_const]
theorem Filter.Tendsto.div_const' {c : G} {f : α → G} {l : Filter α} (h : Tendsto f l (𝓝 c))
    (b : G) : Tendsto (f · / b) l (𝓝 (c / b)) :=
  h.div' tendsto_const_nhds

lemma Filter.tendsto_div_const_iff {G : Type*}
    [CommGroupWithZero G] [TopologicalSpace G] [ContinuousDiv G]
    {b : G} (hb : b ≠ 0) {c : G} {f : α → G} {l : Filter α} :
    Tendsto (f · / b) l (𝓝 (c / b)) ↔ Tendsto f l (𝓝 c) := by
  refine ⟨fun h ↦ ?_, fun h ↦ Filter.Tendsto.div_const' h b⟩
  convert h.div_const' b⁻¹ with k <;> rw [div_div, mul_inv_cancel hb, div_one]

lemma Filter.tendsto_sub_const_iff {G : Type*}
    [AddCommGroup G] [TopologicalSpace G] [ContinuousSub G]
    (b : G) {c : G} {f : α → G} {l : Filter α} :
    Tendsto (f · - b) l (𝓝 (c - b)) ↔ Tendsto f l (𝓝 c) := by
  refine ⟨fun h ↦ ?_, fun h ↦ Filter.Tendsto.sub_const h b⟩
  convert h.sub_const (-b) with k <;> rw [sub_sub, ← sub_eq_add_neg, sub_self, sub_zero]

variable [TopologicalSpace α] {f g : α → G} {s : Set α} {x : α}

@[to_additive (attr := continuity, fun_prop) sub]
theorem Continuous.div' (hf : Continuous f) (hg : Continuous g) : Continuous fun x => f x / g x :=
  continuous_div'.comp (hf.prod_mk hg : _)

@[to_additive (attr := continuity) continuous_sub_left]
lemma continuous_div_left' (a : G) : Continuous (a / ·) := continuous_const.div' continuous_id

@[to_additive (attr := continuity) continuous_sub_right]
lemma continuous_div_right' (a : G) : Continuous (· / a) := continuous_id.div' continuous_const

@[to_additive (attr := fun_prop) sub]
theorem ContinuousAt.div' {f g : α → G} {x : α} (hf : ContinuousAt f x) (hg : ContinuousAt g x) :
    ContinuousAt (fun x => f x / g x) x :=
  Filter.Tendsto.div' hf hg

@[to_additive sub]
theorem ContinuousWithinAt.div' (hf : ContinuousWithinAt f s x) (hg : ContinuousWithinAt g s x) :
    ContinuousWithinAt (fun x => f x / g x) s x :=
  Filter.Tendsto.div' hf hg

@[to_additive (attr := fun_prop) sub]
theorem ContinuousOn.div' (hf : ContinuousOn f s) (hg : ContinuousOn g s) :
    ContinuousOn (fun x => f x / g x) s := fun x hx => (hf x hx).div' (hg x hx)

end ContinuousDiv

section DivInvTopologicalGroup

variable [Group G] [TopologicalSpace G] [TopologicalGroup G]

/-- A version of `Homeomorph.mulLeft a b⁻¹` that is defeq to `a / b`. -/
@[to_additive (attr := simps! (config := { simpRhs := true }))
  " A version of `Homeomorph.addLeft a (-b)` that is defeq to `a - b`. "]
def Homeomorph.divLeft (x : G) : G ≃ₜ G :=
  { Equiv.divLeft x with
    continuous_toFun := continuous_const.div' continuous_id
    continuous_invFun := continuous_inv.mul continuous_const }

@[to_additive]
theorem isOpenMap_div_left (a : G) : IsOpenMap (a / ·) :=
  (Homeomorph.divLeft _).isOpenMap

@[to_additive]
theorem isClosedMap_div_left (a : G) : IsClosedMap (a / ·) :=
  (Homeomorph.divLeft _).isClosedMap

/-- A version of `Homeomorph.mulRight a⁻¹ b` that is defeq to `b / a`. -/
@[to_additive (attr := simps! (config := { simpRhs := true }))
  "A version of `Homeomorph.addRight (-a) b` that is defeq to `b - a`. "]
def Homeomorph.divRight (x : G) : G ≃ₜ G :=
  { Equiv.divRight x with
    continuous_toFun := continuous_id.div' continuous_const
    continuous_invFun := continuous_id.mul continuous_const }

@[to_additive]
lemma isOpenMap_div_right (a : G) : IsOpenMap (· / a) := (Homeomorph.divRight a).isOpenMap

@[to_additive]
lemma isClosedMap_div_right (a : G) : IsClosedMap (· / a) := (Homeomorph.divRight a).isClosedMap

@[to_additive]
theorem tendsto_div_nhds_one_iff {α : Type*} {l : Filter α} {x : G} {u : α → G} :
    Tendsto (u · / x) l (𝓝 1) ↔ Tendsto u l (𝓝 x) :=
  haveI A : Tendsto (fun _ : α => x) l (𝓝 x) := tendsto_const_nhds
  ⟨fun h => by simpa using h.mul A, fun h => by simpa using h.div' A⟩

@[to_additive]
theorem nhds_translation_div (x : G) : comap (· / x) (𝓝 1) = 𝓝 x := by
  simpa only [div_eq_mul_inv] using nhds_translation_mul_inv x

end DivInvTopologicalGroup

/-!
### Topological operations on pointwise sums and products

A few results about interior and closure of the pointwise addition/multiplication of sets in groups
with continuous addition/multiplication. See also `Submonoid.top_closure_mul_self_eq` in
`Topology.Algebra.Monoid`.
-/


section ContinuousConstSMul

variable [TopologicalSpace β] [Group α] [MulAction α β] [ContinuousConstSMul α β] {s : Set α}
  {t : Set β}

@[to_additive]
theorem IsOpen.smul_left (ht : IsOpen t) : IsOpen (s • t) := by
  rw [← iUnion_smul_set]
  exact isOpen_biUnion fun a _ => ht.smul _

@[to_additive]
theorem subset_interior_smul_right : s • interior t ⊆ interior (s • t) :=
  interior_maximal (Set.smul_subset_smul_left interior_subset) isOpen_interior.smul_left

@[to_additive]
theorem smul_mem_nhds (a : α) {x : β} (ht : t ∈ 𝓝 x) : a • t ∈ 𝓝 (a • x) := by
  rcases mem_nhds_iff.1 ht with ⟨u, ut, u_open, hu⟩
  exact mem_nhds_iff.2 ⟨a • u, smul_set_mono ut, u_open.smul a, smul_mem_smul_set hu⟩

variable [TopologicalSpace α]

@[to_additive]
theorem subset_interior_smul : interior s • interior t ⊆ interior (s • t) :=
  (Set.smul_subset_smul_right interior_subset).trans subset_interior_smul_right

end ContinuousConstSMul

section ContinuousSMul

variable [TopologicalSpace α] [TopologicalSpace β] [Group α] [MulAction α β] [ContinuousInv α]
  [ContinuousSMul α β] {s : Set α} {t : Set β}

@[to_additive]
theorem IsClosed.smul_left_of_isCompact (ht : IsClosed t) (hs : IsCompact s) :
    IsClosed (s • t) := by
  have : ∀ x ∈ s • t, ∃ g ∈ s, g⁻¹ • x ∈ t := by
    rintro x ⟨g, hgs, y, hyt, rfl⟩
    refine ⟨g, hgs, ?_⟩
    rwa [inv_smul_smul]
  choose! f hf using this
  refine isClosed_of_closure_subset (fun x hx ↦ ?_)
  rcases mem_closure_iff_ultrafilter.mp hx with ⟨u, hust, hux⟩
  have : Ultrafilter.map f u ≤ 𝓟 s :=
    calc Ultrafilter.map f u ≤ map f (𝓟 (s • t)) := map_mono (le_principal_iff.mpr hust)
      _ = 𝓟 (f '' (s • t)) := map_principal
      _ ≤ 𝓟 s := principal_mono.mpr (image_subset_iff.mpr (fun x hx ↦ (hf x hx).1))
  rcases hs.ultrafilter_le_nhds (Ultrafilter.map f u) this with ⟨g, hg, hug⟩
  suffices g⁻¹ • x ∈ t from
    ⟨g, hg, g⁻¹ • x, this, smul_inv_smul _ _⟩
  exact ht.mem_of_tendsto ((Tendsto.inv hug).smul hux)
    (Eventually.mono hust (fun y hy ↦ (hf y hy).2))

/-! One may expect a version of `IsClosed.smul_left_of_isCompact` where `t` is compact and `s` is
closed, but such a lemma can't be true in this level of generality. For a counterexample, consider
`ℚ` acting on `ℝ` by translation, and let `s : Set ℚ := univ`, `t : set ℝ := {0}`. Then `s` is
closed and `t` is compact, but `s +ᵥ t` is the set of all rationals, which is definitely not
closed in `ℝ`.
To fix the proof, we would need to make two additional assumptions:
- for any `x ∈ t`, `s • {x}` is closed
- for any `x ∈ t`, there is a continuous function `g : s • {x} → s` such that, for all
  `y ∈ s • {x}`, we have `y = (g y) • x`
These are fairly specific hypotheses so we don't state this version of the lemmas, but an
interesting fact is that these two assumptions are verified in the case of a `NormedAddTorsor`
(or really, any `AddTorsor` with continuous `-ᵥ`). We prove this special case in
`IsClosed.vadd_right_of_isCompact`. -/

@[to_additive]
theorem MulAction.isClosedMap_quotient [CompactSpace α] :
    letI := orbitRel α β
    IsClosedMap (Quotient.mk' : β → Quotient (orbitRel α β)) := by
  intro t ht
  rw [← quotientMap_quotient_mk'.isClosed_preimage, MulAction.quotient_preimage_image_eq_union_mul]
  convert ht.smul_left_of_isCompact (isCompact_univ (X := α))
  rw [← biUnion_univ, ← iUnion_smul_left_image]
  rfl

end ContinuousSMul

section ContinuousConstSMul

variable [TopologicalSpace α] [Group α] [ContinuousConstSMul α α] {s t : Set α}

@[to_additive]
theorem IsOpen.mul_left : IsOpen t → IsOpen (s * t) :=
  IsOpen.smul_left

@[to_additive]
theorem subset_interior_mul_right : s * interior t ⊆ interior (s * t) :=
  subset_interior_smul_right

@[to_additive]
theorem subset_interior_mul : interior s * interior t ⊆ interior (s * t) :=
  subset_interior_smul

@[to_additive]
theorem singleton_mul_mem_nhds (a : α) {b : α} (h : s ∈ 𝓝 b) : {a} * s ∈ 𝓝 (a * b) := by
  have := smul_mem_nhds a h
  rwa [← singleton_smul] at this

@[to_additive]
theorem singleton_mul_mem_nhds_of_nhds_one (a : α) (h : s ∈ 𝓝 (1 : α)) : {a} * s ∈ 𝓝 a := by
  simpa only [mul_one] using singleton_mul_mem_nhds a h

end ContinuousConstSMul

section ContinuousConstSMulOp

variable [TopologicalSpace α] [Group α] [ContinuousConstSMul αᵐᵒᵖ α] {s t : Set α}

@[to_additive]
theorem IsOpen.mul_right (hs : IsOpen s) : IsOpen (s * t) := by
  rw [← iUnion_op_smul_set]
  exact isOpen_biUnion fun a _ => hs.smul _

@[to_additive]
theorem subset_interior_mul_left : interior s * t ⊆ interior (s * t) :=
  interior_maximal (Set.mul_subset_mul_right interior_subset) isOpen_interior.mul_right

@[to_additive]
theorem subset_interior_mul' : interior s * interior t ⊆ interior (s * t) :=
  (Set.mul_subset_mul_left interior_subset).trans subset_interior_mul_left

@[to_additive]
theorem mul_singleton_mem_nhds (a : α) {b : α} (h : s ∈ 𝓝 b) : s * {a} ∈ 𝓝 (b * a) := by
  simp only [← iUnion_op_smul_set, mem_singleton_iff, iUnion_iUnion_eq_left]
  exact smul_mem_nhds _ h

@[to_additive]
theorem mul_singleton_mem_nhds_of_nhds_one (a : α) (h : s ∈ 𝓝 (1 : α)) : s * {a} ∈ 𝓝 a := by
  simpa only [one_mul] using mul_singleton_mem_nhds a h

end ContinuousConstSMulOp

section TopologicalGroup

variable [TopologicalSpace G] [Group G] [TopologicalGroup G] {s t : Set G}

@[to_additive]
theorem IsOpen.div_left (ht : IsOpen t) : IsOpen (s / t) := by
  rw [← iUnion_div_left_image]
  exact isOpen_biUnion fun a _ => isOpenMap_div_left a t ht

@[to_additive]
theorem IsOpen.div_right (hs : IsOpen s) : IsOpen (s / t) := by
  rw [← iUnion_div_right_image]
  exact isOpen_biUnion fun a _ => isOpenMap_div_right a s hs

@[to_additive]
theorem subset_interior_div_left : interior s / t ⊆ interior (s / t) :=
  interior_maximal (div_subset_div_right interior_subset) isOpen_interior.div_right

@[to_additive]
theorem subset_interior_div_right : s / interior t ⊆ interior (s / t) :=
  interior_maximal (div_subset_div_left interior_subset) isOpen_interior.div_left

@[to_additive]
theorem subset_interior_div : interior s / interior t ⊆ interior (s / t) :=
  (div_subset_div_left interior_subset).trans subset_interior_div_left

@[to_additive]
theorem IsOpen.mul_closure (hs : IsOpen s) (t : Set G) : s * closure t = s * t := by
  refine (mul_subset_iff.2 fun a ha b hb => ?_).antisymm (mul_subset_mul_left subset_closure)
  rw [mem_closure_iff] at hb
  have hbU : b ∈ s⁻¹ * {a * b} := ⟨a⁻¹, Set.inv_mem_inv.2 ha, a * b, rfl, inv_mul_cancel_left _ _⟩
  obtain ⟨_, ⟨c, hc, d, rfl : d = _, rfl⟩, hcs⟩ := hb _ hs.inv.mul_right hbU
  exact ⟨c⁻¹, hc, _, hcs, inv_mul_cancel_left _ _⟩

@[to_additive]
theorem IsOpen.closure_mul (ht : IsOpen t) (s : Set G) : closure s * t = s * t := by
  rw [← inv_inv (closure s * t), mul_inv_rev, inv_closure, ht.inv.mul_closure, mul_inv_rev, inv_inv,
    inv_inv]

@[to_additive]
theorem IsOpen.div_closure (hs : IsOpen s) (t : Set G) : s / closure t = s / t := by
  simp_rw [div_eq_mul_inv, inv_closure, hs.mul_closure]

@[to_additive]
theorem IsOpen.closure_div (ht : IsOpen t) (s : Set G) : closure s / t = s / t := by
  simp_rw [div_eq_mul_inv, ht.inv.closure_mul]

@[to_additive]
theorem IsClosed.mul_left_of_isCompact (ht : IsClosed t) (hs : IsCompact s) : IsClosed (s * t) :=
  ht.smul_left_of_isCompact hs

@[to_additive]
theorem IsClosed.mul_right_of_isCompact (ht : IsClosed t) (hs : IsCompact s) :
    IsClosed (t * s) := by
  rw [← image_op_smul]
  exact IsClosed.smul_left_of_isCompact ht (hs.image continuous_op)

@[to_additive]
theorem QuotientGroup.isClosedMap_coe {H : Subgroup G} (hH : IsCompact (H : Set G)) :
    IsClosedMap ((↑) : G → G ⧸ H) := by
  intro t ht
  rw [← quotientMap_quotient_mk'.isClosed_preimage]
  convert ht.mul_right_of_isCompact hH
  refine (QuotientGroup.preimage_image_mk_eq_iUnion_image _ _).trans ?_
  rw [iUnion_subtype, ← iUnion_mul_right_image]
  rfl

@[to_additive]
lemma subset_mul_closure_one (s : Set G) : s ⊆ s * (closure {1} : Set G) := by
  have : s ⊆ s * ({1} : Set G) := by simpa using Subset.rfl
  exact this.trans (smul_subset_smul_left subset_closure)

@[to_additive]
lemma IsCompact.mul_closure_one_eq_closure {K : Set G} (hK : IsCompact K) :
    K * (closure {1} : Set G) = closure K := by
  apply Subset.antisymm ?_ ?_
  · calc
    K * (closure {1} : Set G) ⊆ closure K * (closure {1} : Set G) :=
      smul_subset_smul_right subset_closure
    _ ⊆ closure (K * ({1} : Set G)) := smul_set_closure_subset _ _
    _ = closure K := by simp
  · have : IsClosed (K * (closure {1} : Set G)) :=
      IsClosed.smul_left_of_isCompact isClosed_closure hK
    rw [IsClosed.closure_subset_iff this]
    exact subset_mul_closure_one K

@[to_additive]
lemma IsClosed.mul_closure_one_eq {F : Set G} (hF : IsClosed F) :
    F * (closure {1} : Set G) = F := by
  refine Subset.antisymm ?_ (subset_mul_closure_one F)
  calc
  F * (closure {1} : Set G) = closure F * closure ({1} : Set G) := by rw [hF.closure_eq]
  _ ⊆ closure (F * ({1} : Set G)) := smul_set_closure_subset _ _
  _ = F := by simp [hF.closure_eq]

@[to_additive]
lemma compl_mul_closure_one_eq {t : Set G} (ht : t * (closure {1} : Set G) = t) :
    tᶜ * (closure {1} : Set G) = tᶜ := by
  refine Subset.antisymm ?_ (subset_mul_closure_one tᶜ)
  rintro - ⟨x, hx, g, hg, rfl⟩
  by_contra H
  have : x ∈ t * (closure {1} : Set G) := by
    rw [← Subgroup.coe_topologicalClosure_bot G] at hg ⊢
    simp only [smul_eq_mul, mem_compl_iff, not_not] at H
    exact ⟨x * g, H, g⁻¹, Subgroup.inv_mem _ hg, by simp⟩
  rw [ht] at this
  exact hx this

@[to_additive]
lemma compl_mul_closure_one_eq_iff {t : Set G} :
    tᶜ * (closure {1} : Set G) = tᶜ ↔ t * (closure {1} : Set G) = t :=
  ⟨fun h ↦ by simpa using compl_mul_closure_one_eq h, fun h ↦ compl_mul_closure_one_eq h⟩

@[to_additive]
lemma IsOpen.mul_closure_one_eq {U : Set G} (hU : IsOpen U) :
    U * (closure {1} : Set G) = U :=
  compl_mul_closure_one_eq_iff.1 (hU.isClosed_compl.mul_closure_one_eq)

end TopologicalGroup

section FilterMul

section

variable (G) [TopologicalSpace G] [Group G] [ContinuousMul G]

@[to_additive]
theorem TopologicalGroup.t1Space (h : @IsClosed G _ {1}) : T1Space G :=
  ⟨fun x => by simpa using isClosedMap_mul_right x _ h⟩

end

section

variable (G) [TopologicalSpace G] [Group G] [TopologicalGroup G]

@[to_additive]
instance (priority := 100) TopologicalGroup.regularSpace : RegularSpace G := by
  refine .of_exists_mem_nhds_isClosed_subset fun a s hs ↦ ?_
  have : Tendsto (fun p : G × G => p.1 * p.2) (𝓝 (a, 1)) (𝓝 a) :=
    continuous_mul.tendsto' _ _ (mul_one a)
  rcases mem_nhds_prod_iff.mp (this hs) with ⟨U, hU, V, hV, hUV⟩
  rw [← image_subset_iff, image_prod] at hUV
  refine ⟨closure U, mem_of_superset hU subset_closure, isClosed_closure, ?_⟩
  calc
    closure U ⊆ closure U * interior V := subset_mul_left _ (mem_interior_iff_mem_nhds.2 hV)
    _ = U * interior V := isOpen_interior.closure_mul U
    _ ⊆ U * V := mul_subset_mul_left interior_subset
    _ ⊆ s := hUV

-- `inferInstance` can find these instances now

variable {G}

@[to_additive]
theorem group_inseparable_iff {x y : G} : Inseparable x y ↔ x / y ∈ closure (1 : Set G) := by
  rw [← singleton_one, ← specializes_iff_mem_closure, specializes_comm, specializes_iff_inseparable,
    ← (Homeomorph.mulRight y⁻¹).embedding.inseparable_iff]
  simp [div_eq_mul_inv]

@[to_additive]
theorem TopologicalGroup.t2Space_iff_one_closed : T2Space G ↔ IsClosed ({1} : Set G) :=
  ⟨fun _ ↦ isClosed_singleton, fun h ↦
    have := TopologicalGroup.t1Space G h; inferInstance⟩

@[to_additive]
theorem TopologicalGroup.t2Space_of_one_sep (H : ∀ x : G, x ≠ 1 → ∃ U ∈ 𝓝 (1 : G), x ∉ U) :
    T2Space G := by
  suffices T1Space G from inferInstance
  refine t1Space_iff_specializes_imp_eq.2 fun x y hspec ↦ by_contra fun hne ↦ ?_
  rcases H (x * y⁻¹) (by rwa [Ne, mul_inv_eq_one]) with ⟨U, hU₁, hU⟩
  exact hU <| mem_of_mem_nhds <| hspec.map (continuous_mul_right y⁻¹) (by rwa [mul_inv_self])

/-- Given a neighborhood `U` of the identity, one may find a neighborhood `V` of the identity which
is closed, symmetric, and satisfies `V * V ⊆ U`. -/
@[to_additive "Given a neighborhood `U` of the identity, one may find a neighborhood `V` of the
identity which is closed, symmetric, and satisfies `V + V ⊆ U`."]
theorem exists_closed_nhds_one_inv_eq_mul_subset {U : Set G} (hU : U ∈ 𝓝 1) :
    ∃ V ∈ 𝓝 1, IsClosed V ∧ V⁻¹ = V ∧ V * V ⊆ U := by
  rcases exists_open_nhds_one_mul_subset hU with ⟨V, V_open, V_mem, hV⟩
  rcases exists_mem_nhds_isClosed_subset (V_open.mem_nhds V_mem) with ⟨W, W_mem, W_closed, hW⟩
  refine ⟨W ∩ W⁻¹, Filter.inter_mem W_mem (inv_mem_nhds_one G W_mem), W_closed.inter W_closed.inv,
    by simp [inter_comm], ?_⟩
  calc
  W ∩ W⁻¹ * (W ∩ W⁻¹)
    ⊆ W * W := mul_subset_mul inter_subset_left inter_subset_left
  _ ⊆ V * V := mul_subset_mul hW hW
  _ ⊆ U := hV

variable (S : Subgroup G) [Subgroup.Normal S] [IsClosed (S : Set G)]

@[to_additive]
instance Subgroup.t3_quotient_of_isClosed (S : Subgroup G) [Subgroup.Normal S]
    [hS : IsClosed (S : Set G)] : T3Space (G ⧸ S) := by
  rw [← QuotientGroup.ker_mk' S] at hS
  haveI := TopologicalGroup.t1Space (G ⧸ S) (quotientMap_quotient_mk'.isClosed_preimage.mp hS)
  infer_instance

/-- A subgroup `S` of a topological group `G` acts on `G` properly discontinuously on the left, if
it is discrete in the sense that `S ∩ K` is finite for all compact `K`. (See also
`DiscreteTopology`.) -/
@[to_additive
  "A subgroup `S` of an additive topological group `G` acts on `G` properly
  discontinuously on the left, if it is discrete in the sense that `S ∩ K` is finite for all compact
  `K`. (See also `DiscreteTopology`."]
theorem Subgroup.properlyDiscontinuousSMul_of_tendsto_cofinite (S : Subgroup G)
    (hS : Tendsto S.subtype cofinite (cocompact G)) : ProperlyDiscontinuousSMul S G :=
  { finite_disjoint_inter_image := by
      intro K L hK hL
      have H : Set.Finite _ := hS ((hL.prod hK).image continuous_div').compl_mem_cocompact
      rw [preimage_compl, compl_compl] at H
      convert H
      ext x
      simp only [image_smul, mem_setOf_eq, coeSubtype, mem_preimage, mem_image, Prod.exists]
      exact Set.smul_inter_ne_empty_iff' }

-- attribute [local semireducible] MulOpposite -- Porting note: doesn't work in Lean 4

/-- A subgroup `S` of a topological group `G` acts on `G` properly discontinuously on the right, if
it is discrete in the sense that `S ∩ K` is finite for all compact `K`. (See also
`DiscreteTopology`.)

If `G` is Hausdorff, this can be combined with `t2Space_of_properlyDiscontinuousSMul_of_t2Space`
to show that the quotient group `G ⧸ S` is Hausdorff. -/
@[to_additive
  "A subgroup `S` of an additive topological group `G` acts on `G` properly discontinuously
  on the right, if it is discrete in the sense that `S ∩ K` is finite for all compact `K`.
  (See also `DiscreteTopology`.)

  If `G` is Hausdorff, this can be combined with `t2Space_of_properlyDiscontinuousVAdd_of_t2Space`
  to show that the quotient group `G ⧸ S` is Hausdorff."]
theorem Subgroup.properlyDiscontinuousSMul_opposite_of_tendsto_cofinite (S : Subgroup G)
    (hS : Tendsto S.subtype cofinite (cocompact G)) : ProperlyDiscontinuousSMul S.op G :=
  { finite_disjoint_inter_image := by
      intro K L hK hL
      have : Continuous fun p : G × G => (p.1⁻¹, p.2) := continuous_inv.prod_map continuous_id
      have H : Set.Finite _ :=
        hS ((hK.prod hL).image (continuous_mul.comp this)).compl_mem_cocompact
      simp only [preimage_compl, compl_compl, coeSubtype, comp_apply] at H
      apply Finite.of_preimage _ (equivOp S).surjective
      convert H using 1
      ext x
      simp only [image_smul, mem_setOf_eq, coeSubtype, mem_preimage, mem_image, Prod.exists]
      exact Set.op_smul_inter_ne_empty_iff }

end

section

/-! Some results about an open set containing the product of two sets in a topological group. -/


variable [TopologicalSpace G] [MulOneClass G] [ContinuousMul G]

/-- Given a compact set `K` inside an open set `U`, there is an open neighborhood `V` of `1`
  such that `K * V ⊆ U`. -/
@[to_additive
  "Given a compact set `K` inside an open set `U`, there is an open neighborhood `V` of
  `0` such that `K + V ⊆ U`."]
theorem compact_open_separated_mul_right {K U : Set G} (hK : IsCompact K) (hU : IsOpen U)
    (hKU : K ⊆ U) : ∃ V ∈ 𝓝 (1 : G), K * V ⊆ U := by
  refine hK.induction_on ?_ ?_ ?_ ?_
  · exact ⟨univ, by simp⟩
  · rintro s t hst ⟨V, hV, hV'⟩
    exact ⟨V, hV, (mul_subset_mul_right hst).trans hV'⟩
  · rintro s t ⟨V, V_in, hV'⟩ ⟨W, W_in, hW'⟩
    use V ∩ W, inter_mem V_in W_in
    rw [union_mul]
    exact
      union_subset ((mul_subset_mul_left V.inter_subset_left).trans hV')
        ((mul_subset_mul_left V.inter_subset_right).trans hW')
  · intro x hx
    have := tendsto_mul (show U ∈ 𝓝 (x * 1) by simpa using hU.mem_nhds (hKU hx))
    rw [nhds_prod_eq, mem_map, mem_prod_iff] at this
    rcases this with ⟨t, ht, s, hs, h⟩
    rw [← image_subset_iff, image_mul_prod] at h
    exact ⟨t, mem_nhdsWithin_of_mem_nhds ht, s, hs, h⟩

open MulOpposite

/-- Given a compact set `K` inside an open set `U`, there is an open neighborhood `V` of `1`
  such that `V * K ⊆ U`. -/
@[to_additive
  "Given a compact set `K` inside an open set `U`, there is an open neighborhood `V` of
  `0` such that `V + K ⊆ U`."]
theorem compact_open_separated_mul_left {K U : Set G} (hK : IsCompact K) (hU : IsOpen U)
    (hKU : K ⊆ U) : ∃ V ∈ 𝓝 (1 : G), V * K ⊆ U := by
  rcases compact_open_separated_mul_right (hK.image continuous_op) (opHomeomorph.isOpenMap U hU)
      (image_subset op hKU) with
    ⟨V, hV : V ∈ 𝓝 (op (1 : G)), hV' : op '' K * V ⊆ op '' U⟩
  refine ⟨op ⁻¹' V, continuous_op.continuousAt hV, ?_⟩
  rwa [← image_preimage_eq V op_surjective, ← image_op_mul, image_subset_iff,
    preimage_image_eq _ op_injective] at hV'

end

section

variable [TopologicalSpace G] [Group G] [TopologicalGroup G]

/-- A compact set is covered by finitely many left multiplicative translates of a set
  with non-empty interior. -/
@[to_additive
  "A compact set is covered by finitely many left additive translates of a set
    with non-empty interior."]
theorem compact_covered_by_mul_left_translates {K V : Set G} (hK : IsCompact K)
    (hV : (interior V).Nonempty) : ∃ t : Finset G, K ⊆ ⋃ g ∈ t, (g * ·) ⁻¹' V := by
  obtain ⟨t, ht⟩ : ∃ t : Finset G, K ⊆ ⋃ x ∈ t, interior ((x * ·) ⁻¹' V) := by
    refine
      hK.elim_finite_subcover (fun x => interior <| (x * ·) ⁻¹' V) (fun x => isOpen_interior) ?_
    cases' hV with g₀ hg₀
    refine fun g _ => mem_iUnion.2 ⟨g₀ * g⁻¹, ?_⟩
    refine preimage_interior_subset_interior_preimage (continuous_const.mul continuous_id) ?_
    rwa [mem_preimage, Function.id_def, inv_mul_cancel_right]
  exact ⟨t, Subset.trans ht <| iUnion₂_mono fun g _ => interior_subset⟩

/-- Every weakly locally compact separable topological group is σ-compact.
  Note: this is not true if we drop the topological group hypothesis. -/
@[to_additive SeparableWeaklyLocallyCompactAddGroup.sigmaCompactSpace
  "Every weakly locally compact separable topological additive group is σ-compact.
  Note: this is not true if we drop the topological group hypothesis."]
instance (priority := 100) SeparableWeaklyLocallyCompactGroup.sigmaCompactSpace [SeparableSpace G]
    [WeaklyLocallyCompactSpace G] : SigmaCompactSpace G := by
  obtain ⟨L, hLc, hL1⟩ := exists_compact_mem_nhds (1 : G)
  refine ⟨⟨fun n => (fun x => x * denseSeq G n) ⁻¹' L, ?_, ?_⟩⟩
  · intro n
    exact (Homeomorph.mulRight _).isCompact_preimage.mpr hLc
  · refine iUnion_eq_univ_iff.2 fun x => ?_
    obtain ⟨_, ⟨n, rfl⟩, hn⟩ : (range (denseSeq G) ∩ (fun y => x * y) ⁻¹' L).Nonempty := by
      rw [← (Homeomorph.mulLeft x).apply_symm_apply 1] at hL1
      exact (denseRange_denseSeq G).inter_nhds_nonempty
          ((Homeomorph.mulLeft x).continuous.continuousAt <| hL1)
    exact ⟨n, hn⟩

/-- Given two compact sets in a noncompact topological group, there is a translate of the second
one that is disjoint from the first one. -/
@[to_additive
  "Given two compact sets in a noncompact additive topological group, there is a
  translate of the second one that is disjoint from the first one."]
theorem exists_disjoint_smul_of_isCompact [NoncompactSpace G] {K L : Set G} (hK : IsCompact K)
    (hL : IsCompact L) : ∃ g : G, Disjoint K (g • L) := by
  have A : ¬K * L⁻¹ = univ := (hK.mul hL.inv).ne_univ
  obtain ⟨g, hg⟩ : ∃ g, g ∉ K * L⁻¹ := by
    contrapose! A
    exact eq_univ_iff_forall.2 A
  refine ⟨g, ?_⟩
  refine disjoint_left.2 fun a ha h'a => hg ?_
  rcases h'a with ⟨b, bL, rfl⟩
  refine ⟨g * b, ha, b⁻¹, by simpa only [Set.mem_inv, inv_inv] using bL, ?_⟩
  simp only [smul_eq_mul, mul_inv_cancel_right]

/-- A compact neighborhood of `1` in a topological group admits a closed compact subset
that is a neighborhood of `1`. -/
@[to_additive (attr := deprecated IsCompact.isCompact_isClosed_basis_nhds (since := "2024-01-28"))
  "A compact neighborhood of `0` in a topological additive group
admits a closed compact subset that is a neighborhood of `0`."]
theorem exists_isCompact_isClosed_subset_isCompact_nhds_one
    {L : Set G} (Lcomp : IsCompact L) (L1 : L ∈ 𝓝 (1 : G)) :
    ∃ K : Set G, IsCompact K ∧ IsClosed K ∧ K ⊆ L ∧ K ∈ 𝓝 (1 : G) :=
  let ⟨K, ⟨hK, hK₁, hK₂⟩, hKL⟩ := (Lcomp.isCompact_isClosed_basis_nhds L1).mem_iff.1 L1
  ⟨K, hK₁, hK₂, hKL, hK⟩

/-- If a point in a topological group has a compact neighborhood, then the group is
locally compact. -/
@[to_additive]
theorem IsCompact.locallyCompactSpace_of_mem_nhds_of_group {K : Set G} (hK : IsCompact K) {x : G}
    (h : K ∈ 𝓝 x) : LocallyCompactSpace G := by
  suffices WeaklyLocallyCompactSpace G from inferInstance
  refine ⟨fun y ↦ ⟨(y * x⁻¹) • K, ?_, ?_⟩⟩
  · exact hK.smul _
  · rw [← preimage_smul_inv]
    exact (continuous_const_smul _).continuousAt.preimage_mem_nhds (by simpa using h)

/-- A topological group which is weakly locally compact is automatically locally compact. -/
@[to_additive
  (attr := deprecated WeaklyLocallyCompactSpace.locallyCompactSpace (since := "2024-01-28"))]
theorem instLocallyCompactSpaceOfWeaklyOfGroup [WeaklyLocallyCompactSpace G] :
    LocallyCompactSpace G :=
  WeaklyLocallyCompactSpace.locallyCompactSpace

/-- If a function defined on a topological group has a support contained in a
compact set, then either the function is trivial or the group is locally compact. -/
@[to_additive
      "If a function defined on a topological additive group has a support contained in a compact
      set, then either the function is trivial or the group is locally compact."]
theorem eq_zero_or_locallyCompactSpace_of_support_subset_isCompact_of_group
    [TopologicalSpace α] [Zero α] [T1Space α]
    {f : G → α} {k : Set G} (hk : IsCompact k) (hf : support f ⊆ k) (h'f : Continuous f) :
    f = 0 ∨ LocallyCompactSpace G := by
  refine or_iff_not_imp_left.mpr fun h => ?_
  simp_rw [funext_iff, Pi.zero_apply] at h
  push_neg at h
  obtain ⟨x, hx⟩ : ∃ x, f x ≠ 0 := h
  have : k ∈ 𝓝 x :=
    mem_of_superset (h'f.isOpen_support.mem_nhds hx) hf
  exact IsCompact.locallyCompactSpace_of_mem_nhds_of_group hk this

/-- If a function defined on a topological group has compact support, then either
the function is trivial or the group is locally compact. -/
@[to_additive
      "If a function defined on a topological additive group has compact support,
      then either the function is trivial or the group is locally compact."]
theorem HasCompactSupport.eq_zero_or_locallyCompactSpace_of_group
    [TopologicalSpace α] [Zero α] [T1Space α]
    {f : G → α} (hf : HasCompactSupport f) (h'f : Continuous f) :
    f = 0 ∨ LocallyCompactSpace G :=
  eq_zero_or_locallyCompactSpace_of_support_subset_isCompact_of_group hf (subset_tsupport f) h'f

/-- In a locally compact group, any neighborhood of the identity contains a compact closed
neighborhood of the identity, even without separation assumptions on the space. -/
@[to_additive (attr := deprecated isCompact_isClosed_basis_nhds (since := "2024-01-28"))
  "In a locally compact additive group, any neighborhood of the identity contains a
  compact closed neighborhood of the identity, even without separation assumptions on the space."]
theorem local_isCompact_isClosed_nhds_of_group [LocallyCompactSpace G] {U : Set G}
    (hU : U ∈ 𝓝 (1 : G)) :
    ∃ K : Set G, IsCompact K ∧ IsClosed K ∧ K ⊆ U ∧ (1 : G) ∈ interior K :=
  let ⟨K, ⟨hK₁, hKco, hKcl⟩, hKU⟩ := (isCompact_isClosed_basis_nhds (1 : G)).mem_iff.1 hU
  ⟨K, hKco, hKcl, hKU, mem_interior_iff_mem_nhds.2 hK₁⟩

variable (G)

@[to_additive (attr := deprecated exists_mem_nhds_isCompact_isClosed (since := "2024-01-28"))]
theorem exists_isCompact_isClosed_nhds_one [WeaklyLocallyCompactSpace G] :
    ∃ K : Set G, IsCompact K ∧ IsClosed K ∧ K ∈ 𝓝 1 :=
  let ⟨K, hK₁, hKcomp, hKcl⟩ := exists_mem_nhds_isCompact_isClosed (1 : G)
  ⟨K, hKcomp, hKcl, hK₁⟩

/-- A quotient of a locally compact group is locally compact. -/
@[to_additive]
instance [LocallyCompactSpace G] (N : Subgroup G) : LocallyCompactSpace (G ⧸ N) := by
  refine ⟨fun x n hn ↦ ?_⟩
  let π := ((↑) : G → G ⧸ N)
  have C : Continuous π := continuous_quotient_mk'
  obtain ⟨y, rfl⟩ : ∃ y, π y = x := Quot.exists_rep x
  have : π ⁻¹' n ∈ 𝓝 y := preimage_nhds_coinduced hn
  rcases local_compact_nhds this with ⟨s, s_mem, hs, s_comp⟩
  exact ⟨π '' s, (QuotientGroup.isOpenMap_coe N).image_mem_nhds s_mem, mapsTo'.mp hs,
    s_comp.image C⟩

end

section

variable [TopologicalSpace G] [Group G] [TopologicalGroup G]

@[to_additive]
theorem nhds_mul (x y : G) : 𝓝 (x * y) = 𝓝 x * 𝓝 y :=
  calc
    𝓝 (x * y) = map (x * ·) (map (· * y) (𝓝 1 * 𝓝 1)) := by simp
    _ = map₂ (fun a b => x * (a * b * y)) (𝓝 1) (𝓝 1) := by rw [← map₂_mul, map_map₂, map_map₂]
    _ = map₂ (fun a b => x * a * (b * y)) (𝓝 1) (𝓝 1) := by simp only [mul_assoc]
    _ = 𝓝 x * 𝓝 y := by
      rw [← map_mul_left_nhds_one x, ← map_mul_right_nhds_one y, ← map₂_mul, map₂_map_left,
        map₂_map_right]

/-- On a topological group, `𝓝 : G → Filter G` can be promoted to a `MulHom`. -/
@[to_additive (attr := simps)
  "On an additive topological group, `𝓝 : G → Filter G` can be promoted to an `AddHom`."]
def nhdsMulHom : G →ₙ* Filter G where
  toFun := 𝓝
  map_mul' _ _ := nhds_mul _ _

end

end FilterMul

instance {G} [TopologicalSpace G] [Group G] [TopologicalGroup G] :
    TopologicalAddGroup (Additive G) where
  continuous_neg := @continuous_inv G _ _ _

instance {G} [TopologicalSpace G] [AddGroup G] [TopologicalAddGroup G] :
    TopologicalGroup (Multiplicative G) where
  continuous_inv := @continuous_neg G _ _ _

section Quotient

variable [Group G] [TopologicalSpace G] [ContinuousMul G] {Γ : Subgroup G}

@[to_additive]
instance QuotientGroup.continuousConstSMul : ContinuousConstSMul G (G ⧸ Γ) where
  continuous_const_smul g := by
     convert ((@continuous_const _ _ _ _ g).mul continuous_id).quotient_map' _

@[to_additive]
theorem QuotientGroup.continuous_smul₁ (x : G ⧸ Γ) : Continuous fun g : G => g • x := by
  induction x using QuotientGroup.induction_on
  exact continuous_quotient_mk'.comp (continuous_mul_right _)

/-- The quotient of a second countable topological group by a subgroup is second countable. -/
@[to_additive
  "The quotient of a second countable additive topological group by a subgroup is second
  countable."]
instance QuotientGroup.secondCountableTopology [SecondCountableTopology G] :
    SecondCountableTopology (G ⧸ Γ) :=
  ContinuousConstSMul.secondCountableTopology

end Quotient

/-- If `G` is a group with topological `⁻¹`, then it is homeomorphic to its units. -/
@[to_additive " If `G` is an additive group with topological negation, then it is homeomorphic to
its additive units."]
def toUnits_homeomorph [Group G] [TopologicalSpace G] [ContinuousInv G] : G ≃ₜ Gˣ where
  toEquiv := toUnits.toEquiv
  continuous_toFun := Units.continuous_iff.2 ⟨continuous_id, continuous_inv⟩
  continuous_invFun := Units.continuous_val

@[to_additive] theorem Units.embedding_val [Group G] [TopologicalSpace G] [ContinuousInv G] :
    Embedding (val : Gˣ → G) :=
  toUnits_homeomorph.symm.embedding

namespace Units

open MulOpposite (continuous_op continuous_unop)

variable [Monoid α] [TopologicalSpace α] [Monoid β] [TopologicalSpace β]

@[to_additive]
instance [ContinuousMul α] : TopologicalGroup αˣ where
  continuous_inv := Units.continuous_iff.2 <| ⟨continuous_coe_inv, continuous_val⟩

/-- The topological group isomorphism between the units of a product of two monoids, and the product
of the units of each monoid. -/
@[to_additive
  "The topological group isomorphism between the additive units of a product of two
  additive monoids, and the product of the additive units of each additive monoid."]
def Homeomorph.prodUnits : (α × β)ˣ ≃ₜ αˣ × βˣ where
  continuous_toFun :=
    (continuous_fst.units_map (MonoidHom.fst α β)).prod_mk
      (continuous_snd.units_map (MonoidHom.snd α β))
  continuous_invFun :=
    Units.continuous_iff.2
      ⟨continuous_val.fst'.prod_mk continuous_val.snd',
        continuous_coe_inv.fst'.prod_mk continuous_coe_inv.snd'⟩
  toEquiv := MulEquiv.prodUnits.toEquiv

end Units

section LatticeOps

variable {ι : Sort*} [Group G]

@[to_additive]
theorem topologicalGroup_sInf {ts : Set (TopologicalSpace G)}
    (h : ∀ t ∈ ts, @TopologicalGroup G t _) : @TopologicalGroup G (sInf ts) _ :=
  letI := sInf ts
  { toContinuousInv :=
      @continuousInv_sInf _ _ _ fun t ht => @TopologicalGroup.toContinuousInv G t _ <| h t ht
    toContinuousMul :=
      @continuousMul_sInf _ _ _ fun t ht =>
        @TopologicalGroup.toContinuousMul G t _ <| h t ht }

@[to_additive]
theorem topologicalGroup_iInf {ts' : ι → TopologicalSpace G}
    (h' : ∀ i, @TopologicalGroup G (ts' i) _) : @TopologicalGroup G (⨅ i, ts' i) _ := by
  rw [← sInf_range]
  exact topologicalGroup_sInf (Set.forall_mem_range.mpr h')

@[to_additive]
theorem topologicalGroup_inf {t₁ t₂ : TopologicalSpace G} (h₁ : @TopologicalGroup G t₁ _)
    (h₂ : @TopologicalGroup G t₂ _) : @TopologicalGroup G (t₁ ⊓ t₂) _ := by
  rw [inf_eq_iInf]
  refine topologicalGroup_iInf fun b => ?_
  cases b <;> assumption

end LatticeOps

/-!
### Lattice of group topologies

We define a type class `GroupTopology α` which endows a group `α` with a topology such that all
group operations are continuous.

Group topologies on a fixed group `α` are ordered, by reverse inclusion. They form a complete
lattice, with `⊥` the discrete topology and `⊤` the indiscrete topology.

Any function `f : α → β` induces `coinduced f : TopologicalSpace α → GroupTopology β`.

The additive version `AddGroupTopology α` and corresponding results are provided as well.
-/


/-- A group topology on a group `α` is a topology for which multiplication and inversion
are continuous. -/
structure GroupTopology (α : Type u) [Group α] extends TopologicalSpace α, TopologicalGroup α :
  Type u

/-- An additive group topology on an additive group `α` is a topology for which addition and
  negation are continuous. -/
structure AddGroupTopology (α : Type u) [AddGroup α] extends TopologicalSpace α,
  TopologicalAddGroup α : Type u

attribute [to_additive] GroupTopology

namespace GroupTopology

variable [Group α]

/-- A version of the global `continuous_mul` suitable for dot notation. -/
@[to_additive "A version of the global `continuous_add` suitable for dot notation."]
theorem continuous_mul' (g : GroupTopology α) :
    haveI := g.toTopologicalSpace
    Continuous fun p : α × α => p.1 * p.2 := by
  letI := g.toTopologicalSpace
  haveI := g.toTopologicalGroup
  exact continuous_mul

/-- A version of the global `continuous_inv` suitable for dot notation. -/
@[to_additive "A version of the global `continuous_neg` suitable for dot notation."]
theorem continuous_inv' (g : GroupTopology α) :
    haveI := g.toTopologicalSpace
    Continuous (Inv.inv : α → α) := by
  letI := g.toTopologicalSpace
  haveI := g.toTopologicalGroup
  exact continuous_inv

@[to_additive]
theorem toTopologicalSpace_injective :
    Function.Injective (toTopologicalSpace : GroupTopology α → TopologicalSpace α) :=
  fun f g h => by
    cases f
    cases g
    congr

@[to_additive (attr := ext)]
theorem ext' {f g : GroupTopology α} (h : f.IsOpen = g.IsOpen) : f = g :=
  toTopologicalSpace_injective <| TopologicalSpace.ext h

/-- The ordering on group topologies on the group `γ`. `t ≤ s` if every set open in `s` is also open
in `t` (`t` is finer than `s`). -/
@[to_additive
  "The ordering on group topologies on the group `γ`. `t ≤ s` if every set open in `s`
  is also open in `t` (`t` is finer than `s`)."]
instance : PartialOrder (GroupTopology α) :=
  PartialOrder.lift toTopologicalSpace toTopologicalSpace_injective

@[to_additive (attr := simp)]
theorem toTopologicalSpace_le {x y : GroupTopology α} :
    x.toTopologicalSpace ≤ y.toTopologicalSpace ↔ x ≤ y :=
  Iff.rfl

@[to_additive]
instance : Top (GroupTopology α) :=
  let _t : TopologicalSpace α := ⊤
  ⟨{  continuous_mul := continuous_top
      continuous_inv := continuous_top }⟩

@[to_additive (attr := simp)]
theorem toTopologicalSpace_top : (⊤ : GroupTopology α).toTopologicalSpace = ⊤ :=
  rfl

@[to_additive]
instance : Bot (GroupTopology α) :=
  let _t : TopologicalSpace α := ⊥
  ⟨{  continuous_mul := by
        haveI := discreteTopology_bot α
        continuity
      continuous_inv := continuous_bot }⟩

@[to_additive (attr := simp)]
theorem toTopologicalSpace_bot : (⊥ : GroupTopology α).toTopologicalSpace = ⊥ :=
  rfl

@[to_additive]
instance : BoundedOrder (GroupTopology α) where
  top := ⊤
  le_top x := show x.toTopologicalSpace ≤ ⊤ from le_top
  bot := ⊥
  bot_le x := show ⊥ ≤ x.toTopologicalSpace from bot_le

@[to_additive]
instance : Inf (GroupTopology α) where inf x y := ⟨x.1 ⊓ y.1, topologicalGroup_inf x.2 y.2⟩

@[to_additive (attr := simp)]
theorem toTopologicalSpace_inf (x y : GroupTopology α) :
    (x ⊓ y).toTopologicalSpace = x.toTopologicalSpace ⊓ y.toTopologicalSpace :=
  rfl

@[to_additive]
instance : SemilatticeInf (GroupTopology α) :=
  toTopologicalSpace_injective.semilatticeInf _ toTopologicalSpace_inf

@[to_additive]
instance : Inhabited (GroupTopology α) :=
  ⟨⊤⟩

local notation "cont" => @Continuous _ _

/-- Infimum of a collection of group topologies. -/
@[to_additive "Infimum of a collection of additive group topologies"]
instance : InfSet (GroupTopology α) where
  sInf S :=
    ⟨sInf (toTopologicalSpace '' S), topologicalGroup_sInf <| forall_mem_image.2 fun t _ => t.2⟩

@[to_additive (attr := simp)]
theorem toTopologicalSpace_sInf (s : Set (GroupTopology α)) :
    (sInf s).toTopologicalSpace = sInf (toTopologicalSpace '' s) := rfl

@[to_additive (attr := simp)]
theorem toTopologicalSpace_iInf {ι} (s : ι → GroupTopology α) :
    (⨅ i, s i).toTopologicalSpace = ⨅ i, (s i).toTopologicalSpace :=
  congr_arg sInf (range_comp _ _).symm

/-- Group topologies on `γ` form a complete lattice, with `⊥` the discrete topology and `⊤` the
indiscrete topology.

The infimum of a collection of group topologies is the topology generated by all their open sets
(which is a group topology).

The supremum of two group topologies `s` and `t` is the infimum of the family of all group
topologies contained in the intersection of `s` and `t`. -/
@[to_additive
  "Group topologies on `γ` form a complete lattice, with `⊥` the discrete topology and
  `⊤` the indiscrete topology.

  The infimum of a collection of group topologies is the topology generated by all their open sets
  (which is a group topology).

  The supremum of two group topologies `s` and `t` is the infimum of the family of all group
  topologies contained in the intersection of `s` and `t`."]
instance : CompleteSemilatticeInf (GroupTopology α) :=
  { inferInstanceAs (InfSet (GroupTopology α)),
    inferInstanceAs (PartialOrder (GroupTopology α)) with
    sInf_le := fun S a haS => toTopologicalSpace_le.1 <| sInf_le ⟨a, haS, rfl⟩
    le_sInf := by
      intro S a hab
      apply (inferInstanceAs (CompleteLattice (TopologicalSpace α))).le_sInf
      rintro _ ⟨b, hbS, rfl⟩
      exact hab b hbS }

@[to_additive]
instance : CompleteLattice (GroupTopology α) :=
  { inferInstanceAs (BoundedOrder (GroupTopology α)),
    inferInstanceAs (SemilatticeInf (GroupTopology α)),
    completeLatticeOfCompleteSemilatticeInf _ with
    inf := (· ⊓ ·)
    top := ⊤
    bot := ⊥ }

/-- Given `f : α → β` and a topology on `α`, the coinduced group topology on `β` is the finest
topology such that `f` is continuous and `β` is a topological group. -/
@[to_additive
  "Given `f : α → β` and a topology on `α`, the coinduced additive group topology on `β`
  is the finest topology such that `f` is continuous and `β` is a topological additive group."]
def coinduced {α β : Type*} [t : TopologicalSpace α] [Group β] (f : α → β) : GroupTopology β :=
  sInf { b : GroupTopology β | TopologicalSpace.coinduced f t ≤ b.toTopologicalSpace }

@[to_additive]
theorem coinduced_continuous {α β : Type*} [t : TopologicalSpace α] [Group β] (f : α → β) :
    Continuous[t, (coinduced f).toTopologicalSpace] f := by
  rw [continuous_sInf_rng]
  rintro _ ⟨t', ht', rfl⟩
  exact continuous_iff_coinduced_le.2 ht'

end GroupTopology<|MERGE_RESOLUTION|>--- conflicted
+++ resolved
@@ -161,8 +161,6 @@
 variable [TopologicalSpace G] [Inv G] [ContinuousInv G]
 
 @[to_additive]
-<<<<<<< HEAD
-=======
 protected theorem Specializes.inv {x y : G} (h : x ⤳ y) : (x⁻¹) ⤳ (y⁻¹) :=
   h.map continuous_inv
 
@@ -183,7 +181,6 @@
   (h.specializes.zpow m).antisymm (h.specializes'.zpow m)
 
 @[to_additive]
->>>>>>> 59de845a
 instance : ContinuousInv (ULift G) :=
   ⟨continuous_uLift_up.comp (continuous_inv.comp continuous_uLift_down)⟩
 
