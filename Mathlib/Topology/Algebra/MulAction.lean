--- conflicted
+++ resolved
@@ -152,9 +152,6 @@
   Set.smul_subset_iff.2 fun _x hx _y hy ↦ map_mem_closure₂ continuous_smul hx hy fun _a ha _b hb ↦
     Set.smul_mem_smul ha hb
 
-<<<<<<< HEAD
-@[to_additive]
-=======
 /-- Suppose that `N` acts on `X` and `M` continuously acts on `Y`.
 Suppose that `g : Y → X` is an action homomorphism in the following sense:
 there exists a continuous function `f : N → M` such that `g (c • x) = f c • g x`.
@@ -170,7 +167,6 @@
 
 In many cases, `f = id` so that `g` is an action homomorphism in the sense of `AddActionHom`.
 However, this version also works for `f = AddUnits.val`."]
->>>>>>> 1f40597c
 lemma Inducing.continuousSMul {N : Type*} [SMul N Y] [TopologicalSpace N] {f : N → M}
     (hg : Inducing g) (hf : Continuous f) (hsmul : ∀ {c x}, g (c • x) = f c • g x) :
     ContinuousSMul N Y where
