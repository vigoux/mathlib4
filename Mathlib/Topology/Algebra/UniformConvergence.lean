/-
Copyright (c) 2022 Anatole Dedecker. All rights reserved.
Released under Apache 2.0 license as described in the file LICENSE.
Authors: Anatole Dedecker
-/
import Mathlib.Topology.UniformSpace.UniformConvergenceTopology
import Mathlib.Analysis.LocallyConvex.Bounded
import Mathlib.Topology.Algebra.FilterBasis

#align_import topology.algebra.uniform_convergence from "leanprover-community/mathlib"@"f2ce6086713c78a7f880485f7917ea547a215982"

/-!
# Algebraic facts about the topology of uniform convergence

This file contains algebraic compatibility results about the uniform structure of uniform
convergence / `𝔖`-convergence. They will mostly be useful for defining strong topologies on the
space of continuous linear maps between two topological vector spaces.

## Main statements

* `UniformFun.uniform_group` : if `G` is a uniform group, then `α →ᵤ G` a uniform group
* `UniformOnFun.uniform_group` : if `G` is a uniform group, then for any `𝔖 : Set (Set α)`,
  `α →ᵤ[𝔖] G` a uniform group.
* `UniformOnFun.continuousSMul_induced_of_image_bounded` : let `E` be a TVS, `𝔖 : Set (Set α)` and
  `H` a submodule of `α →ᵤ[𝔖] E`. If the image of any `S ∈ 𝔖` by any `u ∈ H` is bounded (in the
  sense of `Bornology.IsVonNBounded`), then `H`, equipped with the topology induced from
  `α →ᵤ[𝔖] E`, is a TVS.

## Implementation notes

Like in `Topology/UniformSpace/UniformConvergenceTopology`, we use the type aliases
`UniformFun` (denoted `α →ᵤ β`) and `UniformOnFun` (denoted `α →ᵤ[𝔖] β`) for functions from `α`
to `β` endowed with the structures of uniform convergence and `𝔖`-convergence.

## TODO

* `UniformOnFun.continuousSMul_induced_of_image_bounded` unnecessarily asks for `𝔖` to be
  nonempty and directed. This will be easy to solve once we know that replacing `𝔖` by its
  ***noncovering*** bornology (i.e ***not*** what `Bornology` currently refers to in mathlib)
  doesn't change the topology.

## References

* [N. Bourbaki, *General Topology, Chapter X*][bourbaki1966]
* [N. Bourbaki, *Topological Vector Spaces*][bourbaki1987]

## Tags

uniform convergence, strong dual

-/

open Filter

open scoped Topology Pointwise UniformConvergence Uniformity

section AlgebraicInstances

variable {α β ι R : Type*} {𝔖 : Set <| Set α} {x : α}

@[to_additive] instance [One β] : One (α →ᵤ β) := Pi.instOne

@[to_additive (attr := simp)]
lemma UniformFun.toFun_one [One β] : toFun (1 : α →ᵤ β) = 1 := rfl

@[to_additive (attr := simp)]
lemma UniformFun.ofFun_one [One β] : ofFun (1 : α → β) = 1 := rfl

@[to_additive] instance [One β] : One (α →ᵤ[𝔖] β) := Pi.instOne

@[to_additive (attr := simp)]
lemma UniformOnFun.toFun_one [One β] : toFun 𝔖 (1 : α →ᵤ[𝔖] β) = 1 := rfl

@[to_additive (attr := simp)]
lemma UniformOnFun.one_apply [One β] : ofFun 𝔖 (1 : α → β) = 1 := rfl

@[to_additive] instance [Mul β] : Mul (α →ᵤ β) := Pi.instMul

@[to_additive (attr := simp)]
lemma UniformFun.toFun_mul [Mul β] (f g : α →ᵤ β) : toFun (f * g) = toFun f * toFun g := rfl

@[to_additive (attr := simp)]
lemma UniformFun.ofFun_mul [Mul β] (f g : α → β) : ofFun (f * g) = ofFun f * ofFun g := rfl

@[to_additive] instance [Mul β] : Mul (α →ᵤ[𝔖] β) := Pi.instMul

@[to_additive (attr := simp)]
lemma UniformOnFun.toFun_mul [Mul β] (f g : α →ᵤ[𝔖] β) :
    toFun 𝔖 (f * g) = toFun 𝔖 f * toFun 𝔖 g :=
  rfl

@[to_additive (attr := simp)]
lemma UniformOnFun.ofFun_mul [Mul β] (f g : α → β) : ofFun 𝔖 (f * g) = ofFun 𝔖 f * ofFun 𝔖 g := rfl

@[to_additive] instance [Inv β] : Inv (α →ᵤ β) := Pi.instInv

@[to_additive (attr := simp)]
lemma UniformFun.toFun_inv [Inv β] (f : α →ᵤ β) : toFun (f⁻¹) = (toFun f)⁻¹ := rfl

@[to_additive (attr := simp)]
lemma UniformFun.ofFun_inv [Inv β] (f : α → β) : ofFun (f⁻¹) = (ofFun f)⁻¹ := rfl

@[to_additive] instance [Inv β] : Inv (α →ᵤ[𝔖] β) := Pi.instInv

@[to_additive (attr := simp)]
lemma UniformOnFun.toFun_inv [Inv β] (f : α →ᵤ[𝔖] β) : toFun 𝔖 (f⁻¹) = (toFun 𝔖 f)⁻¹ := rfl

@[to_additive (attr := simp)]
lemma UniformOnFun.ofFun_inv [Inv β] (f : α → β) : ofFun 𝔖 (f⁻¹) = (ofFun 𝔖 f)⁻¹ := rfl

@[to_additive] instance [Div β] : Div (α →ᵤ β) := Pi.instDiv

@[to_additive (attr := simp)]
lemma UniformFun.toFun_div [Div β] (f g : α →ᵤ β) : toFun (f / g) = toFun f / toFun g := rfl

@[to_additive (attr := simp)]
lemma UniformFun.ofFun_div [Div β] (f g : α → β) : ofFun (f / g) = ofFun f / ofFun g := rfl

@[to_additive] instance [Div β] : Div (α →ᵤ[𝔖] β) := Pi.instDiv

@[to_additive (attr := simp)]
lemma UniformOnFun.toFun_div [Div β] (f g : α →ᵤ[𝔖] β) :
    toFun 𝔖 (f / g) = toFun 𝔖 f / toFun 𝔖 g :=
  rfl

@[to_additive (attr := simp)]
lemma UniformOnFun.ofFun_div [Div β] (f g : α → β) : ofFun 𝔖 (f / g) = ofFun 𝔖 f / ofFun 𝔖 g := rfl

@[to_additive]
instance [Monoid β] : Monoid (α →ᵤ β) :=
  Pi.monoid

@[to_additive]
instance [Monoid β] : Monoid (α →ᵤ[𝔖] β) :=
  Pi.monoid

@[to_additive]
instance [CommMonoid β] : CommMonoid (α →ᵤ β) :=
  Pi.commMonoid

@[to_additive]
instance [CommMonoid β] : CommMonoid (α →ᵤ[𝔖] β) :=
  Pi.commMonoid

@[to_additive]
instance [Group β] : Group (α →ᵤ β) :=
  Pi.group

@[to_additive]
instance [Group β] : Group (α →ᵤ[𝔖] β) :=
  Pi.group

@[to_additive]
instance [CommGroup β] : CommGroup (α →ᵤ β) :=
  Pi.commGroup

@[to_additive]
instance [CommGroup β] : CommGroup (α →ᵤ[𝔖] β) :=
  Pi.commGroup

instance {M : Type*} [SMul M β] : SMul M (α →ᵤ β) := Pi.instSMul

@[simp]
lemma UniformFun.toFun_smul {M : Type*} [SMul M β] (c : M) (f : α →ᵤ β) :
    toFun (c • f) = c • toFun f :=
  rfl

@[simp]
lemma UniformFun.ofFun_smul {M : Type*} [SMul M β] (c : M) (f : α → β) :
    ofFun (c • f) = c • ofFun f :=
  rfl

instance {M : Type*} [SMul M β] : SMul M (α →ᵤ[𝔖] β) := Pi.instSMul

@[simp]
lemma UniformOnFun.toFun_smul {M : Type*} [SMul M β] (c : M) (f : α →ᵤ[𝔖] β) :
    toFun 𝔖 (c • f) = c • toFun 𝔖 f :=
  rfl

@[simp]
lemma UniformOnFun.ofFun_smul {M : Type*} [SMul M β] (c : M) (f : α → β) :
    ofFun 𝔖 (c • f) = c • ofFun 𝔖 f :=
  rfl

instance {M N : Type*} [SMul M N] [SMul M β] [SMul N β] [IsScalarTower M N β] :
    IsScalarTower M N (α →ᵤ β) :=
  Pi.isScalarTower

instance {M N : Type*} [SMul M N] [SMul M β] [SMul N β] [IsScalarTower M N β] :
    IsScalarTower M N (α →ᵤ[𝔖] β) :=
  Pi.isScalarTower

instance {M N : Type*} [SMul M β] [SMul N β] [SMulCommClass M N β] :
    SMulCommClass M N (α →ᵤ β) :=
  Pi.smulCommClass

instance {M N : Type*} [SMul M β] [SMul N β] [SMulCommClass M N β] :
    SMulCommClass M N (α →ᵤ[𝔖] β) :=
  Pi.smulCommClass

instance {M : Type*} [Monoid M] [MulAction M β] : MulAction M (α →ᵤ β) := Pi.mulAction _

instance {M : Type*} [Monoid M] [MulAction M β] : MulAction M (α →ᵤ[𝔖] β) := Pi.mulAction _

instance {M : Type*} [Monoid M] [AddMonoid β] [DistribMulAction M β] :
    DistribMulAction M (α →ᵤ β) :=
  Pi.distribMulAction _

instance {M : Type*} [Monoid M] [AddMonoid β] [DistribMulAction M β] :
    DistribMulAction M (α →ᵤ[𝔖] β) :=
  Pi.distribMulAction _

instance [Semiring R] [AddCommMonoid β] [Module R β] : Module R (α →ᵤ β) :=
  Pi.module _ _ _

instance [Semiring R] [AddCommMonoid β] [Module R β] : Module R (α →ᵤ[𝔖] β) :=
  Pi.module _ _ _

end AlgebraicInstances

section Group

variable {α G ι : Type*} [Group G] {𝔖 : Set <| Set α} [UniformSpace G] [UniformGroup G]

/-- If `G` is a uniform group, then `α →ᵤ G` is a uniform group as well. -/
@[to_additive "If `G` is a uniform additive group,
then `α →ᵤ G` is a uniform additive group as well."]
instance : UniformGroup (α →ᵤ G) :=
  ⟨(-- Since `(/) : G × G → G` is uniformly continuous,
    -- `UniformFun.postcomp_uniformContinuous` tells us that
    -- `((/) ∘ —) : (α →ᵤ G × G) → (α →ᵤ G)` is uniformly continuous too. By precomposing with
    -- `UniformFun.uniformEquivProdArrow`, this gives that
    -- `(/) : (α →ᵤ G) × (α →ᵤ G) → (α →ᵤ G)` is also uniformly continuous
    UniformFun.postcomp_uniformContinuous uniformContinuous_div).comp
    UniformFun.uniformEquivProdArrow.symm.uniformContinuous⟩

@[to_additive]
protected theorem UniformFun.hasBasis_nhds_one_of_basis {p : ι → Prop} {b : ι → Set G}
    (h : (𝓝 1 : Filter G).HasBasis p b) :
    (𝓝 1 : Filter (α →ᵤ G)).HasBasis p fun i => { f : α →ᵤ G | ∀ x, toFun f x ∈ b i } := by
  have := h.comap fun p : G × G => p.2 / p.1
  rw [← uniformity_eq_comap_nhds_one] at this
  convert UniformFun.hasBasis_nhds_of_basis α _ (1 : α →ᵤ G) this
  -- Porting note: removed `ext i f` here, as it has already been done by `convert`.
  simp
#align uniform_fun.has_basis_nhds_one_of_basis UniformFun.hasBasis_nhds_one_of_basis
#align uniform_fun.has_basis_nhds_zero_of_basis UniformFun.hasBasis_nhds_zero_of_basis

@[to_additive]
protected theorem UniformFun.hasBasis_nhds_one :
    (𝓝 1 : Filter (α →ᵤ G)).HasBasis (fun V : Set G => V ∈ (𝓝 1 : Filter G)) fun V =>
      { f : α → G | ∀ x, f x ∈ V } :=
  UniformFun.hasBasis_nhds_one_of_basis (basis_sets _)
#align uniform_fun.has_basis_nhds_one UniformFun.hasBasis_nhds_one
#align uniform_fun.has_basis_nhds_zero UniformFun.hasBasis_nhds_zero

/-- Let `𝔖 : Set (Set α)`. If `G` is a uniform group, then `α →ᵤ[𝔖] G` is a uniform group as
well. -/
@[to_additive "Let `𝔖 : Set (Set α)`. If `G` is a uniform additive group,
then `α →ᵤ[𝔖] G` is a uniform additive group as well."]
instance : UniformGroup (α →ᵤ[𝔖] G) :=
  ⟨(-- Since `(/) : G × G → G` is uniformly continuous,
    -- `UniformOnFun.postcomp_uniformContinuous` tells us that
    -- `((/) ∘ —) : (α →ᵤ[𝔖] G × G) → (α →ᵤ[𝔖] G)` is uniformly continuous too. By precomposing with
    -- `UniformOnFun.uniformEquivProdArrow`, this gives that
    -- `(/) : (α →ᵤ[𝔖] G) × (α →ᵤ[𝔖] G) → (α →ᵤ[𝔖] G)` is also uniformly continuous
    UniformOnFun.postcomp_uniformContinuous uniformContinuous_div).comp
    UniformOnFun.uniformEquivProdArrow.symm.uniformContinuous⟩

@[to_additive]
protected theorem UniformOnFun.hasBasis_nhds_one_of_basis (𝔖 : Set <| Set α) (h𝔖₁ : 𝔖.Nonempty)
    (h𝔖₂ : DirectedOn (· ⊆ ·) 𝔖) {p : ι → Prop} {b : ι → Set G}
    (h : (𝓝 1 : Filter G).HasBasis p b) :
    (𝓝 1 : Filter (α →ᵤ[𝔖] G)).HasBasis (fun Si : Set α × ι => Si.1 ∈ 𝔖 ∧ p Si.2) fun Si =>
      { f : α →ᵤ[𝔖] G | ∀ x ∈ Si.1, toFun 𝔖 f x ∈ b Si.2 } := by
  have := h.comap fun p : G × G => p.1 / p.2
  rw [← uniformity_eq_comap_nhds_one_swapped] at this
  convert UniformOnFun.hasBasis_nhds_of_basis α _ 𝔖 (1 : α →ᵤ[𝔖] G) h𝔖₁ h𝔖₂ this
  -- Porting note: removed `ext i f` here, as it has already been done by `convert`.
  simp [UniformOnFun.gen]
#align uniform_on_fun.has_basis_nhds_one_of_basis UniformOnFun.hasBasis_nhds_one_of_basis
#align uniform_on_fun.has_basis_nhds_zero_of_basis UniformOnFun.hasBasis_nhds_zero_of_basis

@[to_additive]
protected theorem UniformOnFun.hasBasis_nhds_one (𝔖 : Set <| Set α) (h𝔖₁ : 𝔖.Nonempty)
    (h𝔖₂ : DirectedOn (· ⊆ ·) 𝔖) :
    (𝓝 1 : Filter (α →ᵤ[𝔖] G)).HasBasis
      (fun SV : Set α × Set G => SV.1 ∈ 𝔖 ∧ SV.2 ∈ (𝓝 1 : Filter G)) fun SV =>
      { f : α →ᵤ[𝔖] G | ∀ x ∈ SV.1, f x ∈ SV.2 } :=
  UniformOnFun.hasBasis_nhds_one_of_basis 𝔖 h𝔖₁ h𝔖₂ (basis_sets _)
#align uniform_on_fun.has_basis_nhds_one UniformOnFun.hasBasis_nhds_one
#align uniform_on_fun.has_basis_nhds_zero UniformOnFun.hasBasis_nhds_zero

end Group

section ConstSMul

variable (M α X : Type*) [SMul M X] [UniformSpace X] [UniformContinuousConstSMul M X]

instance UniformFun.uniformContinuousConstSMul :
    UniformContinuousConstSMul M (α →ᵤ X) where
  uniformContinuous_const_smul c := UniformFun.postcomp_uniformContinuous <|
    uniformContinuous_const_smul c

instance UniformFunOn.uniformContinuousConstSMul {𝔖 : Set (Set α)} :
    UniformContinuousConstSMul M (α →ᵤ[𝔖] X) where
  uniformContinuous_const_smul c := UniformOnFun.postcomp_uniformContinuous <|
    uniformContinuous_const_smul c

end ConstSMul

-- section SMul

-- variable {M α X : Type*} [SMul M X] [TopologicalSpace M] [UniformSpace X]

-- lemma UniformFun.continuousSMul
--     (h : ∀ a : M, Tendsto (fun x : M × (X × X) ↦ (a • x.2.1, x.1 • x.2.2)) (𝓝 a ×ˢ 𝓤 X) (𝓤 X)) :
--     ContinuousSMul M (α →ᵤ X) where
--   continuous_smul := continuous_iff_continuousAt.2 fun (a, f) ↦ by
--     refine (((𝓝 a).basis_sets.prod_nhds (UniformFun.hasBasis_nhds ..)).tendsto_iff
--       (UniformFun.hasBasis_nhds ..)).2 ?_
--     intro s (hs : s ∈ 𝓤 X)
--     rcases ((𝓝 a).basis_sets.prod (𝓤 X).basis_sets).mem_iff.1 (h a hs)
--       with ⟨⟨U, V⟩, ⟨hU, hV⟩, h⟩
--     exact ⟨(U, V), ⟨hU, hV⟩, fun (b, g) ⟨hb, hg⟩ x ↦ h (Set.mk_mem_prod hb (hg x))⟩

-- lemma UniformOnFun.continuousSMul {𝔖 : Set (Set α)} :
--     -- (h : ∀ a : M, ∀ s ∈ 𝔖,
--     --   Tendsto (fun x : M × (X × X) ↦ (a • x.2.1, x.1 • x.2.2)) (𝓝 a ×ˢ (𝓤 X ⊓ 𝓟 (s ×ˢ s))) (𝓤 X)) :
--     ContinuousSMul M (α →ᵤ[𝔖] X) where
--   continuous_smul := by
--     refine UniformOnFun.continuous_rng_iff.2 fun s hs ↦ ?_
--     suffices ContinuousSMul M (s →ᵤ X) from this.1.comp₂ continuous_fst <|
--       (UniformOnFun.uniformContinuous_restrict _ _ _ hs).continuous.snd'
--     refine UniformFun.continuousSMul fun a ↦ ?_
    

-- end SMul

section Module

variable (𝕜 α E H : Type*) {hom : Type*} [NormedField 𝕜] [AddCommGroup H] [Module 𝕜 H]
  [AddCommGroup E] [Module 𝕜 E] [TopologicalSpace H] [UniformSpace E] [UniformAddGroup E]
<<<<<<< HEAD
  [ContinuousSMul 𝕜 E] {𝔖 : Set <| Set α} [LinearMapClass hom 𝕜 H (α → E)]
=======
  [ContinuousSMul 𝕜 E] {𝔖 : Set <| Set α}
  [FunLike hom H (α →ᵤ[𝔖] E)] [LinearMapClass hom 𝕜 H (α →ᵤ[𝔖] E)]
>>>>>>> 8fac0fc0

lemma UniformFun.continuousSMul_induced_of_range_bounded (φ : hom)
    (hφ : Inducing (ofFun ∘ φ)) (h : ∀ u : H, Bornology.IsVonNBounded 𝕜 (Set.range (φ u))) :
    ContinuousSMul 𝕜 H := by
  have : TopologicalAddGroup H := hφ.topologicalAddGroup
  have hb : (𝓝 (0 : H)).HasBasis (· ∈ 𝓝 (0 : E)) fun V ↦ {u | ∀ x, φ u x ∈ V} := by
    simp only [hφ.nhds_eq_comap, Function.comp_apply, map_zero]
    exact UniformFun.hasBasis_nhds_zero.comap _
  apply ContinuousSMul.of_basis_zero hb
  · intro U hU
    have : Tendsto (fun x : 𝕜 × E ↦ x.1 • x.2) (𝓝 0) (𝓝 0) :=
      continuous_smul.tendsto' _ _ (zero_smul _ _)
    rcases ((Filter.basis_sets _).prod_nhds (Filter.basis_sets _)).tendsto_left_iff.1 this U hU
      with ⟨⟨V, W⟩, ⟨hV, hW⟩, hVW⟩
    refine ⟨V, hV, W, hW, Set.smul_subset_iff.2 fun a ha u hu x ↦ ?_⟩
    rw [map_smul]
    exact hVW (Set.mk_mem_prod ha (hu x))
  · intro c U hU
    have : Tendsto (c • · : E → E) (𝓝 0) (𝓝 0) :=
      (continuous_const_smul c).tendsto' _ _ (smul_zero _)
    refine ⟨_, this hU, fun u hu x ↦ ?_⟩
    simpa only [map_smul] using hu x
  · intro u U hU
    simp only [Set.mem_setOf_eq, map_smul, Pi.smul_apply]
  -- refine ⟨continuous_iff_continuousAt.2 fun (a, f) ↦ ?_⟩
  -- simp only [ContinuousAt, nhds_prod_eq, hφ.nhds_eq_comap, tendsto_comap_iff]
  -- refine (((𝓝 a).basis_sets.prod ((UniformFun.hasBasis_nhds ..).comap _)).tendsto_iff
  --   (UniformFun.hasBasis_nhds ..)).2 fun U hU ↦ ?_
  -- suffices ∃ V ∈ 𝓝 a, ∃ W ∈ 𝓤 E, ∀ b ∈ V, ∀ g, (∀ x, (φ f x, φ g x) ∈ W) →
  --     ∀ x, (a • φ f x, b • φ g x) ∈ U by
  --   simpa [UniformFun.mem_gen, and_assoc, @forall_swap H]
  
#check ContinuousSMul.of_basis_zero
/-- Let `E` be a TVS, `𝔖 : Set (Set α)` and `H` a submodule of `α →ᵤ[𝔖] E`. If the image of any
`S ∈ 𝔖` by any `u ∈ H` is bounded (in the sense of `Bornology.IsVonNBounded`), then `H`,
equipped with the topology of `𝔖`-convergence, is a TVS.

For convenience, we don't literally ask for `H : Submodule (α →ᵤ[𝔖] E)`. Instead, we prove the
result for any vector space `H` equipped with a linear inducing to `α →ᵤ[𝔖] E`, which is often
easier to use. We also state the `Submodule` version as
`UniformOnFun.continuousSMul_submodule_of_image_bounded`. -/
theorem UniformOnFun.continuousSMul_induced_of_image_bounded (φ : hom)
    (hφ : Inducing (ofFun 𝔖 ∘ φ)) (h : ∀ u : H, ∀ s ∈ 𝔖, Bornology.IsVonNBounded 𝕜 (φ u '' s)) :
    ContinuousSMul 𝕜 H := by
  obtain rfl := hφ.induced; clear hφ
  simp only [induced_iInf, UniformOnFun.topologicalSpace_eq, induced_compose]
  refine continuousSMul_iInf fun s ↦ continuousSMul_iInf fun hs ↦ ?_
  letI : TopologicalSpace H :=
    .induced (UniformFun.ofFun ∘ s.restrict ∘ φ) (UniformFun.topologicalSpace s E)
  set φ' : H →ₗ[𝕜] (s → E) :=
    { toFun := s.restrict ∘ φ,
      map_smul' := fun c x ↦ by exact congr_arg s.restrict (map_smul φ c x),
      map_add' := fun x y ↦ by exact congr_arg s.restrict (map_add φ x y) }
  refine UniformFun.continuousSMul_induced_of_range_bounded 𝕜 s E H φ' ⟨rfl⟩ fun u ↦ ?_
  simpa only [Set.image_eq_range] using h u s hs
  -- intro (c, f) s hs t ht
  -- rw [nhds_prod_eq, hφ.nhds_eq_comap]
  
  -- refine ((𝓝 c).basis_sets.prod ((UniformOnFun.hasBasis_nhds ..).comap _)).eventually_iff.2 ?_
  
  -- have : (𝓝 0 : Filter H).HasBasis _ _ := by
  --   rw [hφ.induced, nhds_induced, map_zero]
  --   exact (UniformOnFun.hasBasis_nhds_zero 𝔖 h𝔖₁ h𝔖₂).comap φ
  -- refine' ContinuousSMul.of_basis_zero this _ _ _
  -- · rintro ⟨S, V⟩ ⟨hS, hV⟩
  --   have : Tendsto (fun kx : 𝕜 × E => kx.1 • kx.2) (𝓝 (0, 0)) (𝓝 <| (0 : 𝕜) • (0 : E)) :=
  --     continuous_smul.tendsto (0 : 𝕜 × E)
  --   rw [zero_smul, nhds_prod_eq] at this
  --   have := this hV
  --   rw [mem_map, mem_prod_iff] at this
  --   rcases this with ⟨U, hU, W, hW, hUW⟩
  --   refine' ⟨U, hU, ⟨S, W⟩, ⟨hS, hW⟩, _⟩
  --   rw [Set.smul_subset_iff]
  --   intro a ha u hu x hx
  --   rw [SMulHomClass.map_smul]
  --   exact hUW (⟨ha, hu x hx⟩ : (a, φ u x) ∈ U ×ˢ W)
  -- · rintro a ⟨S, V⟩ ⟨hS, hV⟩
  --   have : Tendsto (fun x : E => a • x) (𝓝 0) (𝓝 <| a • (0 : E)) := tendsto_id.const_smul a
  --   rw [smul_zero] at this
  --   refine' ⟨⟨S, (a • ·) ⁻¹' V⟩, ⟨hS, this hV⟩, fun f hf x hx => _⟩
  --   rw [SMulHomClass.map_smul]
  --   exact hf x hx
  -- · rintro u ⟨S, V⟩ ⟨hS, hV⟩
  --   rcases h u S hS hV with ⟨r, hrpos, hr⟩
  --   rw [Metric.eventually_nhds_iff_ball]
  --   refine' ⟨r⁻¹, inv_pos.mpr hrpos, fun a ha x hx => _⟩
  --   by_cases ha0 : a = 0
  --   · rw [ha0]
  --     simpa using mem_of_mem_nhds hV
  --   · rw [mem_ball_zero_iff] at ha
  --     rw [SMulHomClass.map_smul, Pi.smul_apply]
  --     have : φ u x ∈ a⁻¹ • V := by
  --       have ha0 : 0 < ‖a‖ := norm_pos_iff.mpr ha0
  --       refine' (hr a⁻¹ _) (Set.mem_image_of_mem (φ u) hx)
  --       rw [norm_inv, le_inv hrpos ha0]
  --       exact ha.le
  --     rwa [Set.mem_inv_smul_set_iff₀ ha0] at this
#align uniform_on_fun.has_continuous_smul_induced_of_image_bounded UniformOnFun.continuousSMul_induced_of_image_bounded

/-- Let `E` be a TVS, `𝔖 : Set (Set α)` and `H` a submodule of `α →ᵤ[𝔖] E`. If the image of any
`S ∈ 𝔖` by any `u ∈ H` is bounded (in the sense of `Bornology.IsVonNBounded`), then `H`,
equipped with the topology of `𝔖`-convergence, is a TVS.

If you have a hard time using this lemma, try the one above instead. -/
theorem UniformOnFun.continuousSMul_submodule_of_image_bounded (h𝔖₁ : 𝔖.Nonempty)
    (h𝔖₂ : DirectedOn (· ⊆ ·) 𝔖) (H : Submodule 𝕜 (α →ᵤ[𝔖] E))
    (h : ∀ u ∈ H, ∀ s ∈ 𝔖, Bornology.IsVonNBounded 𝕜 (u '' s)) :
    @ContinuousSMul 𝕜 H _ _ ((UniformOnFun.topologicalSpace α E 𝔖).induced ((↑) : H → α →ᵤ[𝔖] E)) :=
  haveI : TopologicalAddGroup H :=
    topologicalAddGroup_induced (LinearMap.id.domRestrict H : H →ₗ[𝕜] α → E)
  UniformOnFun.continuousSMul_induced_of_image_bounded 𝕜 α E H h𝔖₁ h𝔖₂
    (LinearMap.id.domRestrict H : H →ₗ[𝕜] α → E) inducing_subtype_val fun ⟨u, hu⟩ => h u hu
#align uniform_on_fun.has_continuous_smul_submodule_of_image_bounded UniformOnFun.continuousSMul_submodule_of_image_bounded

end Module<|MERGE_RESOLUTION|>--- conflicted
+++ resolved
@@ -341,12 +341,8 @@
 
 variable (𝕜 α E H : Type*) {hom : Type*} [NormedField 𝕜] [AddCommGroup H] [Module 𝕜 H]
   [AddCommGroup E] [Module 𝕜 E] [TopologicalSpace H] [UniformSpace E] [UniformAddGroup E]
-<<<<<<< HEAD
-  [ContinuousSMul 𝕜 E] {𝔖 : Set <| Set α} [LinearMapClass hom 𝕜 H (α → E)]
-=======
   [ContinuousSMul 𝕜 E] {𝔖 : Set <| Set α}
-  [FunLike hom H (α →ᵤ[𝔖] E)] [LinearMapClass hom 𝕜 H (α →ᵤ[𝔖] E)]
->>>>>>> 8fac0fc0
+  [FunLike hom H (α → E)] [LinearMapClass hom 𝕜 H (α → E)]
 
 lemma UniformFun.continuousSMul_induced_of_range_bounded (φ : hom)
     (hφ : Inducing (ofFun ∘ φ)) (h : ∀ u : H, Bornology.IsVonNBounded 𝕜 (Set.range (φ u))) :
