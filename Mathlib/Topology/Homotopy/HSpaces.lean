--- conflicted
+++ resolved
@@ -173,12 +173,7 @@
 #align unit_interval.Q_right unitInterval.qRight
 
 theorem continuous_qRight : Continuous qRight :=
-  continuous_projIcc.comp <|
-<<<<<<< HEAD
-    Continuous.div (by fun_prop) (by fun_prop) fun x => (add_pos zero_lt_one).ne'
-=======
-    Continuous.div (by fun_prop) (by fun_prop) fun x ↦ (add_pos zero_lt_one).ne'
->>>>>>> e19c07e6
+  by unfold qRight; fun_prop
 #align unit_interval.continuous_Q_right unitInterval.continuous_qRight
 
 theorem qRight_zero_left (θ : I) : qRight (0, θ) = 0 :=
