--- conflicted
+++ resolved
@@ -19,10 +19,6 @@
 
 open CategoryTheory
 
-<<<<<<< HEAD
-set_option linter.uppercaseLean3 false -- `TopCommRingCat`
-=======
->>>>>>> 59de845a
 
 /-- A bundled topological commutative ring. -/
 structure TopCommRingCat where
