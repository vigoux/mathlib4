--- conflicted
+++ resolved
@@ -252,11 +252,7 @@
     ⟨⟨⟨fun _ => PUnit.unit, continuous_const⟩⟩, fun f => by ext; aesop⟩
   Limits.IsTerminal.ofUnique _
 
-<<<<<<< HEAD
-/-- The isomorphism from an arbitrary terminal object of `CompHaus` to a one-element space. -/
-=======
 /-- The isomorphism from an arbitrary terminal object of `CompHaus` to a one-element space. -/
->>>>>>> 625b8cb7
 noncomputable def terminalIsoPUnit : ⊤_ CompHaus.{u} ≅ CompHaus.of PUnit :=
   terminalIsTerminal.uniqueUpToIso CompHaus.isTerminalPUnit
 
