/-
Copyright (c) 2022 Oliver Nash. All rights reserved.
Released under Apache 2.0 license as described in the file LICENSE.
Authors: Oliver Nash
-/
import Mathlib.Algebra.Order.ToIntervalMod
import Mathlib.Algebra.Ring.AddAut
import Mathlib.Data.Nat.Totient
import Mathlib.GroupTheory.Divisible
import Mathlib.Topology.Connected.PathConnected
import Mathlib.Topology.IsLocalHomeomorph

#align_import topology.instances.add_circle from "leanprover-community/mathlib"@"213b0cff7bc5ab6696ee07cceec80829ce42efec"

/-!
# The additive circle

We define the additive circle `AddCircle p` as the quotient `𝕜 ⧸ (ℤ ∙ p)` for some period `p : 𝕜`.

See also `Circle` and `Real.angle`.  For the normed group structure on `AddCircle`, see
`AddCircle.NormedAddCommGroup` in a later file.

## Main definitions and results:

 * `AddCircle`: the additive circle `𝕜 ⧸ (ℤ ∙ p)` for some period `p : 𝕜`
 * `UnitAddCircle`: the special case `ℝ ⧸ ℤ`
 * `AddCircle.equivAddCircle`: the rescaling equivalence `AddCircle p ≃+ AddCircle q`
 * `AddCircle.equivIco`: the natural equivalence `AddCircle p ≃ Ico a (a + p)`
 * `AddCircle.addOrderOf_div_of_gcd_eq_one`: rational points have finite order
 * `AddCircle.exists_gcd_eq_one_of_isOfFinAddOrder`: finite-order points are rational
 * `AddCircle.homeoIccQuot`: the natural topological equivalence between `AddCircle p` and
   `Icc a (a + p)` with its endpoints identified.
 * `AddCircle.liftIco_continuous`: if `f : ℝ → B` is continuous, and `f a = f (a + p)` for
   some `a`, then there is a continuous function `AddCircle p → B` which agrees with `f` on
   `Icc a (a + p)`.

## Implementation notes:

Although the most important case is `𝕜 = ℝ` we wish to support other types of scalars, such as
the rational circle `AddCircle (1 : ℚ)`, and so we set things up more generally.

## TODO

 * Link with periodicity
 * Lie group structure
 * Exponential equivalence to `Circle`

-/


noncomputable section

open AddCommGroup Set Function AddSubgroup TopologicalSpace

open Topology

variable {𝕜 B : Type*}

section Continuity

variable [LinearOrderedAddCommGroup 𝕜] [Archimedean 𝕜] [TopologicalSpace 𝕜] [OrderTopology 𝕜]
  {p : 𝕜} (hp : 0 < p) (a x : 𝕜)

theorem continuous_right_toIcoMod : ContinuousWithinAt (toIcoMod hp a) (Ici x) x := by
  intro s h
  rw [Filter.mem_map, mem_nhdsWithin_iff_exists_mem_nhds_inter]
  haveI : Nontrivial 𝕜 := ⟨⟨0, p, hp.ne⟩⟩
  simp_rw [mem_nhds_iff_exists_Ioo_subset] at h ⊢
  obtain ⟨l, u, hxI, hIs⟩ := h
  let d := toIcoDiv hp a x • p
  have hd := toIcoMod_mem_Ico hp a x
  simp_rw [subset_def, mem_inter_iff]
  refine ⟨_, ⟨l + d, min (a + p) u + d, ?_, fun x => id⟩, fun y => ?_⟩ <;>
    simp_rw [← sub_mem_Ioo_iff_left, mem_Ioo, lt_min_iff]
  · exact ⟨hxI.1, hd.2, hxI.2⟩
  · rintro ⟨h, h'⟩
    apply hIs
    rw [← toIcoMod_sub_zsmul, (toIcoMod_eq_self _).2]
    exacts [⟨h.1, h.2.2⟩, ⟨hd.1.trans (sub_le_sub_right h' _), h.2.1⟩]
#align continuous_right_to_Ico_mod continuous_right_toIcoMod

theorem continuous_left_toIocMod : ContinuousWithinAt (toIocMod hp a) (Iic x) x := by
  rw [(funext fun y => Eq.trans (by rw [neg_neg]) <| toIocMod_neg _ _ _ :
      toIocMod hp a = (fun x => p - x) ∘ toIcoMod hp (-a) ∘ Neg.neg)]
  -- Porting note: added
  have : ContinuousNeg 𝕜 := TopologicalAddGroup.toContinuousNeg
  exact
    (continuous_sub_left _).continuousAt.comp_continuousWithinAt <|
      (continuous_right_toIcoMod _ _ _).comp continuous_neg.continuousWithinAt fun y => neg_le_neg
#align continuous_left_to_Ioc_mod continuous_left_toIocMod

variable {x} (hx : (x : 𝕜 ⧸ zmultiples p) ≠ a)

theorem toIcoMod_eventuallyEq_toIocMod : toIcoMod hp a =ᶠ[𝓝 x] toIocMod hp a :=
  IsOpen.mem_nhds
      (by
        rw [Ico_eq_locus_Ioc_eq_iUnion_Ioo]
        exact isOpen_iUnion fun i => isOpen_Ioo) <|
    (not_modEq_iff_toIcoMod_eq_toIocMod hp).1 <| not_modEq_iff_ne_mod_zmultiples.2 hx
#align to_Ico_mod_eventually_eq_to_Ioc_mod toIcoMod_eventuallyEq_toIocMod

theorem continuousAt_toIcoMod : ContinuousAt (toIcoMod hp a) x :=
  let h := toIcoMod_eventuallyEq_toIocMod hp a hx
  continuousAt_iff_continuous_left_right.2 <|
    ⟨(continuous_left_toIocMod hp a x).congr_of_eventuallyEq (h.filter_mono nhdsWithin_le_nhds)
        h.eq_of_nhds,
      continuous_right_toIcoMod hp a x⟩
#align continuous_at_to_Ico_mod continuousAt_toIcoMod

theorem continuousAt_toIocMod : ContinuousAt (toIocMod hp a) x :=
  let h := toIcoMod_eventuallyEq_toIocMod hp a hx
  continuousAt_iff_continuous_left_right.2 <|
    ⟨continuous_left_toIocMod hp a x,
      (continuous_right_toIcoMod hp a x).congr_of_eventuallyEq
        (h.symm.filter_mono nhdsWithin_le_nhds) h.symm.eq_of_nhds⟩
#align continuous_at_to_Ioc_mod continuousAt_toIocMod

end Continuity

/-- The "additive circle": `𝕜 ⧸ (ℤ ∙ p)`. See also `Circle` and `Real.angle`. -/
@[nolint unusedArguments]
abbrev AddCircle [LinearOrderedAddCommGroup 𝕜] [TopologicalSpace 𝕜] [OrderTopology 𝕜] (p : 𝕜) :=
  𝕜 ⧸ zmultiples p
#align add_circle AddCircle

namespace AddCircle

section LinearOrderedAddCommGroup

variable [LinearOrderedAddCommGroup 𝕜] [TopologicalSpace 𝕜] [OrderTopology 𝕜] (p : 𝕜)

theorem coe_nsmul {n : ℕ} {x : 𝕜} : (↑(n • x) : AddCircle p) = n • (x : AddCircle p) :=
  rfl
#align add_circle.coe_nsmul AddCircle.coe_nsmul

theorem coe_zsmul {n : ℤ} {x : 𝕜} : (↑(n • x) : AddCircle p) = n • (x : AddCircle p) :=
  rfl
#align add_circle.coe_zsmul AddCircle.coe_zsmul

theorem coe_add (x y : 𝕜) : (↑(x + y) : AddCircle p) = (x : AddCircle p) + (y : AddCircle p) :=
  rfl
#align add_circle.coe_add AddCircle.coe_add

theorem coe_sub (x y : 𝕜) : (↑(x - y) : AddCircle p) = (x : AddCircle p) - (y : AddCircle p) :=
  rfl
#align add_circle.coe_sub AddCircle.coe_sub

theorem coe_neg {x : 𝕜} : (↑(-x) : AddCircle p) = -(x : AddCircle p) :=
  rfl
#align add_circle.coe_neg AddCircle.coe_neg

theorem coe_eq_zero_iff {x : 𝕜} : (x : AddCircle p) = 0 ↔ ∃ n : ℤ, n • p = x := by
  simp [AddSubgroup.mem_zmultiples_iff]
#align add_circle.coe_eq_zero_iff AddCircle.coe_eq_zero_iff

theorem coe_eq_zero_of_pos_iff (hp : 0 < p) {x : 𝕜} (hx : 0 < x) :
    (x : AddCircle p) = 0 ↔ ∃ n : ℕ, n • p = x := by
  rw [coe_eq_zero_iff]
  constructor <;> rintro ⟨n, rfl⟩
  · replace hx : 0 < n := by
      contrapose! hx
      simpa only [← neg_nonneg, ← zsmul_neg, zsmul_neg'] using zsmul_nonneg hp.le (neg_nonneg.2 hx)
    exact ⟨n.toNat, by rw [← natCast_zsmul, Int.toNat_of_nonneg hx.le]⟩
  · exact ⟨(n : ℤ), by simp⟩
#align add_circle.coe_eq_zero_of_pos_iff AddCircle.coe_eq_zero_of_pos_iff

theorem coe_period : (p : AddCircle p) = 0 :=
  (QuotientAddGroup.eq_zero_iff p).2 <| mem_zmultiples p
#align add_circle.coe_period AddCircle.coe_period

/- Porting note (#10618): `simp` attribute removed because linter reports:
simp can prove this:
  by simp only [@mem_zmultiples, @QuotientAddGroup.mk_add_of_mem]
-/
theorem coe_add_period (x : 𝕜) : ((x + p : 𝕜) : AddCircle p) = x := by
  rw [coe_add, ← eq_sub_iff_add_eq', sub_self, coe_period]
#align add_circle.coe_add_period AddCircle.coe_add_period

@[continuity, nolint unusedArguments]
protected theorem continuous_mk' :
    Continuous (QuotientAddGroup.mk' (zmultiples p) : 𝕜 → AddCircle p) :=
  continuous_coinduced_rng
#align add_circle.continuous_mk' AddCircle.continuous_mk'

variable [hp : Fact (0 < p)] (a : 𝕜) [Archimedean 𝕜]

/-- The equivalence between `AddCircle p` and the half-open interval `[a, a + p)`, whose inverse
is the natural quotient map. -/
def equivIco : AddCircle p ≃ Ico a (a + p) :=
  QuotientAddGroup.equivIcoMod hp.out a
#align add_circle.equiv_Ico AddCircle.equivIco

/-- The equivalence between `AddCircle p` and the half-open interval `(a, a + p]`, whose inverse
is the natural quotient map. -/
def equivIoc : AddCircle p ≃ Ioc a (a + p) :=
  QuotientAddGroup.equivIocMod hp.out a
#align add_circle.equiv_Ioc AddCircle.equivIoc

/-- Given a function on `𝕜`, return the unique function on `AddCircle p` agreeing with `f` on
`[a, a + p)`. -/
def liftIco (f : 𝕜 → B) : AddCircle p → B :=
  restrict _ f ∘ AddCircle.equivIco p a
#align add_circle.lift_Ico AddCircle.liftIco

/-- Given a function on `𝕜`, return the unique function on `AddCircle p` agreeing with `f` on
`(a, a + p]`. -/
def liftIoc (f : 𝕜 → B) : AddCircle p → B :=
  restrict _ f ∘ AddCircle.equivIoc p a
#align add_circle.lift_Ioc AddCircle.liftIoc

variable {p a}

theorem coe_eq_coe_iff_of_mem_Ico {x y : 𝕜} (hx : x ∈ Ico a (a + p)) (hy : y ∈ Ico a (a + p)) :
    (x : AddCircle p) = y ↔ x = y := by
  refine ⟨fun h => ?_, by tauto⟩
  suffices (⟨x, hx⟩ : Ico a (a + p)) = ⟨y, hy⟩ by exact Subtype.mk.inj this
  apply_fun equivIco p a at h
  rw [← (equivIco p a).right_inv ⟨x, hx⟩, ← (equivIco p a).right_inv ⟨y, hy⟩]
  exact h
#align add_circle.coe_eq_coe_iff_of_mem_Ico AddCircle.coe_eq_coe_iff_of_mem_Ico

theorem liftIco_coe_apply {f : 𝕜 → B} {x : 𝕜} (hx : x ∈ Ico a (a + p)) :
    liftIco p a f ↑x = f x := by
  have : (equivIco p a) x = ⟨x, hx⟩ := by
    rw [Equiv.apply_eq_iff_eq_symm_apply]
    rfl
  rw [liftIco, comp_apply, this]
  rfl
#align add_circle.lift_Ico_coe_apply AddCircle.liftIco_coe_apply

theorem liftIoc_coe_apply {f : 𝕜 → B} {x : 𝕜} (hx : x ∈ Ioc a (a + p)) :
    liftIoc p a f ↑x = f x := by
  have : (equivIoc p a) x = ⟨x, hx⟩ := by
    rw [Equiv.apply_eq_iff_eq_symm_apply]
    rfl
  rw [liftIoc, comp_apply, this]
  rfl
#align add_circle.lift_Ioc_coe_apply AddCircle.liftIoc_coe_apply

lemma eq_coe_Ico (a : AddCircle p) : ∃ b, b ∈ Ico 0 p ∧ ↑b = a := by
  let b := QuotientAddGroup.equivIcoMod hp.out 0 a
  exact ⟨b.1, by simpa only [zero_add] using b.2,
    (QuotientAddGroup.equivIcoMod hp.out 0).symm_apply_apply a⟩

lemma coe_eq_zero_iff_of_mem_Ico (ha : a ∈ Ico 0 p) :
    (a : AddCircle p) = 0 ↔ a = 0 := by
  have h0 : 0 ∈ Ico 0 (0 + p) := by simpa [zero_add, left_mem_Ico] using hp.out
  have ha' : a ∈ Ico 0 (0 + p) := by rwa [zero_add]
  rw [← AddCircle.coe_eq_coe_iff_of_mem_Ico ha' h0, QuotientAddGroup.mk_zero]

variable (p a)

section Continuity

@[continuity]
theorem continuous_equivIco_symm : Continuous (equivIco p a).symm :=
  continuous_quotient_mk'.comp continuous_subtype_val
#align add_circle.continuous_equiv_Ico_symm AddCircle.continuous_equivIco_symm

@[continuity]
theorem continuous_equivIoc_symm : Continuous (equivIoc p a).symm :=
  continuous_quotient_mk'.comp continuous_subtype_val
#align add_circle.continuous_equiv_Ioc_symm AddCircle.continuous_equivIoc_symm

variable {x : AddCircle p} (hx : x ≠ a)

theorem continuousAt_equivIco : ContinuousAt (equivIco p a) x := by
  induction x using QuotientAddGroup.induction_on'
  rw [ContinuousAt, Filter.Tendsto, QuotientAddGroup.nhds_eq, Filter.map_map]
  exact (continuousAt_toIcoMod hp.out a hx).codRestrict _
#align add_circle.continuous_at_equiv_Ico AddCircle.continuousAt_equivIco

theorem continuousAt_equivIoc : ContinuousAt (equivIoc p a) x := by
  induction x using QuotientAddGroup.induction_on'
  rw [ContinuousAt, Filter.Tendsto, QuotientAddGroup.nhds_eq, Filter.map_map]
  exact (continuousAt_toIocMod hp.out a hx).codRestrict _
#align add_circle.continuous_at_equiv_Ioc AddCircle.continuousAt_equivIoc

/-- The quotient map `𝕜 → AddCircle p` as a partial homeomorphism. -/
@[simps] def partialHomeomorphCoe [DiscreteTopology (zmultiples p)] :
    PartialHomeomorph 𝕜 (AddCircle p) where
  toFun := (↑)
  invFun := fun x ↦ equivIco p a x
  source := Ioo a (a + p)
  target := {↑a}ᶜ
  map_source' := by
    intro x hx hx'
    exact hx.1.ne' ((coe_eq_coe_iff_of_mem_Ico (Ioo_subset_Ico_self hx)
      (left_mem_Ico.mpr (lt_add_of_pos_right a hp.out))).mp hx')
  map_target' := by
    intro x hx
    exact (eq_left_or_mem_Ioo_of_mem_Ico (equivIco p a x).2).resolve_left
      (hx ∘ ((equivIco p a).symm_apply_apply x).symm.trans ∘ congrArg _)
  left_inv' :=
    fun x hx ↦ congrArg _ ((equivIco p a).apply_symm_apply ⟨x, Ioo_subset_Ico_self hx⟩)
  right_inv' := fun x _ ↦ (equivIco p a).symm_apply_apply x
  open_source := isOpen_Ioo
  open_target := isOpen_compl_singleton
  continuousOn_toFun := (AddCircle.continuous_mk' p).continuousOn
  continuousOn_invFun := by
    exact ContinuousAt.continuousOn
      (fun _ ↦ continuousAt_subtype_val.comp ∘ continuousAt_equivIco p a)

lemma isLocalHomeomorph_coe [DiscreteTopology (zmultiples p)] [DenselyOrdered 𝕜] :
    IsLocalHomeomorph ((↑) : 𝕜 → AddCircle p) := by
  intro a
  obtain ⟨b, hb1, hb2⟩ := exists_between (sub_lt_self a hp.out)
  exact ⟨partialHomeomorphCoe p b, ⟨hb2, lt_add_of_sub_right_lt hb1⟩, rfl⟩

end Continuity

/-- The image of the closed-open interval `[a, a + p)` under the quotient map `𝕜 → AddCircle p` is
the entire space. -/
@[simp]
theorem coe_image_Ico_eq : ((↑) : 𝕜 → AddCircle p) '' Ico a (a + p) = univ := by
  rw [image_eq_range]
  exact (equivIco p a).symm.range_eq_univ
#align add_circle.coe_image_Ico_eq AddCircle.coe_image_Ico_eq

/-- The image of the closed-open interval `[a, a + p)` under the quotient map `𝕜 → AddCircle p` is
the entire space. -/
@[simp]
theorem coe_image_Ioc_eq : ((↑) : 𝕜 → AddCircle p) '' Ioc a (a + p) = univ := by
  rw [image_eq_range]
  exact (equivIoc p a).symm.range_eq_univ
#align add_circle.coe_image_Ioc_eq AddCircle.coe_image_Ioc_eq

/-- The image of the closed interval `[0, p]` under the quotient map `𝕜 → AddCircle p` is the
entire space. -/
@[simp]
theorem coe_image_Icc_eq : ((↑) : 𝕜 → AddCircle p) '' Icc a (a + p) = univ :=
  eq_top_mono (image_subset _ Ico_subset_Icc_self) <| coe_image_Ico_eq _ _
#align add_circle.coe_image_Icc_eq AddCircle.coe_image_Icc_eq

end LinearOrderedAddCommGroup

section LinearOrderedField

variable [LinearOrderedField 𝕜] [TopologicalSpace 𝕜] [OrderTopology 𝕜] (p q : 𝕜)

/-- The rescaling equivalence between additive circles with different periods. -/
def equivAddCircle (hp : p ≠ 0) (hq : q ≠ 0) : AddCircle p ≃+ AddCircle q :=
  QuotientAddGroup.congr _ _ (AddAut.mulRight <| (Units.mk0 p hp)⁻¹ * Units.mk0 q hq) <| by
    rw [AddMonoidHom.map_zmultiples, AddMonoidHom.coe_coe, AddAut.mulRight_apply, Units.val_mul,
      Units.val_mk0, Units.val_inv_eq_inv_val, Units.val_mk0, mul_inv_cancel_left₀ hp]
#align add_circle.equiv_add_circle AddCircle.equivAddCircle

@[simp]
theorem equivAddCircle_apply_mk (hp : p ≠ 0) (hq : q ≠ 0) (x : 𝕜) :
    equivAddCircle p q hp hq (x : 𝕜) = (x * (p⁻¹ * q) : 𝕜) :=
  rfl
#align add_circle.equiv_add_circle_apply_mk AddCircle.equivAddCircle_apply_mk

@[simp]
theorem equivAddCircle_symm_apply_mk (hp : p ≠ 0) (hq : q ≠ 0) (x : 𝕜) :
    (equivAddCircle p q hp hq).symm (x : 𝕜) = (x * (q⁻¹ * p) : 𝕜) :=
  rfl
#align add_circle.equiv_add_circle_symm_apply_mk AddCircle.equivAddCircle_symm_apply_mk

/-- The rescaling homeomorphism between additive circles with different periods. -/
def homeomorphAddCircle (hp : p ≠ 0) (hq : q ≠ 0) : AddCircle p ≃ₜ AddCircle q :=
  ⟨equivAddCircle p q hp hq,
    (continuous_quotient_mk'.comp (continuous_mul_right (p⁻¹ * q))).quotient_lift _,
    (continuous_quotient_mk'.comp (continuous_mul_right (q⁻¹ * p))).quotient_lift _⟩

@[simp]
theorem homeomorphAddCircle_apply_mk (hp : p ≠ 0) (hq : q ≠ 0) (x : 𝕜) :
    homeomorphAddCircle p q hp hq (x : 𝕜) = (x * (p⁻¹ * q) : 𝕜) :=
  rfl

@[simp]
theorem homeomorphAddCircle_symm_apply_mk (hp : p ≠ 0) (hq : q ≠ 0) (x : 𝕜) :
    (homeomorphAddCircle p q hp hq).symm (x : 𝕜) = (x * (q⁻¹ * p) : 𝕜) :=
  rfl

variable [hp : Fact (0 < p)]

section FloorRing

variable [FloorRing 𝕜]

@[simp]
theorem coe_equivIco_mk_apply (x : 𝕜) :
    (equivIco p 0 <| QuotientAddGroup.mk x : 𝕜) = Int.fract (x / p) * p :=
  toIcoMod_eq_fract_mul _ x
#align add_circle.coe_equiv_Ico_mk_apply AddCircle.coe_equivIco_mk_apply

instance : DivisibleBy (AddCircle p) ℤ where
  div x n := (↑((n : 𝕜)⁻¹ * (equivIco p 0 x : 𝕜)) : AddCircle p)
  div_zero x := by
    simp only [algebraMap.coe_zero, Int.cast_zero, inv_zero, zero_mul, QuotientAddGroup.mk_zero]
  div_cancel {n} x hn := by
    replace hn : (n : 𝕜) ≠ 0 := by norm_cast
    change n • QuotientAddGroup.mk' _ ((n : 𝕜)⁻¹ * ↑(equivIco p 0 x)) = x
    rw [← map_zsmul, ← smul_mul_assoc, zsmul_eq_mul, mul_inv_cancel hn, one_mul]
    exact (equivIco p 0).symm_apply_apply x

end FloorRing

section FiniteOrderPoints

variable {p}

theorem addOrderOf_period_div {n : ℕ} (h : 0 < n) : addOrderOf ((p / n : 𝕜) : AddCircle p) = n := by
  rw [addOrderOf_eq_iff h]
  replace h : 0 < (n : 𝕜) := Nat.cast_pos.2 h
  refine ⟨?_, fun m hn h0 => ?_⟩ <;> simp only [Ne, ← coe_nsmul, nsmul_eq_mul]
  · rw [mul_div_cancel₀ _ h.ne', coe_period]
  rw [coe_eq_zero_of_pos_iff p hp.out (mul_pos (Nat.cast_pos.2 h0) <| div_pos hp.out h)]
  rintro ⟨k, hk⟩
  rw [mul_div, eq_div_iff h.ne', nsmul_eq_mul, mul_right_comm, ← Nat.cast_mul,
    (mul_left_injective₀ hp.out.ne').eq_iff, Nat.cast_inj, mul_comm] at hk
  exact (Nat.le_of_dvd h0 ⟨_, hk.symm⟩).not_lt hn
#align add_circle.add_order_of_period_div AddCircle.addOrderOf_period_div

variable (p)

theorem gcd_mul_addOrderOf_div_eq {n : ℕ} (m : ℕ) (hn : 0 < n) :
    m.gcd n * addOrderOf (↑(↑m / ↑n * p) : AddCircle p) = n := by
  rw [mul_comm_div, ← nsmul_eq_mul, coe_nsmul, IsOfFinAddOrder.addOrderOf_nsmul]
  · rw [addOrderOf_period_div hn, Nat.gcd_comm, Nat.mul_div_cancel']
    exact n.gcd_dvd_left m
  · rwa [← addOrderOf_pos_iff, addOrderOf_period_div hn]
#align add_circle.gcd_mul_add_order_of_div_eq AddCircle.gcd_mul_addOrderOf_div_eq

variable {p}

theorem addOrderOf_div_of_gcd_eq_one {m n : ℕ} (hn : 0 < n) (h : m.gcd n = 1) :
    addOrderOf (↑(↑m / ↑n * p) : AddCircle p) = n := by
  convert gcd_mul_addOrderOf_div_eq p m hn
  rw [h, one_mul]
#align add_circle.add_order_of_div_of_gcd_eq_one AddCircle.addOrderOf_div_of_gcd_eq_one

theorem addOrderOf_div_of_gcd_eq_one' {m : ℤ} {n : ℕ} (hn : 0 < n) (h : m.natAbs.gcd n = 1) :
    addOrderOf (↑(↑m / ↑n * p) : AddCircle p) = n := by
  induction m
  · simp only [Int.ofNat_eq_coe, Int.cast_natCast, Int.natAbs_ofNat] at h ⊢
    exact addOrderOf_div_of_gcd_eq_one hn h
  · simp only [Int.cast_negSucc, neg_div, neg_mul, coe_neg, addOrderOf_neg]
    exact addOrderOf_div_of_gcd_eq_one hn h
#align add_circle.add_order_of_div_of_gcd_eq_one' AddCircle.addOrderOf_div_of_gcd_eq_one'

theorem addOrderOf_coe_rat {q : ℚ} : addOrderOf (↑(↑q * p) : AddCircle p) = q.den := by
  have : (↑(q.den : ℤ) : 𝕜) ≠ 0 := by
    norm_cast
    exact q.pos.ne.symm
  rw [← q.num_divInt_den, Rat.cast_divInt_of_ne_zero _ this, Int.cast_natCast, Rat.num_divInt_den,
    addOrderOf_div_of_gcd_eq_one' q.pos q.reduced]
#align add_circle.add_order_of_coe_rat AddCircle.addOrderOf_coe_rat

theorem addOrderOf_eq_pos_iff {u : AddCircle p} {n : ℕ} (h : 0 < n) :
    addOrderOf u = n ↔ ∃ m < n, m.gcd n = 1 ∧ ↑(↑m / ↑n * p) = u := by
  refine ⟨QuotientAddGroup.induction_on' u fun k hk => ?_, ?_⟩
  · rintro ⟨m, _, h₁, rfl⟩
    exact addOrderOf_div_of_gcd_eq_one h h₁
  have h0 := addOrderOf_nsmul_eq_zero (k : AddCircle p)
  rw [hk, ← coe_nsmul, coe_eq_zero_iff] at h0
  obtain ⟨a, ha⟩ := h0
  have h0 : (_ : 𝕜) ≠ 0 := Nat.cast_ne_zero.2 h.ne'
  rw [nsmul_eq_mul, mul_comm, ← div_eq_iff h0, ← a.ediv_add_emod' n, add_smul, add_div,
    zsmul_eq_mul, Int.cast_mul, Int.cast_natCast, mul_assoc, ← mul_div, mul_comm _ p,
    mul_div_cancel_right₀ p h0] at ha
  have han : _ = a % n := Int.toNat_of_nonneg (Int.emod_nonneg _ <| mod_cast h.ne')
  have he : (↑(↑((a % n).toNat) / ↑n * p) : AddCircle p) = k := by
    convert congr_arg (QuotientAddGroup.mk : 𝕜 → (AddCircle p)) ha using 1
    rw [coe_add, ← Int.cast_natCast, han, zsmul_eq_mul, mul_div_right_comm, eq_comm,
      add_left_eq_self, ← zsmul_eq_mul, coe_zsmul, coe_period, smul_zero]
  refine ⟨(a % n).toNat, ?_, ?_, he⟩
  · rw [← Int.ofNat_lt, han]
    exact Int.emod_lt_of_pos _ (Int.ofNat_lt.2 h)
  · have := (gcd_mul_addOrderOf_div_eq p (Int.toNat (a % ↑n)) h).trans
      ((congr_arg addOrderOf he).trans hk).symm
    rw [he, Nat.mul_left_eq_self_iff] at this
    · exact this
    · rwa [hk]
#align add_circle.add_order_of_eq_pos_iff AddCircle.addOrderOf_eq_pos_iff

theorem exists_gcd_eq_one_of_isOfFinAddOrder {u : AddCircle p} (h : IsOfFinAddOrder u) :
    ∃ m : ℕ, m.gcd (addOrderOf u) = 1 ∧ m < addOrderOf u ∧ ↑((m : 𝕜) / addOrderOf u * p) = u :=
  let ⟨m, hl, hg, he⟩ := (addOrderOf_eq_pos_iff h.addOrderOf_pos).1 rfl
  ⟨m, hg, hl, he⟩
#align add_circle.exists_gcd_eq_one_of_is_of_fin_add_order AddCircle.exists_gcd_eq_one_of_isOfFinAddOrder

variable (p)

/-- The natural bijection between points of order `n` and natural numbers less than and coprime to
`n`. The inverse of the map sends `m ↦ (m/n * p : AddCircle p)` where `m` is coprime to `n` and
satisfies `0 ≤ m < n`. -/
def setAddOrderOfEquiv {n : ℕ} (hn : 0 < n) :
    { u : AddCircle p | addOrderOf u = n } ≃ { m | m < n ∧ m.gcd n = 1 } :=
  Equiv.symm <|
    Equiv.ofBijective (fun m => ⟨↑((m : 𝕜) / n * p), addOrderOf_div_of_gcd_eq_one hn m.prop.2⟩)
      (by
        refine ⟨fun m₁ m₂ h => Subtype.ext ?_, fun u => ?_⟩
        · simp_rw [Subtype.ext_iff] at h
          rw [← sub_eq_zero, ← coe_sub, ← sub_mul, ← sub_div, ← Int.cast_natCast m₁,
            ← Int.cast_natCast m₂, ← Int.cast_sub, coe_eq_zero_iff] at h
          obtain ⟨m, hm⟩ := h
          rw [← mul_div_right_comm, eq_div_iff, mul_comm, ← zsmul_eq_mul, mul_smul_comm, ←
            nsmul_eq_mul, ← natCast_zsmul, smul_smul,
            (zsmul_strictMono_left hp.out).injective.eq_iff, mul_comm] at hm
          swap
          · exact Nat.cast_ne_zero.2 hn.ne'
          rw [← @Nat.cast_inj ℤ, ← sub_eq_zero]
          refine Int.eq_zero_of_abs_lt_dvd ⟨_, hm.symm⟩ (abs_sub_lt_iff.2 ⟨?_, ?_⟩) <;>
            apply (Int.sub_le_self _ <| Nat.cast_nonneg _).trans_lt (Nat.cast_lt.2 _)
          exacts [m₁.2.1, m₂.2.1]
        obtain ⟨m, hmn, hg, he⟩ := (addOrderOf_eq_pos_iff hn).mp u.2
        exact ⟨⟨m, hmn, hg⟩, Subtype.ext he⟩)
#align add_circle.set_add_order_of_equiv AddCircle.setAddOrderOfEquiv

@[simp]
theorem card_addOrderOf_eq_totient {n : ℕ} :
    Nat.card { u : AddCircle p // addOrderOf u = n } = n.totient := by
  rcases n.eq_zero_or_pos with (rfl | hn)
  · simp only [Nat.totient_zero, addOrderOf_eq_zero_iff]
    rcases em (∃ u : AddCircle p, ¬IsOfFinAddOrder u) with (⟨u, hu⟩ | h)
    · have : Infinite { u : AddCircle p // ¬IsOfFinAddOrder u } := by
        erw [infinite_coe_iff]
        exact infinite_not_isOfFinAddOrder hu
      exact Nat.card_eq_zero_of_infinite
    · have : IsEmpty { u : AddCircle p // ¬IsOfFinAddOrder u } := by simpa using h
      exact Nat.card_of_isEmpty
  · rw [← coe_setOf, Nat.card_congr (setAddOrderOfEquiv p hn),
      n.totient_eq_card_lt_and_coprime]
    simp only [Nat.gcd_comm]
#align add_circle.card_add_order_of_eq_totient AddCircle.card_addOrderOf_eq_totient

theorem finite_setOf_add_order_eq {n : ℕ} (hn : 0 < n) :
    { u : AddCircle p | addOrderOf u = n }.Finite :=
  finite_coe_iff.mp <| Nat.finite_of_card_ne_zero <| by simp [hn.ne']
#align add_circle.finite_set_of_add_order_eq AddCircle.finite_setOf_add_order_eq

end FiniteOrderPoints

end LinearOrderedField

variable (p : ℝ)

instance pathConnectedSpace : PathConnectedSpace <| AddCircle p :=
  (inferInstance : PathConnectedSpace (Quotient _))

/-- The "additive circle" `ℝ ⧸ (ℤ ∙ p)` is compact. -/
instance compactSpace [Fact (0 < p)] : CompactSpace <| AddCircle p := by
  rw [← isCompact_univ_iff, ← coe_image_Icc_eq p 0]
  exact isCompact_Icc.image (AddCircle.continuous_mk' p)
#align add_circle.compact_space AddCircle.compactSpace

/-- The action on `ℝ` by right multiplication of its the subgroup `zmultiples p` (the multiples of
`p:ℝ`) is properly discontinuous. -/
instance : ProperlyDiscontinuousVAdd (zmultiples p).op ℝ :=
  (zmultiples p).properlyDiscontinuousVAdd_opposite_of_tendsto_cofinite
    (AddSubgroup.tendsto_zmultiples_subtype_cofinite p)

end AddCircle

section UnitAddCircle

instance instZeroLTOne [StrictOrderedSemiring 𝕜] : Fact ((0 : 𝕜) < 1) := ⟨zero_lt_one⟩

/-- The unit circle `ℝ ⧸ ℤ`. -/
abbrev UnitAddCircle :=
  AddCircle (1 : ℝ)
#align unit_add_circle UnitAddCircle

end UnitAddCircle

section IdentifyIccEnds

/-! This section proves that for any `a`, the natural map from `[a, a + p] ⊂ 𝕜` to `AddCircle p`
gives an identification of `AddCircle p`, as a topological space, with the quotient of `[a, a + p]`
by the equivalence relation identifying the endpoints. -/


namespace AddCircle

variable [LinearOrderedAddCommGroup 𝕜] [TopologicalSpace 𝕜] [OrderTopology 𝕜] (p a : 𝕜)
  [hp : Fact (0 < p)]

local notation "𝕋" => AddCircle p

/-- The relation identifying the endpoints of `Icc a (a + p)`. -/
inductive EndpointIdent : Icc a (a + p) → Icc a (a + p) → Prop
  | mk :
    EndpointIdent ⟨a, left_mem_Icc.mpr <| le_add_of_nonneg_right hp.out.le⟩
      ⟨a + p, right_mem_Icc.mpr <| le_add_of_nonneg_right hp.out.le⟩
#align add_circle.endpoint_ident AddCircle.EndpointIdent

variable [Archimedean 𝕜]

/-- The equivalence between `AddCircle p` and the quotient of `[a, a + p]` by the relation
identifying the endpoints. -/
def equivIccQuot : 𝕋 ≃ Quot (EndpointIdent p a) where
  toFun x := Quot.mk _ <| inclusion Ico_subset_Icc_self (equivIco _ _ x)
  invFun x :=
    Quot.liftOn x (↑) <| by
      rintro _ _ ⟨_⟩
      exact (coe_add_period p a).symm
  left_inv := (equivIco p a).symm_apply_apply
  right_inv :=
    Quot.ind <| by
      rintro ⟨x, hx⟩
      rcases ne_or_eq x (a + p) with (h | rfl)
      · revert x
        dsimp only
        intro x hx h
        congr
        ext1
        apply congr_arg Subtype.val ((equivIco p a).right_inv ⟨x, hx.1, hx.2.lt_of_ne h⟩)
      · rw [← Quot.sound EndpointIdent.mk]
        dsimp only
        congr
        ext1
        apply congr_arg Subtype.val
          ((equivIco p a).right_inv ⟨a, le_refl a, lt_add_of_pos_right a hp.out⟩)
#align add_circle.equiv_Icc_quot AddCircle.equivIccQuot

theorem equivIccQuot_comp_mk_eq_toIcoMod :
    equivIccQuot p a ∘ Quotient.mk'' = fun x =>
      Quot.mk _ ⟨toIcoMod hp.out a x, Ico_subset_Icc_self <| toIcoMod_mem_Ico _ _ x⟩ :=
  rfl
#align add_circle.equiv_Icc_quot_comp_mk_eq_to_Ico_mod AddCircle.equivIccQuot_comp_mk_eq_toIcoMod

theorem equivIccQuot_comp_mk_eq_toIocMod :
    equivIccQuot p a ∘ Quotient.mk'' = fun x =>
      Quot.mk _ ⟨toIocMod hp.out a x, Ioc_subset_Icc_self <| toIocMod_mem_Ioc _ _ x⟩ := by
  rw [equivIccQuot_comp_mk_eq_toIcoMod]
  funext x
  by_cases h : a ≡ x [PMOD p]
  · simp_rw [(modEq_iff_toIcoMod_eq_left hp.out).1 h, (modEq_iff_toIocMod_eq_right hp.out).1 h]
    exact Quot.sound EndpointIdent.mk
  · simp_rw [(not_modEq_iff_toIcoMod_eq_toIocMod hp.out).1 h]
#align add_circle.equiv_Icc_quot_comp_mk_eq_to_Ioc_mod AddCircle.equivIccQuot_comp_mk_eq_toIocMod

/-- The natural map from `[a, a + p] ⊂ 𝕜` with endpoints identified to `𝕜 / ℤ • p`, as a
homeomorphism of topological spaces. -/
def homeoIccQuot : 𝕋 ≃ₜ Quot (EndpointIdent p a) where
  toEquiv := equivIccQuot p a
  continuous_toFun := by
    -- Porting note: was `simp_rw`
    rw [quotientMap_quotient_mk'.continuous_iff]
    simp_rw [continuous_iff_continuousAt,
      continuousAt_iff_continuous_left_right]
    intro x; constructor
    on_goal 1 => erw [equivIccQuot_comp_mk_eq_toIocMod]
    on_goal 2 => erw [equivIccQuot_comp_mk_eq_toIcoMod]
    all_goals
      apply continuous_quot_mk.continuousAt.comp_continuousWithinAt
      rw [inducing_subtype_val.continuousWithinAt_iff]
    · apply continuous_left_toIocMod
    · apply continuous_right_toIcoMod
  continuous_invFun :=
    continuous_quot_lift _ ((AddCircle.continuous_mk' p).comp continuous_subtype_val)
#align add_circle.homeo_Icc_quot AddCircle.homeoIccQuot

/-! We now show that a continuous function on `[a, a + p]` satisfying `f a = f (a + p)` is the
pullback of a continuous function on `AddCircle p`. -/


variable {p a}

theorem liftIco_eq_lift_Icc {f : 𝕜 → B} (h : f a = f (a + p)) :
    liftIco p a f =
      Quot.lift (restrict (Icc a <| a + p) f)
          (by
            rintro _ _ ⟨_⟩
            exact h) ∘
        equivIccQuot p a :=
  rfl
#align add_circle.lift_Ico_eq_lift_Icc AddCircle.liftIco_eq_lift_Icc

theorem liftIco_continuous [TopologicalSpace B] {f : 𝕜 → B} (hf : f a = f (a + p))
    (hc : ContinuousOn f <| Icc a (a + p)) : Continuous (liftIco p a f) := by
  rw [liftIco_eq_lift_Icc hf]
  refine Continuous.comp ?_ (homeoIccQuot p a).continuous_toFun
  exact continuous_coinduced_dom.mpr (continuousOn_iff_continuous_restrict.mp hc)
#align add_circle.lift_Ico_continuous AddCircle.liftIco_continuous

section ZeroBased

theorem liftIco_zero_coe_apply {f : 𝕜 → B} {x : 𝕜} (hx : x ∈ Ico 0 p) : liftIco p 0 f ↑x = f x :=
  liftIco_coe_apply (by rwa [zero_add])
#align add_circle.lift_Ico_zero_coe_apply AddCircle.liftIco_zero_coe_apply

theorem liftIco_zero_continuous [TopologicalSpace B] {f : 𝕜 → B} (hf : f 0 = f p)
    (hc : ContinuousOn f <| Icc 0 p) : Continuous (liftIco p 0 f) :=
  liftIco_continuous (by rwa [zero_add] : f 0 = f (0 + p)) (by rwa [zero_add])
#align add_circle.lift_Ico_zero_continuous AddCircle.liftIco_zero_continuous

end ZeroBased

end AddCircle

end IdentifyIccEnds

namespace ZMod

variable {N : ℕ} [NeZero N]

/-- The `AddMonoidHom` from `ZMod N` to `ℝ / ℤ` sending `j mod N` to `j / N mod 1`. -/
noncomputable def toAddCircle : ZMod N →+ UnitAddCircle :=
  lift N ⟨AddMonoidHom.mk' (fun j ↦ ↑(j / N : ℝ)) (by simp [add_div]),
    by simp [div_self (NeZero.ne _)]⟩

<<<<<<< HEAD
lemma toAddCircle_coe (j : ℤ) :
    toAddCircle (j : ZMod N) = ↑(j / N : ℝ) := by
  simp [toAddCircle]

lemma toAddCircle_apply (j : ZMod N) :
    toAddCircle j = ↑(j.val / N : ℝ) := by
  conv_lhs => rw [show j = (val j : ℤ) by simp, toAddCircle_coe]
  simp only [natCast_val, intCast_cast]
=======
lemma toAddCircle_intCast (j : ℤ) :
    toAddCircle (j : ZMod N) = ↑(j / N : ℝ) := by
  simp [toAddCircle]

lemma toAddCircle_natCast (j : ℕ) :
    toAddCircle (j : ZMod N) = ↑(j / N : ℝ) := by
  simpa using toAddCircle_intCast (N := N) j

/--
Explicit formula for `toCircle j`. Note that this is "evil" because it uses `ZMod.val`. Where
possible, it is recommended to lift `j` to `ℤ` and use `toAddCircle_intCast` instead.
-/
lemma toAddCircle_apply (j : ZMod N) :
    toAddCircle j = ↑(j.val / N : ℝ) := by
  rw [← toAddCircle_natCast, natCast_zmod_val]
>>>>>>> 16f43ac3

variable (N) in
lemma toAddCircle_injective : Function.Injective (toAddCircle : ZMod N → _) := by
  intro x y hxy
  have : (0 : ℝ) < N := Nat.cast_pos.mpr (NeZero.pos _)
  rwa [toAddCircle_apply, toAddCircle_apply, AddCircle.coe_eq_coe_iff_of_mem_Ico
    (hp := Real.fact_zero_lt_one) (a := 0), div_left_inj' this.ne', Nat.cast_inj,
    (val_injective N).eq_iff] at hxy <;>
  exact ⟨by positivity, by simpa only [zero_add, div_lt_one this, Nat.cast_lt] using val_lt _⟩

<<<<<<< HEAD
lemma toAddCircle_eq_zero {j : ZMod N} :
    toAddCircle j = 0 ↔ j = 0 :=
  (toAddCircle (N := N)).map_zero ▸ (toAddCircle_injective N).eq_iff
=======
@[simp] lemma toAddCircle_inj {j k : ZMod N} : toAddCircle j = toAddCircle k ↔ j = k :=
  (toAddCircle_injective N).eq_iff

@[simp] lemma toAddCircle_eq_zero {j : ZMod N} : toAddCircle j = 0 ↔ j = 0 :=
  map_eq_zero_iff _ (toAddCircle_injective N)
>>>>>>> 16f43ac3

end ZMod<|MERGE_RESOLUTION|>--- conflicted
+++ resolved
@@ -702,16 +702,6 @@
   lift N ⟨AddMonoidHom.mk' (fun j ↦ ↑(j / N : ℝ)) (by simp [add_div]),
     by simp [div_self (NeZero.ne _)]⟩
 
-<<<<<<< HEAD
-lemma toAddCircle_coe (j : ℤ) :
-    toAddCircle (j : ZMod N) = ↑(j / N : ℝ) := by
-  simp [toAddCircle]
-
-lemma toAddCircle_apply (j : ZMod N) :
-    toAddCircle j = ↑(j.val / N : ℝ) := by
-  conv_lhs => rw [show j = (val j : ℤ) by simp, toAddCircle_coe]
-  simp only [natCast_val, intCast_cast]
-=======
 lemma toAddCircle_intCast (j : ℤ) :
     toAddCircle (j : ZMod N) = ↑(j / N : ℝ) := by
   simp [toAddCircle]
@@ -727,7 +717,6 @@
 lemma toAddCircle_apply (j : ZMod N) :
     toAddCircle j = ↑(j.val / N : ℝ) := by
   rw [← toAddCircle_natCast, natCast_zmod_val]
->>>>>>> 16f43ac3
 
 variable (N) in
 lemma toAddCircle_injective : Function.Injective (toAddCircle : ZMod N → _) := by
@@ -738,16 +727,10 @@
     (val_injective N).eq_iff] at hxy <;>
   exact ⟨by positivity, by simpa only [zero_add, div_lt_one this, Nat.cast_lt] using val_lt _⟩
 
-<<<<<<< HEAD
-lemma toAddCircle_eq_zero {j : ZMod N} :
-    toAddCircle j = 0 ↔ j = 0 :=
-  (toAddCircle (N := N)).map_zero ▸ (toAddCircle_injective N).eq_iff
-=======
 @[simp] lemma toAddCircle_inj {j k : ZMod N} : toAddCircle j = toAddCircle k ↔ j = k :=
   (toAddCircle_injective N).eq_iff
 
 @[simp] lemma toAddCircle_eq_zero {j : ZMod N} : toAddCircle j = 0 ↔ j = 0 :=
   map_eq_zero_iff _ (toAddCircle_injective N)
->>>>>>> 16f43ac3
 
 end ZMod