/-
Copyright (c) 2022 Andrew Yang. All rights reserved.
Released under Apache 2.0 license as described in the file LICENSE.
Authors: Andrew Yang
-/
import Mathlib.AlgebraicGeometry.GammaSpecAdjunction
import Mathlib.AlgebraicGeometry.Restrict
import Mathlib.AlgebraicGeometry.Cover.Open
import Mathlib.CategoryTheory.Limits.Opposites
import Mathlib.RingTheory.Localization.InvSubmonoid

/-!
# Affine schemes

We define the category of `AffineScheme`s as the essential image of `Spec`.
We also define predicates about affine schemes and affine open sets.

## Main definitions

* `AlgebraicGeometry.AffineScheme`: The category of affine schemes.
* `AlgebraicGeometry.IsAffine`: A scheme is affine if the canonical map `X ⟶ Spec Γ(X)` is an
  isomorphism.
* `AlgebraicGeometry.Scheme.isoSpec`: The canonical isomorphism `X ≅ Spec Γ(X)` for an affine
  scheme.
* `AlgebraicGeometry.AffineScheme.equivCommRingCat`: The equivalence of categories
  `AffineScheme ≌ CommRingᵒᵖ` given by `AffineScheme.Spec : CommRingᵒᵖ ⥤ AffineScheme` and
  `AffineScheme.Γ : AffineSchemeᵒᵖ ⥤ CommRingCat`.
* `AlgebraicGeometry.IsAffineOpen`: An open subset of a scheme is affine if the open subscheme is
  affine.
* `AlgebraicGeometry.IsAffineOpen.fromSpec`: The immersion `Spec 𝒪ₓ(U) ⟶ X` for an affine `U`.

-/

-- Explicit universe annotations were used in this file to improve perfomance #12737

noncomputable section

open CategoryTheory CategoryTheory.Limits Opposite TopologicalSpace

universe u

namespace AlgebraicGeometry

open Spec (structureSheaf)

/-- The category of affine schemes -/
-- Porting note(#5171): linter not ported yet
-- @[nolint has_nonempty_instance]
def AffineScheme :=
  Scheme.Spec.EssImageSubcategory
deriving Category

/-- A Scheme is affine if the canonical map `X ⟶ Spec Γ(X)` is an isomorphism. -/
class IsAffine (X : Scheme) : Prop where
  affine : IsIso (ΓSpec.adjunction.unit.app X)

attribute [instance] IsAffine.affine

/-- The canonical isomorphism `X ≅ Spec Γ(X)` for an affine scheme. -/
@[simps! (config := .lemmasOnly) hom]
def Scheme.isoSpec (X : Scheme) [IsAffine X] : X ≅ Spec Γ(X, ⊤) :=
  asIso (ΓSpec.adjunction.unit.app X)

@[reassoc]
theorem Scheme.isoSpec_hom_naturality {X Y : Scheme} [IsAffine X] [IsAffine Y] (f : X ⟶ Y) :
    X.isoSpec.hom ≫ Spec.map (f.app ⊤) = f ≫ Y.isoSpec.hom := by
  simp only [isoSpec, asIso_hom, ΓSpec.adjunction_unit_naturality]

@[reassoc]
theorem Scheme.isoSpec_inv_naturality {X Y : Scheme} [IsAffine X] [IsAffine Y] (f : X ⟶ Y) :
    Spec.map (f.app ⊤) ≫ Y.isoSpec.inv = X.isoSpec.inv ≫ f := by
  rw [Iso.eq_inv_comp, isoSpec, asIso_hom, ← ΓSpec.adjunction_unit_naturality_assoc, isoSpec,
    asIso_inv, IsIso.hom_inv_id, Category.comp_id]

/-- Construct an affine scheme from a scheme and the information that it is affine.
Also see `AffineScheme.of` for a typeclass version. -/
@[simps]
def AffineScheme.mk (X : Scheme) (_ : IsAffine X) : AffineScheme :=
  ⟨X, ΓSpec.adjunction.mem_essImage_of_unit_isIso _⟩

/-- Construct an affine scheme from a scheme. Also see `AffineScheme.mk` for a non-typeclass
version. -/
def AffineScheme.of (X : Scheme) [h : IsAffine X] : AffineScheme :=
  AffineScheme.mk X h

/-- Type check a morphism of schemes as a morphism in `AffineScheme`. -/
def AffineScheme.ofHom {X Y : Scheme} [IsAffine X] [IsAffine Y] (f : X ⟶ Y) :
    AffineScheme.of X ⟶ AffineScheme.of Y :=
  f

theorem mem_Spec_essImage (X : Scheme) : X ∈ Scheme.Spec.essImage ↔ IsAffine X :=
  ⟨fun h => ⟨Functor.essImage.unit_isIso h⟩,
    fun _ => ΓSpec.adjunction.mem_essImage_of_unit_isIso _⟩

instance isAffine_affineScheme (X : AffineScheme.{u}) : IsAffine X.obj :=
  ⟨Functor.essImage.unit_isIso X.property⟩

instance (R : CommRingCatᵒᵖ) : IsAffine (Scheme.Spec.obj R) :=
  AlgebraicGeometry.isAffine_affineScheme ⟨_, Scheme.Spec.obj_mem_essImage R⟩

instance isAffine_Spec (R : CommRingCat) : IsAffine (Spec R) :=
  AlgebraicGeometry.isAffine_affineScheme ⟨_, Scheme.Spec.obj_mem_essImage (op R)⟩

theorem isAffine_of_isIso {X Y : Scheme} (f : X ⟶ Y) [IsIso f] [h : IsAffine Y] : IsAffine X := by
  rw [← mem_Spec_essImage] at h ⊢; exact Functor.essImage.ofIso (asIso f).symm h

/-- If `f : X ⟶ Y` is a morphism between affine schemes, the corresponding arrow is isomorphic
to the arrow of the morphism on prime spectra induced by the map on global sections. -/
noncomputable
def arrowIsoSpecΓOfIsAffine {X Y : Scheme} [IsAffine X] [IsAffine Y] (f : X ⟶ Y) :
    Arrow.mk f ≅ Arrow.mk (Spec.map (Scheme.Γ.map f.op)) :=
  Arrow.isoMk X.isoSpec Y.isoSpec (ΓSpec.adjunction.unit_naturality _)

namespace AffineScheme

/-- The `Spec` functor into the category of affine schemes. -/
def Spec : CommRingCatᵒᵖ ⥤ AffineScheme :=
  Scheme.Spec.toEssImage

-- Porting note (#11081): cannot automatically derive
instance Spec_full : Spec.Full := Functor.Full.toEssImage _

-- Porting note (#11081): cannot automatically derive
instance Spec_faithful : Spec.Faithful := Functor.Faithful.toEssImage _

-- Porting note (#11081): cannot automatically derive
instance Spec_essSurj : Spec.EssSurj := Functor.EssSurj.toEssImage (F := _)

/-- The forgetful functor `AffineScheme ⥤ Scheme`. -/
@[simps!]
def forgetToScheme : AffineScheme ⥤ Scheme :=
  Scheme.Spec.essImageInclusion

-- Porting note (#11081): cannot automatically derive
instance forgetToScheme_full : forgetToScheme.Full :=
show (Scheme.Spec.essImageInclusion).Full from inferInstance

-- Porting note (#11081): cannot automatically derive
instance forgetToScheme_faithful : forgetToScheme.Faithful :=
show (Scheme.Spec.essImageInclusion).Faithful from inferInstance

/-- The global section functor of an affine scheme. -/
def Γ : AffineSchemeᵒᵖ ⥤ CommRingCat :=
  forgetToScheme.op ⋙ Scheme.Γ

/-- The category of affine schemes is equivalent to the category of commutative rings. -/
def equivCommRingCat : AffineScheme ≌ CommRingCatᵒᵖ :=
  equivEssImageOfReflective.symm

instance : Γ.{u}.rightOp.IsEquivalence := equivCommRingCat.isEquivalence_functor

instance : Γ.{u}.rightOp.op.IsEquivalence := equivCommRingCat.op.isEquivalence_functor

instance ΓIsEquiv : Γ.{u}.IsEquivalence :=
  inferInstanceAs (Γ.{u}.rightOp.op ⋙ (opOpEquivalence _).functor).IsEquivalence

instance hasColimits : HasColimits AffineScheme.{u} :=
  haveI := Adjunction.has_limits_of_equivalence.{u} Γ.{u}
  Adjunction.has_colimits_of_equivalence.{u} (opOpEquivalence AffineScheme.{u}).inverse

instance hasLimits : HasLimits AffineScheme.{u} := by
  haveI := Adjunction.has_colimits_of_equivalence Γ.{u}
  haveI : HasLimits AffineScheme.{u}ᵒᵖᵒᵖ := Limits.hasLimits_op_of_hasColimits
  exact Adjunction.has_limits_of_equivalence (opOpEquivalence AffineScheme.{u}).inverse

noncomputable instance Γ_preservesLimits : PreservesLimits Γ.{u}.rightOp := inferInstance

noncomputable instance forgetToScheme_preservesLimits : PreservesLimits forgetToScheme := by
  apply (config := { allowSynthFailures := true })
    @preservesLimitsOfNatIso _ _ _ _ _ _
      (isoWhiskerRight equivCommRingCat.unitIso forgetToScheme).symm
  change PreservesLimits (equivCommRingCat.functor ⋙ Scheme.Spec)
  infer_instance

end AffineScheme

/-- An open subset of a scheme is affine if the open subscheme is affine. -/
def IsAffineOpen {X : Scheme} (U : X.Opens) : Prop :=
  IsAffine U

/-- The set of affine opens as a subset of `opens X`. -/
def Scheme.affineOpens (X : Scheme) : Set X.Opens :=
  {U : X.Opens | IsAffineOpen U}

instance {Y : Scheme.{u}} (U : Y.affineOpens) : IsAffine U :=
  U.property

theorem isAffineOpen_opensRange {X Y : Scheme} [IsAffine X] (f : X ⟶ Y)
    [H : IsOpenImmersion f] : IsAffineOpen (Scheme.Hom.opensRange f) := by
  refine isAffine_of_isIso (IsOpenImmersion.isoOfRangeEq f (Y.ofRestrict _) ?_).inv
  exact Subtype.range_val.symm

theorem isAffineOpen_top (X : Scheme) [IsAffine X] : IsAffineOpen (⊤ : X.Opens) := by
  convert isAffineOpen_opensRange (𝟙 X)
  ext1
  exact Set.range_id.symm

instance Scheme.isAffine_affineCover (X : Scheme) (i : X.affineCover.J) :
    IsAffine (X.affineCover.obj i) :=
  isAffine_Spec _

instance Scheme.isAffine_affineBasisCover (X : Scheme) (i : X.affineBasisCover.J) :
    IsAffine (X.affineBasisCover.obj i) :=
  isAffine_Spec _

instance Scheme.isAffine_affineOpenCover (X : Scheme) (𝒰 : X.AffineOpenCover) (i : 𝒰.J) :
    IsAffine (𝒰.openCover.obj i) :=
  inferInstanceAs (IsAffine (Spec (𝒰.obj i)))

instance {X} [IsAffine X] (i) : IsAffine ((Scheme.openCoverOfIsIso (𝟙 X)).obj i) := by
  dsimp; infer_instance

theorem isBasis_affine_open (X : Scheme) : Opens.IsBasis X.affineOpens := by
  rw [Opens.isBasis_iff_nbhd]
  rintro U x (hU : x ∈ (U : Set X))
  obtain ⟨S, hS, hxS, hSU⟩ := X.affineBasisCover_is_basis.exists_subset_of_mem_open hU U.isOpen
  refine ⟨⟨S, X.affineBasisCover_is_basis.isOpen hS⟩, ?_, hxS, hSU⟩
  rcases hS with ⟨i, rfl⟩
  exact isAffineOpen_opensRange _

theorem iSup_affineOpens_eq_top (X : Scheme) : ⨆ i : X.affineOpens, (i : X.Opens) = ⊤ := by
  apply Opens.ext
  rw [Opens.coe_iSup]
  apply IsTopologicalBasis.sUnion_eq
  rw [← Set.image_eq_range]
  exact isBasis_affine_open X

theorem Scheme.map_PrimeSpectrum_basicOpen_of_affine
    (X : Scheme) [IsAffine X] (f : Scheme.Γ.obj (op X)) :
    X.isoSpec.hom ⁻¹ᵁ PrimeSpectrum.basicOpen f = X.basicOpen f :=
  ΓSpec.adjunction_unit_map_basicOpen _ _

theorem isBasis_basicOpen (X : Scheme) [IsAffine X] :
    Opens.IsBasis (Set.range (X.basicOpen : Γ(X, ⊤) → X.Opens)) := by
  delta Opens.IsBasis
  convert PrimeSpectrum.isBasis_basic_opens.inducing
    (TopCat.homeoOfIso (Scheme.forgetToTop.mapIso X.isoSpec)).inducing using 1
  ext
  simp only [Set.mem_image, exists_exists_eq_and]
  constructor
  · rintro ⟨_, ⟨x, rfl⟩, rfl⟩
    refine ⟨_, ⟨_, ⟨x, rfl⟩, rfl⟩, ?_⟩
    exact congr_arg Opens.carrier (ΓSpec.adjunction_unit_map_basicOpen _ _)
  · rintro ⟨_, ⟨_, ⟨x, rfl⟩, rfl⟩, rfl⟩
    refine ⟨_, ⟨x, rfl⟩, ?_⟩
    exact congr_arg Opens.carrier (ΓSpec.adjunction_unit_map_basicOpen _ _).symm

namespace IsAffineOpen

variable {X Y : Scheme.{u}} {U : X.Opens} (hU : IsAffineOpen U) (f : Γ(X, U))

/-- The open immersion `Spec Γ(X, U) ⟶ X` for an affine `U`. -/
def fromSpec :
    Spec Γ(X, U) ⟶ X :=
  haveI : IsAffine U := hU
  Spec.map (X.presheaf.map (eqToHom U.openEmbedding_obj_top.symm).op) ≫
    U.toScheme.isoSpec.inv ≫ U.ι

instance isOpenImmersion_fromSpec :
    IsOpenImmersion hU.fromSpec := by
  delta fromSpec
  infer_instance

@[simp]
theorem range_fromSpec :
    Set.range hU.fromSpec.base = (U : Set X) := by
  delta IsAffineOpen.fromSpec; dsimp
  rw [Function.comp.assoc, Set.range_comp, Set.range_iff_surjective.mpr, Set.image_univ]
  · exact Subtype.range_coe
  erw [← coe_comp, ← TopCat.epi_iff_surjective] -- now `erw` after #13170
  infer_instance

@[simp]
theorem opensRange_fromSpec : Scheme.Hom.opensRange hU.fromSpec = U := Opens.ext (range_fromSpec hU)

@[reassoc (attr := simp)]
theorem map_fromSpec {V : X.Opens} (hV : IsAffineOpen V) (f : op U ⟶ op V) :
    Spec.map (X.presheaf.map f) ≫ hU.fromSpec = hV.fromSpec := by
  have : IsAffine (X.restrictFunctor.obj U).left := hU
  haveI : IsAffine _ := hV
  conv_rhs =>
    rw [fromSpec, ← X.restrictFunctor_map_ofRestrict f.unop, ← Scheme.isoSpec_inv_naturality_assoc,
      ← Spec.map_comp_assoc, Scheme.restrictFunctor_map_app, ← Functor.map_comp]
  rw [fromSpec, ← Spec.map_comp_assoc, ← Functor.map_comp]
  rfl

protected theorem isCompact :
    IsCompact (U : Set X) := by
  convert @IsCompact.image _ _ _ _ Set.univ hU.fromSpec.base PrimeSpectrum.compactSpace.1
    (by fun_prop)
  convert hU.range_fromSpec.symm
  exact Set.image_univ

theorem image_of_isOpenImmersion (f : X ⟶ Y) [H : IsOpenImmersion f] :
    IsAffineOpen (f ''ᵁ U) := by
  have : IsAffine _ := hU
  convert isAffineOpen_opensRange (U.ι ≫ f)
  ext1
  exact Set.image_eq_range _ _

theorem preimage_of_isIso {U : Y.Opens} (hU : IsAffineOpen U) (f : X ⟶ Y) [IsIso f] :
    IsAffineOpen (f ⁻¹ᵁ U) :=
  haveI : IsAffine _ := hU
  isAffine_of_isIso (f ∣_ U)

theorem _root_.AlgebraicGeometry.Scheme.Hom.isAffineOpen_iff_of_isOpenImmersion
    (f : AlgebraicGeometry.Scheme.Hom X Y) [H : IsOpenImmersion f] {U : X.Opens} :
    IsAffineOpen (f ''ᵁ U) ↔ IsAffineOpen U := by
  refine ⟨fun hU => @isAffine_of_isIso _ _
    (IsOpenImmersion.isoOfRangeEq (X.ofRestrict U.openEmbedding ≫ f) (Y.ofRestrict _) ?_).hom ?_ hU,
    fun hU => hU.image_of_isOpenImmersion f⟩
  · erw [Scheme.comp_base, coe_comp, Set.range_comp] -- now `erw` after #13170
    dsimp [Opens.coe_inclusion, Scheme.restrict]
    erw [Subtype.range_coe, Subtype.range_coe] -- now `erw` after #13170
    rfl
  · infer_instance

/-- The affine open sets of an open subscheme corresponds to
the affine open sets containing in the image. -/
@[simps]
def _root_.AlgebraicGeometry.IsOpenImmersion.affineOpensEquiv (f : X ⟶ Y) [H : IsOpenImmersion f] :
    X.affineOpens ≃ { U : Y.affineOpens // U ≤ f.opensRange } where
  toFun U := ⟨⟨f ''ᵁ U, U.2.image_of_isOpenImmersion f⟩, Set.image_subset_range _ _⟩
  invFun U := ⟨f ⁻¹ᵁ U, f.isAffineOpen_iff_of_isOpenImmersion.mp (by
    rw [show f ''ᵁ f ⁻¹ᵁ U = U from Opens.ext (Set.image_preimage_eq_of_subset U.2)]; exact U.1.2)⟩
  left_inv _ := Subtype.ext (Opens.ext (Set.preimage_image_eq _ H.base_open.inj))
  right_inv U := Subtype.ext (Subtype.ext (Opens.ext (Set.image_preimage_eq_of_subset U.2)))

/-- The affine open sets of an open subscheme
corresponds to the affine open sets containing in the subset. -/
@[simps! apply_coe_coe]
def _root_.AlgebraicGeometry.affineOpensRestrict {X : Scheme.{u}} (U : X.Opens) :
    U.toScheme.affineOpens ≃ { V : X.affineOpens // V ≤ U } :=
  (IsOpenImmersion.affineOpensEquiv U.ι).trans (Equiv.subtypeEquivProp (by simp))

@[simp]
lemma _root_.AlgebraicGeometry.affineOpensRestrict_symm_apply_coe
    {X : Scheme.{u}} (U : X.Opens) (V) :
    ((affineOpensRestrict U).symm V).1 = U.ι ⁻¹ᵁ V := rfl

instance (priority := 100) _root_.AlgebraicGeometry.Scheme.compactSpace_of_isAffine
    (X : Scheme) [IsAffine X] :
    CompactSpace X :=
  ⟨(isAffineOpen_top X).isCompact⟩

@[simp]
theorem fromSpec_preimage_self :
    hU.fromSpec ⁻¹ᵁ U = ⊤ := by
  ext1
  rw [Opens.map_coe, Opens.coe_top, ← hU.range_fromSpec, ← Set.image_univ]
  exact Set.preimage_image_eq _ PresheafedSpace.IsOpenImmersion.base_open.inj

theorem SpecΓIdentity_hom_app_fromSpec :
    (Scheme.ΓSpecIso Γ(X, U)).hom ≫ hU.fromSpec.app U =
      (Spec Γ(X, U)).presheaf.map (eqToHom hU.fromSpec_preimage_self).op := by
  simp only [fromSpec, Scheme.isoSpec, asIso_inv, Scheme.comp_coeBase, Opens.map_comp_obj,
    ΓSpecIso_obj_hom, Scheme.Opens.topIso_inv, Opens.map_top, Functor.id_obj, Functor.comp_obj,
    Functor.rightOp_obj, Scheme.Γ_obj, unop_op, Scheme.Spec_obj, Scheme.Opens.topIso_hom,
    Scheme.comp_app, Scheme.Opens.ι_app_self, Category.assoc, ← Functor.map_comp_assoc, ← op_comp,
    eqToHom_trans, Scheme.Opens.eq_presheaf_map_eqToHom, Scheme.Hom.naturality_assoc,
    Scheme.inv_app_top, IsIso.hom_inv_id_assoc]
  simp only [eqToHom_op, eqToHom_map, Spec.map_eqToHom, eqToHom_unop,
    Scheme.Spec_map_presheaf_map_eqToHom, eqToHom_trans]

@[elementwise]
theorem fromSpec_app_self :
    hU.fromSpec.app U = (Scheme.ΓSpecIso Γ(X, U)).inv ≫
      (Spec Γ(X, U)).presheaf.map (eqToHom hU.fromSpec_preimage_self).op := by
  rw [← hU.SpecΓIdentity_hom_app_fromSpec, Iso.inv_hom_id_assoc]

theorem fromSpec_preimage_basicOpen' :
    hU.fromSpec ⁻¹ᵁ X.basicOpen f = (Spec Γ(X, U)).basicOpen ((Scheme.ΓSpecIso Γ(X, U)).inv f) := by
  rw [Scheme.preimage_basicOpen, hU.fromSpec_app_self]
  exact Scheme.basicOpen_res_eq _ _ (eqToHom hU.fromSpec_preimage_self).op

theorem fromSpec_preimage_basicOpen :
    hU.fromSpec ⁻¹ᵁ X.basicOpen f = PrimeSpectrum.basicOpen f := by
  rw [fromSpec_preimage_basicOpen', ← basicOpen_eq_of_affine]

theorem fromSpec_image_basicOpen :
    hU.fromSpec ''ᵁ (PrimeSpectrum.basicOpen f) = X.basicOpen f := by
  rw [← hU.fromSpec_preimage_basicOpen]
  ext1
  change hU.fromSpec.base '' (hU.fromSpec.base ⁻¹' (X.basicOpen f : Set X)) = _
  rw [Set.image_preimage_eq_inter_range, Set.inter_eq_left, hU.range_fromSpec]
  exact Scheme.basicOpen_le _ _

@[simp]
theorem basicOpen_fromSpec_app :
    (Spec Γ(X, U)).basicOpen (hU.fromSpec.app U f) = PrimeSpectrum.basicOpen f := by
  rw [← hU.fromSpec_preimage_basicOpen, Scheme.preimage_basicOpen]

theorem basicOpen :
    IsAffineOpen (X.basicOpen f) := by
  rw [← hU.fromSpec_image_basicOpen, Scheme.Hom.isAffineOpen_iff_of_isOpenImmersion]
  convert isAffineOpen_opensRange
    (Spec.map (CommRingCat.ofHom <| algebraMap Γ(X, U) (Localization.Away f)))
  exact Opens.ext (PrimeSpectrum.localization_away_comap_range (Localization.Away f) f).symm

instance [IsAffine X] (r : Γ(X, ⊤)) : IsAffine (X.basicOpen r) :=
  (isAffineOpen_top X).basicOpen _

theorem ι_basicOpen_preimage (r : Γ(X, ⊤)) :
    IsAffineOpen ((X.basicOpen r).ι ⁻¹ᵁ U) := by
  apply (X.basicOpen r).ι.isAffineOpen_iff_of_isOpenImmersion.mp
  dsimp [Scheme.Hom.opensFunctor, LocallyRingedSpace.IsOpenImmersion.opensFunctor]
  rw [Opens.functor_obj_map_obj, Opens.openEmbedding_obj_top, inf_comm,
    ← Scheme.basicOpen_res _ _ (homOfLE le_top).op]
  exact hU.basicOpen _

theorem exists_basicOpen_le {V : X.Opens} (x : V) (h : ↑x ∈ U) :
    ∃ f : Γ(X, U), X.basicOpen f ≤ V ∧ ↑x ∈ X.basicOpen f := by
  have : IsAffine _ := hU
  obtain ⟨_, ⟨_, ⟨r, rfl⟩, rfl⟩, h₁, h₂⟩ :=
    (isBasis_basicOpen U).exists_subset_of_mem_open (x.2 : ⟨x, h⟩ ∈ _)
      ((Opens.map U.inclusion).obj V).isOpen
  have :
    U.ι ''ᵁ (U.toScheme.basicOpen r) =
      X.basicOpen (X.presheaf.map (eqToHom U.openEmbedding_obj_top.symm).op r) := by
    refine (Scheme.image_basicOpen U.ι r).trans ?_
    rw [Scheme.basicOpen_res_eq]
    simp only [Scheme.Opens.toScheme_presheaf_obj, Scheme.Opens.ι_appIso, Iso.refl_inv,
      CommRingCat.id_apply]
  use X.presheaf.map (eqToHom U.openEmbedding_obj_top.symm).op r
  rw [← this]
  exact ⟨Set.image_subset_iff.mpr h₂, ⟨_, h⟩, h₁, rfl⟩

/-- Given an affine open U and some `f : U`,
this is the canonical map `Γ(𝒪ₓ, D(f)) ⟶ Γ(Spec 𝒪ₓ(U), D(f))`
This is an isomorphism, as witnessed by an `IsIso` instance. -/
def basicOpenSectionsToAffine :
    Γ(X, X.basicOpen f) ⟶ Γ(Spec Γ(X, U), PrimeSpectrum.basicOpen f) :=
  hU.fromSpec.1.c.app (op <| X.basicOpen f) ≫
    (Spec Γ(X, U)).presheaf.map (eqToHom <| (hU.fromSpec_preimage_basicOpen f).symm).op

instance basicOpenSectionsToAffine_isIso :
    IsIso (basicOpenSectionsToAffine hU f) := by
  delta basicOpenSectionsToAffine
  apply (config := { allowSynthFailures := true }) IsIso.comp_isIso
  apply PresheafedSpace.IsOpenImmersion.isIso_of_subset
  rw [hU.range_fromSpec]
  exact RingedSpace.basicOpen_le _ _

theorem isLocalization_basicOpen :
    IsLocalization.Away f Γ(X, X.basicOpen f) := by
  apply
    (IsLocalization.isLocalization_iff_of_ringEquiv (Submonoid.powers f)
      (asIso <| basicOpenSectionsToAffine hU f).commRingCatIsoToRingEquiv).mpr
  convert StructureSheaf.IsLocalization.to_basicOpen _ f using 1
  -- Porting note: more hand holding is required here, the next 4 lines were not necessary
  delta StructureSheaf.openAlgebra
  congr 1
  rw [CommRingCat.ringHom_comp_eq_comp, Iso.commRingIsoToRingEquiv_toRingHom, asIso_hom]
  dsimp [CommRingCat.ofHom, RingHom.algebraMap_toAlgebra]
  change X.presheaf.map _ ≫ basicOpenSectionsToAffine hU f = _
  delta basicOpenSectionsToAffine
  rw [hU.fromSpec.naturality_assoc, hU.fromSpec_app_self]
  simp only [Category.assoc, ← Functor.map_comp, ← op_comp]
  apply StructureSheaf.toOpen_res

instance _root_.AlgebraicGeometry.isLocalization_away_of_isAffine
    [IsAffine X] (r : Γ(X, ⊤)) :
    IsLocalization.Away r Γ(X, X.basicOpen r) :=
  isLocalization_basicOpen (isAffineOpen_top X) r

lemma appLE_eq_away_map {X Y : Scheme.{u}} (f : X ⟶ Y) {U : Y.Opens} (hU : IsAffineOpen U)
    {V : X.Opens} (hV : IsAffineOpen V) (e) (r : Γ(Y, U)) :
    letI := hU.isLocalization_basicOpen r
    letI := hV.isLocalization_basicOpen (f.appLE U V e r)
    f.appLE (Y.basicOpen r) (X.basicOpen (f.appLE U V e r))
      (by simpa [Scheme.Hom.appLE] using X.basicOpen_restrict _ _) =
        IsLocalization.Away.map _ _ (f.appLE U V e) r := by
  letI := hU.isLocalization_basicOpen r
  letI := hV.isLocalization_basicOpen (f.appLE U V e r)
  apply IsLocalization.ringHom_ext (.powers r)
  rw [← CommRingCat.comp_eq_ring_hom_comp, IsLocalization.Away.map, IsLocalization.map_comp,
    RingHom.algebraMap_toAlgebra, RingHom.algebraMap_toAlgebra, ← CommRingCat.comp_eq_ring_hom_comp,
    Scheme.Hom.appLE_map, Scheme.Hom.map_appLE]

theorem isLocalization_of_eq_basicOpen {V : X.Opens} (i : V ⟶ U) (e : V = X.basicOpen f) :
    @IsLocalization.Away _ _ f Γ(X, V) _ (X.presheaf.map i.op).toAlgebra := by
  subst e; convert isLocalization_basicOpen hU f using 3

instance _root_.AlgebraicGeometry.Γ_restrict_isLocalization
    (X : Scheme.{u}) [IsAffine X] (r : Γ(X, ⊤)) :
    IsLocalization.Away r Γ(X.basicOpen r, ⊤) :=
  (isAffineOpen_top X).isLocalization_of_eq_basicOpen r _ (Opens.openEmbedding_obj_top _)

theorem basicOpen_basicOpen_is_basicOpen (g : Γ(X, X.basicOpen f)) :
    ∃ f' : Γ(X, U), X.basicOpen f' = X.basicOpen g := by
  have := isLocalization_basicOpen hU f
  obtain ⟨x, ⟨_, n, rfl⟩, rfl⟩ := IsLocalization.surj'' (Submonoid.powers f) g
  use f * x
  rw [Algebra.smul_def, Scheme.basicOpen_mul, Scheme.basicOpen_mul, RingHom.algebraMap_toAlgebra]
  rw [Scheme.basicOpen_res]
  refine (inf_eq_left.mpr ?_).symm
  -- Porting note: a little help is needed here
  convert inf_le_left (α := X.Opens) using 1
  apply Scheme.basicOpen_of_isUnit
  apply
    Submonoid.leftInv_le_isUnit _
      (IsLocalization.toInvSubmonoid (Submonoid.powers f) (Γ(X, X.basicOpen f))
        _).prop

theorem _root_.AlgebraicGeometry.exists_basicOpen_le_affine_inter
    {V : X.Opens} (hV : IsAffineOpen V) (x : X) (hx : x ∈ U ⊓ V) :
    ∃ (f : Γ(X, U)) (g : Γ(X, V)), X.basicOpen f = X.basicOpen g ∧ x ∈ X.basicOpen f := by
  obtain ⟨f, hf₁, hf₂⟩ := hU.exists_basicOpen_le ⟨x, hx.2⟩ hx.1
  obtain ⟨g, hg₁, hg₂⟩ := hV.exists_basicOpen_le ⟨x, hf₂⟩ hx.2
  obtain ⟨f', hf'⟩ :=
    basicOpen_basicOpen_is_basicOpen hU f (X.presheaf.map (homOfLE hf₁ : _ ⟶ V).op g)
  replace hf' := (hf'.trans (RingedSpace.basicOpen_res _ _ _)).trans (inf_eq_right.mpr hg₁)
  exact ⟨f', g, hf', hf'.symm ▸ hg₂⟩

/-- The prime ideal of `𝒪ₓ(U)` corresponding to a point `x : U`. -/
noncomputable def primeIdealOf (x : U) :
    PrimeSpectrum Γ(X, U) :=
  ((@Scheme.isoSpec U hU).hom ≫
    Spec.map (X.presheaf.map (eqToHom U.openEmbedding_obj_top).op)).base x

theorem fromSpec_primeIdealOf (x : U) :
    hU.fromSpec.base (hU.primeIdealOf x) = x.1 := by
  dsimp only [IsAffineOpen.fromSpec, Subtype.coe_mk, IsAffineOpen.primeIdealOf]
  -- Porting note: in the porting note of `Scheme.comp_base`, it says that `elementwise` is
  -- unnecessary, indeed, the linter did not like it, so I just use `elementwise_of%` instead of
  -- adding the corresponding lemma in `Scheme.lean` file
  erw [← elementwise_of% Scheme.comp_base] -- now `erw` after #13170
  simp only [Scheme.Opens.toScheme_presheaf_obj, Category.assoc, ← Spec.map_comp_assoc,
    ← Functor.map_comp, ← op_comp, eqToHom_trans, eqToHom_refl, op_id,
    CategoryTheory.Functor.map_id, Spec.map_id, Category.id_comp, Iso.hom_inv_id_assoc]
  rfl -- `rfl` was not needed before #13170

theorem isLocalization_stalk' (y : PrimeSpectrum Γ(X, U)) (hy : hU.fromSpec.base y ∈ U) :
    @IsLocalization.AtPrime
      (R := Γ(X, U))
      (S := X.presheaf.stalk <| hU.fromSpec.base y) _ _
      ((TopCat.Presheaf.algebra_section_stalk X.presheaf _)) y.asIdeal _ := by
  apply
    (@IsLocalization.isLocalization_iff_of_ringEquiv (R := Γ(X, U))
<<<<<<< HEAD
      (S := X.presheaf.stalk (hU.fromSpec.base y)) _ y.asIdeal.primeCompl _
      (TopCat.Presheaf.algebra_section_stalk X.presheaf ⟨hU.fromSpec.base y, hy⟩) _ _
      (asIso <| PresheafedSpace.stalkMap hU.fromSpec.toHom y).commRingCatIsoToRingEquiv).mpr
=======
      (S := X.presheaf.stalk (hU.fromSpec.1.base y)) _ y.asIdeal.primeCompl _
      (TopCat.Presheaf.algebra_section_stalk X.presheaf ⟨hU.fromSpec.1.base y, hy⟩) _ _
      (asIso <| hU.fromSpec.stalkMap y).commRingCatIsoToRingEquiv).mpr
>>>>>>> a01f1cc5
  -- Porting note: need to know what the ring is and after convert, instead of equality
  -- we get an `iff`.
  convert StructureSheaf.IsLocalization.to_stalk Γ(X, U) y using 1
  delta IsLocalization.AtPrime StructureSheaf.stalkAlgebra
  rw [iff_iff_eq]
  congr 2
  rw [RingHom.algebraMap_toAlgebra]
  refine (PresheafedSpace.stalkMap_germ hU.fromSpec.toHom _ ⟨_, hy⟩).trans ?_
  rw [← Scheme.Hom.app, IsAffineOpen.fromSpec_app_self, Category.assoc, TopCat.Presheaf.germ_res]
  rfl

-- Porting note: I have split this into two lemmas
theorem isLocalization_stalk (x : U) :
    IsLocalization.AtPrime (X.presheaf.stalk x) (hU.primeIdealOf x).asIdeal := by
  rcases x with ⟨x, hx⟩
  set y := hU.primeIdealOf ⟨x, hx⟩ with hy
  have : hU.fromSpec.base y = x := hy ▸ hU.fromSpec_primeIdealOf ⟨x, hx⟩
  clear_value y
  subst this
  exact hU.isLocalization_stalk' y hx

/-- The basic open set of a section `f` on an affine open as an `X.affineOpens`. -/
@[simps]
def _root_.AlgebraicGeometry.Scheme.affineBasicOpen
    (X : Scheme) {U : X.affineOpens} (f : Γ(X, U)) : X.affineOpens :=
  ⟨X.basicOpen f, U.prop.basicOpen f⟩

/--
In an affine open set `U`, a family of basic open covers `U` iff the sections span `Γ(X, U)`.
See `iSup_basicOpen_of_span_eq_top` for the inverse direction without the affine-ness assuption.
-/
theorem basicOpen_union_eq_self_iff (s : Set Γ(X, U)) :
    ⨆ f : s, X.basicOpen (f : Γ(X, U)) = U ↔ Ideal.span s = ⊤ := by
  trans ⋃ i : s, (PrimeSpectrum.basicOpen i.1).1 = Set.univ
  · trans
      hU.fromSpec.base ⁻¹' (⨆ f : s, X.basicOpen (f : Γ(X, U))).1 =
        hU.fromSpec.base ⁻¹' U.1
    · refine ⟨fun h => by rw [h], ?_⟩
      intro h
      apply_fun Set.image hU.fromSpec.base at h
      rw [Set.image_preimage_eq_inter_range, Set.image_preimage_eq_inter_range, hU.range_fromSpec]
        at h
      simp only [Set.inter_self, Opens.carrier_eq_coe, Set.inter_eq_right] at h
      ext1
      refine Set.Subset.antisymm ?_ h
      simp only [Set.iUnion_subset_iff, SetCoe.forall, Opens.coe_iSup]
      intro x _
      exact X.basicOpen_le x
    · simp only [Opens.iSup_def, Subtype.coe_mk, Set.preimage_iUnion]
      congr! 1
      · refine congr_arg (Set.iUnion ·) ?_
        ext1 x
        exact congr_arg Opens.carrier (hU.fromSpec_preimage_basicOpen _)
      · exact congr_arg Opens.carrier hU.fromSpec_preimage_self
  · simp only [Opens.carrier_eq_coe, PrimeSpectrum.basicOpen_eq_zeroLocus_compl]
    rw [← Set.compl_iInter, Set.compl_univ_iff, ← PrimeSpectrum.zeroLocus_iUnion, ←
      PrimeSpectrum.zeroLocus_empty_iff_eq_top, PrimeSpectrum.zeroLocus_span]
    simp only [Set.iUnion_singleton_eq_range, Subtype.range_val_subtype, Set.setOf_mem_eq]

theorem self_le_basicOpen_union_iff (s : Set Γ(X, U)) :
    (U ≤ ⨆ f : s, X.basicOpen f.1) ↔ Ideal.span s = ⊤ := by
  rw [← hU.basicOpen_union_eq_self_iff, @comm _ Eq]
  refine ⟨fun h => le_antisymm h ?_, le_of_eq⟩
  simp only [iSup_le_iff, SetCoe.forall]
  intro x _
  exact X.basicOpen_le x

end IsAffineOpen

/--
Given a spanning set of `Γ(X, U)`, the corresponding basic open sets cover `U`.
See `IsAffineOpen.basicOpen_union_eq_self_iff` for the inverse direction for affine open sets.
-/
lemma iSup_basicOpen_of_span_eq_top {X : Scheme} (U) (s : Set Γ(X, U))
    (hs : Ideal.span s = ⊤) : (⨆ i ∈ s, X.basicOpen i) = U := by
  apply le_antisymm
  · rw [iSup₂_le_iff]
    exact fun i _ ↦ X.basicOpen_le i
  · intro x hx
    obtain ⟨_, ⟨V, hV, rfl⟩, hxV, hVU⟩ := (isBasis_affine_open X).exists_subset_of_mem_open hx U.2
    refine SetLike.mem_of_subset ?_ hxV
    rw [← (hV.basicOpen_union_eq_self_iff (X.presheaf.map (homOfLE hVU).op '' s)).mpr
      (by rw [← Ideal.map_span, hs, Ideal.map_top])]
    simp only [Opens.iSup_mk, Opens.carrier_eq_coe, Set.iUnion_coe_set, Set.mem_image,
      Set.iUnion_exists, Set.biUnion_and', Set.iUnion_iUnion_eq_right, Scheme.basicOpen_res,
      Opens.coe_inf, Opens.coe_mk, Set.iUnion_subset_iff]
    exact fun i hi ↦ (Set.inter_subset_right.trans
      (Set.subset_iUnion₂ (s := fun x _ ↦ (X.basicOpen x : Set X)) i hi))

/-- Let `P` be a predicate on the affine open sets of `X` satisfying
1. If `P` holds on `U`, then `P` holds on the basic open set of every section on `U`.
2. If `P` holds for a family of basic open sets covering `U`, then `P` holds for `U`.
3. There exists an affine open cover of `X` each satisfying `P`.

Then `P` holds for every affine open of `X`.

This is also known as the **Affine communication lemma** in [*The rising sea*][RisingSea]. -/
@[elab_as_elim]
theorem of_affine_open_cover {X : Scheme} {P : X.affineOpens → Prop}
    {ι} (U : ι → X.affineOpens) (iSup_U : (⨆ i, U i : X.Opens) = ⊤)
    (V : X.affineOpens)
    (basicOpen : ∀ (U : X.affineOpens) (f : Γ(X, U)), P U → P (X.affineBasicOpen f))
    (openCover :
      ∀ (U : X.affineOpens) (s : Finset (Γ(X, U)))
        (_ : Ideal.span (s : Set (Γ(X, U))) = ⊤),
        (∀ f : s, P (X.affineBasicOpen f.1)) → P U)
    (hU : ∀ i, P (U i)) : P V := by
  classical
  have : ∀ (x : V.1), ∃ f : Γ(X, V), ↑x ∈ X.basicOpen f ∧ P (X.affineBasicOpen f) := by
    intro x
    obtain ⟨i, hi⟩ := Opens.mem_iSup.mp (show x.1 ∈ (⨆ i, U i : X.Opens) from iSup_U ▸ trivial)
    obtain ⟨f, g, e, hf⟩ := exists_basicOpen_le_affine_inter V.prop (U i).prop x ⟨x.prop, hi⟩
    refine ⟨f, hf, ?_⟩
    convert basicOpen _ g (hU i) using 1
    ext1
    exact e
  choose f hf₁ hf₂ using this
  suffices Ideal.span (Set.range f) = ⊤ by
    obtain ⟨t, ht₁, ht₂⟩ := (Ideal.span_eq_top_iff_finite _).mp this
    apply openCover V t ht₂
    rintro ⟨i, hi⟩
    obtain ⟨x, rfl⟩ := ht₁ hi
    exact hf₂ x
  rw [← V.prop.self_le_basicOpen_union_iff]
  intro x hx
  rw [iSup_range', SetLike.mem_coe, Opens.mem_iSup]
  exact ⟨_, hf₁ ⟨x, hx⟩⟩

section ZeroLocus

/-- On a locally ringed space `X`, the preimage of the zero locus of the prime spectrum
of `Γ(X, ⊤)` under `toΓSpecFun` agrees with the associated zero locus on `X`. -/
lemma Scheme.toΓSpec_preimage_zeroLocus_eq {X : Scheme.{u}} (s : Set Γ(X, ⊤)) :
    (ΓSpec.adjunction.unit.app X).base ⁻¹' PrimeSpectrum.zeroLocus s = X.zeroLocus s :=
  LocallyRingedSpace.toΓSpec_preimage_zeroLocus_eq s

open ConcreteCategory

/-- If `X` is affine, the image of the zero locus of global sections of `X` under `toΓSpecFun`
is the zero locus in terms of the prime spectrum of `Γ(X, ⊤)`. -/
lemma Scheme.toΓSpec_image_zeroLocus_eq_of_isAffine {X : Scheme.{u}} [IsAffine X]
    (s : Set Γ(X, ⊤)) :
    X.isoSpec.hom.base '' X.zeroLocus s = PrimeSpectrum.zeroLocus s := by
  erw [← X.toΓSpec_preimage_zeroLocus_eq, Set.image_preimage_eq]
  exact (bijective_of_isIso X.isoSpec.hom.base).surjective

/-- If `X` is an affine scheme, every closed set of `X` is the zero locus
of a set of global sections. -/
lemma Scheme.eq_zeroLocus_of_isClosed_of_isAffine (X : Scheme.{u}) [IsAffine X] (s : Set X) :
    IsClosed s ↔ ∃ I : Ideal (Γ(X, ⊤)), s = X.zeroLocus (I : Set Γ(X, ⊤)) := by
  refine ⟨fun hs ↦ ?_, ?_⟩
  · let Z : Set (Spec <| Γ(X, ⊤)) := X.toΓSpecFun '' s
    have hZ : IsClosed Z := (X.isoSpec.hom.homeomorph).isClosedMap _ hs
    obtain ⟨I, (hI : Z = _)⟩ := (PrimeSpectrum.isClosed_iff_zeroLocus_ideal _).mp hZ
    use I
    simp only [← Scheme.toΓSpec_preimage_zeroLocus_eq, ← hI, Z]
    erw [Set.preimage_image_eq _ (bijective_of_isIso X.isoSpec.hom.base).injective]
  · rintro ⟨I, rfl⟩
    exact zeroLocus_isClosed X I.carrier

end ZeroLocus

section Stalks

/-- Variant of `AlgebraicGeometry.localRingHom_comp_stalkIso` for `Spec.map`. -/
@[elementwise]
lemma Scheme.localRingHom_comp_stalkIso {R S : CommRingCat.{u}} (f : R ⟶ S) (p : PrimeSpectrum S) :
    (StructureSheaf.stalkIso R (PrimeSpectrum.comap f p)).hom ≫
      (CommRingCat.ofHom <| Localization.localRingHom
        (PrimeSpectrum.comap f p).asIdeal p.asIdeal f rfl) ≫
      (StructureSheaf.stalkIso S p).inv = (Spec.map f).stalkMap p :=
  AlgebraicGeometry.localRingHom_comp_stalkIso f p

/-- Given a morphism of rings `f : R ⟶ S`, the stalk map of `Spec S ⟶ Spec R` at
a prime of `S` is isomorphic to the localized ring homomorphism. -/
def Scheme.arrowStalkMapSpecIso {R S : CommRingCat.{u}} (f : R ⟶ S) (p : PrimeSpectrum S) :
    Arrow.mk ((Spec.map f).stalkMap p) ≅ Arrow.mk (CommRingCat.ofHom <| Localization.localRingHom
      (PrimeSpectrum.comap f p).asIdeal p.asIdeal f rfl) := Arrow.isoMk
  (StructureSheaf.stalkIso R (PrimeSpectrum.comap f p))
  (StructureSheaf.stalkIso S p) <| by
    rw [← Scheme.localRingHom_comp_stalkIso]
    simp

end Stalks

@[deprecated (since := "2024-06-21"), nolint defLemma]
alias isAffineAffineScheme := isAffine_affineScheme
@[deprecated (since := "2024-06-21"), nolint defLemma]
alias SpecIsAffine := isAffine_Spec
@[deprecated (since := "2024-06-21")]
alias isAffineOfIso := isAffine_of_isIso
@[deprecated (since := "2024-06-21")]
alias rangeIsAffineOpenOfOpenImmersion := isAffineOpen_opensRange
@[deprecated (since := "2024-06-21")]
alias topIsAffineOpen := isAffineOpen_top
@[deprecated (since := "2024-06-21"), nolint defLemma]
alias Scheme.affineCoverIsAffine := Scheme.isAffine_affineCover
@[deprecated (since := "2024-06-21"), nolint defLemma]
alias Scheme.affineBasisCoverIsAffine := Scheme.isAffine_affineBasisCover
@[deprecated (since := "2024-06-21")]
alias IsAffineOpen.fromSpec_range := IsAffineOpen.range_fromSpec
@[deprecated (since := "2024-06-21")]
alias IsAffineOpen.imageIsOpenImmersion := IsAffineOpen.image_of_isOpenImmersion
@[deprecated (since := "2024-06-21"), nolint defLemma]
alias Scheme.quasi_compact_of_affine := Scheme.compactSpace_of_isAffine
@[deprecated (since := "2024-06-21")]
alias IsAffineOpen.fromSpec_base_preimage := IsAffineOpen.fromSpec_preimage_self
@[deprecated (since := "2024-06-21")]
alias IsAffineOpen.fromSpec_map_basicOpen' := IsAffineOpen.fromSpec_preimage_basicOpen'
@[deprecated (since := "2024-06-21")]
alias IsAffineOpen.fromSpec_map_basicOpen := IsAffineOpen.fromSpec_preimage_basicOpen
@[deprecated (since := "2024-06-21")]
alias IsAffineOpen.opensFunctor_map_basicOpen := IsAffineOpen.fromSpec_image_basicOpen
@[deprecated (since := "2024-06-21")]
alias IsAffineOpen.basicOpenIsAffine := IsAffineOpen.basicOpen
@[deprecated (since := "2024-06-21")]
alias IsAffineOpen.mapRestrictBasicOpen := IsAffineOpen.ι_basicOpen_preimage

end AlgebraicGeometry<|MERGE_RESOLUTION|>--- conflicted
+++ resolved
@@ -537,15 +537,9 @@
       ((TopCat.Presheaf.algebra_section_stalk X.presheaf _)) y.asIdeal _ := by
   apply
     (@IsLocalization.isLocalization_iff_of_ringEquiv (R := Γ(X, U))
-<<<<<<< HEAD
-      (S := X.presheaf.stalk (hU.fromSpec.base y)) _ y.asIdeal.primeCompl _
+      (S := X.presheaf.stalk (hU.fromSpec.1.base y)) _ y.asIdeal.primeCompl _
       (TopCat.Presheaf.algebra_section_stalk X.presheaf ⟨hU.fromSpec.base y, hy⟩) _ _
-      (asIso <| PresheafedSpace.stalkMap hU.fromSpec.toHom y).commRingCatIsoToRingEquiv).mpr
-=======
-      (S := X.presheaf.stalk (hU.fromSpec.1.base y)) _ y.asIdeal.primeCompl _
-      (TopCat.Presheaf.algebra_section_stalk X.presheaf ⟨hU.fromSpec.1.base y, hy⟩) _ _
       (asIso <| hU.fromSpec.stalkMap y).commRingCatIsoToRingEquiv).mpr
->>>>>>> a01f1cc5
   -- Porting note: need to know what the ring is and after convert, instead of equality
   -- we get an `iff`.
   convert StructureSheaf.IsLocalization.to_stalk Γ(X, U) y using 1
