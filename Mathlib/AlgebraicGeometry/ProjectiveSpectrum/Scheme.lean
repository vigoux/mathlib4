--- conflicted
+++ resolved
@@ -786,13 +786,8 @@
 
 lemma isIso_toSpec (f) {m} (f_deg : f ∈ 𝒜 m) (hm : 0 < m) :
     IsIso (toSpec 𝒜 f) := by
-<<<<<<< HEAD
   haveI : IsIso (toSpec 𝒜 f).base := toSpec_base_isIso 𝒜 f_deg hm
-  haveI (x) : IsIso (LocallyRingedSpace.stalkMap (toSpec 𝒜 f) x) := by
-=======
-  haveI : IsIso (toSpec 𝒜 f).1.base := toSpec_base_isIso 𝒜 f_deg hm
   haveI (x) : IsIso ((toSpec 𝒜 f).stalkMap x) := by
->>>>>>> a01f1cc5
     rw [stalkMap_toSpec 𝒜 f x f_deg hm]; infer_instance
   haveI : LocallyRingedSpace.IsOpenImmersion (toSpec 𝒜 f) :=
     LocallyRingedSpace.IsOpenImmersion.of_stalk_iso (toSpec 𝒜 f)
