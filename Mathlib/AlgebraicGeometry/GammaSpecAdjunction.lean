/-
Copyright (c) 2021 Junyan Xu. All rights reserved.
Released under Apache 2.0 license as described in the file LICENSE.
Authors: Junyan Xu
-/
import Mathlib.AlgebraicGeometry.Restrict
import Mathlib.CategoryTheory.Adjunction.Limits
import Mathlib.CategoryTheory.Adjunction.Reflective

/-!
# Adjunction between `Γ` and `Spec`

We define the adjunction `ΓSpec.adjunction : Γ ⊣ Spec` by defining the unit (`toΓSpec`,
in multiple steps in this file) and counit (done in `Spec.lean`) and checking that they satisfy
the left and right triangle identities. The constructions and proofs make use of
maps and lemmas defined and proved in structure_sheaf.lean extensively.

Notice that since the adjunction is between contravariant functors, you get to choose
one of the two categories to have arrows reversed, and it is equally valid to present
the adjunction as `Spec ⊣ Γ` (`Spec.to_LocallyRingedSpace.right_op ⊣ Γ`), in which
case the unit and the counit would switch to each other.

## Main definition

* `AlgebraicGeometry.identityToΓSpec` : The natural transformation `𝟭 _ ⟶ Γ ⋙ Spec`.
* `AlgebraicGeometry.ΓSpec.locallyRingedSpaceAdjunction` : The adjunction `Γ ⊣ Spec` from
  `CommRingᵒᵖ` to `LocallyRingedSpace`.
* `AlgebraicGeometry.ΓSpec.adjunction` : The adjunction `Γ ⊣ Spec` from
  `CommRingᵒᵖ` to `Scheme`.

-/

-- Explicit universe annotations were used in this file to improve perfomance #12737


noncomputable section

universe u

open PrimeSpectrum

namespace AlgebraicGeometry

open Opposite

open CategoryTheory

open StructureSheaf

open Spec (structureSheaf)

open TopologicalSpace

open AlgebraicGeometry.LocallyRingedSpace

open TopCat.Presheaf

open TopCat.Presheaf.SheafCondition

namespace LocallyRingedSpace

variable (X : LocallyRingedSpace.{u})

<<<<<<< HEAD
/-- The map from the global sections to a stalk. -/
def ΓToStalk (x : X) : Γ.obj (op X) ⟶ X.presheaf.stalk x :=
  X.presheaf.germ (⟨x, trivial⟩ : (⊤ : Opens X))

lemma ΓToStalk_stalkMap {X Y : LocallyRingedSpace} (f : X ⟶ Y) (x : X) :
    Y.ΓToStalk (f.base x) ≫ PresheafedSpace.stalkMap f.val x =
      f.val.c.app (op ⊤) ≫ X.ΓToStalk x := by
  dsimp only [LocallyRingedSpace.ΓToStalk]
  rw [PresheafedSpace.stalkMap_germ']

lemma ΓToStalk_stalkMap_apply {X Y : LocallyRingedSpace} (f : X ⟶ Y) (x : X)
    (a : Y.presheaf.obj (op ⊤)) :
    PresheafedSpace.stalkMap f.val x (Y.ΓToStalk (f.base x) a) =
      X.ΓToStalk x (f.val.c.app (op ⊤) a) := by
  simpa using congrFun (congrArg DFunLike.coe <| ΓToStalk_stalkMap f x) a

=======
>>>>>>> a01f1cc5
/-- The canonical map from the underlying set to the prime spectrum of `Γ(X)`. -/
def toΓSpecFun : X → PrimeSpectrum (Γ.obj (op X)) := fun x =>
  comap (X.presheaf.Γgerm x) (LocalRing.closedPoint (X.presheaf.stalk x))

theorem not_mem_prime_iff_unit_in_stalk (r : Γ.obj (op X)) (x : X) :
    r ∉ (X.toΓSpecFun x).asIdeal ↔ IsUnit (X.presheaf.Γgerm x r) := by
  erw [LocalRing.mem_maximalIdeal, Classical.not_not]

/-- The preimage of a basic open in `Spec Γ(X)` under the unit is the basic
open in `X` defined by the same element (they are equal as sets). -/
theorem toΓSpec_preimage_basicOpen_eq (r : Γ.obj (op X)) :
    X.toΓSpecFun ⁻¹' (basicOpen r).1 = (X.toRingedSpace.basicOpen r).1 := by
      ext
      erw [X.toRingedSpace.mem_top_basicOpen]; apply not_mem_prime_iff_unit_in_stalk

/-- `toΓSpecFun` is continuous. -/
theorem toΓSpec_continuous : Continuous X.toΓSpecFun := by
  rw [isTopologicalBasis_basic_opens.continuous_iff]
  rintro _ ⟨r, rfl⟩
  erw [X.toΓSpec_preimage_basicOpen_eq r]
  exact (X.toRingedSpace.basicOpen r).2

/-- The canonical (bundled) continuous map from the underlying topological
space of `X` to the prime spectrum of its global sections. -/
@[simps]
def toΓSpecBase : X.toTopCat ⟶ Spec.topObj (Γ.obj (op X)) where
  toFun := X.toΓSpecFun
  continuous_toFun := X.toΓSpec_continuous

-- These lemmas have always been bad (#7657), but lean4#2644 made `simp` start noticing
attribute [nolint simpNF] AlgebraicGeometry.LocallyRingedSpace.toΓSpecBase_apply

variable (r : Γ.obj (op X))

/-- The preimage in `X` of a basic open in `Spec Γ(X)` (as an open set). -/
abbrev toΓSpecMapBasicOpen : Opens X :=
  (Opens.map X.toΓSpecBase).obj (basicOpen r)

/-- The preimage is the basic open in `X` defined by the same element `r`. -/
theorem toΓSpecMapBasicOpen_eq : X.toΓSpecMapBasicOpen r = X.toRingedSpace.basicOpen r :=
  Opens.ext (X.toΓSpec_preimage_basicOpen_eq r)

/-- The map from the global sections `Γ(X)` to the sections on the (preimage of) a basic open. -/
abbrev toToΓSpecMapBasicOpen :
    X.presheaf.obj (op ⊤) ⟶ X.presheaf.obj (op <| X.toΓSpecMapBasicOpen r) :=
  X.presheaf.map (X.toΓSpecMapBasicOpen r).leTop.op

/-- `r` is a unit as a section on the basic open defined by `r`. -/
theorem isUnit_res_toΓSpecMapBasicOpen : IsUnit (X.toToΓSpecMapBasicOpen r r) := by
  convert
    (X.presheaf.map <| (eqToHom <| X.toΓSpecMapBasicOpen_eq r).op).isUnit_map
      (X.toRingedSpace.isUnit_res_basicOpen r)
  -- Porting note: `rw [comp_apply]` to `erw [comp_apply]`
  erw [← comp_apply, ← Functor.map_comp]
  congr

/-- Define the sheaf hom on individual basic opens for the unit. -/
def toΓSpecCApp :
    (structureSheaf <| Γ.obj <| op X).val.obj (op <| basicOpen r) ⟶
      X.presheaf.obj (op <| X.toΓSpecMapBasicOpen r) :=
  IsLocalization.Away.lift r (isUnit_res_toΓSpecMapBasicOpen _ r)

/-- Characterization of the sheaf hom on basic opens,
    direction ← (next lemma) is used at various places, but → is not used in this file. -/
theorem toΓSpecCApp_iff
    (f :
      (structureSheaf <| Γ.obj <| op X).val.obj (op <| basicOpen r) ⟶
        X.presheaf.obj (op <| X.toΓSpecMapBasicOpen r)) :
    toOpen _ (basicOpen r) ≫ f = X.toToΓSpecMapBasicOpen r ↔ f = X.toΓSpecCApp r := by
  -- Porting Note: Type class problem got stuck in `IsLocalization.Away.AwayMap.lift_comp`
  -- created instance manually. This replaces the `pick_goal` tactics
  have loc_inst := IsLocalization.to_basicOpen (Γ.obj (op X)) r
  rw [← @IsLocalization.Away.AwayMap.lift_comp _ _ _ _ _ _ _ r loc_inst _
      (X.isUnit_res_toΓSpecMapBasicOpen r)]
  --pick_goal 5; exact is_localization.to_basic_open _ r
  constructor
  · intro h
    exact IsLocalization.ringHom_ext (Submonoid.powers r) h
  apply congr_arg

theorem toΓSpecCApp_spec : toOpen _ (basicOpen r) ≫ X.toΓSpecCApp r = X.toToΓSpecMapBasicOpen r :=
  (X.toΓSpecCApp_iff r _).2 rfl

/-- The sheaf hom on all basic opens, commuting with restrictions. -/
@[simps app]
def toΓSpecCBasicOpens :
    (inducedFunctor basicOpen).op ⋙ (structureSheaf (Γ.obj (op X))).1 ⟶
      (inducedFunctor basicOpen).op ⋙ ((TopCat.Sheaf.pushforward _ X.toΓSpecBase).obj X.𝒪).1 where
  app r := X.toΓSpecCApp r.unop
  naturality r s f := by
    apply (StructureSheaf.to_basicOpen_epi (Γ.obj (op X)) r.unop).1
    simp only [← Category.assoc]
    erw [X.toΓSpecCApp_spec r.unop]
    convert X.toΓSpecCApp_spec s.unop
    symm
    apply X.presheaf.map_comp

/-- The canonical morphism of sheafed spaces from `X` to the spectrum of its global sections. -/
@[simps]
def toΓSpecSheafedSpace : X.toSheafedSpace ⟶ Spec.toSheafedSpace.obj (op (Γ.obj (op X))) where
  base := X.toΓSpecBase
  c :=
    TopCat.Sheaf.restrictHomEquivHom (structureSheaf (Γ.obj (op X))).1 _ isBasis_basic_opens
      X.toΓSpecCBasicOpens

theorem toΓSpecSheafedSpace_app_eq :
    X.toΓSpecSheafedSpace.c.app (op (basicOpen r)) = X.toΓSpecCApp r := by
  apply TopCat.Sheaf.extend_hom_app _ _ _

-- Porting note: need a helper lemma `toΓSpecSheafedSpace_app_spec_assoc` to help compile
-- `toStalk_stalkMap_to_Γ_Spec`
@[reassoc] theorem toΓSpecSheafedSpace_app_spec (r : Γ.obj (op X)) :
    toOpen (Γ.obj (op X)) (basicOpen r) ≫ X.toΓSpecSheafedSpace.c.app (op (basicOpen r)) =
      X.toToΓSpecMapBasicOpen r :=
  (X.toΓSpecSheafedSpace_app_eq r).symm ▸ X.toΓSpecCApp_spec r

/-- The map on stalks induced by the unit commutes with maps from `Γ(X)` to
    stalks (in `Spec Γ(X)` and in `X`). -/
theorem toStalk_stalkMap_toΓSpec (x : X) :
    toStalk _ _ ≫ X.toΓSpecSheafedSpace.stalkMap x = X.presheaf.Γgerm x := by
  rw [PresheafedSpace.Hom.stalkMap]
  erw [← toOpen_germ _ (basicOpen (1 : Γ.obj (op X)))
      ⟨X.toΓSpecFun x, by rw [basicOpen_one]; trivial⟩]
  rw [← Category.assoc, Category.assoc (toOpen _ _)]
  erw [stalkFunctor_map_germ]
  rw [← Category.assoc, toΓSpecSheafedSpace_app_spec, Γgerm]
  rw [← stalkPushforward_germ _ X.toΓSpecBase X.presheaf ⊤]
  congr 1
  change (X.toΓSpecBase _* X.presheaf).map le_top.hom.op ≫ _ = _
  apply germ_res

/-- The canonical morphism from `X` to the spectrum of its global sections. -/
@[simps! val_base]
def toΓSpec : X ⟶ Spec.locallyRingedSpaceObj (Γ.obj (op X)) where
  __ := X.toΓSpecSheafedSpace
  prop := by
    intro x
    let p : PrimeSpectrum (Γ.obj (op X)) := X.toΓSpecFun x
    constructor
    -- show stalk map is local hom ↓
    let S := (structureSheaf _).presheaf.stalk p
    rintro (t : S) ht
    obtain ⟨⟨r, s⟩, he⟩ := IsLocalization.surj p.asIdeal.primeCompl t
    dsimp at he
    set t' := _
    change t * t' = _ at he
    apply isUnit_of_mul_isUnit_left (y := t')
    rw [he]
    refine IsLocalization.map_units S (⟨r, ?_⟩ : p.asIdeal.primeCompl)
    apply (not_mem_prime_iff_unit_in_stalk _ _ _).mpr
    rw [← toStalk_stalkMap_toΓSpec]
    erw [comp_apply, ← he]
    rw [RingHom.map_mul]
    exact ht.mul <| (IsLocalization.map_units (R := Γ.obj (op X)) S s).map _

/-- On a locally ringed space `X`, the preimage of the zero locus of the prime spectrum
of `Γ(X, ⊤)` under `toΓSpec` agrees with the associated zero locus on `X`. -/
lemma toΓSpec_preimage_zeroLocus_eq {X : LocallyRingedSpace.{u}}
    (s : Set (X.presheaf.obj (op ⊤))) :
    X.toΓSpec.base ⁻¹' PrimeSpectrum.zeroLocus s = X.toRingedSpace.zeroLocus s := by
  simp only [RingedSpace.zeroLocus]
  have (i : LocallyRingedSpace.Γ.obj (op X)) (_ : i ∈ s) :
      ((X.toRingedSpace.basicOpen i).carrier)ᶜ =
        X.toΓSpec.base ⁻¹' (PrimeSpectrum.basicOpen i).carrierᶜ := by
    symm
    erw [Set.preimage_compl, X.toΓSpec_preimage_basicOpen_eq i]
  erw [Set.iInter₂_congr this]
  simp_rw [← Set.preimage_iInter₂, Opens.carrier_eq_coe, PrimeSpectrum.basicOpen_eq_zeroLocus_compl,
    compl_compl]
  rw [← PrimeSpectrum.zeroLocus_iUnion₂]
  simp

theorem comp_ring_hom_ext {X : LocallyRingedSpace.{u}} {R : CommRingCat.{u}} {f : R ⟶ Γ.obj (op X)}
    {β : X ⟶ Spec.locallyRingedSpaceObj R}
    (w : X.toΓSpec.base ≫ (Spec.locallyRingedSpaceMap f).base = β.base)
    (h :
      ∀ r : R,
        f ≫ X.presheaf.map (homOfLE le_top : (Opens.map β.base).obj (basicOpen r) ⟶ _).op =
          toOpen R (basicOpen r) ≫ β.1.c.app (op (basicOpen r))) :
    X.toΓSpec ≫ Spec.locallyRingedSpaceMap f = β := by
  ext1
  -- Porting note: was `apply Spec.basicOpen_hom_ext`
  refine Spec.basicOpen_hom_ext w ?_
  intro r U
  rw [LocallyRingedSpace.comp_val_c_app]
  erw [toOpen_comp_comap_assoc]
  rw [Category.assoc]
  erw [toΓSpecSheafedSpace_app_spec, ← X.presheaf.map_comp]
  exact h r

/-- `toSpecΓ _` is an isomorphism so these are mutually two-sided inverses. -/
theorem Γ_Spec_left_triangle : toSpecΓ (Γ.obj (op X)) ≫ X.toΓSpec.1.c.app (op ⊤) = 𝟙 _ := by
  unfold toSpecΓ
  rw [← toOpen_res _ (basicOpen (1 : Γ.obj (op X))) ⊤ (eqToHom basicOpen_one.symm)]
  erw [Category.assoc]
  rw [NatTrans.naturality, ← Category.assoc]
  erw [X.toΓSpecSheafedSpace_app_spec 1, ← Functor.map_comp]
  convert eqToHom_map X.presheaf _; rfl

end LocallyRingedSpace

/-- The unit as a natural transformation. -/
def identityToΓSpec : 𝟭 LocallyRingedSpace.{u} ⟶ Γ.rightOp ⋙ Spec.toLocallyRingedSpace where
  app := LocallyRingedSpace.toΓSpec
  naturality X Y f := by
    symm
    apply LocallyRingedSpace.comp_ring_hom_ext
    · ext1 x
      dsimp only [Spec.topMap, LocallyRingedSpace.toΓSpecFun]
      -- Porting note: Had to add the next four lines
      rw [comp_apply]
      dsimp [toΓSpecBase]
      -- The next six lines were `rw [ContinuousMap.coe_mk, ContinuousMap.coe_mk]` before
      -- leanprover/lean4#2644
      have : (ContinuousMap.mk (toΓSpecFun Y) (toΓSpec_continuous _)) (f.base x)
        = toΓSpecFun Y (f.base x) := by rw [ContinuousMap.coe_mk]
      erw [this]
      have : (ContinuousMap.mk (toΓSpecFun X) (toΓSpec_continuous _)) x
        = toΓSpecFun X x := by rw [ContinuousMap.coe_mk]
      erw [this]
      dsimp [toΓSpecFun]
      -- This used to be `rw`, but we need `erw` after leanprover/lean4#2644
      erw [← LocalRing.comap_closedPoint (f.stalkMap x), ←
        PrimeSpectrum.comap_comp_apply, ← PrimeSpectrum.comap_comp_apply]
      congr 2
      exact (PresheafedSpace.stalkMap_germ f.1 ⊤ ⟨x, trivial⟩).symm
    · intro r
      rw [LocallyRingedSpace.comp_val_c_app, ← Category.assoc]
      erw [Y.toΓSpecSheafedSpace_app_spec, f.1.c.naturality]
      rfl

namespace ΓSpec

theorem left_triangle (X : LocallyRingedSpace) :
    SpecΓIdentity.inv.app (Γ.obj (op X)) ≫ (identityToΓSpec.app X).val.c.app (op ⊤) = 𝟙 _ :=
  X.Γ_Spec_left_triangle

/-- `SpecΓIdentity` is iso so these are mutually two-sided inverses. -/
theorem right_triangle (R : CommRingCat) :
    identityToΓSpec.app (Spec.toLocallyRingedSpace.obj <| op R) ≫
        Spec.toLocallyRingedSpace.map (SpecΓIdentity.inv.app R).op =
      𝟙 _ := by
  apply LocallyRingedSpace.comp_ring_hom_ext
  · ext (p : PrimeSpectrum R)
    dsimp
    ext x
    erw [← IsLocalization.AtPrime.to_map_mem_maximal_iff ((structureSheaf R).presheaf.stalk p)
        p.asIdeal x]
    rfl
  · intro r; apply toOpen_res

/-- The adjunction `Γ ⊣ Spec` from `CommRingᵒᵖ` to `LocallyRingedSpace`. -/
-- Porting note: `simps` cause a time out, so `Unit` and `counit` will be added manually
def locallyRingedSpaceAdjunction : Γ.rightOp ⊣ Spec.toLocallyRingedSpace.{u} :=
  Adjunction.mkOfUnitCounit
    { unit := identityToΓSpec
      counit := (NatIso.op SpecΓIdentity).inv
      left_triangle := by
        ext X; erw [Category.id_comp]
        exact congr_arg Quiver.Hom.op (left_triangle X)
      right_triangle := by
        ext R : 2
        -- Porting note: a little bit hand holding
        change identityToΓSpec.app _ ≫ 𝟙 _ ≫ Spec.toLocallyRingedSpace.map _ =
          𝟙 _
        simp_rw [Category.id_comp, show (NatIso.op SpecΓIdentity).inv.app R =
          (SpecΓIdentity.inv.app R.unop).op from rfl]
        exact right_triangle R.unop
        }

lemma locallyRingedSpaceAdjunction_unit :
    locallyRingedSpaceAdjunction.unit = identityToΓSpec := rfl

lemma locallyRingedSpaceAdjunction_counit :
    locallyRingedSpaceAdjunction.counit = (NatIso.op SpecΓIdentity.{u}).inv := rfl

@[simp]
lemma locallyRingedSpaceAdjunction_counit_app (R : CommRingCatᵒᵖ) :
    locallyRingedSpaceAdjunction.counit.app R =
      (toOpen R.unop ⊤).op := rfl

@[simp]
lemma locallyRingedSpaceAdjunction_counit_app' (R : Type u) [CommRing R] :
    locallyRingedSpaceAdjunction.counit.app (op <| CommRingCat.of R) =
      (toOpen R ⊤).op := rfl

lemma locallyRingedSpaceAdjunction_homEquiv_apply
    {X : LocallyRingedSpace} {R : CommRingCatᵒᵖ}
    (f : Γ.rightOp.obj X ⟶ R) :
    locallyRingedSpaceAdjunction.homEquiv X R f =
      identityToΓSpec.app X ≫ Spec.locallyRingedSpaceMap f.unop := rfl

lemma locallyRingedSpaceAdjunction_homEquiv_apply'
    {X : LocallyRingedSpace} {R : Type u} [CommRing R]
    (f : CommRingCat.of R ⟶ Γ.obj <| op X) :
    locallyRingedSpaceAdjunction.homEquiv X (op <| CommRingCat.of R) (op f) =
      identityToΓSpec.app X ≫ Spec.locallyRingedSpaceMap f := rfl

lemma toOpen_comp_locallyRingedSpaceAdjunction_homEquiv_app
    {X : LocallyRingedSpace} {R : Type u} [CommRing R]
    (f : Γ.rightOp.obj X ⟶ op (CommRingCat.of R)) (U) :
    StructureSheaf.toOpen R U.unop ≫
      (locallyRingedSpaceAdjunction.homEquiv X (op <| CommRingCat.of R) f).1.c.app U =
    f.unop ≫ X.presheaf.map (homOfLE le_top).op := by
  rw [← StructureSheaf.toOpen_res _ _ _ (homOfLE le_top), Category.assoc,
    NatTrans.naturality _ (homOfLE (le_top (a := U.unop))).op,
    show (toOpen R ⊤) = (toOpen R ⊤).op.unop from rfl,
    ← locallyRingedSpaceAdjunction_counit_app']
  simp_rw [← Γ_map_op]
  rw [← Γ.rightOp_map_unop, ← Category.assoc, ← unop_comp, ← Adjunction.homEquiv_counit,
    Equiv.symm_apply_apply]
  rfl

/-- The adjunction `Γ ⊣ Spec` from `CommRingᵒᵖ` to `Scheme`. -/
def adjunction : Scheme.Γ.rightOp ⊣ Scheme.Spec.{u} where
  homEquiv X Y :=
    (locallyRingedSpaceAdjunction.{u}.homEquiv X.toLocallyRingedSpace Y).trans
      (Scheme.fullyFaithfulForgetToLocallyRingedSpace.homEquiv (X := X) (Y := Spec _)).symm
  unit :=
  { app := fun X ↦ ⟨locallyRingedSpaceAdjunction.{u}.unit.app X.toLocallyRingedSpace⟩
    naturality := fun _ _ f ↦
      Scheme.Hom.ext' (locallyRingedSpaceAdjunction.{u}.unit.naturality f.val) }
  counit := (NatIso.op Scheme.SpecΓIdentity.{u}).inv
  homEquiv_unit := rfl
  homEquiv_counit := rfl

theorem adjunction_homEquiv_apply {X : Scheme} {R : CommRingCatᵒᵖ}
    (f : (op <| Scheme.Γ.obj <| op X) ⟶ R) :
    ΓSpec.adjunction.homEquiv X R f = ⟨locallyRingedSpaceAdjunction.homEquiv X.1 R f⟩ := rfl

theorem adjunction_homEquiv_symm_apply {X : Scheme} {R : CommRingCatᵒᵖ}
    (f : X ⟶ Scheme.Spec.obj R) :
    (ΓSpec.adjunction.homEquiv X R).symm f =
      (locallyRingedSpaceAdjunction.homEquiv X.1 R).symm f.val := rfl

theorem adjunction_counit_app' {R : CommRingCatᵒᵖ} :
    ΓSpec.adjunction.counit.app R = locallyRingedSpaceAdjunction.counit.app R := rfl

@[simp]
theorem adjunction_counit_app {R : CommRingCatᵒᵖ} :
    ΓSpec.adjunction.counit.app R = (Scheme.ΓSpecIso (unop R)).inv.op := rfl

-- This is not a simp lemma to respect the abstraction
theorem adjunction_unit_app {X : Scheme} :
    ΓSpec.adjunction.unit.app X = ⟨locallyRingedSpaceAdjunction.unit.app X.1⟩ := rfl

@[reassoc (attr := simp)]
theorem adjunction_unit_naturality {X Y : Scheme.{u}} (f : X ⟶ Y) :
    f ≫ ΓSpec.adjunction.unit.app Y = ΓSpec.adjunction.unit.app X ≫ Spec.map (f.app ⊤) :=
  ΓSpec.adjunction.unit.naturality f

instance isIso_locallyRingedSpaceAdjunction_counit :
    IsIso.{u + 1, u + 1} locallyRingedSpaceAdjunction.counit :=
  (NatIso.op SpecΓIdentity).isIso_inv

instance isIso_adjunction_counit : IsIso ΓSpec.adjunction.counit := by
  apply (config := { allowSynthFailures := true }) NatIso.isIso_of_isIso_app
  intro R
  rw [adjunction_counit_app]
  infer_instance

@[simp]
theorem adjunction_unit_app_app_top (X : Scheme.{u}) :
    (ΓSpec.adjunction.unit.app X).app ⊤ = (Scheme.ΓSpecIso Γ(X, ⊤)).hom := by
  have := ΓSpec.adjunction.left_triangle_components X
  dsimp at this
  rw [← IsIso.eq_comp_inv] at this
  simp only [adjunction_counit_app, Functor.id_obj, Functor.comp_obj, Functor.rightOp_obj,
    Scheme.Γ_obj, Category.id_comp] at this
  rw [← Quiver.Hom.op_inj.eq_iff, this, ← op_inv, IsIso.Iso.inv_inv]

@[simp]
theorem SpecMap_ΓSpecIso_hom (R : CommRingCat.{u}) :
    Spec.map ((Scheme.ΓSpecIso R).hom) = adjunction.unit.app (Spec R) := by
  have := ΓSpec.adjunction.right_triangle_components (op R)
  dsimp at this
  rwa [← IsIso.eq_comp_inv, Category.id_comp, ← Spec.map_inv, IsIso.Iso.inv_inv, eq_comm] at this

lemma adjunction_unit_map_basicOpen (X : Scheme.{u}) (r : Γ(X, ⊤)) :
    (ΓSpec.adjunction.unit.app X ⁻¹ᵁ (PrimeSpectrum.basicOpen r)) = X.basicOpen r := by
  rw [← basicOpen_eq_of_affine]
  erw [Scheme.preimage_basicOpen]
  congr
  rw [ΓSpec.adjunction_unit_app_app_top]
  exact Iso.inv_hom_id_apply _ _

theorem toOpen_unit_app_val_c_app {X : Scheme.{u}} (U) :
    StructureSheaf.toOpen _ _ ≫ (ΓSpec.adjunction.unit.app X).val.c.app U =
      X.presheaf.map (homOfLE (by exact le_top)).op := by
  rw [← StructureSheaf.toOpen_res _ _ _ (homOfLE le_top), Category.assoc,
    NatTrans.naturality _ (homOfLE (le_top (a := U.unop))).op]
  show (ΓSpec.adjunction.counit.app (Scheme.Γ.rightOp.obj X)).unop ≫
    (Scheme.Γ.rightOp.map (ΓSpec.adjunction.unit.app X)).unop ≫ _ = _
  rw [← Category.assoc, ← unop_comp, ΓSpec.adjunction.left_triangle_components]
  dsimp
  exact Category.id_comp _

-- Warning: this LHS of this lemma breaks the structure-sheaf abstraction.
@[reassoc (attr := simp)]
theorem toOpen_unit_app_val_c_app' {X : Scheme.{u}} (U : Opens (PrimeSpectrum Γ(X, ⊤))) :
    toOpen Γ(X, ⊤) U ≫ (adjunction.unit.app X).app U =
      X.presheaf.map (homOfLE (by exact le_top)).op :=
  ΓSpec.toOpen_unit_app_val_c_app (op U)

end ΓSpec

theorem ΓSpecIso_obj_hom {X : Scheme.{u}} (U : X.Opens) :
    (Scheme.ΓSpecIso Γ(X, U)).hom = (Spec.map U.topIso.inv).app ⊤ ≫
      (ΓSpec.adjunction.unit.app U).app ⊤ ≫ U.topIso.hom := by
  rw [ΓSpec.adjunction_unit_app_app_top] -- why can't simp find this
  simp

/-! Immediate consequences of the adjunction. -/


/-- Spec preserves limits. -/
instance : Limits.PreservesLimits Spec.toLocallyRingedSpace :=
  ΓSpec.locallyRingedSpaceAdjunction.rightAdjointPreservesLimits

instance Spec.preservesLimits : Limits.PreservesLimits Scheme.Spec :=
  ΓSpec.adjunction.rightAdjointPreservesLimits

/-- The functor `Spec.toLocallyRingedSpace : CommRingCatᵒᵖ ⥤ LocallyRingedSpace`
is fully faithful.-/
def Spec.fullyFaithfulToLocallyRingedSpace : Spec.toLocallyRingedSpace.FullyFaithful :=
  ΓSpec.locallyRingedSpaceAdjunction.fullyFaithfulROfIsIsoCounit

/-- Spec is a full functor. -/
instance : Spec.toLocallyRingedSpace.Full :=
  Spec.fullyFaithfulToLocallyRingedSpace.full

/-- Spec is a faithful functor. -/
instance : Spec.toLocallyRingedSpace.Faithful :=
  Spec.fullyFaithfulToLocallyRingedSpace.faithful

/-- The functor `Spec : CommRingCatᵒᵖ ⥤ Scheme` is fully faithful.-/
def Spec.fullyFaithful : Scheme.Spec.FullyFaithful :=
  ΓSpec.adjunction.fullyFaithfulROfIsIsoCounit

/-- Spec is a full functor. -/
instance Spec.full : Scheme.Spec.Full :=
  Spec.fullyFaithful.full

/-- Spec is a faithful functor. -/
instance Spec.faithful : Scheme.Spec.Faithful :=
  Spec.fullyFaithful.faithful

section

variable {R S : CommRingCat.{u}} {φ ψ : R ⟶ S} (f : Spec S ⟶ Spec R)

lemma Spec.map_inj : Spec.map φ = Spec.map ψ ↔ φ = ψ := by
  rw [iff_comm, ← Quiver.Hom.op_inj.eq_iff, ← Scheme.Spec.map_injective.eq_iff]
  rfl

lemma Spec.map_injective {R S : CommRingCat} : Function.Injective (Spec.map : (R ⟶ S) → _) :=
  fun _ _ ↦ Spec.map_inj.mp

/-- The preimage under Spec. -/
def Spec.preimage : R ⟶ S := (Scheme.Spec.preimage f).unop

@[simp] lemma Spec.map_preimage : Spec.map (Spec.preimage f) = f := Scheme.Spec.map_preimage f

variable (φ) in
@[simp] lemma Spec.preimage_map : Spec.preimage (Spec.map φ) = φ :=
  Spec.map_injective (Spec.map_preimage (Spec.map φ))

/-- Spec is fully faithful -/
@[simps]
def Spec.homEquiv {R S : CommRingCat} : (Spec S ⟶ Spec R) ≃ (R ⟶ S) where
  toFun := Spec.preimage
  invFun := Spec.map
  left_inv := Spec.map_preimage
  right_inv := Spec.preimage_map

end

instance : Spec.toLocallyRingedSpace.IsRightAdjoint :=
  (ΓSpec.locallyRingedSpaceAdjunction).isRightAdjoint

instance : Scheme.Spec.IsRightAdjoint :=
  (ΓSpec.adjunction).isRightAdjoint

instance : Reflective Spec.toLocallyRingedSpace where
  adj := ΓSpec.locallyRingedSpaceAdjunction

instance Spec.reflective : Reflective Scheme.Spec where
  adj := ΓSpec.adjunction

@[deprecated (since := "2024-07-02")]
alias LocallyRingedSpace.toΓSpec_preim_basicOpen_eq :=
  LocallyRingedSpace.toΓSpec_preimage_basicOpen_eq

end AlgebraicGeometry<|MERGE_RESOLUTION|>--- conflicted
+++ resolved
@@ -61,25 +61,6 @@
 
 variable (X : LocallyRingedSpace.{u})
 
-<<<<<<< HEAD
-/-- The map from the global sections to a stalk. -/
-def ΓToStalk (x : X) : Γ.obj (op X) ⟶ X.presheaf.stalk x :=
-  X.presheaf.germ (⟨x, trivial⟩ : (⊤ : Opens X))
-
-lemma ΓToStalk_stalkMap {X Y : LocallyRingedSpace} (f : X ⟶ Y) (x : X) :
-    Y.ΓToStalk (f.base x) ≫ PresheafedSpace.stalkMap f.val x =
-      f.val.c.app (op ⊤) ≫ X.ΓToStalk x := by
-  dsimp only [LocallyRingedSpace.ΓToStalk]
-  rw [PresheafedSpace.stalkMap_germ']
-
-lemma ΓToStalk_stalkMap_apply {X Y : LocallyRingedSpace} (f : X ⟶ Y) (x : X)
-    (a : Y.presheaf.obj (op ⊤)) :
-    PresheafedSpace.stalkMap f.val x (Y.ΓToStalk (f.base x) a) =
-      X.ΓToStalk x (f.val.c.app (op ⊤) a) := by
-  simpa using congrFun (congrArg DFunLike.coe <| ΓToStalk_stalkMap f x) a
-
-=======
->>>>>>> a01f1cc5
 /-- The canonical map from the underlying set to the prime spectrum of `Γ(X)`. -/
 def toΓSpecFun : X → PrimeSpectrum (Γ.obj (op X)) := fun x =>
   comap (X.presheaf.Γgerm x) (LocalRing.closedPoint (X.presheaf.stalk x))
