--- conflicted
+++ resolved
@@ -147,16 +147,12 @@
 noncomputable def homeomorph [IsIso f] : X ≃ₜ Y :=
   TopCat.homeoOfIso (asIso <| f.val.base)
 
-<<<<<<< HEAD
-@[ext (iff := false)]
-=======
 /-- A morphism of schemes `f : X ⟶ Y` induces a local ring homomorphis from `Y.presheaf.stalk (f x)`
 to `X.presheaf.stalk x` for any `x : X`. -/
 def stalkMap (x : X) : Y.presheaf.stalk (f.val.base x) ⟶ X.presheaf.stalk x :=
   f.val.stalkMap x
 
-@[ext]
->>>>>>> 17008649
+@[ext (iff := false)]
 protected lemma ext {f g : X ⟶ Y} (h_base : f.1.base = g.1.base)
     (h_app : ∀ U, f.app U ≫ X.presheaf.map
       (eqToHom congr((Opens.map $h_base.symm).obj U)).op = g.app U) : f = g :=
