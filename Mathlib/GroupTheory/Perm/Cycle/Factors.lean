--- conflicted
+++ resolved
@@ -59,11 +59,7 @@
 
 private theorem cycleOfGDR_eq_one_iff (f : Perm α) : cycleOfGDR f x = 1 ↔ f x = x := by
   simp_rw [ext_iff, cycleOfGDR_apply, one_apply]
-<<<<<<< HEAD
-  refine' ⟨fun h => (if_pos (SameCycle.refl f x)).symm.trans (h x), fun h y => _⟩
-=======
   refine ⟨fun h => (if_pos (SameCycle.refl f x)).symm.trans (h x), fun h y => ?_⟩
->>>>>>> ef58906b
   by_cases hy : f y = y
   · rw [hy, ite_self]
   · exact if_neg (mt SameCycle.apply_eq_self_iff (by tauto))
