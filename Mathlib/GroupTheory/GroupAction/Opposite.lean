--- conflicted
+++ resolved
@@ -37,76 +37,10 @@
 
 namespace MulOpposite
 
-<<<<<<< HEAD
-@[to_additive]
-instance instMulAction [Monoid M] [MulAction M α] : MulAction M αᵐᵒᵖ where
-  one_smul _ := unop_injective <| one_smul _ _
-  mul_smul _ _ _ := unop_injective <| mul_smul _ _ _
-
-=======
->>>>>>> 59de845a
 instance instDistribMulAction [Monoid M] [AddMonoid α] [DistribMulAction M α] :
     DistribMulAction M αᵐᵒᵖ where
   smul_add _ _ _ := unop_injective <| smul_add _ _ _
   smul_zero _ := unop_injective <| smul_zero _
-<<<<<<< HEAD
-
-instance instMulDistribMulAction [Monoid M] [Monoid α] [MulDistribMulAction M α] :
-    MulDistribMulAction M αᵐᵒᵖ where
-  smul_mul _ _ _ := unop_injective <| smul_mul' _ _ _
-  smul_one _ := unop_injective <| smul_one _
-
-@[to_additive]
-instance instIsScalarTower [SMul M N] [SMul M α] [SMul N α] [IsScalarTower M N α] :
-    IsScalarTower M N αᵐᵒᵖ where
-  smul_assoc _ _ _ := unop_injective <| smul_assoc _ _ _
-
-@[to_additive]
-instance instSmulCommClass [SMul M α] [SMul N α] [SMulCommClass M N α] :
-    SMulCommClass M N αᵐᵒᵖ where
-  smul_comm _ _ _ := unop_injective <| smul_comm _ _ _
-
-@[to_additive]
-instance instIsCentralScalar [SMul M α] [SMul Mᵐᵒᵖ α] [IsCentralScalar M α] :
-    IsCentralScalar M αᵐᵒᵖ where
-  op_smul_eq_smul _ _ := unop_injective <| op_smul_eq_smul _ _
-
-theorem op_smul_eq_op_smul_op [SMul M α] [SMul Mᵐᵒᵖ α] [IsCentralScalar M α] (r : M) (a : α) :
-    op (r • a) = op r • op a := (op_smul_eq_smul r (op a)).symm
-#align mul_opposite.op_smul_eq_op_smul_op MulOpposite.op_smul_eq_op_smul_op
-
-theorem unop_smul_eq_unop_smul_unop [SMul M α] [SMul Mᵐᵒᵖ α] [IsCentralScalar M α] (r : Mᵐᵒᵖ)
-    (a : αᵐᵒᵖ) : unop (r • a) = unop r • unop a := (unop_smul_eq_smul r (unop a)).symm
-#align mul_opposite.unop_smul_eq_unop_smul_unop MulOpposite.unop_smul_eq_unop_smul_unop
-
-end MulOpposite
-
-/-! ### Right actions
-
-In this section we establish `SMul αᵐᵒᵖ β` as the canonical spelling of right scalar multiplication
-of `β` by `α`, and provide convenient notations.
--/
-
-namespace RightActions
-
-/-- With `open scoped RightActions`, an alternative symbol for left actions, `r • m`.
-
-In lemma names this is still called `smul`. -/
-scoped notation3:74 r:75 " •> " m:74 => r • m
-
-/-- With `open scoped RightActions`, a shorthand for right actions, `op r • m`.
-
-In lemma names this is still called `op_smul`. -/
-scoped notation3:73 m:73 " <• " r:74 => MulOpposite.op r • m
-
-/-- With `open scoped RightActions`, an alternative symbol for left actions, `r • m`.
-
-In lemma names this is still called `vadd`. -/
-scoped notation3:74 r:75 " +ᵥ> " m:74 => r +ᵥ m
-
-/-- With `open scoped RightActions`, a shorthand for right actions, `op r +ᵥ m`.
-=======
->>>>>>> 59de845a
 
 instance instMulDistribMulAction [Monoid M] [Monoid α] [MulDistribMulAction M α] :
     MulDistribMulAction M αᵐᵒᵖ where
@@ -125,97 +59,6 @@
 
 open MulOpposite
 
-<<<<<<< HEAD
-/-- Like `Mul.toSMul`, but multiplies on the right.
-
-See also `Monoid.toOppositeMulAction` and `MonoidWithZero.toOppositeMulActionWithZero`. -/
-@[to_additive "Like `Add.toVAdd`, but adds on the right.
-
-  See also `AddMonoid.to_OppositeAddAction`."]
-instance Mul.toHasOppositeSMul [Mul α] : SMul αᵐᵒᵖ α :=
-  ⟨fun c x => x * c.unop⟩
-#align has_mul.to_has_opposite_smul Mul.toHasOppositeSMul
-#align has_add.to_has_opposite_vadd Add.toHasOppositeVAdd
-
-@[to_additive]
-theorem op_smul_eq_mul [Mul α] {a a' : α} : op a • a' = a' * a :=
-  rfl
-#align op_smul_eq_mul op_smul_eq_mul
-#align op_vadd_eq_add op_vadd_eq_add
-
-@[to_additive (attr := simp)]
-theorem MulOpposite.smul_eq_mul_unop [Mul α] {a : αᵐᵒᵖ} {a' : α} : a • a' = a' * a.unop :=
-  rfl
-#align mul_opposite.smul_eq_mul_unop MulOpposite.smul_eq_mul_unop
-#align add_opposite.vadd_eq_add_unop AddOpposite.vadd_eq_add_unop
-
-/-- The right regular action of a group on itself is transitive. -/
-@[to_additive "The right regular action of an additive group on itself is transitive."]
-instance MulAction.OppositeRegular.isPretransitive {G : Type*} [Group G] :
-    MulAction.IsPretransitive Gᵐᵒᵖ G :=
-  ⟨fun x y => ⟨op (x⁻¹ * y), mul_inv_cancel_left _ _⟩⟩
-#align mul_action.opposite_regular.is_pretransitive MulAction.OppositeRegular.isPretransitive
-#align add_action.opposite_regular.is_pretransitive AddAction.OppositeRegular.isPretransitive
-
-@[to_additive]
-instance Semigroup.opposite_smulCommClass [Semigroup α] :
-    SMulCommClass αᵐᵒᵖ α α where smul_comm _ _ _ := mul_assoc _ _ _
-#align semigroup.opposite_smul_comm_class Semigroup.opposite_smulCommClass
-#align add_semigroup.opposite_vadd_comm_class AddSemigroup.opposite_vaddCommClass
-
-@[to_additive]
-instance Semigroup.opposite_smulCommClass' [Semigroup α] : SMulCommClass α αᵐᵒᵖ α :=
-  SMulCommClass.symm _ _ _
-#align semigroup.opposite_smul_comm_class' Semigroup.opposite_smulCommClass'
-#align add_semigroup.opposite_vadd_comm_class' AddSemigroup.opposite_vaddCommClass'
-
-@[to_additive]
-instance CommSemigroup.isCentralScalar [CommSemigroup α] : IsCentralScalar α α :=
-  ⟨fun _ _ => mul_comm _ _⟩
-#align comm_semigroup.is_central_scalar CommSemigroup.isCentralScalar
-#align add_comm_semigroup.is_central_scalar AddCommSemigroup.isCentralVAdd
-
-/-- Like `Monoid.toMulAction`, but multiplies on the right. -/
-@[to_additive "Like `AddMonoid.toAddAction`, but adds on the right."]
-instance Monoid.toOppositeMulAction [Monoid α] :
-    MulAction αᵐᵒᵖ α where
-  smul := (· • ·)
-  one_smul := mul_one
-  mul_smul _ _ _ := (mul_assoc _ _ _).symm
-#align monoid.to_opposite_mul_action Monoid.toOppositeMulAction
-#align add_monoid.to_opposite_add_action AddMonoid.toOppositeAddAction
-
-@[to_additive]
-instance IsScalarTower.opposite_mid {M N} [Mul N] [SMul M N] [SMulCommClass M N N] :
-    IsScalarTower M Nᵐᵒᵖ N :=
-  ⟨fun _ _ _ => mul_smul_comm _ _ _⟩
-#align is_scalar_tower.opposite_mid IsScalarTower.opposite_mid
-#align vadd_assoc_class.opposite_mid VAddAssocClass.opposite_mid
-
-@[to_additive]
-instance SMulCommClass.opposite_mid {M N} [Mul N] [SMul M N] [IsScalarTower M N N] :
-    SMulCommClass M Nᵐᵒᵖ N :=
-  ⟨fun x y z => by
-    induction y using MulOpposite.rec'
-    simp only [smul_mul_assoc, MulOpposite.smul_eq_mul_unop]⟩
-#align smul_comm_class.opposite_mid SMulCommClass.opposite_mid
-#align vadd_comm_class.opposite_mid VAddCommClass.opposite_mid
-
--- The above instance does not create an unwanted diamond, the two paths to
--- `MulAction αᵐᵒᵖ αᵐᵒᵖ` are defeq.
-example [Monoid α] : Monoid.toMulAction αᵐᵒᵖ = MulOpposite.instMulAction := by
-  with_reducible_and_instances rfl
-
-/-- `Monoid.toOppositeMulAction` is faithful on cancellative monoids. -/
-@[to_additive "`AddMonoid.toOppositeAddAction` is faithful on cancellative monoids."]
-instance LeftCancelMonoid.toFaithfulSMul_opposite [LeftCancelMonoid α] :
-    FaithfulSMul αᵐᵒᵖ α :=
-  ⟨fun h => unop_injective <| mul_left_cancel (h 1)⟩
-#align left_cancel_monoid.to_has_faithful_opposite_scalar LeftCancelMonoid.toFaithfulSMul_opposite
-#align add_left_cancel_monoid.to_has_faithful_opposite_scalar AddLeftCancelMonoid.toFaithfulVAdd_opposite
-
-=======
->>>>>>> 59de845a
 /-- `Monoid.toOppositeMulAction` is faithful on nontrivial cancellative monoids with zero. -/
 instance CancelMonoidWithZero.toFaithfulSMul_opposite [CancelMonoidWithZero α]
     [Nontrivial α] : FaithfulSMul αᵐᵒᵖ α :=
