--- conflicted
+++ resolved
@@ -474,90 +474,6 @@
   - subgroups of G containing `stabilizer G a`.
   (Wielandt, th. 7.5) -/
 
-<<<<<<< HEAD
-/-- The orbit of a under a subgroup containing the stabilizer of a
- is a block -/
-theorem IsBlock.of_orbit' {H : Subgroup G} {a : X} (hH : stabilizer G a ≤ H) :
-    IsBlock G (MulAction.orbit H a) := by
-  rw [IsBlock.mk_subset]; intro g b
-  rintro ⟨h, rfl⟩
-  simp only [Set.le_eq_subset]
-  intro hb'
-  suffices g ∈ H by
-    rw [← Subgroup.coe_mk H g this, ← Submonoid.smul_def]
-    apply smul_orbit_subset
-  rw [Set.mem_smul_set_iff_inv_smul_mem, Submonoid.smul_def, ← MulAction.mul_smul] at hb'
-  obtain ⟨k : ↥H, hk⟩ := hb'
-  simp only at hk
-  rw [MulAction.mul_smul, ← smul_eq_iff_eq_inv_smul, ← inv_inv (h : G), ← smul_eq_iff_eq_inv_smul, ←
-    MulAction.mul_smul, Submonoid.smul_def, ← MulAction.mul_smul] at hk
-  rw [← mem_stabilizer_iff] at hk
-  let hk' := hH hk
-  rw [Subgroup.mul_mem_cancel_right, Subgroup.mul_mem_cancel_left] at hk'
-  exact hk'
-  apply Subgroup.inv_mem; exact SetLike.coe_mem h
-  exact SetLike.coe_mem k
-
-/-- If B is a block containing a , then the stabilizer of B contains the stabilizer of a -/
-theorem IsBlock.stabilizer_le
-    {B : Set X} (hB : IsBlock G B) {a : X} (ha : a ∈ B) :
-    stabilizer G a ≤ stabilizer G B := by
-  intro g hg
-  rw [mem_stabilizer_iff] at hg ⊢
-  cases' IsBlock.def_one.mp hB g with h h'
-  exact h
-  exfalso; rw [← Set.mem_empty_iff_false a]
-  simp only [disjoint_iff, Set.inf_eq_inter, Set.bot_eq_empty] at h'
-  rw [← h', Set.mem_inter_iff]
-  constructor
-  rw [← hg]; rw [Set.smul_mem_smul_set_iff]; exact ha
-  exact ha
-
-/-- A block is the orbit of a under its stabilizer -/
-theorem IsBlock.orbit_stabilizer_eq
-    [htGX : IsPretransitive G X] {B : Set X} (hB : IsBlock G B)
-    {a : X} (ha : a ∈ B) : MulAction.orbit (stabilizer G B) a = B := by
-  ext x
-  constructor
-  · rintro ⟨k, rfl⟩
-    let z := mem_stabilizer_iff.mp (SetLike.coe_mem k)
-    rw [← Submonoid.smul_def] at z
-    let zk : k • a ∈ k • B := Set.smul_mem_smul_set_iff.mpr ha
-    rw [z] at zk; exact zk
-  · intro hx
-    obtain ⟨k, rfl⟩ := exists_smul_eq G a x
-    suffices k ∈ stabilizer G B by
-      exact ⟨⟨k, this⟩, rfl⟩
-    rw [mem_stabilizer_iff]
-    exact IsBlock.def_mem hB ha hx
-
-/-- A subgroup containing the stabilizer of `a`
-  is the stabilizer of the orbit of `a` under that subgroup -/
-theorem stabilizer_orbit_eq {a : X} {H : Subgroup G}
-    (hH : stabilizer G a ≤ H) :
-    stabilizer G (orbit H a) = H := by
-  ext g; constructor
-  · intro hg; rw [mem_stabilizer_iff] at hg
-    suffices g • a ∈ orbit H a by
-      rw [mem_orbit_iff] at this
-      obtain ⟨k, hk⟩ := this
-      rw [← Subgroup.mul_mem_cancel_left H (SetLike.coe_mem k⁻¹)]
-      rw [smul_eq_iff_eq_inv_smul] at hk
-      apply hH
-      rw [mem_stabilizer_iff]; rw [MulAction.mul_smul]
-      rw [← Submonoid.smul_def]; exact hk.symm
-    rw [← hg]
-    simp only [Set.smul_mem_smul_set_iff, mem_orbit_self]
-  intro hg
-  rw [mem_stabilizer_iff]
-  rw [← Subgroup.coe_mk H g hg, ← Submonoid.smul_def]
-  apply smul_orbit
-
-variable (G)
-
-/-- Order equivalence between blocks in X containing a point a
- and subgroups of G containing the stabilizer of a (Wielandt, th. 7.5)-/
-=======
 /-- The orbit of `a` under a subgroup containing the stabilizer of `a` is a block -/
 theorem IsBlock.of_orbit {H : Subgroup G} {a : X} (hH : stabilizer G a ≤ H) :
     IsBlock G (MulAction.orbit H a) := by
@@ -612,16 +528,11 @@
 
 /-- Order equivalence between blocks in `X` containing a point `a`
  and subgroups of `G` containing the stabilizer of `a` (Wielandt, th. 7.5)-/
->>>>>>> 0679e1b6
 def block_stabilizerOrderIso [htGX : IsPretransitive G X] (a : X) :
     { B : Set X // a ∈ B ∧ IsBlock G B } ≃o Set.Ici (stabilizer G a) where
   toFun := fun ⟨B, ha, hB⟩ => ⟨stabilizer G B, hB.stabilizer_le ha⟩
   invFun := fun ⟨H, hH⟩ =>
-<<<<<<< HEAD
-    ⟨MulAction.orbit H a, MulAction.mem_orbit_self a, IsBlock.of_orbit' hH⟩
-=======
     ⟨MulAction.orbit H a, MulAction.mem_orbit_self a, IsBlock.of_orbit hH⟩
->>>>>>> 0679e1b6
   left_inv := fun ⟨B, ha, hB⟩ =>
     (id (propext Subtype.mk_eq_mk)).mpr (hB.orbit_stabilizer_eq ha)
   right_inv := fun ⟨H, hH⟩ =>
@@ -632,189 +543,6 @@
     constructor
     · rintro hBB' b hb
       obtain ⟨k, rfl⟩ := htGX.exists_smul_eq a b
-<<<<<<< HEAD
-      suffices k ∈ stabilizer G B by
-        apply hBB' at this
-        simp only [mem_stabilizer_iff] at this
-        rw [← this, Set.smul_mem_smul_set_iff]
-        exact ha'
-      simp only [mem_stabilizer_iff]
-      exact hB.def_mem ha hb
-    · intro hBB'
-      intro g
-      simp only [mem_stabilizer_iff]
-      intro hgB
-      apply IsBlock.def_mem hB' ha'
-      apply hBB'
-      rw [← hgB]
-      simp_rw [Set.smul_mem_smul_set_iff]; exact ha
-
-end Stabilizer
-
-section Fintype
-
-theorem Setoid.nat_sum {α : Type _} [Finite α] {c : Set (Set α)} (hc : Setoid.IsPartition c) :
-    (finsum fun x : c => Set.ncard (x : Set α)) = Nat.card α := by
-  classical
-  have := Fintype.ofFinite α
-  simp only [finsum_eq_sum_of_fintype, Nat.card_eq_fintype_card, ← Set.Nat.card_coe_set_eq]
-  rw [← Fintype.card_sigma]
-  refine' Fintype.card_congr (Equiv.ofBijective (fun x => x.snd : (Σ a : ↥c, a) → α) _)
-  constructor
-  -- injectivity
-  rintro ⟨⟨x, hx⟩, ⟨a, ha : a ∈ x⟩⟩ ⟨⟨y, hy⟩, ⟨b, hb : b ∈ y⟩⟩ hab
-  dsimp at hab
-  rw [hab] at ha
-  rw [Sigma.subtype_ext_iff]
-  simp only [Subtype.mk_eq_mk, Subtype.coe_mk]
-  apply And.intro _ hab
-  refine' ExistsUnique.unique (hc.2 b) ⟨hx, ha⟩ ⟨hy, hb⟩
-  -- surjectivity
-  intro a
-  obtain ⟨x, ⟨hx, ha : a ∈ x⟩, _⟩ := hc.2 a
-  exact ⟨⟨⟨x, hx⟩, ⟨a, ha⟩⟩, rfl⟩
-
-theorem Set.ncard_coe {α : Type*} (s : Set α) :
-    s.ncard = Set.ncard (Set.univ : Set (Set.Elem s)) := by
-  apply Set.ncard_congr (fun a ha ↦ ⟨a, ha⟩)
-  · exact fun a ha ↦ by simp only [Set.mem_univ]
-  · simp [Subtype.mk_eq_mk]
-  · exact fun ⟨a, ha⟩ _ ↦ ⟨a, ha, rfl⟩
-
-/-- The cardinality of the ambient is the product of
-  of the cardinality of a block
-  by the cardinality of the set of translates of that block -/
-theorem IsBlock.ncard_block_mul_ncard_orbit_eq
-    [Finite X] [IsPretransitive G X] {B : Set X}
-    (hB : IsBlock G B) (hB_ne : B.Nonempty) :
-    Set.ncard B * Set.ncard (Set.range fun g : G => g • B) = Nat.card X := by
-  classical
-  have := Fintype.ofFinite X
-  rw [← Setoid.nat_sum (hB.isBlockSystem hB_ne).1]
-  simp only [finsum_eq_sum_of_fintype]
-  rw [Finset.sum_congr rfl]
-  · rw [Finset.sum_const, mul_comm]
-    congr
-    rw [← Set.ncard_coe_Finset, Finset.coe_univ, Set.ncard_coe]
-  · rintro ⟨x, ⟨g, rfl⟩⟩ _
-    exact Set.ncard_image_of_injective B (MulAction.injective g)
-
-/-- The cardinality of a block divides the cardinality of the ambient type -/
-theorem IsBlock.ncard_of_block_divides [Finite X] [IsPretransitive G X] {B : Set X}
-    (hB : IsBlock G B) (hB_ne : B.Nonempty) :
-    Set.ncard B ∣ Nat.card X :=
-  Dvd.intro _ (hB.ncard_block_mul_ncard_orbit_eq hB_ne)
-
-example (n : ℕ) (h0 : 0 < n) (h2 : n < 2) : n = 1 := by
-  apply Nat.eq_of_le_of_lt_succ h0 h2
-
-
-/-- A too large block is equal to ⊤ -/
-theorem is_top_of_large_block [hfX : Finite X] [hGX : IsPretransitive G X] {B : Set X}
-    (hB : IsBlock G B) (hB' : Nat.card X < Set.ncard B * 2) : B = ⊤ := by
-  classical
-  letI := Fintype.ofFinite X
-  cases' Set.eq_empty_or_nonempty B with hB_e hB_ne
-  -- case when B is empty (exfalso)
-  · exfalso; rw [hB_e] at hB'
-    simp only [Set.ncard_empty, zero_mul, gt_iff_lt, not_lt_zero'] at hB'
-  -- case when B is not empty
-  rw [Set.top_eq_univ, ← Set.toFinset_inj, Set.toFinset_univ,
-    ← Finset.card_eq_iff_eq_univ, ← Set.ncard_eq_toFinset_card',
-    ← Nat.card_eq_fintype_card]
-  obtain ⟨k, h⟩ := hB.ncard_of_block_divides hB_ne
-  suffices k = 1 by
-    simp only [h, this, mul_one]
-  rw [h, Nat.mul_lt_mul_left ?_] at hB'
-  apply Nat.eq_of_le_of_lt_succ ?_ hB'
-  apply Nat.pos_of_ne_zero
-  intro hk
-  rw [hk, mul_zero] at h
-  rw [Nat.card_eq_fintype_card, Fintype.card_eq_zero_iff] at h
-  exact hB_ne.ne_empty B.eq_empty_of_isEmpty
-  rwa [← Set.ncard_pos] at hB_ne
-
-/-- If a block has too many translates, then it is a (sub)singleton  -/
-theorem IsBlock.is_subsingleton [Finite X] [IsPretransitive G X]
-    {B : Set X} (hB : IsBlock G B)
-    (hB' : Nat.card X < 2 * Set.ncard (Set.range fun g : G => (g • B : Set X))) :
-    B.Subsingleton := by
-  suffices Set.ncard B < 2 by
-    rw [Nat.lt_succ_iff, Set.ncard_le_one_iff_eq] at this
-    cases this with
-    | inl h => rw [h]; exact Set.subsingleton_empty
-    | inr h =>
-      obtain ⟨a, ha⟩ := h; rw [ha]; exact Set.subsingleton_singleton
-  cases Set.eq_empty_or_nonempty B with
-  | inl h => rw [h, Set.ncard_empty]; norm_num
-  | inr h =>
-    rw [← hB.ncard_block_mul_ncard_orbit_eq h, lt_iff_not_ge] at hB'
-    rw [← not_le]
-    exact fun hb ↦ hB' (Nat.mul_le_mul_right _ hb)
-
--- TODO : Is the assumption B.finite necessary ?
-/-- The intersection of the translates of a *finite* subset which contain a given point
-is a block (Wielandt, th. 7.3 )-/
-theorem IsBlock.of_subset [IsPretransitive G X] (a : X) (B : Set X) (hfB : B.Finite) :
-    IsBlock G (⋂ (k : G) (_ : a ∈ k • B), k • B) := by
-  let B' := ⋂ (k : G) (_ : a ∈ k • B), k • B
-  cases' Set.eq_empty_or_nonempty B with hfB_e hfB_ne
-  · suffices (⋂ (k : G) (_ : a ∈ k • B), k • B) = Set.univ by
-      rw [this]; apply top_IsBlock
-    simp only [Set.iInter_eq_univ]
-    intro k hk; exfalso
-    rw [hfB_e] at hk; simpa only [Set.smul_set_empty] using hk
-
-  have hB'₀ : ∀ (k : G) (_ : a ∈ k • B), B' ≤ k • B := by
-    intro k hk
-    exact Set.biInter_subset_of_mem hk
-  have hfB' : B'.Finite := by
-    obtain ⟨b, hb : b ∈ B⟩ := hfB_ne
-    obtain ⟨k, hk : k • b = a⟩ := exists_smul_eq G b a
-    apply Set.Finite.subset (Set.Finite.map _ hfB) (hB'₀ k ⟨b, hb, hk⟩)
-  have hag : ∀ g : G, a ∈ g • B' → B' ≤ g • B' :=  by
-    intro g hg x hx
-    -- a = g • b; b ∈ B'; a ∈ k • B → b ∈ k • B
-    use g⁻¹ • x
-    constructor
-    · apply Set.mem_biInter; intro k; rintro (hk : a ∈ k • B)
-      rw [← Set.mem_smul_set_iff_inv_smul_mem, smul_smul]
-      apply hB'₀
-      rw [← smul_smul, Set.mem_smul_set_iff_inv_smul_mem]
-      apply hB'₀ k hk
-      rw [← Set.mem_smul_set_iff_inv_smul_mem]
-      exact hg
-      exact hx
-    · simp only [smul_inv_smul]
-  have hag' : ∀ g : G, a ∈ g • B' → B' = g • B' := by
-    intro g hg
-    apply symm
-    rw [← mem_stabilizer_iff]
-    rw [← Subgroup.inv_mem_iff (stabilizer G B')]
-    rw [mem_stabilizer_of_finite_iff_smul_le B' hfB' g⁻¹]
-    simp_rw [← Set.subset_set_smul_iff]
-    exact hag g hg
-  rw [IsBlock.mk_notempty_one]
-  intro g hg
-  rw [← Set.nonempty_iff_ne_empty] at hg
-  obtain ⟨b : X, hb' : b ∈ g • B', hb : b ∈ B'⟩ := Set.nonempty_def.mp hg
-  obtain ⟨k : G, hk : k • a = b⟩ := exists_smul_eq G a b
-  have hak : a ∈ k⁻¹ • B' := by
-    refine ⟨b, hb, ?_⟩
-    simp only [← hk, inv_smul_smul]
-  have hagk : a ∈ (k⁻¹ * g) • B' := by
-    rw [mul_smul, Set.mem_smul_set_iff_inv_smul_mem, inv_inv, hk]
-    exact hb'
-  have hkB' : B' = k⁻¹ • B' := hag' k⁻¹ hak
-  have hgkB' : B' = (k⁻¹ * g) • B' := hag' (k⁻¹ * g) hagk
-  rw [mul_smul] at hgkB'
-  rw [← smul_eq_iff_eq_inv_smul] at hkB' hgkB'
-  rw [← hgkB', hkB']
-
-end Fintype
-
-
-=======
       suffices k ∈ stabilizer G B' by
         exact this.symm ▸ (Set.smul_mem_smul_set ha')
       exact hBB' (hB.def_mem ha hb)
@@ -824,7 +552,6 @@
 
 end Stabilizer
 
->>>>>>> 0679e1b6
 end Group
 
 end MulAction