--- conflicted
+++ resolved
@@ -4,12 +4,8 @@
 Authors: Newell Jensen, Mitchell Lee
 -/
 import Mathlib.GroupTheory.PresentedGroup
-<<<<<<< HEAD
-import Mathlib.LinearAlgebra.Matrix.Symmetric
+import Mathlib.GroupTheory.Coxeter.Matrix
 import Mathlib.Data.Int.Parity
-=======
-import Mathlib.GroupTheory.Coxeter.Matrix
->>>>>>> a5b5df81
 
 /-!
 # Coxeter groups and Coxeter systems
@@ -48,32 +44,13 @@
 
 ## Main definitions
 
-<<<<<<< HEAD
-* `Matrix.IsCoxeter` : `IsCoxeter M` means that `M` is a Coxeter matrix; that is, a symmetric matrix
-  of natural numbers with diagonal entries equal to 1 and off-diagonal entries not equal to 1.
-* `Matrix.coxeterGroup` : `M.coxeterGroup` is the Coxeter group associated to the matrix $M$; that
-  is, the group
-  $$\langle \{s_i\}_{i \in B} \vert \{(s_i s_{i'})^{M_{i, i'}}\}_{i, i' \in B} \rangle.$$
-* `CoxeterSystem` : A structure recording the isomorphism between a group `W` and a
-  `M.coxeterGroup` for some Coxeter matrix `M`.
-* `IsCoxeterGroup` : `IsCoxeterGroup W` means that there exists a Coxeter matrix `M` such that
-  `W` is isomorphic to `M.coxeterGroup`.
-* `CoxeterSystem.simpleReflection `: The simple reflection corresponding to an index `i : B`.
-* `CoxeterSystem.lift`: Given `f : B → G`, where `G` is a monoid and `f` is a function whose values
-satisfy the Coxeter relations, extend it to a monoid homomorphism `f' : W → G` satisfying
-`f' (s i) = f i` for all `i`.
-* `CoxeterSystem.wordProd`: Given a `List B`, returns the product of the corresponding simple
-reflections.
-* `CoxeterSystem.alternatingWord`: `CoxeterSystem.alternatingWord i i' m` is the word
-(i.e. `List B`) of length `m` that alternates between the letters `i` and `i'`, ending with `i'`.
-=======
 * `CoxeterMatrix.group`
 * `CoxeterSystem`
 * `IsCoxeterGroup`
 * `CoxeterSystem.simple`
 * `CoxeterSystem.lift`
 * `CoxeterSystem.wordProd`
->>>>>>> a5b5df81
+* `CoxeterSystem.alternatingWord`
 
 ## References
 
