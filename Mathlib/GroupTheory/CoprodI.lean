--- conflicted
+++ resolved
@@ -869,13 +869,7 @@
 variable {α : Type*} [MulAction G α]
 variable (X : ι → Set α)
 variable (hXnonempty : ∀ i, (X i).Nonempty)
-<<<<<<< HEAD
-
 variable (hXdisj : Pairwise (Disjoint on X))
-
-=======
-variable (hXdisj : Pairwise fun i j => Disjoint (X i) (X j))
->>>>>>> b555e0ac
 variable (hpp : Pairwise fun i j => ∀ h : H i, h ≠ 1 → f i h • X j ⊆ X i)
 
 theorem lift_word_ping_pong {i j k} (w : NeWord H i j) (hk : j ≠ k) :
@@ -1023,16 +1017,8 @@
 variable {α : Type*} [MulAction G α]
 variable (X Y : ι → Set α)
 variable (hXnonempty : ∀ i, (X i).Nonempty)
-<<<<<<< HEAD
-
 variable (hXdisj : Pairwise (Disjoint on X))
-
 variable (hYdisj : Pairwise (Disjoint on Y))
-
-=======
-variable (hXdisj : Pairwise fun i j => Disjoint (X i) (X j))
-variable (hYdisj : Pairwise fun i j => Disjoint (Y i) (Y j))
->>>>>>> b555e0ac
 variable (hXYdisj : ∀ i j, Disjoint (X i) (Y j))
 variable (hX : ∀ i, a i • (Y i)ᶜ ⊆ X i)
 variable (hY : ∀ i, a⁻¹ i • (X i)ᶜ ⊆ Y i)
