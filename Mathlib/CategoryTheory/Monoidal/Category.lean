/-
Copyright (c) 2018 Michael Jendrusch. All rights reserved.
Released under Apache 2.0 license as described in the file LICENSE.
Authors: Michael Jendrusch, Scott Morrison, Bhavik Mehta, Jakob von Raumer
-/
import Mathlib.CategoryTheory.Products.Basic

#align_import category_theory.monoidal.category from "leanprover-community/mathlib"@"32253a1a1071173b33dc7d6a218cf722c6feb514"

/-!
# Monoidal categories

A monoidal category is a category equipped with a tensor product, unitors, and an associator.
In the definition, we provide the tensor product as a pair of functions
* `tensorObj : C → C → C`
* `tensorHom : (X₁ ⟶ Y₁) → (X₂ ⟶ Y₂) → ((X₁ ⊗ X₂) ⟶ (Y₁ ⊗ Y₂))`
and allow use of the overloaded notation `⊗` for both.
The unitors and associator are provided componentwise.

The tensor product can be expressed as a functor via `tensor : C × C ⥤ C`.
The unitors and associator are gathered together as natural
isomorphisms in `leftUnitor_nat_iso`, `rightUnitor_nat_iso` and `associator_nat_iso`.

Some consequences of the definition are proved in other files after proving the coherence theorem,
e.g. `(λ_ (𝟙_ C)).hom = (ρ_ (𝟙_ C)).hom` in `CategoryTheory.Monoidal.CoherenceLemmas`.

## Implementation notes

In the definition of monoidal categories, we also provide the whiskering operators:
* `whiskerLeft (X : C) {Y₁ Y₂ : C} (f : Y₁ ⟶ Y₂) : X ⊗ Y₁ ⟶ X ⊗ Y₂`, denoted by `X ◁ f`,
* `whiskerRight {X₁ X₂ : C} (f : X₁ ⟶ X₂) (Y : C) : X₁ ⊗ Y ⟶ X₂ ⊗ Y`, denoted by `f ▷ Y`.
These are products of an object and a morphism (the terminology "whiskering"
is borrowed from 2-category theory). The tensor product of morphisms `tensorHom` can be defined
in terms of the whiskerings. There are two possible such definitions, which are related by
the exchange property of the whiskerings. These two definitions are accessed by `tensorHom_def`
and `tensorHom_def'`. By default, `tensorHom` is defined so that `tensorHom_def` holds
definitionally.

If you want to provide `tensorHom` and define `whiskerLeft` and `whiskerRight` in terms of it,
you can use the alternative constructor `CategoryTheory.MonoidalCategory.ofTensorHom`.

The whiskerings are useful when considering simp-normal forms of morphisms in monoidal categories.

### Simp-normal form for morphisms

Rewriting involving associators and unitors could be very complicated. We try to ease this
complexity by putting carefully chosen simp lemmas that rewrite any morphisms into the simp-normal
form defined below. Rewriting into simp-normal form is especially useful in preprocessing
performed by the `coherence` tactic.

The simp-normal form of morphisms is defined to be an expression that has the minimal number of
parentheses. More precisely,
1. it is a composition of morphisms like `f₁ ≫ f₂ ≫ f₃ ≫ f₄ ≫ f₅` such that each `fᵢ` is
  either a structural morphisms (morphisms made up only of identities, associators, unitors)
  or non-structural morphisms, and
2. each non-structural morphism in the composition is of the form `X₁ ◁ X₂ ◁ X₃ ◁ f ▷ X₄ ▷ X₅`,
  where each `Xᵢ` is a object that is not the identity or a tensor and `f` is a non-structural
  morphisms that is not the identity or a composite.

Note that `X₁ ◁ X₂ ◁ X₃ ◁ f ▷ X₄ ▷ X₅` is actually `X₁ ◁ (X₂ ◁ (X₃ ◁ ((f ▷ X₄) ▷ X₅)))`.

## References
* Tensor categories, Etingof, Gelaki, Nikshych, Ostrik,
  http://www-math.mit.edu/~etingof/egnobookfinal.pdf
* <https://stacks.math.columbia.edu/tag/0FFK>.
-/

universe v u

open CategoryTheory.Category

open CategoryTheory.Iso

namespace CategoryTheory

/-- Auxiliary structure to carry only the data fields of (and provide notation for)
`MonoidalCategory`. -/
class MonoidalCategoryStruct (C : Type u) [𝒞 : Category.{v} C] where
  /-- curried tensor product of objects -/
  tensorObj : C → C → C
  /-- left whiskering for morphisms -/
  whiskerLeft (X : C) {Y₁ Y₂ : C} (f : Y₁ ⟶ Y₂) : tensorObj X Y₁ ⟶ tensorObj X Y₂
  /-- right whiskering for morphisms -/
  whiskerRight {X₁ X₂ : C} (f : X₁ ⟶ X₂) (Y : C) : tensorObj X₁ Y ⟶ tensorObj X₂ Y
  /-- Tensor product of identity maps is the identity: `(𝟙 X₁ ⊗ 𝟙 X₂) = 𝟙 (X₁ ⊗ X₂)` -/
  -- By default, it is defined in terms of whiskerings.
  tensorHom {X₁ Y₁ X₂ Y₂ : C} (f : X₁ ⟶ Y₁) (g: X₂ ⟶ Y₂) : (tensorObj X₁ X₂ ⟶ tensorObj Y₁ Y₂) :=
    whiskerRight f X₂ ≫ whiskerLeft Y₁ g
  /-- The tensor unity in the monoidal structure `𝟙_ C` -/
  tensorUnit : C
  /-- The associator isomorphism `(X ⊗ Y) ⊗ Z ≃ X ⊗ (Y ⊗ Z)` -/
  associator : ∀ X Y Z : C, tensorObj (tensorObj X Y) Z ≅ tensorObj X (tensorObj Y Z)
  /-- The left unitor: `𝟙_ C ⊗ X ≃ X` -/
  leftUnitor : ∀ X : C, tensorObj tensorUnit X ≅ X
  /-- The right unitor: `X ⊗ 𝟙_ C ≃ X` -/
  rightUnitor : ∀ X : C, tensorObj X tensorUnit ≅ X

namespace MonoidalCategory

export MonoidalCategoryStruct
  (tensorObj whiskerLeft whiskerRight tensorHom tensorUnit associator leftUnitor rightUnitor)

end MonoidalCategory

namespace MonoidalCategory

/-- Notation for `tensorObj`, the tensor product of objects in a monoidal category -/
scoped infixr:70 " ⊗ " => MonoidalCategoryStruct.tensorObj

/-- Notation for the `whiskerLeft` operator of monoidal categories -/
scoped infixr:81 " ◁ " => MonoidalCategoryStruct.whiskerLeft

/-- Notation for the `whiskerRight` operator of monoidal categories -/
scoped infixl:81 " ▷ " => MonoidalCategoryStruct.whiskerRight

/-- Notation for `tensorHom`, the tensor product of morphisms in a monoidal category -/
scoped infixr:70 " ⊗ " => MonoidalCategoryStruct.tensorHom

/-- Notation for `tensorUnit`, the two-sided identity of `⊗` -/
scoped notation "𝟙_ " C:max => (MonoidalCategoryStruct.tensorUnit : C)

open Lean PrettyPrinter.Delaborator SubExpr in
/-- Used to ensure that `𝟙_` notation is used, as the ascription makes this not automatic. -/
@[delab app.CategoryTheory.MonoidalCategoryStruct.tensorUnit]
def delabTensorUnit : Delab := whenPPOption getPPNotation do
  let e ← getExpr
  guard <| e.isAppOfArity ``MonoidalCategoryStruct.tensorUnit 3
  let C ← withNaryArg 0 delab
  `(𝟙_ $C)

/-- Notation for the monoidal `associator`: `(X ⊗ Y) ⊗ Z) ≃ X ⊗ (Y ⊗ Z)` -/
scoped notation "α_" => MonoidalCategoryStruct.associator

/-- Notation for the `leftUnitor`: `𝟙_C ⊗ X ≃ X` -/
scoped notation "λ_" => MonoidalCategoryStruct.leftUnitor

/-- Notation for the `rightUnitor`: `X ⊗ 𝟙_C ≃ X` -/
scoped notation "ρ_" => MonoidalCategoryStruct.rightUnitor

end MonoidalCategory

open MonoidalCategory

/--
In a monoidal category, we can take the tensor product of objects, `X ⊗ Y` and of morphisms `f ⊗ g`.
Tensor product does not need to be strictly associative on objects, but there is a
specified associator, `α_ X Y Z : (X ⊗ Y) ⊗ Z ≅ X ⊗ (Y ⊗ Z)`. There is a tensor unit `𝟙_ C`,
with specified left and right unitor isomorphisms `λ_ X : 𝟙_ C ⊗ X ≅ X` and `ρ_ X : X ⊗ 𝟙_ C ≅ X`.
These associators and unitors satisfy the pentagon and triangle equations.

See <https://stacks.math.columbia.edu/tag/0FFK>.
-/
-- Porting note: The Mathport did not translate the temporary notation
class MonoidalCategory (C : Type u) [𝒞 : Category.{v} C] extends MonoidalCategoryStruct C where
  tensorHom_def {X₁ Y₁ X₂ Y₂ : C} (f : X₁ ⟶ Y₁) (g: X₂ ⟶ Y₂) :
    f ⊗ g = (f ▷ X₂) ≫ (Y₁ ◁ g) := by
      aesop_cat
  whiskerLeft_id : ∀ (X Y : C), whiskerLeft X (𝟙 Y) = 𝟙 (tensorObj X Y) := by
    aesop_cat
  whiskerLeft_comp :
    ∀ (W : C) {X Y Z : C} (f : X ⟶ Y) (g : Y ⟶ Z),
      whiskerLeft W (f ≫ g) = whiskerLeft W f ≫ whiskerLeft W g := by
    aesop_cat
  id_whiskerLeft :
    ∀ {X Y : C} (f : X ⟶ Y),
      whiskerLeft tensorUnit f = (leftUnitor X).hom ≫ f ≫ (leftUnitor Y).inv := by
    aesop_cat
  tensor_whiskerLeft :
    ∀ (X Y : C) {Z Z' : C} (f : Z ⟶ Z'),
      whiskerLeft (tensorObj X Y) f =
        (associator X Y Z).hom ≫ whiskerLeft X (whiskerLeft Y f) ≫ (associator X Y Z').inv := by
    aesop_cat
  id_whiskerRight : ∀ (X Y : C), whiskerRight (𝟙 X) Y = 𝟙 (tensorObj X Y) := by
    aesop_cat
  comp_whiskerRight :
    ∀ {W X Y : C} (f : W ⟶ X) (g : X ⟶ Y) (Z : C),
      whiskerRight (f ≫ g) Z = whiskerRight f Z ≫ whiskerRight g Z := by
    aesop_cat
  whiskerRight_id :
    ∀ {X Y : C} (f : X ⟶ Y),
      whiskerRight f tensorUnit = (rightUnitor X).hom ≫ f ≫ (rightUnitor Y).inv := by
    aesop_cat
  whiskerRight_tensor :
    ∀ {X X' : C} (f : X ⟶ X') (Y Z : C),
      whiskerRight f (tensorObj Y Z) =
        (associator X Y Z).inv ≫ whiskerRight (whiskerRight f Y) Z ≫ (associator X' Y Z).hom := by
    aesop_cat
  whisker_assoc :
    ∀ (X : C) {Y Y' : C} (f : Y ⟶ Y') (Z : C),
      whiskerRight (whiskerLeft X f) Z =
        (associator X Y Z).hom ≫ whiskerLeft X (whiskerRight f Z) ≫ (associator X Y' Z).inv := by
    aesop_cat
  /-- The exchange identity for the left and right whiskerings -/
  whisker_exchange :
    ∀ {W X Y Z : C} (f : W ⟶ X) (g : Y ⟶ Z),
      whiskerLeft W g ≫ whiskerRight f Z = whiskerRight f Y ≫ whiskerLeft X g := by
    aesop_cat
  /--
  The pentagon identity relating the isomorphism between `X ⊗ (Y ⊗ (Z ⊗ W))` and `((X ⊗ Y) ⊗ Z) ⊗ W`
  -/
  pentagon :
    ∀ W X Y Z : C,
      ((α_ W X Y).hom ▷ Z) ≫ (α_ W (X ⊗ Y) Z).hom ≫ (W ◁ (α_ X Y Z).hom) =
        (α_ (W ⊗ X) Y Z).hom ≫ (α_ W X (Y ⊗ Z)).hom := by
    aesop_cat
  /--
  The identity relating the isomorphisms between `X ⊗ (𝟙_ C ⊗ Y)`, `(X ⊗ 𝟙_ C) ⊗ Y` and `X ⊗ Y`
  -/
  triangle :
    ∀ X Y : C, (α_ X (𝟙_ _) Y).hom ≫ (X ◁ (λ_ Y).hom) = ((ρ_ X).hom ▷ Y) := by
    aesop_cat
#align category_theory.monoidal_category CategoryTheory.MonoidalCategory

attribute [reassoc (attr := simp)] MonoidalCategory.pentagon
attribute [reassoc (attr := simp)] MonoidalCategory.triangle

namespace MonoidalCategory

attribute [reassoc]
  whiskerLeft_comp id_whiskerLeft tensor_whiskerLeft comp_whiskerRight whiskerRight_id
  whiskerRight_tensor whisker_assoc whisker_exchange tensorHom_def

attribute [simp]
  whiskerLeft_id whiskerRight_id
  whiskerLeft_comp id_whiskerLeft tensor_whiskerLeft comp_whiskerRight id_whiskerRight
  whiskerRight_tensor whisker_assoc

variable {C : Type u} [𝒞 : Category.{v} C] [MonoidalCategory C]

@[reassoc]
theorem tensorHom_def' {X₁ Y₁ X₂ Y₂ : C} (f : X₁ ⟶ Y₁) (g: X₂ ⟶ Y₂) :
    f ⊗ g = X₁ ◁ g ≫ f ▷ Y₂ :=
  whisker_exchange f g ▸ tensorHom_def f g

/-- Tensor product of identity maps is the identity: `(𝟙 X₁ ⊗ 𝟙 X₂) = 𝟙 (X₁ ⊗ X₂)` -/
theorem tensor_id (X₁ X₂ : C) : (𝟙 X₁) ⊗ (𝟙 X₂) = 𝟙 (X₁ ⊗ X₂) := by
  simp [tensorHom_def]

/--
Composition of tensor products is tensor product of compositions:
`(f₁ ≫ g₁) ⊗ (f₂ ≫ g₂) = (f₁ ⊗ f₂) ≫ (g₁ ⊗ g₂)`
-/
@[reassoc, simp]
theorem tensor_comp {X₁ Y₁ Z₁ X₂ Y₂ Z₂ : C}
    (f₁ : X₁ ⟶ Y₁) (f₂ : X₂ ⟶ Y₂) (g₁ : Y₁ ⟶ Z₁) (g₂ : Y₂ ⟶ Z₂) :
      (f₁ ≫ g₁) ⊗ (f₂ ≫ g₂) = (f₁ ⊗ f₂) ≫ (g₁ ⊗ g₂) := by
  simp [tensorHom_def, whisker_exchange_assoc]

@[simp]
theorem id_tensorHom (X : C) {Y₁ Y₂ : C} (f : Y₁ ⟶ Y₂) :
    (𝟙 X) ⊗ f = X ◁ f := by
  simp [tensorHom_def]

@[simp]
theorem tensorHom_id {X₁ X₂ : C} (f : X₁ ⟶ X₂) (Y : C) :
    f ⊗ (𝟙 Y) = f ▷ Y := by
  simp [tensorHom_def]

<<<<<<< HEAD
=======
theorem whisker_exchange {W X Y Z : C} (f : W ⟶ X) (g : Y ⟶ Z) :
    W ◁ g ≫ f ▷ Z = f ▷ Y ≫ X ◁ g := by
  simp [← id_tensorHom, ← tensorHom_id, ← tensor_comp]

@[reassoc]
theorem tensorHom_def' {X₁ Y₁ X₂ Y₂ : C} (f : X₁ ⟶ Y₁) (g : X₂ ⟶ Y₂) :
    f ⊗ g = X₁ ◁ g ≫ f ▷ Y₂ :=
  whisker_exchange f g ▸ tensorHom_def f g

>>>>>>> c6529053
end MonoidalCategory

open scoped MonoidalCategory
open MonoidalCategory

variable {C : Type u} [𝒞 : Category.{v} C] [MonoidalCategory C]

namespace MonoidalCategory

@[reassoc (attr := simp)]
theorem hom_inv_whiskerLeft (X : C) {Y Z : C} (f : Y ≅ Z) :
    X ◁ f.hom ≫ X ◁ f.inv = 𝟙 (X ⊗ Y) := by rw [← whiskerLeft_comp, hom_inv_id, whiskerLeft_id]

@[reassoc (attr := simp)]
theorem hom_inv_whiskerRight {X Y : C} (f : X ≅ Y) (Z : C) :
    f.hom ▷ Z ≫ f.inv ▷ Z = 𝟙 (X ⊗ Z) := by rw [← comp_whiskerRight, hom_inv_id, id_whiskerRight]

@[reassoc (attr := simp)]
theorem inv_hom_whiskerLeft (X : C) {Y Z : C} (f : Y ≅ Z) :
    X ◁ f.inv ≫ X ◁ f.hom = 𝟙 (X ⊗ Z) := by rw [← whiskerLeft_comp, inv_hom_id, whiskerLeft_id]

@[reassoc (attr := simp)]
theorem inv_hom_whiskerRight {X Y : C} (f : X ≅ Y) (Z : C) :
    f.inv ▷ Z ≫ f.hom ▷ Z = 𝟙 (Y ⊗ Z) := by rw [← comp_whiskerRight, inv_hom_id, id_whiskerRight]

@[reassoc (attr := simp)]
theorem hom_inv_whiskerLeft' (X : C) {Y Z : C} (f : Y ⟶ Z) [IsIso f] :
    X ◁ f ≫ X ◁ inv f = 𝟙 (X ⊗ Y) := by
  rw [← whiskerLeft_comp, IsIso.hom_inv_id, whiskerLeft_id]

@[reassoc (attr := simp)]
theorem hom_inv_whiskerRight' {X Y : C} (f : X ⟶ Y) [IsIso f] (Z : C) :
    f ▷ Z ≫ inv f ▷ Z = 𝟙 (X ⊗ Z) := by
  rw [← comp_whiskerRight, IsIso.hom_inv_id, id_whiskerRight]

@[reassoc (attr := simp)]
theorem inv_hom_whiskerLeft' (X : C) {Y Z : C} (f : Y ⟶ Z) [IsIso f] :
    X ◁ inv f ≫ X ◁ f = 𝟙 (X ⊗ Z) := by
  rw [← whiskerLeft_comp, IsIso.inv_hom_id, whiskerLeft_id]

@[reassoc (attr := simp)]
theorem inv_hom_whiskerRight' {X Y : C} (f : X ⟶ Y) [IsIso f] (Z : C) :
    inv f ▷ Z ≫ f ▷ Z = 𝟙 (Y ⊗ Z) := by
  rw [← comp_whiskerRight, IsIso.inv_hom_id, id_whiskerRight]

/-- The left whiskering of an isomorphism is an isomorphism. -/
@[simps]
def whiskerLeftIso (X : C) {Y Z : C} (f : Y ≅ Z) : X ⊗ Y ≅ X ⊗ Z where
  hom := X ◁ f.hom
  inv := X ◁ f.inv

instance whiskerLeft_isIso (X : C) {Y Z : C} (f : Y ⟶ Z) [IsIso f] : IsIso (X ◁ f) :=
  IsIso.of_iso (whiskerLeftIso X (asIso f))

@[simp]
theorem inv_whiskerLeft (X : C) {Y Z : C} (f : Y ⟶ Z) [IsIso f] :
    inv (X ◁ f) = X ◁ inv f := by
  aesop_cat

/-- The right whiskering of an isomorphism is an isomorphism. -/
@[simps!]
def whiskerRightIso {X Y : C} (f : X ≅ Y) (Z : C) : X ⊗ Z ≅ Y ⊗ Z where
  hom := f.hom ▷ Z
  inv := f.inv ▷ Z

instance whiskerRight_isIso {X Y : C} (f : X ⟶ Y) (Z : C) [IsIso f] : IsIso (f ▷ Z) :=
  IsIso.of_iso (whiskerRightIso (asIso f) Z)

@[simp]
theorem inv_whiskerRight {X Y : C} (f : X ⟶ Y) (Z : C) [IsIso f] :
    inv (f ▷ Z) = inv f ▷ Z := by
  aesop_cat

end MonoidalCategory

/-- The tensor product of two isomorphisms is an isomorphism. -/
@[simps]
def tensorIso {C : Type u} {X Y X' Y' : C} [Category.{v} C] [MonoidalCategory.{v} C] (f : X ≅ Y)
    (g : X' ≅ Y') : X ⊗ X' ≅ Y ⊗ Y' where
  hom := f.hom ⊗ g.hom
  inv := f.inv ⊗ g.inv
  hom_inv_id := by rw [← tensor_comp, Iso.hom_inv_id, Iso.hom_inv_id, ← tensor_id]
  inv_hom_id := by rw [← tensor_comp, Iso.inv_hom_id, Iso.inv_hom_id, ← tensor_id]
#align category_theory.tensor_iso CategoryTheory.tensorIso

/-- Notation for `tensorIso`, the tensor product of isomorphisms -/
infixr:70 " ⊗ " => tensorIso

namespace MonoidalCategory

section

variable {C : Type u} [Category.{v} C] [MonoidalCategory.{v} C]

instance tensor_isIso {W X Y Z : C} (f : W ⟶ X) [IsIso f] (g : Y ⟶ Z) [IsIso g] : IsIso (f ⊗ g) :=
  IsIso.of_iso (asIso f ⊗ asIso g)
#align category_theory.monoidal_category.tensor_is_iso CategoryTheory.MonoidalCategory.tensor_isIso

@[simp]
theorem inv_tensor {W X Y Z : C} (f : W ⟶ X) [IsIso f] (g : Y ⟶ Z) [IsIso g] :
    inv (f ⊗ g) = inv f ⊗ inv g := by
  simp [tensorHom_def ,whisker_exchange]
#align category_theory.monoidal_category.inv_tensor CategoryTheory.MonoidalCategory.inv_tensor

variable {U V W X Y Z : C}

theorem whiskerLeft_dite {P : Prop} [Decidable P]
    (X : C) {Y Z : C} (f : P → (Y ⟶ Z)) (f' : ¬P → (Y ⟶ Z)) :
      X ◁ (if h : P then f h else f' h) = if h : P then X ◁ f h else X ◁ f' h := by
  split_ifs <;> rfl

theorem dite_whiskerRight {P : Prop} [Decidable P]
    {X Y : C} (f : P → (X ⟶ Y)) (f' : ¬P → (X ⟶ Y)) (Z : C):
      (if h : P then f h else f' h) ▷ Z = if h : P then f h ▷ Z else f' h ▷ Z := by
  split_ifs <;> rfl

theorem tensor_dite {P : Prop} [Decidable P] {W X Y Z : C} (f : W ⟶ X) (g : P → (Y ⟶ Z))
    (g' : ¬P → (Y ⟶ Z)) : (f ⊗ if h : P then g h else g' h) = if h : P then f ⊗ g h else f ⊗ g' h :=
  by split_ifs <;> rfl
#align category_theory.monoidal_category.tensor_dite CategoryTheory.MonoidalCategory.tensor_dite

theorem dite_tensor {P : Prop} [Decidable P] {W X Y Z : C} (f : W ⟶ X) (g : P → (Y ⟶ Z))
    (g' : ¬P → (Y ⟶ Z)) : (if h : P then g h else g' h) ⊗ f = if h : P then g h ⊗ f else g' h ⊗ f :=
  by split_ifs <;> rfl
#align category_theory.monoidal_category.dite_tensor CategoryTheory.MonoidalCategory.dite_tensor

@[simp]
theorem whiskerLeft_eqToHom (X : C) {Y Z : C} (f : Y = Z) :
    X ◁ eqToHom f = eqToHom (congr_arg₂ tensorObj rfl f) := by
  cases f
  simp only [whiskerLeft_id, eqToHom_refl]

@[simp]
theorem eqToHom_whiskerRight {X Y : C} (f : X = Y) (Z : C) :
    eqToHom f ▷ Z = eqToHom (congr_arg₂ tensorObj f rfl) := by
  cases f
  simp only [id_whiskerRight, eqToHom_refl]

@[reassoc]
theorem associator_naturality_left {X X' : C} (f : X ⟶ X') (Y Z : C) :
    f ▷ Y ▷ Z ≫ (α_ X' Y Z).hom = (α_ X Y Z).hom ≫ f ▷ (Y ⊗ Z) := by simp

@[reassoc]
theorem associator_inv_naturality_left {X X' : C} (f : X ⟶ X') (Y Z : C) :
    f ▷ (Y ⊗ Z) ≫ (α_ X' Y Z).inv = (α_ X Y Z).inv ≫ f ▷ Y ▷ Z := by simp

@[reassoc]
theorem whiskerRight_tensor_symm {X X' : C} (f : X ⟶ X') (Y Z : C) :
    f ▷ Y ▷ Z = (α_ X Y Z).hom ≫ f ▷ (Y ⊗ Z) ≫ (α_ X' Y Z).inv := by simp

@[reassoc]
theorem associator_naturality_middle (X : C) {Y Y' : C} (f : Y ⟶ Y') (Z : C) :
    (X ◁ f) ▷ Z ≫ (α_ X Y' Z).hom = (α_ X Y Z).hom ≫ X ◁ f ▷ Z := by simp

@[reassoc]
theorem associator_inv_naturality_middle (X : C) {Y Y' : C} (f : Y ⟶ Y') (Z : C) :
    X ◁ f ▷ Z ≫ (α_ X Y' Z).inv = (α_ X Y Z).inv ≫ (X ◁ f) ▷ Z := by simp

@[reassoc]
theorem whisker_assoc_symm (X : C) {Y Y' : C} (f : Y ⟶ Y') (Z : C) :
    X ◁ f ▷ Z = (α_ X Y Z).inv ≫ (X ◁ f) ▷ Z ≫ (α_ X Y' Z).hom := by simp

@[reassoc]
theorem associator_naturality_right (X Y : C) {Z Z' : C} (f : Z ⟶ Z') :
    (X ⊗ Y) ◁ f ≫ (α_ X Y Z').hom = (α_ X Y Z).hom ≫ X ◁ Y ◁ f := by simp

@[reassoc]
theorem associator_inv_naturality_right (X Y : C) {Z Z' : C} (f : Z ⟶ Z') :
    X ◁ Y ◁ f ≫ (α_ X Y Z').inv = (α_ X Y Z).inv ≫ (X ⊗ Y) ◁ f := by simp

@[reassoc]
theorem tensor_whiskerLeft_symm (X Y : C) {Z Z' : C} (f : Z ⟶ Z') :
    X ◁ Y ◁ f = (α_ X Y Z).inv ≫ (X ⊗ Y) ◁ f ≫ (α_ X Y Z').hom := by simp

@[reassoc]
theorem leftUnitor_naturality {X Y : C} (f : X ⟶ Y) :
    𝟙_ C ◁ f ≫ (λ_ Y).hom = (λ_ X).hom ≫ f :=
  by simp

@[reassoc]
theorem leftUnitor_inv_naturality {X Y : C} (f : X ⟶ Y) :
    f ≫ (λ_ Y).inv = (λ_ X).inv ≫ (_ ◁ f) := by simp

theorem id_whiskerLeft_symm {X X' : C} (f : X ⟶ X') :
    f = (λ_ X).inv ≫ 𝟙_ C ◁ f ≫ (λ_ X').hom := by
  simp

@[reassoc]
theorem rightUnitor_naturality {X Y : C} (f : X ⟶ Y) :
    f ▷ 𝟙_ C ≫ (ρ_ Y).hom = (ρ_ X).hom ≫ f := by
  simp

@[reassoc]
theorem rightUnitor_inv_naturality {X X' : C} (f : X ⟶ X') :
    f ≫ (ρ_ X').inv = (ρ_ X).inv ≫ (f ▷ _) := by simp


theorem whiskerRight_id_symm {X Y : C} (f : X ⟶ Y) :
    f = (ρ_ X).inv ≫ f ▷ 𝟙_ C ≫ (ρ_ Y).hom := by
  simp

theorem whiskerLeft_iff {X Y : C} (f g : X ⟶ Y) : 𝟙_ C ◁ f = 𝟙_ C ◁ g ↔ f = g := by simp

theorem whiskerRight_iff {X Y : C} (f g : X ⟶ Y) : f ▷ 𝟙_ C = g ▷ 𝟙_ C ↔ f = g := by simp

/-! The lemmas in the next section are true by coherence,
but we prove them directly as they are used in proving the coherence theorem. -/

section

@[reassoc (attr := simp)]
theorem pentagon_inv :
    W ◁ (α_ X Y Z).inv ≫ (α_ W (X ⊗ Y) Z).inv ≫ (α_ W X Y).inv ▷ Z =
      (α_ W X (Y ⊗ Z)).inv ≫ (α_ (W ⊗ X) Y Z).inv :=
  eq_of_inv_eq_inv (by simp)

@[reassoc]
theorem pentagon_inv' (W X Y Z : C) :
    (𝟙 W ⊗ (α_ X Y Z).inv) ≫ (α_ W (X ⊗ Y) Z).inv ≫ ((α_ W X Y).inv ⊗ 𝟙 Z) =
      (α_ W X (Y ⊗ Z)).inv ≫ (α_ (W ⊗ X) Y Z).inv :=
  CategoryTheory.eq_of_inv_eq_inv (by simp [pentagon])
#align category_theory.monoidal_category.pentagon_inv CategoryTheory.MonoidalCategory.pentagon_inv'

@[reassoc (attr := simp)]
theorem pentagon_inv_inv_hom_hom_inv :
    (α_ W (X ⊗ Y) Z).inv ≫ (α_ W X Y).inv ▷ Z ≫ (α_ (W ⊗ X) Y Z).hom =
      W ◁ (α_ X Y Z).hom ≫ (α_ W X (Y ⊗ Z)).inv := by
  rw [← cancel_epi (W ◁ (α_ X Y Z).inv), ← cancel_mono (α_ (W ⊗ X) Y Z).inv]
  simp

@[reassoc (attr := simp)]
theorem pentagon_inv_hom_hom_hom_inv :
    (α_ (W ⊗ X) Y Z).inv ≫ (α_ W X Y).hom ▷ Z ≫ (α_ W (X ⊗ Y) Z).hom =
      (α_ W X (Y ⊗ Z)).hom ≫ W ◁ (α_ X Y Z).inv :=
  eq_of_inv_eq_inv (by simp)

@[reassoc (attr := simp)]
theorem pentagon_hom_inv_inv_inv_inv :
    W ◁ (α_ X Y Z).hom ≫ (α_ W X (Y ⊗ Z)).inv ≫ (α_ (W ⊗ X) Y Z).inv =
      (α_ W (X ⊗ Y) Z).inv ≫ (α_ W X Y).inv ▷ Z :=
  by simp [← cancel_epi (W ◁ (α_ X Y Z).inv)]

@[reassoc (attr := simp)]
theorem pentagon_hom_hom_inv_hom_hom :
    (α_ (W ⊗ X) Y Z).hom ≫ (α_ W X (Y ⊗ Z)).hom ≫ W ◁ (α_ X Y Z).inv =
      (α_ W X Y).hom ▷ Z ≫ (α_ W (X ⊗ Y) Z).hom :=
  eq_of_inv_eq_inv (by simp)

@[reassoc (attr := simp)]
theorem pentagon_hom_inv_inv_inv_hom :
    (α_ W X (Y ⊗ Z)).hom ≫ W ◁ (α_ X Y Z).inv ≫ (α_ W (X ⊗ Y) Z).inv =
      (α_ (W ⊗ X) Y Z).inv ≫ (α_ W X Y).hom ▷ Z := by
  rw [← cancel_epi (α_ W X (Y ⊗ Z)).inv, ← cancel_mono ((α_ W X Y).inv ▷ Z)]
  simp

@[reassoc (attr := simp)]
theorem pentagon_hom_hom_inv_inv_hom :
    (α_ W (X ⊗ Y) Z).hom ≫ W ◁ (α_ X Y Z).hom ≫ (α_ W X (Y ⊗ Z)).inv =
      (α_ W X Y).inv ▷ Z ≫ (α_ (W ⊗ X) Y Z).hom :=
  eq_of_inv_eq_inv (by simp)

@[reassoc (attr := simp)]
theorem pentagon_inv_hom_hom_hom_hom :
    (α_ W X Y).inv ▷ Z ≫ (α_ (W ⊗ X) Y Z).hom ≫ (α_ W X (Y ⊗ Z)).hom =
      (α_ W (X ⊗ Y) Z).hom ≫ W ◁ (α_ X Y Z).hom :=
  by simp [← cancel_epi ((α_ W X Y).hom ▷ Z)]

@[reassoc (attr := simp)]
theorem pentagon_inv_inv_hom_inv_inv :
    (α_ W X (Y ⊗ Z)).inv ≫ (α_ (W ⊗ X) Y Z).inv ≫ (α_ W X Y).hom ▷ Z =
      W ◁ (α_ X Y Z).inv ≫ (α_ W (X ⊗ Y) Z).inv :=
  eq_of_inv_eq_inv (by simp)

@[reassoc (attr := simp)]
theorem triangle_assoc_comp_right (X Y : C) :
    (α_ X (𝟙_ C) Y).inv ≫ ((ρ_ X).hom ▷ Y) = X ◁ (λ_ Y).hom := by
  rw [← triangle, Iso.inv_hom_id_assoc]

@[reassoc (attr := simp)]
theorem triangle_assoc_comp_right_inv (X Y : C) :
    (ρ_ X).inv ▷ Y ≫ (α_ X (𝟙_ C) Y).hom = X ◁ (λ_ Y).inv := by
  simp [← cancel_mono (X ◁ (λ_ Y).hom)]

@[reassoc (attr := simp)]
theorem triangle_assoc_comp_left_inv (X Y : C) :
    (X ◁ (λ_ Y).inv) ≫ (α_ X (𝟙_ C) Y).inv = (ρ_ X).inv ▷ Y := by
  simp [← cancel_mono ((ρ_ X).hom ▷ Y)]

/-- We state it as a simp lemma, which is regarded as an involved version of
`id_whiskerRight X Y : 𝟙 X ▷ Y = 𝟙 (X ⊗ Y)`.
-/
@[reassoc, simp]
theorem leftUnitor_whiskerRight (X Y : C) :
    (λ_ X).hom ▷ Y = (α_ (𝟙_ C) X Y).hom ≫ (λ_ (X ⊗ Y)).hom := by
  rw [← whiskerLeft_iff, whiskerLeft_comp, ← cancel_epi (α_ _ _ _).hom, ←
      cancel_epi ((α_ _ _ _).hom ▷ _), pentagon_assoc, triangle, ← associator_naturality_middle, ←
      comp_whiskerRight_assoc, triangle, associator_naturality_left]

@[reassoc, simp]
theorem leftUnitor_inv_whiskerRight (X Y : C) :
    (λ_ X).inv ▷ Y = (λ_ (X ⊗ Y)).inv ≫ (α_ (𝟙_ C) X Y).inv :=
  eq_of_inv_eq_inv (by simp)

@[reassoc, simp]
theorem whiskerLeft_rightUnitor (X Y : C) :
    X ◁ (ρ_ Y).hom = (α_ X Y (𝟙_ C)).inv ≫ (ρ_ (X ⊗ Y)).hom := by
  rw [← whiskerRight_iff, comp_whiskerRight, ← cancel_epi (α_ _ _ _).inv, ←
      cancel_epi (X ◁ (α_ _ _ _).inv), pentagon_inv_assoc, triangle_assoc_comp_right, ←
      associator_inv_naturality_middle, ← whiskerLeft_comp_assoc, triangle_assoc_comp_right,
      associator_inv_naturality_right]

@[reassoc, simp]
theorem whiskerLeft_rightUnitor_inv (X Y : C) :
    X ◁ (ρ_ Y).inv = (ρ_ (X ⊗ Y)).inv ≫ (α_ X Y (𝟙_ C)).hom :=
  eq_of_inv_eq_inv (by simp)

@[reassoc]
theorem leftUnitor_tensor (X Y : C) :
    (λ_ (X ⊗ Y)).hom = (α_ (𝟙_ C) X Y).inv ≫ (λ_ X).hom ▷ Y := by simp

@[reassoc]
theorem leftUnitor_tensor_inv (X Y : C) :
    (λ_ (X ⊗ Y)).inv = (λ_ X).inv ▷ Y ≫ (α_ (𝟙_ C) X Y).hom := by simp

@[reassoc]
theorem rightUnitor_tensor (X Y : C) :
    (ρ_ (X ⊗ Y)).hom = (α_ X Y (𝟙_ C)).hom ≫ X ◁ (ρ_ Y).hom := by simp

@[reassoc]
theorem rightUnitor_tensor_inv (X Y : C) :
    (ρ_ (X ⊗ Y)).inv = X ◁ (ρ_ Y).inv ≫ (α_ X Y (𝟙_ C)).inv := by simp

end

@[reassoc]
theorem associator_naturality {X₁ X₂ X₃ Y₁ Y₂ Y₃ : C}
    (f₁ : X₁ ⟶ Y₁) (f₂ : X₂ ⟶ Y₂) (f₃ : X₃ ⟶ Y₃) :
      ((f₁ ⊗ f₂) ⊗ f₃) ≫ (α_ Y₁ Y₂ Y₃).hom = (α_ X₁ X₂ X₃).hom ≫ (f₁ ⊗ (f₂ ⊗ f₃)) := by
  simp [tensorHom_def]

@[reassoc]
theorem associator_inv_naturality {X Y Z X' Y' Z' : C} (f : X ⟶ X') (g : Y ⟶ Y') (h : Z ⟶ Z') :
    (f ⊗ g ⊗ h) ≫ (α_ X' Y' Z').inv = (α_ X Y Z).inv ≫ ((f ⊗ g) ⊗ h) := by
  simp [tensorHom_def]
#align category_theory.monoidal_category.associator_inv_naturality CategoryTheory.MonoidalCategory.associator_inv_naturality

@[reassoc, simp]
theorem associator_conjugation {X X' Y Y' Z Z' : C} (f : X ⟶ X') (g : Y ⟶ Y') (h : Z ⟶ Z') :
    (f ⊗ g) ⊗ h = (α_ X Y Z).hom ≫ (f ⊗ g ⊗ h) ≫ (α_ X' Y' Z').inv := by
  rw [associator_inv_naturality, hom_inv_id_assoc]
#align category_theory.monoidal_category.associator_conjugation CategoryTheory.MonoidalCategory.associator_conjugation

@[reassoc]
theorem associator_inv_conjugation {X X' Y Y' Z Z' : C} (f : X ⟶ X') (g : Y ⟶ Y') (h : Z ⟶ Z') :
    f ⊗ g ⊗ h = (α_ X Y Z).inv ≫ ((f ⊗ g) ⊗ h) ≫ (α_ X' Y' Z').hom := by
  rw [associator_naturality, inv_hom_id_assoc]
#align category_theory.monoidal_category.associator_inv_conjugation CategoryTheory.MonoidalCategory.associator_inv_conjugation

@[reassoc (attr := simp)]
theorem hom_inv_id_tensor {V W X Y Z : C} (f : V ≅ W) (g : X ⟶ Y) (h : Y ⟶ Z) :
    (f.hom ⊗ g) ≫ (f.inv ⊗ h) = (V ◁ g) ≫ (V ◁ h) := by
  rw [← tensor_comp, f.hom_inv_id, id_tensorHom, whiskerLeft_comp]
#align category_theory.monoidal_category.hom_inv_id_tensor CategoryTheory.MonoidalCategory.hom_inv_id_tensor

@[reassoc (attr := simp)]
theorem inv_hom_id_tensor {V W X Y Z : C} (f : V ≅ W) (g : X ⟶ Y) (h : Y ⟶ Z) :
    (f.inv ⊗ g) ≫ (f.hom ⊗ h) = (W ◁ g) ≫ (W ◁ h) := by
  rw [← tensor_comp, f.inv_hom_id, id_tensorHom, whiskerLeft_comp]
#align category_theory.monoidal_category.inv_hom_id_tensor CategoryTheory.MonoidalCategory.inv_hom_id_tensor

@[reassoc (attr := simp)]
theorem tensor_hom_inv_id {V W X Y Z : C} (f : V ≅ W) (g : X ⟶ Y) (h : Y ⟶ Z) :
    (g ⊗ f.hom) ≫ (h ⊗ f.inv) = (g ▷ V) ≫ (h ▷ V) := by
  rw [← tensor_comp, f.hom_inv_id, tensorHom_id, comp_whiskerRight]
#align category_theory.monoidal_category.tensor_hom_inv_id CategoryTheory.MonoidalCategory.tensor_hom_inv_id

@[reassoc (attr := simp)]
theorem tensor_inv_hom_id {V W X Y Z : C} (f : V ≅ W) (g : X ⟶ Y) (h : Y ⟶ Z) :
    (g ⊗ f.inv) ≫ (h ⊗ f.hom) = (g ▷ W) ≫ (h ▷ W) := by
  rw [← tensor_comp, f.inv_hom_id, tensorHom_id, comp_whiskerRight]
#align category_theory.monoidal_category.tensor_inv_hom_id CategoryTheory.MonoidalCategory.tensor_inv_hom_id

@[reassoc (attr := simp)]
theorem hom_inv_id_tensor' {V W X Y Z : C} (f : V ⟶ W) [IsIso f] (g : X ⟶ Y) (h : Y ⟶ Z) :
    (f ⊗ g) ≫ (inv f ⊗ h) = (V ◁ g) ≫ (V ◁ h) := by
  rw [← tensor_comp, IsIso.hom_inv_id, id_tensorHom, whiskerLeft_comp]
#align category_theory.monoidal_category.hom_inv_id_tensor' CategoryTheory.MonoidalCategory.hom_inv_id_tensor'

@[reassoc (attr := simp)]
theorem inv_hom_id_tensor' {V W X Y Z : C} (f : V ⟶ W) [IsIso f] (g : X ⟶ Y) (h : Y ⟶ Z) :
    (inv f ⊗ g) ≫ (f ⊗ h) = (W ◁ g) ≫ (W ◁ h) := by
  rw [← tensor_comp, IsIso.inv_hom_id, id_tensorHom, whiskerLeft_comp]
#align category_theory.monoidal_category.inv_hom_id_tensor' CategoryTheory.MonoidalCategory.inv_hom_id_tensor'

@[reassoc (attr := simp)]
theorem tensor_hom_inv_id' {V W X Y Z : C} (f : V ⟶ W) [IsIso f] (g : X ⟶ Y) (h : Y ⟶ Z) :
    (g ⊗ f) ≫ (h ⊗ inv f) = (g ▷ V) ≫ (h ▷ V) := by
  rw [← tensor_comp, IsIso.hom_inv_id, tensorHom_id, comp_whiskerRight]
#align category_theory.monoidal_category.tensor_hom_inv_id' CategoryTheory.MonoidalCategory.tensor_hom_inv_id'

@[reassoc (attr := simp)]
theorem tensor_inv_hom_id' {V W X Y Z : C} (f : V ⟶ W) [IsIso f] (g : X ⟶ Y) (h : Y ⟶ Z) :
    (g ⊗ inv f) ≫ (h ⊗ f) = (g ▷ W) ≫ (h ▷ W) := by
  rw [← tensor_comp, IsIso.inv_hom_id, tensorHom_id, comp_whiskerRight]
#align category_theory.monoidal_category.tensor_inv_hom_id' CategoryTheory.MonoidalCategory.tensor_inv_hom_id'

/--
A constructor for monoidal categories that requires `tensorHom` instead of `whiskerLeft` and
`whiskerRight`.
-/
abbrev ofTensorHom [MonoidalCategoryStruct C]
    (tensor_id : ∀ X₁ X₂ : C, tensorHom (𝟙 X₁) (𝟙 X₂) = 𝟙 (tensorObj X₁ X₂) := by
      aesop_cat)
    (id_tensorHom : ∀ (X : C) {Y₁ Y₂ : C} (f : Y₁ ⟶ Y₂), tensorHom (𝟙 X) f = whiskerLeft X f := by
      aesop_cat)
    (tensorHom_id : ∀ {X₁ X₂ : C} (f : X₁ ⟶ X₂) (Y : C), tensorHom f (𝟙 Y) = whiskerRight f Y := by
      aesop_cat)
    (tensor_comp :
      ∀ {X₁ Y₁ Z₁ X₂ Y₂ Z₂ : C} (f₁ : X₁ ⟶ Y₁) (f₂ : X₂ ⟶ Y₂) (g₁ : Y₁ ⟶ Z₁) (g₂ : Y₂ ⟶ Z₂),
        tensorHom (f₁ ≫ g₁) (f₂ ≫ g₂) = tensorHom f₁ f₂ ≫ tensorHom g₁ g₂ := by
          aesop_cat)
    (associator_naturality :
      ∀ {X₁ X₂ X₃ Y₁ Y₂ Y₃ : C} (f₁ : X₁ ⟶ Y₁) (f₂ : X₂ ⟶ Y₂) (f₃ : X₃ ⟶ Y₃),
        tensorHom (tensorHom f₁ f₂) f₃ ≫ (associator Y₁ Y₂ Y₃).hom =
          (associator X₁ X₂ X₃).hom ≫ tensorHom f₁ (tensorHom f₂ f₃) := by
            aesop_cat)
    (leftUnitor_naturality :
      ∀ {X Y : C} (f : X ⟶ Y),
        tensorHom (𝟙 tensorUnit) f ≫ (leftUnitor Y).hom = (leftUnitor X).hom ≫ f := by
          aesop_cat)
    (rightUnitor_naturality :
      ∀ {X Y : C} (f : X ⟶ Y),
        tensorHom f (𝟙 tensorUnit) ≫ (rightUnitor Y).hom = (rightUnitor X).hom ≫ f := by
          aesop_cat)
    (pentagon :
      ∀ W X Y Z : C,
        tensorHom (associator W X Y).hom (𝟙 Z) ≫
            (associator W (tensorObj X Y) Z).hom ≫ tensorHom (𝟙 W) (associator X Y Z).hom =
          (associator (tensorObj W X) Y Z).hom ≫ (associator W X (tensorObj Y Z)).hom := by
            aesop_cat)
    (triangle :
      ∀ X Y : C,
        (associator X tensorUnit Y).hom ≫ tensorHom (𝟙 X) (leftUnitor Y).hom =
          tensorHom (rightUnitor X).hom (𝟙 Y) := by
            aesop_cat) :
      MonoidalCategory C where
  tensorHom_def := by intros; simp [← id_tensorHom, ← tensorHom_id, ← tensor_comp]
  whiskerLeft_id := by intros; simp [← id_tensorHom, ← tensor_id]
  whiskerLeft_comp := by intros; simp [← id_tensorHom, ← tensor_comp]
  id_whiskerLeft := by intros; rw [← assoc, ← leftUnitor_naturality]; simp [← id_tensorHom]
  tensor_whiskerLeft := by
    intros
    simp only [← id_tensorHom, ← tensorHom_id]
    rw [← assoc, ← associator_naturality]
    simp [tensor_id]
  id_whiskerRight := by intros; simp [← tensorHom_id, tensor_id]
  comp_whiskerRight := by intros; simp [← tensorHom_id, ← tensor_comp]
  whiskerRight_id := by intros; rw [← assoc, ← rightUnitor_naturality]; simp [← tensorHom_id]
  whiskerRight_tensor := by
    intros
    simp only [← id_tensorHom, ← tensorHom_id]
    rw [associator_naturality]
    simp [tensor_id]
  whisker_assoc := by
    intros
    simp only [← id_tensorHom, ← tensorHom_id]
    rw [← assoc, ← associator_naturality]
    simp
  whisker_exchange := by simp [← id_tensorHom, ← tensorHom_id, ← tensor_comp]
  pentagon := by intros; simp [← id_tensorHom, ← tensorHom_id, pentagon]
  triangle := by intros; simp [← id_tensorHom, ← tensorHom_id, triangle]

section

/- The lemmas of this section might be redundant because they should be stated in terms of the
whiskering operators. We leave them in order not to break proofs that existed before we
have the whiskering operators. -/

@[reassoc]
theorem comp_tensor_id (f : W ⟶ X) (g : X ⟶ Y) : f ≫ g ⊗ 𝟙 Z = (f ⊗ 𝟙 Z) ≫ (g ⊗ 𝟙 Z) := by
  simp
#align category_theory.monoidal_category.comp_tensor_id CategoryTheory.MonoidalCategory.comp_tensor_id

@[reassoc]
theorem id_tensor_comp (f : W ⟶ X) (g : X ⟶ Y) : 𝟙 Z ⊗ f ≫ g = (𝟙 Z ⊗ f) ≫ (𝟙 Z ⊗ g) := by
  simp
#align category_theory.monoidal_category.id_tensor_comp CategoryTheory.MonoidalCategory.id_tensor_comp

@[reassoc]
theorem id_tensor_comp_tensor_id (f : W ⟶ X) (g : Y ⟶ Z) : (𝟙 Y ⊗ f) ≫ (g ⊗ 𝟙 X) = g ⊗ f := by
  rw [← tensor_comp]
  simp
#align category_theory.monoidal_category.id_tensor_comp_tensor_id CategoryTheory.MonoidalCategory.id_tensor_comp_tensor_id

@[reassoc]
theorem tensor_id_comp_id_tensor (f : W ⟶ X) (g : Y ⟶ Z) : (g ⊗ 𝟙 W) ≫ (𝟙 Z ⊗ f) = g ⊗ f := by
  rw [← tensor_comp]
  simp
#align category_theory.monoidal_category.tensor_id_comp_id_tensor CategoryTheory.MonoidalCategory.tensor_id_comp_id_tensor

theorem tensor_left_iff {X Y : C} (f g : X ⟶ Y) : 𝟙 (𝟙_ C) ⊗ f = 𝟙 (𝟙_ C) ⊗ g ↔ f = g := by simp
#align category_theory.monoidal_category.tensor_left_iff CategoryTheory.MonoidalCategory.tensor_left_iff

theorem tensor_right_iff {X Y : C} (f g : X ⟶ Y) : f ⊗ 𝟙 (𝟙_ C) = g ⊗ 𝟙 (𝟙_ C) ↔ f = g := by simp
#align category_theory.monoidal_category.tensor_right_iff CategoryTheory.MonoidalCategory.tensor_right_iff

@[reassoc]
theorem triangle' (X Y : C) :
    (α_ X (𝟙_ C) Y).hom ≫ (𝟙 X ⊗ (λ_ Y).hom) = (ρ_ X).hom ⊗ 𝟙 Y := by
  simp
#align category_theory.monoidal_category.triangle CategoryTheory.MonoidalCategory.triangle'

@[reassoc]
theorem pentagon' (W X Y Z : C) :
    ((α_ W X Y).hom ⊗ 𝟙 Z) ≫ (α_ W (X ⊗ Y) Z).hom ≫ (𝟙 W ⊗ (α_ X Y Z).hom) =
      (α_ (W ⊗ X) Y Z).hom ≫ (α_ W X (Y ⊗ Z)).hom := by
  simp
#align category_theory.monoidal_category.pentagon CategoryTheory.MonoidalCategory.pentagon'

@[reassoc]
theorem rightUnitor_tensor' (X Y : C) :
    (ρ_ (X ⊗ Y)).hom = (α_ X Y (𝟙_ C)).hom ≫ (𝟙 X ⊗ (ρ_ Y).hom) := by
  simp
#align category_theory.monoidal_category.right_unitor_tensor CategoryTheory.MonoidalCategory.rightUnitor_tensor'

@[reassoc]
theorem rightUnitor_tensor_inv' (X Y : C) :
    (ρ_ (X ⊗ Y)).inv = (𝟙 X ⊗ (ρ_ Y).inv) ≫ (α_ X Y (𝟙_ C)).inv :=
  eq_of_inv_eq_inv (by simp)
#align category_theory.monoidal_category.right_unitor_tensor_inv CategoryTheory.MonoidalCategory.rightUnitor_tensor_inv'

@[reassoc]
theorem triangle_assoc_comp_right' (X Y : C) :
    (α_ X (𝟙_ C) Y).inv ≫ ((ρ_ X).hom ⊗ 𝟙 Y) = 𝟙 X ⊗ (λ_ Y).hom := by
  simp
#align category_theory.monoidal_category.triangle_assoc_comp_right CategoryTheory.MonoidalCategory.triangle_assoc_comp_right'

@[reassoc]
theorem triangle_assoc_comp_left_inv' (X Y : C) :
    (𝟙 X ⊗ (λ_ Y).inv) ≫ (α_ X (𝟙_ C) Y).inv = (ρ_ X).inv ⊗ 𝟙 Y := by
  simp
#align category_theory.monoidal_category.triangle_assoc_comp_left_inv CategoryTheory.MonoidalCategory.triangle_assoc_comp_left_inv'

theorem rightUnitor_conjugation {X Y : C} (f : X ⟶ Y) :
    f ⊗ 𝟙 (𝟙_ C) = (ρ_ X).hom ≫ f ≫ (ρ_ Y).inv := by
  simp
#align category_theory.monoidal_category.right_unitor_conjugation CategoryTheory.MonoidalCategory.rightUnitor_conjugation

theorem leftUnitor_conjugation {X Y : C} (f : X ⟶ Y) :
    𝟙 (𝟙_ C) ⊗ f = (λ_ X).hom ≫ f ≫ (λ_ Y).inv := by
  simp
#align category_theory.monoidal_category.left_unitor_conjugation CategoryTheory.MonoidalCategory.leftUnitor_conjugation

@[reassoc]
theorem leftUnitor_naturality' {X Y : C} (f : X ⟶ Y) :
    (𝟙 (𝟙_ C) ⊗ f) ≫ (λ_ Y).hom = (λ_ X).hom ≫ f :=
  by simp

@[reassoc]
theorem rightUnitor_naturality' {X Y : C} (f : X ⟶ Y) :
    (f ⊗ 𝟙 (𝟙_ C)) ≫ (ρ_ Y).hom = (ρ_ X).hom ≫ f := by
  simp

@[reassoc]
theorem leftUnitor_inv_naturality' {X X' : C} (f : X ⟶ X') :
    f ≫ (λ_ X').inv = (λ_ X).inv ≫ (𝟙 _ ⊗ f) := by
  simp
#align category_theory.monoidal_category.left_unitor_inv_naturality CategoryTheory.MonoidalCategory.leftUnitor_inv_naturality'

@[reassoc]
theorem rightUnitor_inv_naturality' {X X' : C} (f : X ⟶ X') :
    f ≫ (ρ_ X').inv = (ρ_ X).inv ≫ (f ⊗ 𝟙 _) := by
  simp
#align category_theory.monoidal_category.right_unitor_inv_naturality CategoryTheory.MonoidalCategory.rightUnitor_inv_naturality'

end

end

section

variable (C : Type u) [Category.{v} C] [MonoidalCategory.{v} C]

attribute [local simp] tensorHom_def

/-- The tensor product expressed as a functor. -/
@[simps]
def tensor : C × C ⥤ C where
  obj X := X.1 ⊗ X.2
  map {X Y : C × C} (f : X ⟶ Y) := f.1 ⊗ f.2
  map_comp := by
    intro X Y Z f g
    simp [whisker_exchange_assoc]
#align category_theory.monoidal_category.tensor CategoryTheory.MonoidalCategory.tensor

/-- The left-associated triple tensor product as a functor. -/
def leftAssocTensor : C × C × C ⥤ C
    where
  obj X := (X.1 ⊗ X.2.1) ⊗ X.2.2
  map {X Y : C × C × C} (f : X ⟶ Y) := (f.1 ⊗ f.2.1) ⊗ f.2.2
  map_comp := by
    intro X Y Z f g
    simp [-tensorHom_def, tensor_comp]

#align category_theory.monoidal_category.left_assoc_tensor CategoryTheory.MonoidalCategory.leftAssocTensor

@[simp]
theorem leftAssocTensor_obj (X) : (leftAssocTensor C).obj X = (X.1 ⊗ X.2.1) ⊗ X.2.2 :=
  rfl
#align category_theory.monoidal_category.left_assoc_tensor_obj CategoryTheory.MonoidalCategory.leftAssocTensor_obj

@[simp]
theorem leftAssocTensor_map {X Y} (f : X ⟶ Y) : (leftAssocTensor C).map f = (f.1 ⊗ f.2.1) ⊗ f.2.2 :=
  rfl
#align category_theory.monoidal_category.left_assoc_tensor_map CategoryTheory.MonoidalCategory.leftAssocTensor_map

/-- The right-associated triple tensor product as a functor. -/
def rightAssocTensor : C × C × C ⥤ C
    where
  obj X := X.1 ⊗ X.2.1 ⊗ X.2.2
  map {X Y : C × C × C} (f : X ⟶ Y) := f.1 ⊗ f.2.1 ⊗ f.2.2
  map_comp := by
    intro X Y Z f g
    simp [-tensorHom_def, tensor_comp]
#align category_theory.monoidal_category.right_assoc_tensor CategoryTheory.MonoidalCategory.rightAssocTensor

@[simp]
theorem rightAssocTensor_obj (X) : (rightAssocTensor C).obj X = X.1 ⊗ X.2.1 ⊗ X.2.2 :=
  rfl
#align category_theory.monoidal_category.right_assoc_tensor_obj CategoryTheory.MonoidalCategory.rightAssocTensor_obj

@[simp]
theorem rightAssocTensor_map {X Y} (f : X ⟶ Y) : (rightAssocTensor C).map f = f.1 ⊗ f.2.1 ⊗ f.2.2 :=
  rfl
#align category_theory.monoidal_category.right_assoc_tensor_map CategoryTheory.MonoidalCategory.rightAssocTensor_map

/-- The functor `fun X ↦ 𝟙_ C ⊗ X`. -/
def tensorUnitLeft : C ⥤ C where
  obj X := 𝟙_ C ⊗ X
  map {X Y : C} (f : X ⟶ Y) := 𝟙_ C ◁ f
#align category_theory.monoidal_category.tensor_unit_left CategoryTheory.MonoidalCategory.tensorUnitLeft

/-- The functor `fun X ↦ X ⊗ 𝟙_ C`. -/
def tensorUnitRight : C ⥤ C where
  obj X := X ⊗ 𝟙_ C
  map {X Y : C} (f : X ⟶ Y) := f ▷ 𝟙_ C
#align category_theory.monoidal_category.tensor_unit_right CategoryTheory.MonoidalCategory.tensorUnitRight

-- We can express the associator and the unitors, given componentwise above,
-- as natural isomorphisms.
-- Porting Note: Had to add a `simps!` because Lean was complaining this wasn't a constructor app.
/-- The associator as a natural isomorphism. -/
@[simps!]
def associatorNatIso : leftAssocTensor C ≅ rightAssocTensor C :=
  NatIso.ofComponents
    (by
      intros
      apply MonoidalCategory.associator)
    (by
      intros
      apply MonoidalCategory.associator_naturality)
#align category_theory.monoidal_category.associator_nat_iso CategoryTheory.MonoidalCategory.associatorNatIso

-- Porting Note: same as above
/-- The left unitor as a natural isomorphism. -/
@[simps!]
def leftUnitorNatIso : tensorUnitLeft C ≅ 𝟭 C :=
  NatIso.ofComponents
    (by
      intros
      apply MonoidalCategory.leftUnitor)
    (by
      intros
      apply MonoidalCategory.leftUnitor_naturality)
#align category_theory.monoidal_category.left_unitor_nat_iso CategoryTheory.MonoidalCategory.leftUnitorNatIso

-- Porting Note: same as above
/-- The right unitor as a natural isomorphism. -/
@[simps!]
def rightUnitorNatIso : tensorUnitRight C ≅ 𝟭 C :=
  NatIso.ofComponents
    (by
      intros
      apply MonoidalCategory.rightUnitor)
    (by
      intros
      apply MonoidalCategory.rightUnitor_naturality)
#align category_theory.monoidal_category.right_unitor_nat_iso CategoryTheory.MonoidalCategory.rightUnitorNatIso

section

-- Porting Note: This used to be `variable {C}` but it seems like Lean 4 parses that differently
variable {C : Type u} [Category.{v} C] [MonoidalCategory.{v} C]

/-- Tensoring on the left with a fixed object, as a functor. -/
@[simps]
def tensorLeft (X : C) : C ⥤ C where
  obj Y := X ⊗ Y
  map {Y} {Y'} f := X ◁ f
#align category_theory.monoidal_category.tensor_left CategoryTheory.MonoidalCategory.tensorLeft

/-- Tensoring on the left with `X ⊗ Y` is naturally isomorphic to
tensoring on the left with `Y`, and then again with `X`.
-/
def tensorLeftTensor (X Y : C) : tensorLeft (X ⊗ Y) ≅ tensorLeft Y ⋙ tensorLeft X :=
  NatIso.ofComponents (associator _ _) fun {Z} {Z'} f => by simp
#align category_theory.monoidal_category.tensor_left_tensor CategoryTheory.MonoidalCategory.tensorLeftTensor

@[simp]
theorem tensorLeftTensor_hom_app (X Y Z : C) :
    (tensorLeftTensor X Y).hom.app Z = (associator X Y Z).hom :=
  rfl
#align category_theory.monoidal_category.tensor_left_tensor_hom_app CategoryTheory.MonoidalCategory.tensorLeftTensor_hom_app

@[simp]
theorem tensorLeftTensor_inv_app (X Y Z : C) :
    (tensorLeftTensor X Y).inv.app Z = (associator X Y Z).inv := by simp [tensorLeftTensor]
#align category_theory.monoidal_category.tensor_left_tensor_inv_app CategoryTheory.MonoidalCategory.tensorLeftTensor_inv_app

/-- Tensoring on the right with a fixed object, as a functor. -/
@[simps]
def tensorRight (X : C) : C ⥤ C where
  obj Y := Y ⊗ X
  map {Y} {Y'} f := f ▷ X
#align category_theory.monoidal_category.tensor_right CategoryTheory.MonoidalCategory.tensorRight

-- Porting Note: This used to be `variable (C)` but it seems like Lean 4 parses that differently
variable (C : Type u) [Category.{v} C] [MonoidalCategory.{v} C]

/-- Tensoring on the left, as a functor from `C` into endofunctors of `C`.

TODO: show this is an op-monoidal functor.
-/
@[simps]
def tensoringLeft : C ⥤ C ⥤ C where
  obj := tensorLeft
  map {X} {Y} f := {
    app := fun Z => f ▷ Z
    naturality := by
      intros
      simp [whisker_exchange] }
#align category_theory.monoidal_category.tensoring_left CategoryTheory.MonoidalCategory.tensoringLeft

instance : Faithful (tensoringLeft C) where
  map_injective {X} {Y} f g h := by
    injections h
    replace h := congr_fun h (𝟙_ C)
    simpa using h

/-- Tensoring on the right, as a functor from `C` into endofunctors of `C`.

We later show this is a monoidal functor.
-/
@[simps]
def tensoringRight : C ⥤ C ⥤ C where
  obj := tensorRight
  map {X} {Y} f := {
    app := fun Z => Z ◁ f
    naturality := by
      intros
      simp [whisker_exchange] }
#align category_theory.monoidal_category.tensoring_right CategoryTheory.MonoidalCategory.tensoringRight

instance : Faithful (tensoringRight C) where
  map_injective {X} {Y} f g h := by
    injections h
    replace h := congr_fun h (𝟙_ C)
    simpa using h

-- Porting Note: This used to be `variable {C}` but it seems like Lean 4 parses that differently
variable {C : Type u} [Category.{v} C] [MonoidalCategory.{v} C]

/-- Tensoring on the right with `X ⊗ Y` is naturally isomorphic to
tensoring on the right with `X`, and then again with `Y`.
-/
def tensorRightTensor (X Y : C) : tensorRight (X ⊗ Y) ≅ tensorRight X ⋙ tensorRight Y :=
  NatIso.ofComponents (fun Z => (associator Z X Y).symm) fun {Z} {Z'} f => by simp
#align category_theory.monoidal_category.tensor_right_tensor CategoryTheory.MonoidalCategory.tensorRightTensor

@[simp]
theorem tensorRightTensor_hom_app (X Y Z : C) :
    (tensorRightTensor X Y).hom.app Z = (associator Z X Y).inv :=
  rfl
#align category_theory.monoidal_category.tensor_right_tensor_hom_app CategoryTheory.MonoidalCategory.tensorRightTensor_hom_app

@[simp]
theorem tensorRightTensor_inv_app (X Y Z : C) :
    (tensorRightTensor X Y).inv.app Z = (associator Z X Y).hom := by simp [tensorRightTensor]
#align category_theory.monoidal_category.tensor_right_tensor_inv_app CategoryTheory.MonoidalCategory.tensorRightTensor_inv_app

end

end

section

universe v₁ v₂ u₁ u₂

variable (C₁ : Type u₁) [Category.{v₁} C₁] [MonoidalCategory.{v₁} C₁]

variable (C₂ : Type u₂) [Category.{v₂} C₂] [MonoidalCategory.{v₂} C₂]

attribute [local simp] associator_naturality leftUnitor_naturality rightUnitor_naturality pentagon
attribute [local simp] tensorHom_def

@[simps! tensorObj tensorUnit whiskerLeft whiskerRight associator]
instance prodMonoidal : MonoidalCategory (C₁ × C₂) where
  tensorObj X Y := (X.1 ⊗ Y.1, X.2 ⊗ Y.2)
  tensorHom f g := (f.1 ⊗ g.1, f.2 ⊗ g.2)
  whiskerLeft X _ _ f := (whiskerLeft X.1 f.1, whiskerLeft X.2 f.2)
  whiskerRight f X := (whiskerRight f.1 X.1, whiskerRight f.2 X.2)
  whisker_exchange := by simp [whisker_exchange]
  tensorHom_def := by simp [tensorHom_def]
  tensorUnit := (𝟙_ C₁, 𝟙_ C₂)
  associator X Y Z := (α_ X.1 Y.1 Z.1).prod (α_ X.2 Y.2 Z.2)
  leftUnitor := fun ⟨X₁, X₂⟩ => (λ_ X₁).prod (λ_ X₂)
  rightUnitor := fun ⟨X₁, X₂⟩ => (ρ_ X₁).prod (ρ_ X₂)
#align category_theory.monoidal_category.prod_monoidal CategoryTheory.MonoidalCategory.prodMonoidal

@[simp]
theorem prodMonoidal_tensorHom {X₁ Y₁ X₂ Y₂ : C₁ × C₂} (f : X₁ ⟶ Y₁) (g : X₂ ⟶ Y₂) :
    f ⊗ g = (f.1 ⊗ g.1, f.2 ⊗ g.2) :=
  rfl

@[simp]
theorem prodMonoidal_leftUnitor_hom_fst (X : C₁ × C₂) :
    ((λ_ X).hom : 𝟙_ _ ⊗ X ⟶ X).1 = (λ_ X.1).hom := by
  cases X
  rfl
#align category_theory.monoidal_category.prod_monoidal_left_unitor_hom_fst CategoryTheory.MonoidalCategory.prodMonoidal_leftUnitor_hom_fst

@[simp]
theorem prodMonoidal_leftUnitor_hom_snd (X : C₁ × C₂) :
    ((λ_ X).hom : 𝟙_ _ ⊗ X ⟶ X).2 = (λ_ X.2).hom := by
  cases X
  rfl
#align category_theory.monoidal_category.prod_monoidal_left_unitor_hom_snd CategoryTheory.MonoidalCategory.prodMonoidal_leftUnitor_hom_snd

@[simp]
theorem prodMonoidal_leftUnitor_inv_fst (X : C₁ × C₂) :
    ((λ_ X).inv : X ⟶ 𝟙_ _ ⊗ X).1 = (λ_ X.1).inv := by
  cases X
  rfl
#align category_theory.monoidal_category.prod_monoidal_left_unitor_inv_fst CategoryTheory.MonoidalCategory.prodMonoidal_leftUnitor_inv_fst

@[simp]
theorem prodMonoidal_leftUnitor_inv_snd (X : C₁ × C₂) :
    ((λ_ X).inv : X ⟶ 𝟙_ _ ⊗ X).2 = (λ_ X.2).inv := by
  cases X
  rfl
#align category_theory.monoidal_category.prod_monoidal_left_unitor_inv_snd CategoryTheory.MonoidalCategory.prodMonoidal_leftUnitor_inv_snd

@[simp]
theorem prodMonoidal_rightUnitor_hom_fst (X : C₁ × C₂) :
    ((ρ_ X).hom : X ⊗ 𝟙_ _ ⟶ X).1 = (ρ_ X.1).hom := by
  cases X
  rfl
#align category_theory.monoidal_category.prod_monoidal_right_unitor_hom_fst CategoryTheory.MonoidalCategory.prodMonoidal_rightUnitor_hom_fst

@[simp]
theorem prodMonoidal_rightUnitor_hom_snd (X : C₁ × C₂) :
    ((ρ_ X).hom : X ⊗ 𝟙_ _ ⟶ X).2 = (ρ_ X.2).hom := by
  cases X
  rfl
#align category_theory.monoidal_category.prod_monoidal_right_unitor_hom_snd CategoryTheory.MonoidalCategory.prodMonoidal_rightUnitor_hom_snd

@[simp]
theorem prodMonoidal_rightUnitor_inv_fst (X : C₁ × C₂) :
    ((ρ_ X).inv : X ⟶ X ⊗ 𝟙_ _).1 = (ρ_ X.1).inv := by
  cases X
  rfl
#align category_theory.monoidal_category.prod_monoidal_right_unitor_inv_fst CategoryTheory.MonoidalCategory.prodMonoidal_rightUnitor_inv_fst

@[simp]
theorem prodMonoidal_rightUnitor_inv_snd (X : C₁ × C₂) :
    ((ρ_ X).inv : X ⟶ X ⊗ 𝟙_ _).2 = (ρ_ X.2).inv := by
  cases X
  rfl
#align category_theory.monoidal_category.prod_monoidal_right_unitor_inv_snd CategoryTheory.MonoidalCategory.prodMonoidal_rightUnitor_inv_snd

end

end MonoidalCategory

end CategoryTheory<|MERGE_RESOLUTION|>--- conflicted
+++ resolved
@@ -228,7 +228,7 @@
 variable {C : Type u} [𝒞 : Category.{v} C] [MonoidalCategory C]
 
 @[reassoc]
-theorem tensorHom_def' {X₁ Y₁ X₂ Y₂ : C} (f : X₁ ⟶ Y₁) (g: X₂ ⟶ Y₂) :
+theorem tensorHom_def' {X₁ Y₁ X₂ Y₂ : C} (f : X₁ ⟶ Y₁) (g : X₂ ⟶ Y₂) :
     f ⊗ g = X₁ ◁ g ≫ f ▷ Y₂ :=
   whisker_exchange f g ▸ tensorHom_def f g
 
@@ -256,18 +256,6 @@
     f ⊗ (𝟙 Y) = f ▷ Y := by
   simp [tensorHom_def]
 
-<<<<<<< HEAD
-=======
-theorem whisker_exchange {W X Y Z : C} (f : W ⟶ X) (g : Y ⟶ Z) :
-    W ◁ g ≫ f ▷ Z = f ▷ Y ≫ X ◁ g := by
-  simp [← id_tensorHom, ← tensorHom_id, ← tensor_comp]
-
-@[reassoc]
-theorem tensorHom_def' {X₁ Y₁ X₂ Y₂ : C} (f : X₁ ⟶ Y₁) (g : X₂ ⟶ Y₂) :
-    f ⊗ g = X₁ ◁ g ≫ f ▷ Y₂ :=
-  whisker_exchange f g ▸ tensorHom_def f g
-
->>>>>>> c6529053
 end MonoidalCategory
 
 open scoped MonoidalCategory
