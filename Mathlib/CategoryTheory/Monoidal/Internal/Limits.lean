--- conflicted
+++ resolved
@@ -86,24 +86,14 @@
 set_option linter.uppercaseLean3 false in
 #align Mon_.limit_cone_is_limit Mon_.limitConeIsLimit
 
-<<<<<<< HEAD
-instance hasLimits [HasLimitsOfShape J C] : HasLimitsOfShape J (Mon_ C) where
-=======
 instance hasLimitsOfShape [HasLimitsOfShape J C] : HasLimitsOfShape J (Mon_ C) where
->>>>>>> a176028a
   has_limit := fun F => HasLimit.mk
     { cone := limitCone F
       isLimit := limitConeIsLimit F }
 set_option linter.uppercaseLean3 false in
-<<<<<<< HEAD
-#align Mon_.has_limits Mon_.hasLimits
-
-instance forgetPreservesLimits : PreservesLimitsOfShape J (Mon_.forget C) where
-=======
 #align Mon_.has_limits Mon_.hasLimitsOfShape
 
 instance forgetPreservesLimitsOfShape : PreservesLimitsOfShape J (Mon_.forget C) where
->>>>>>> a176028a
   preservesLimit := fun {F} =>
     preservesLimitOfPreservesLimitCone (limitConeIsLimit F)
       (IsLimit.ofIsoLimit (limit.isLimit (F ⋙ Mon_.forget C)) (forgetMapConeLimitConeIso F).symm)
