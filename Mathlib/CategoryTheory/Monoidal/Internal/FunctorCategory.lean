--- conflicted
+++ resolved
@@ -44,11 +44,7 @@
 
 /-- A monoid object in a functor category induces a functor to the category of monoid objects. -/
 @[simps]
-<<<<<<< HEAD
-private def functor_obj' (A : Mon_ (C ⥤ D)) : C ⥤ Mon_ D where
-=======
 def functor_obj' (A : Mon_ (C ⥤ D)) : C ⥤ Mon_ D where
->>>>>>> a176028a
   obj X :=
   { X := A.X.obj X
     one := A.one.app X
@@ -67,11 +63,7 @@
 to a functor into the category of monoid objects.
 -/
 @[simps]
-<<<<<<< HEAD
-private def functor : Mon_ (C ⥤ D) ⥤ C ⥤ Mon_ D where
-=======
 def functor : Mon_ (C ⥤ D) ⥤ C ⥤ Mon_ D where
->>>>>>> a176028a
   obj := functor_obj'
   map f :=
   { app := fun X =>
@@ -82,11 +74,7 @@
 /-- A functor to the category of monoid objects can be translated as a monoid object
 in the functor category. -/
 @[simps]
-<<<<<<< HEAD
-private def inverse_obj' (F : C ⥤ Mon_ D) : Mon_ (C ⥤ D) where
-=======
 def inverse_obj' (F : C ⥤ Mon_ D) : Mon_ (C ⥤ D) where
->>>>>>> a176028a
   X := F ⋙ Mon_.forget D
   one := { app := fun X => (F.obj X).one }
   mul := { app := fun X => (F.obj X).mul }
@@ -95,11 +83,7 @@
 to a monoid object in the functor category
 -/
 @[simps]
-<<<<<<< HEAD
-private def inverse : (C ⥤ Mon_ D) ⥤ Mon_ (C ⥤ D) where
-=======
 def inverse : (C ⥤ Mon_ D) ⥤ Mon_ (C ⥤ D) where
->>>>>>> a176028a
   obj := inverse_obj'
   map α :=
   { hom :=
@@ -109,11 +93,7 @@
 /-- The unit for the equivalence `Mon_ (C ⥤ D) ≌ C ⥤ Mon_ D`.
 -/
 @[simps!]
-<<<<<<< HEAD
-private def unitIso : 𝟭 (Mon_ (C ⥤ D)) ≅ functor ⋙ inverse :=
-=======
 def unitIso : 𝟭 (Mon_ (C ⥤ D)) ≅ functor ⋙ inverse :=
->>>>>>> a176028a
   NatIso.ofComponents (fun A =>
   { hom := { hom := { app := fun _ => 𝟙 _ } }
     inv := { hom := { app := fun _ => 𝟙 _ } } })
@@ -121,11 +101,7 @@
 /-- The counit for the equivalence `Mon_ (C ⥤ D) ≌ C ⥤ Mon_ D`.
 -/
 @[simps!]
-<<<<<<< HEAD
-private def counitIso : inverse ⋙ functor ≅ 𝟭 (C ⥤ Mon_ D) :=
-=======
 def counitIso : inverse ⋙ functor ≅ 𝟭 (C ⥤ Mon_ D) :=
->>>>>>> a176028a
   NatIso.ofComponents (fun A =>
     NatIso.ofComponents (fun X => { hom := { hom := 𝟙 _ }, inv := { hom := 𝟙 _ } }))
 
