/-
Copyright (c) 2020 Scott Morrison. All rights reserved.
Released under Apache 2.0 license as described in the file LICENSE.
Authors: Scott Morrison
-/
import Mathlib.CategoryTheory.Monoidal.Braided.Basic
import Mathlib.CategoryTheory.Monoidal.Discrete
import Mathlib.CategoryTheory.Monoidal.CoherenceLemmas
import Mathlib.CategoryTheory.Limits.Shapes.Terminal
import Mathlib.Algebra.PUnitInstances

#align_import category_theory.monoidal.Mon_ from "leanprover-community/mathlib"@"a836c6dba9bd1ee2a0cdc9af0006a596f243031c"

/-!
# The category of monoids in a monoidal category.

We define monoids in a monoidal category `C` and show that the category of monoids is equivalent to
the category of lax monoidal functors from the unit monoidal category to `C`.  We also show that if
`C` is braided, then the category of monoids is naturally monoidal.

-/

set_option linter.uppercaseLean3 false

universe v₁ v₂ u₁ u₂ u

open CategoryTheory MonoidalCategory

variable (C : Type u₁) [Category.{v₁} C] [MonoidalCategory.{v₁} C]

/-- A monoid object internal to a monoidal category.

When the monoidal category is preadditive, this is also sometimes called an "algebra object".
-/
structure Mon_ where
  X : C
  one : 𝟙_ C ⟶ X
  mul : X ⊗ X ⟶ X
  one_mul : (one ▷ X) ≫ mul = (λ_ X).hom := by aesop_cat
  mul_one : (X ◁ one) ≫ mul = (ρ_ X).hom := by aesop_cat
  -- Obviously there is some flexibility stating this axiom.
  -- This one has left- and right-hand sides matching the statement of `Monoid.mul_assoc`,
  -- and chooses to place the associator on the right-hand side.
  -- The heuristic is that unitors and associators "don't have much weight".
  mul_assoc : (mul ▷ X) ≫ mul = (α_ X X X).hom ≫ (X ◁ mul) ≫ mul := by aesop_cat
#align Mon_ Mon_

attribute [reassoc] Mon_.one_mul Mon_.mul_one

attribute [simp] Mon_.one_mul Mon_.mul_one

-- We prove a more general `@[simp]` lemma below.
attribute [reassoc (attr := simp)] Mon_.mul_assoc

namespace Mon_

/-- The trivial monoid object. We later show this is initial in `Mon_ C`.
-/
@[simps]
def trivial : Mon_ C where
  X := 𝟙_ C
  one := 𝟙 _
  mul := (λ_ _).hom
  mul_assoc := by coherence
  mul_one := by coherence
#align Mon_.trivial Mon_.trivial

instance : Inhabited (Mon_ C) :=
  ⟨trivial C⟩

variable {C}
variable {M : Mon_ C}

@[simp]
theorem one_mul_hom {Z : C} (f : Z ⟶ M.X) : (M.one ⊗ f) ≫ M.mul = (λ_ Z).hom ≫ f := by
  rw [tensorHom_def'_assoc, M.one_mul, leftUnitor_naturality]
#align Mon_.one_mul_hom Mon_.one_mul_hom

@[simp]
theorem mul_one_hom {Z : C} (f : Z ⟶ M.X) : (f ⊗ M.one) ≫ M.mul = (ρ_ Z).hom ≫ f := by
  rw [tensorHom_def_assoc, M.mul_one, rightUnitor_naturality]
#align Mon_.mul_one_hom Mon_.mul_one_hom

theorem mul_assoc_flip :
    (M.X ◁ M.mul) ≫ M.mul = (α_ M.X M.X M.X).inv ≫ (M.mul ▷ M.X) ≫ M.mul := by simp
#align Mon_.assoc_flip Mon_.mul_assoc_flip

/-- A morphism of monoid objects. -/
@[ext]
structure Hom (M N : Mon_ C) where
  hom : M.X ⟶ N.X
  one_hom : M.one ≫ hom = N.one := by aesop_cat
  mul_hom : M.mul ≫ hom = (hom ⊗ hom) ≫ N.mul := by aesop_cat
#align Mon_.hom Mon_.Hom

attribute [reassoc (attr := simp)] Hom.one_hom Hom.mul_hom

/-- The identity morphism on a monoid object. -/
@[simps]
def id (M : Mon_ C) : Hom M M where
  hom := 𝟙 M.X
#align Mon_.id Mon_.id

instance homInhabited (M : Mon_ C) : Inhabited (Hom M M) :=
  ⟨id M⟩
#align Mon_.hom_inhabited Mon_.homInhabited

/-- Composition of morphisms of monoid objects. -/
@[simps]
def comp {M N O : Mon_ C} (f : Hom M N) (g : Hom N O) : Hom M O where
  hom := f.hom ≫ g.hom
#align Mon_.comp Mon_.comp

instance : Category (Mon_ C) where
  Hom M N := Hom M N
  id := id
  comp f g := comp f g

-- Porting note: added, as `Hom.ext` does not apply to a morphism.
@[ext]
lemma ext {X Y : Mon_ C} {f g : X ⟶ Y} (w : f.hom = g.hom) : f = g :=
  Hom.ext _ _ w

@[simp]
theorem id_hom' (M : Mon_ C) : (𝟙 M : Hom M M).hom = 𝟙 M.X :=
  rfl
#align Mon_.id_hom' Mon_.id_hom'

@[simp]
theorem comp_hom' {M N K : Mon_ C} (f : M ⟶ N) (g : N ⟶ K) :
    (f ≫ g : Hom M K).hom = f.hom ≫ g.hom :=
  rfl
#align Mon_.comp_hom' Mon_.comp_hom'

section

variable (C)

/-- The forgetful functor from monoid objects to the ambient category. -/
@[simps]
def forget : Mon_ C ⥤ C where
  obj A := A.X
  map f := f.hom
#align Mon_.forget Mon_.forget

end

instance forget_faithful : (forget C).Faithful where
#align Mon_.forget_faithful Mon_.forget_faithful

instance {A B : Mon_ C} (f : A ⟶ B) [e : IsIso ((forget C).map f)] : IsIso f.hom :=
  e

/-- The forgetful functor from monoid objects to the ambient category reflects isomorphisms. -/
instance : (forget C).ReflectsIsomorphisms where
  reflects f e := ⟨⟨{ hom := inv f.hom }, by aesop_cat⟩⟩

/-- Construct an isomorphism of monoids by giving an isomorphism between the underlying objects
and checking compatibility with unit and multiplication only in the forward direction.
-/
@[simps]
def mkIso {M N : Mon_ C} (f : M.X ≅ N.X) (one_f : M.one ≫ f.hom = N.one := by aesop_cat)
    (mul_f : M.mul ≫ f.hom = (f.hom ⊗ f.hom) ≫ N.mul := by aesop_cat) : M ≅ N where
  hom := { hom := f.hom }
  inv :=
  { hom := f.inv
    one_hom := by rw [← one_f]; simp
    mul_hom := by
      rw [← cancel_mono f.hom]
      slice_rhs 2 3 => rw [mul_f]
      simp }
#align Mon_.iso_of_iso Mon_.mkIso

instance uniqueHomFromTrivial (A : Mon_ C) : Unique (trivial C ⟶ A) where
  default :=
  { hom := A.one
    mul_hom := by dsimp; simp [A.one_mul, unitors_equal] }
  uniq f := by
    ext
    simp only [trivial_X]
    rw [← Category.id_comp f.hom]
    erw [f.one_hom]
#align Mon_.unique_hom_from_trivial Mon_.uniqueHomFromTrivial

open CategoryTheory.Limits

instance : HasInitial (Mon_ C) :=
  hasInitial_of_unique (trivial C)

end Mon_

namespace CategoryTheory.LaxMonoidalFunctor

variable {C} {D : Type u₂} [Category.{v₂} D] [MonoidalCategory.{v₂} D]

-- TODO: mapMod F A : Mod A ⥤ Mod (F.mapMon A)
/-- A lax monoidal functor takes monoid objects to monoid objects.

That is, a lax monoidal functor `F : C ⥤ D` induces a functor `Mon_ C ⥤ Mon_ D`.
-/
@[simps]
def mapMon (F : LaxMonoidalFunctor C D) : Mon_ C ⥤ Mon_ D where
  obj A :=
    { X := F.obj A.X
      one := F.ε ≫ F.map A.one
      mul := F.μ _ _ ≫ F.map A.mul
      one_mul := by
        simp_rw [comp_whiskerRight, Category.assoc, μ_natural_left_assoc, left_unitality]
        slice_lhs 3 4 => rw [← F.toFunctor.map_comp, A.one_mul]
      mul_one := by
        simp_rw [MonoidalCategory.whiskerLeft_comp, Category.assoc, μ_natural_right_assoc,
          right_unitality]
        slice_lhs 3 4 => rw [← F.toFunctor.map_comp, A.mul_one]
      mul_assoc := by
        simp_rw [comp_whiskerRight, Category.assoc, μ_natural_left_assoc,
          MonoidalCategory.whiskerLeft_comp, Category.assoc, μ_natural_right_assoc]
        slice_lhs 3 4 => rw [← F.toFunctor.map_comp, A.mul_assoc]
        simp }
  map f :=
    { hom := F.map f.hom
      one_hom := by dsimp; rw [Category.assoc, ← F.toFunctor.map_comp, f.one_hom]
      mul_hom := by
        dsimp
        rw [Category.assoc, F.μ_natural_assoc, ← F.toFunctor.map_comp, ← F.toFunctor.map_comp,
          f.mul_hom] }
#align category_theory.lax_monoidal_functor.map_Mon CategoryTheory.LaxMonoidalFunctor.mapMon

variable (C D)

/-- `mapMon` is functorial in the lax monoidal functor. -/
@[simps] -- Porting note: added this, not sure how it worked previously without.
def mapMonFunctor : LaxMonoidalFunctor C D ⥤ Mon_ C ⥤ Mon_ D where
  obj := mapMon
  map α := { app := fun A => { hom := α.app A.X } }
#align category_theory.lax_monoidal_functor.map_Mon_functor CategoryTheory.LaxMonoidalFunctor.mapMonFunctor

end CategoryTheory.LaxMonoidalFunctor

namespace Mon_

open CategoryTheory.LaxMonoidalFunctor

namespace EquivLaxMonoidalFunctorPUnit

/-- Implementation of `Mon_.equivLaxMonoidalFunctorPUnit`. -/
@[simps]
def laxMonoidalToMon : LaxMonoidalFunctor (Discrete PUnit.{u + 1}) C ⥤ Mon_ C where
  obj F := (F.mapMon : Mon_ _ ⥤ Mon_ C).obj (trivial (Discrete PUnit))
  map α := ((mapMonFunctor (Discrete PUnit) C).map α).app _
#align Mon_.equiv_lax_monoidal_functor_punit.lax_monoidal_to_Mon Mon_.EquivLaxMonoidalFunctorPUnit.laxMonoidalToMon

/-- Implementation of `Mon_.equivLaxMonoidalFunctorPUnit`. -/
@[simps]
def monToLaxMonoidal : Mon_ C ⥤ LaxMonoidalFunctor (Discrete PUnit.{u + 1}) C where
  obj A :=
  { obj := fun _ => A.X
    map := fun _ => 𝟙 _
    ε := A.one
    μ := fun _ _ => A.mul }
  map f :=
  { app := fun _ => f.hom }
#align Mon_.equiv_lax_monoidal_functor_punit.Mon_to_lax_monoidal Mon_.EquivLaxMonoidalFunctorPUnit.monToLaxMonoidal

attribute [local aesop safe tactic (rule_sets := [CategoryTheory])]
  CategoryTheory.Discrete.discreteCases

attribute [local simp] eqToIso_map

/-- Implementation of `Mon_.equivLaxMonoidalFunctorPUnit`. -/
@[simps!]
def unitIso :
    𝟭 (LaxMonoidalFunctor (Discrete PUnit.{u + 1}) C) ≅ laxMonoidalToMon C ⋙ monToLaxMonoidal C :=
  NatIso.ofComponents
    (fun F =>
<<<<<<< HEAD
      MonoidalNatIso.ofComponents (fun _ => F.toFunctor.mapIso (eqToIso (by ext))) (by aesop_cat)
        (by aesop_cat) (by aesop_cat))
=======
      MonoidalNatIso.ofComponents (fun _ => F.toFunctor.mapIso (eqToIso (by ext))))
>>>>>>> 6f896571
#align Mon_.equiv_lax_monoidal_functor_punit.unit_iso Mon_.EquivLaxMonoidalFunctorPUnit.unitIso

/-- Implementation of `Mon_.equivLaxMonoidalFunctorPUnit`. -/
@[simps!]
def counitIso : monToLaxMonoidal C ⋙ laxMonoidalToMon C ≅ 𝟭 (Mon_ C) :=
  NatIso.ofComponents (fun F => { hom := { hom := 𝟙 _ }, inv := { hom := 𝟙 _ } })
#align Mon_.equiv_lax_monoidal_functor_punit.counit_iso Mon_.EquivLaxMonoidalFunctorPUnit.counitIso

end EquivLaxMonoidalFunctorPUnit

open EquivLaxMonoidalFunctorPUnit

attribute [local simp] eqToIso_map

/--
Monoid objects in `C` are "just" lax monoidal functors from the trivial monoidal category to `C`.
-/
@[simps]
def equivLaxMonoidalFunctorPUnit : LaxMonoidalFunctor (Discrete PUnit.{u + 1}) C ≌ Mon_ C where
  functor := laxMonoidalToMon C
  inverse := monToLaxMonoidal C
  unitIso := unitIso C
  counitIso := counitIso C
#align Mon_.equiv_lax_monoidal_functor_punit Mon_.equivLaxMonoidalFunctorPUnit

end Mon_

namespace Mon_

/-!
In this section, we prove that the category of monoids in a braided monoidal category is monoidal.

Given two monoids `M` and `N` in a braided monoidal category `C`,
the multiplication on the tensor product `M.X ⊗ N.X` is defined in the obvious way:
it is the tensor product of the multiplications on `M` and `N`,
except that the tensor factors in the source come in the wrong order,
which we fix by pre-composing with a permutation isomorphism constructed from the braiding.

(There is a subtlety here: in fact there are two ways to do these,
using either the positive or negative crossing.)

A more conceptual way of understanding this definition is the following:
The braiding on `C` gives rise to a monoidal structure on
the tensor product functor from `C × C` to `C`.
A pair of monoids in `C` gives rise to a monoid in `C × C`,
which the tensor product functor by being monoidal takes to a monoid in `C`.
The permutation isomorphism appearing in the definition of
the multiplication on the tensor product of two monoids is
an instance of a more general family of isomorphisms
which together form a strength that equips the tensor product functor with a monoidal structure,
and the monoid axioms for the tensor product follow from the monoid axioms for the tensor factors
plus the properties of the strength (i.e., monoidal functor axioms).
The strength `tensor_μ` of the tensor product functor has been defined in
`Mathlib.CategoryTheory.Monoidal.Braided`.
Its properties, stated as independent lemmas in that module,
are used extensively in the proofs below.
Notice that we could have followed the above plan not only conceptually
but also as a possible implementation and
could have constructed the tensor product of monoids via `mapMon`,
but we chose to give a more explicit definition directly in terms of `tensor_μ`.

To complete the definition of the monoidal category structure on the category of monoids,
we need to provide definitions of associator and unitors.
The obvious candidates are the associator and unitors from `C`,
but we need to prove that they are monoid morphisms, i.e., compatible with unit and multiplication.
These properties translate to the monoidality of the associator and unitors
(with respect to the monoidal structures on the functors they relate),
which have also been proved in `Mathlib.CategoryTheory.Monoidal.Braided`.

-/


variable {C}

-- The proofs that associators and unitors preserve monoid units don't require braiding.
theorem one_associator {M N P : Mon_ C} :
    ((λ_ (𝟙_ C)).inv ≫ ((λ_ (𝟙_ C)).inv ≫ (M.one ⊗ N.one) ⊗ P.one)) ≫ (α_ M.X N.X P.X).hom =
      (λ_ (𝟙_ C)).inv ≫ (M.one ⊗ (λ_ (𝟙_ C)).inv ≫ (N.one ⊗ P.one)) := by
  simp only [Category.assoc, Iso.cancel_iso_inv_left]
  slice_lhs 1 3 => rw [← Category.id_comp P.one, tensor_comp]
  slice_lhs 2 3 => rw [associator_naturality]
  slice_rhs 1 2 => rw [← Category.id_comp M.one, tensor_comp]
  slice_lhs 1 2 => rw [tensorHom_id, ← leftUnitor_tensor_inv]
  rw [← cancel_epi (λ_ (𝟙_ C)).inv]
  slice_lhs 1 2 => rw [leftUnitor_inv_naturality]
  simp
#align Mon_.one_associator Mon_.one_associator

theorem one_leftUnitor {M : Mon_ C} :
    ((λ_ (𝟙_ C)).inv ≫ (𝟙 (𝟙_ C) ⊗ M.one)) ≫ (λ_ M.X).hom = M.one := by
  simp
#align Mon_.one_left_unitor Mon_.one_leftUnitor

theorem one_rightUnitor {M : Mon_ C} :
    ((λ_ (𝟙_ C)).inv ≫ (M.one ⊗ 𝟙 (𝟙_ C))) ≫ (ρ_ M.X).hom = M.one := by
  simp [← unitors_equal]
#align Mon_.one_right_unitor Mon_.one_rightUnitor

section BraidedCategory

variable [BraidedCategory C]

theorem Mon_tensor_one_mul (M N : Mon_ C) :
    (((λ_ (𝟙_ C)).inv ≫ (M.one ⊗ N.one)) ▷ (M.X ⊗ N.X)) ≫
        tensor_μ C (M.X, N.X) (M.X, N.X) ≫ (M.mul ⊗ N.mul) =
      (λ_ (M.X ⊗ N.X)).hom := by
  simp only [comp_whiskerRight_assoc]
  slice_lhs 2 3 => rw [tensor_μ_natural_left]
  slice_lhs 3 4 => rw [← tensor_comp, one_mul M, one_mul N]
  symm
  exact tensor_left_unitality C M.X N.X
#align Mon_.Mon_tensor_one_mul Mon_.Mon_tensor_one_mul

theorem Mon_tensor_mul_one (M N : Mon_ C) :
    (M.X ⊗ N.X) ◁ ((λ_ (𝟙_ C)).inv ≫ (M.one ⊗ N.one)) ≫
        tensor_μ C (M.X, N.X) (M.X, N.X) ≫ (M.mul ⊗ N.mul) =
      (ρ_ (M.X ⊗ N.X)).hom := by
  simp only [MonoidalCategory.whiskerLeft_comp_assoc]
  slice_lhs 2 3 => rw [tensor_μ_natural_right]
  slice_lhs 3 4 => rw [← tensor_comp, mul_one M, mul_one N]
  symm
  exact tensor_right_unitality C M.X N.X
#align Mon_.Mon_tensor_mul_one Mon_.Mon_tensor_mul_one

theorem Mon_tensor_mul_assoc (M N : Mon_ C) :
    ((tensor_μ C (M.X, N.X) (M.X, N.X) ≫ (M.mul ⊗ N.mul)) ▷ (M.X ⊗ N.X)) ≫
        tensor_μ C (M.X, N.X) (M.X, N.X) ≫ (M.mul ⊗ N.mul) =
      (α_ (M.X ⊗ N.X) (M.X ⊗ N.X) (M.X ⊗ N.X)).hom ≫
        ((M.X ⊗ N.X) ◁ (tensor_μ C (M.X, N.X) (M.X, N.X) ≫ (M.mul ⊗ N.mul))) ≫
          tensor_μ C (M.X, N.X) (M.X, N.X) ≫ (M.mul ⊗ N.mul) := by
  simp only [comp_whiskerRight_assoc, MonoidalCategory.whiskerLeft_comp_assoc]
  slice_lhs 2 3 => rw [tensor_μ_natural_left]
  slice_lhs 3 4 => rw [← tensor_comp, mul_assoc M, mul_assoc N, tensor_comp, tensor_comp]
  slice_lhs 1 3 => rw [tensor_associativity]
  slice_lhs 3 4 => rw [← tensor_μ_natural_right]
  simp
#align Mon_.Mon_tensor_mul_assoc Mon_.Mon_tensor_mul_assoc

theorem mul_associator {M N P : Mon_ C} :
    (tensor_μ C (M.X ⊗ N.X, P.X) (M.X ⊗ N.X, P.X) ≫
          (tensor_μ C (M.X, N.X) (M.X, N.X) ≫ (M.mul ⊗ N.mul) ⊗ P.mul)) ≫
        (α_ M.X N.X P.X).hom =
      ((α_ M.X N.X P.X).hom ⊗ (α_ M.X N.X P.X).hom) ≫
        tensor_μ C (M.X, N.X ⊗ P.X) (M.X, N.X ⊗ P.X) ≫
          (M.mul ⊗ tensor_μ C (N.X, P.X) (N.X, P.X) ≫ (N.mul ⊗ P.mul)) := by
  simp only [tensor_obj, prodMonoidal_tensorObj, Category.assoc]
  slice_lhs 2 3 => rw [← Category.id_comp P.mul, tensor_comp]
  slice_lhs 3 4 => rw [associator_naturality]
  slice_rhs 3 4 => rw [← Category.id_comp M.mul, tensor_comp]
  simp only [tensorHom_id, id_tensorHom]
  slice_lhs 1 3 => rw [associator_monoidal]
  simp only [Category.assoc]
#align Mon_.mul_associator Mon_.mul_associator

theorem mul_leftUnitor {M : Mon_ C} :
    (tensor_μ C (𝟙_ C, M.X) (𝟙_ C, M.X) ≫ ((λ_ (𝟙_ C)).hom ⊗ M.mul)) ≫ (λ_ M.X).hom =
      ((λ_ M.X).hom ⊗ (λ_ M.X).hom) ≫ M.mul := by
  rw [← Category.comp_id (λ_ (𝟙_ C)).hom, ← Category.id_comp M.mul, tensor_comp]
  simp only [tensorHom_id, id_tensorHom]
  slice_lhs 3 4 => rw [leftUnitor_naturality]
  slice_lhs 1 3 => rw [← leftUnitor_monoidal]
  simp only [Category.assoc, Category.id_comp]
#align Mon_.mul_left_unitor Mon_.mul_leftUnitor

theorem mul_rightUnitor {M : Mon_ C} :
    (tensor_μ C (M.X, 𝟙_ C) (M.X, 𝟙_ C) ≫ (M.mul ⊗ (λ_ (𝟙_ C)).hom)) ≫ (ρ_ M.X).hom =
      ((ρ_ M.X).hom ⊗ (ρ_ M.X).hom) ≫ M.mul := by
  rw [← Category.id_comp M.mul, ← Category.comp_id (λ_ (𝟙_ C)).hom, tensor_comp]
  simp only [tensorHom_id, id_tensorHom]
  slice_lhs 3 4 => rw [rightUnitor_naturality]
  slice_lhs 1 3 => rw [← rightUnitor_monoidal]
  simp only [Category.assoc, Category.id_comp]
#align Mon_.mul_right_unitor Mon_.mul_rightUnitor

@[simps tensorObj_X tensorHom_hom]
instance monMonoidalStruct : MonoidalCategoryStruct (Mon_ C) :=
  let tensorObj (M N : Mon_ C) : Mon_ C :=
    { X := M.X ⊗ N.X
      one := (λ_ (𝟙_ C)).inv ≫ (M.one ⊗ N.one)
      mul := tensor_μ C (M.X, N.X) (M.X, N.X) ≫ (M.mul ⊗ N.mul)
      one_mul := Mon_tensor_one_mul M N
      mul_one := Mon_tensor_mul_one M N
      mul_assoc := Mon_tensor_mul_assoc M N }
  let tensorHom {X₁ Y₁ X₂ Y₂ : Mon_ C} (f : X₁ ⟶ Y₁) (g : X₂ ⟶ Y₂) :
      tensorObj _ _ ⟶ tensorObj _ _ :=
    { hom := f.hom ⊗ g.hom
      one_hom := by
        dsimp
        slice_lhs 2 3 => rw [← tensor_comp, Hom.one_hom f, Hom.one_hom g]
      mul_hom := by
        dsimp
        slice_rhs 1 2 => rw [tensor_μ_natural]
        slice_lhs 2 3 => rw [← tensor_comp, Hom.mul_hom f, Hom.mul_hom g, tensor_comp]
        simp only [Category.assoc] }
  { tensorObj := tensorObj
    tensorHom := tensorHom
    whiskerRight := fun f Y => tensorHom f (𝟙 Y)
    whiskerLeft := fun X _ _ g => tensorHom (𝟙 X) g
    tensorUnit := trivial C
    associator := fun M N P ↦ mkIso (α_ M.X N.X P.X) one_associator mul_associator
    leftUnitor := fun M ↦ mkIso (λ_ M.X) one_leftUnitor mul_leftUnitor
    rightUnitor := fun M ↦ mkIso (ρ_ M.X) one_rightUnitor mul_rightUnitor }

@[simp]
theorem tensorUnit_X : (𝟙_ (Mon_ C)).X = 𝟙_ C := rfl

@[simp]
theorem tensorUnit_one : (𝟙_ (Mon_ C)).one = 𝟙 (𝟙_ C) := rfl

@[simp]
theorem tensorUnit_mul : (𝟙_ (Mon_ C)).mul = (λ_ (𝟙_ C)).hom := rfl

@[simp]
theorem tensorObj_one (X Y : Mon_ C) : (X ⊗ Y).one = (λ_ (𝟙_ C)).inv ≫ (X.one ⊗ Y.one) := rfl

@[simp]
theorem tensorObj_mul (X Y : Mon_ C) :
    (X ⊗ Y).mul = tensor_μ C (X.X, Y.X) (X.X, Y.X) ≫ (X.mul ⊗ Y.mul) := rfl

@[simp]
theorem whiskerLeft_hom {X Y : Mon_ C} (f : X ⟶ Y) (Z : Mon_ C) :
    (f ▷ Z).hom = f.hom ▷ Z.X := by
  rw [← tensorHom_id]; rfl

@[simp]
theorem whiskerRight_hom (X : Mon_ C) {Y Z : Mon_ C} (f : Y ⟶ Z) :
    (X ◁ f).hom = X.X ◁ f.hom := by
  rw [← id_tensorHom]; rfl

@[simp]
theorem leftUnitor_hom_hom (X : Mon_ C) : (λ_ X).hom.hom = (λ_ X.X).hom := rfl

@[simp]
theorem leftUnitor_inv_hom (X : Mon_ C) : (λ_ X).inv.hom = (λ_ X.X).inv := rfl

@[simp]
theorem rightUnitor_hom_hom (X : Mon_ C) : (ρ_ X).hom.hom = (ρ_ X.X).hom := rfl

@[simp]
theorem rightUnitor_inv_hom (X : Mon_ C) : (ρ_ X).inv.hom = (ρ_ X.X).inv := rfl

@[simp]
theorem associator_hom_hom (X Y Z : Mon_ C) : (α_ X Y Z).hom.hom = (α_ X.X Y.X Z.X).hom := rfl

@[simp]
theorem associator_inv_hom (X Y Z : Mon_ C) : (α_ X Y Z).inv.hom = (α_ X.X Y.X Z.X).inv := rfl

@[simp]
theorem tensor_one (M N : Mon_ C) : (M ⊗ N).one = (λ_ (𝟙_ C)).inv ≫ (M.one ⊗ N.one) := rfl

@[simp]
theorem tensor_mul (M N : Mon_ C) : (M ⊗ N).mul =
    tensor_μ C (M.X, N.X) (M.X, N.X) ≫ (M.mul ⊗ N.mul) := rfl

instance monMonoidal : MonoidalCategory (Mon_ C) where
  tensorHom_def := by intros; ext; simp [tensorHom_def]
#align Mon_.Mon_monoidal Mon_.monMonoidal

variable (C)

/-- The forgetful functor from `Mon_ C` to `C` is monoidal when `C` is braided monoidal. -/
def forgetMonoidal : MonoidalFunctor (Mon_ C) C :=
  { forget C with
    ε := 𝟙 _
    μ := fun X Y => 𝟙 _ }

@[simp] theorem forgetMonoidal_toFunctor : (forgetMonoidal C).toFunctor = forget C := rfl
@[simp] theorem forgetMonoidal_ε : (forgetMonoidal C).ε = 𝟙 (𝟙_ C) := rfl
@[simp] theorem forgetMonoidal_μ (X Y : Mon_ C) : (forgetMonoidal C).μ X Y = 𝟙 (X.X ⊗ Y.X) := rfl

variable {C}

theorem one_braiding {X Y : Mon_ C} : (X ⊗ Y).one ≫ (β_ X.X Y.X).hom = (Y ⊗ X).one := by
  simp only [monMonoidalStruct_tensorObj_X, tensor_one, Category.assoc,
    BraidedCategory.braiding_naturality, braiding_tensorUnit_right, Iso.cancel_iso_inv_left]
  coherence

end BraidedCategory

/-!
We next show that if `C` is symmetric, then `Mon_ C` is braided, and indeed symmetric.

Note that `Mon_ C` is *not* braided in general when `C` is only braided.

The more interesting construction is the 2-category of monoids in `C`,
bimodules between the monoids, and intertwiners between the bimodules.

When `C` is braided, that is a monoidal 2-category.
-/
section SymmetricCategory

variable [SymmetricCategory C]

theorem mul_braiding {X Y : Mon_ C} :
    (X ⊗ Y).mul ≫ (β_ X.X Y.X).hom = ((β_ X.X Y.X).hom ⊗ (β_ X.X Y.X).hom) ≫ (Y ⊗ X).mul := by
  simp only [monMonoidalStruct_tensorObj_X, tensor_mul, tensor_μ, Category.assoc,
    BraidedCategory.braiding_naturality, BraidedCategory.braiding_tensor_right,
    BraidedCategory.braiding_tensor_left, comp_whiskerRight, whisker_assoc,
    MonoidalCategory.whiskerLeft_comp, pentagon_assoc, pentagon_inv_hom_hom_hom_inv_assoc,
    Iso.inv_hom_id_assoc, whiskerLeft_hom_inv_assoc]
  slice_lhs 3 4 =>
    -- We use symmetry here:
    rw [← MonoidalCategory.whiskerLeft_comp, ← comp_whiskerRight, SymmetricCategory.symmetry]
  simp only [id_whiskerRight, MonoidalCategory.whiskerLeft_id, Category.id_comp, Category.assoc,
    pentagon_inv_assoc, Iso.hom_inv_id_assoc]
  slice_lhs 1 2 =>
    rw [← associator_inv_naturality_left]
  slice_lhs 2 3 =>
    rw [Iso.inv_hom_id]
  rw [Category.id_comp]
  slice_lhs 2 3 =>
    rw [← associator_naturality_right]
  slice_lhs 1 2 =>
    rw [← tensorHom_def]
  simp only [Category.assoc]

instance : SymmetricCategory (Mon_ C) where
  braiding := fun X Y => mkIso (β_ X.X Y.X) one_braiding mul_braiding
  symmetry := fun X Y => by
    ext
    simp [← SymmetricCategory.braiding_swap_eq_inv_braiding]

end SymmetricCategory

end Mon_

/-!
Projects:
* Check that `Mon_ MonCat ≌ CommMonCat`, via the Eckmann-Hilton argument.
  (You'll have to hook up the cartesian monoidal structure on `MonCat` first,
  available in mathlib3#3463)
* More generally, check that `Mon_ (Mon_ C) ≌ CommMon_ C` when `C` is braided.
* Check that `Mon_ TopCat ≌ [bundled topological monoids]`.
* Check that `Mon_ AddCommGroupCat ≌ RingCat`.
  (We've already got `Mon_ (ModuleCat R) ≌ AlgebraCat R`,
  in `Mathlib.CategoryTheory.Monoidal.Internal.Module`.)
* Can you transport this monoidal structure to `RingCat` or `AlgebraCat R`?
  How does it compare to the "native" one?
* Show that when `F` is a lax braided functor `C ⥤ D`, the functor `map_Mon F : Mon_ C ⥤ Mon_ D`
  is lax monoidal.
-/<|MERGE_RESOLUTION|>--- conflicted
+++ resolved
@@ -272,12 +272,7 @@
     𝟭 (LaxMonoidalFunctor (Discrete PUnit.{u + 1}) C) ≅ laxMonoidalToMon C ⋙ monToLaxMonoidal C :=
   NatIso.ofComponents
     (fun F =>
-<<<<<<< HEAD
-      MonoidalNatIso.ofComponents (fun _ => F.toFunctor.mapIso (eqToIso (by ext))) (by aesop_cat)
-        (by aesop_cat) (by aesop_cat))
-=======
       MonoidalNatIso.ofComponents (fun _ => F.toFunctor.mapIso (eqToIso (by ext))))
->>>>>>> 6f896571
 #align Mon_.equiv_lax_monoidal_functor_punit.unit_iso Mon_.EquivLaxMonoidalFunctorPUnit.unitIso
 
 /-- Implementation of `Mon_.equivLaxMonoidalFunctorPUnit`. -/
