/-
Copyright (c) 2022 Joël Riou. All rights reserved.
Released under Apache 2.0 license as described in the file LICENSE.
Authors: Joël Riou
-/
import Mathlib.CategoryTheory.Idempotents.Karoubi

/-!
# Idempotent completeness and functor categories

In this file we define an instance `functor_category_isIdempotentComplete` expressing
that a functor category `J ⥤ C` is idempotent complete when the target category `C` is.

We also provide a fully faithful functor
`karoubiFunctorCategoryEmbedding : Karoubi (J ⥤ C)) : J ⥤ Karoubi C` for all categories
`J` and `C`.

-/


open CategoryTheory

open CategoryTheory.Category

open CategoryTheory.Idempotents.Karoubi

open CategoryTheory.Limits

namespace CategoryTheory

namespace Idempotents

variable {J C : Type*} [Category J] [Category C] (P Q : Karoubi (J ⥤ C)) (f : P ⟶ Q) (X : J)

@[reassoc (attr := simp)]
theorem app_idem : P.p.app X ≫ P.p.app X = P.p.app X :=
  congr_app P.idem X

variable {P Q}

@[reassoc (attr := simp)]
theorem app_p_comp : P.p.app X ≫ f.f.app X = f.f.app X :=
  congr_app (p_comp f) X

@[reassoc (attr := simp)]
theorem app_comp_p : f.f.app X ≫ Q.p.app X = f.f.app X :=
  congr_app (comp_p f) X

@[reassoc]
theorem app_p_comm : P.p.app X ≫ f.f.app X = f.f.app X ≫ Q.p.app X :=
  congr_app (p_comm f) X

variable (J C)

instance functor_category_isIdempotentComplete [IsIdempotentComplete C] :
    IsIdempotentComplete (J ⥤ C) := by
  refine ⟨fun F p hp => ?_⟩
  have hC := (isIdempotentComplete_iff_hasEqualizer_of_id_and_idempotent C).mp inferInstance
  haveI : ∀ j : J, HasEqualizer (𝟙 _) (p.app j) := fun j => hC _ _ (congr_app hp j)
  /- We construct the direct factor `Y` associated to `p : F ⟶ F` by computing
      the equalizer of the identity and `p.app j` on each object `(j : J)`.  -/
  let Y : J ⥤ C :=
    { obj := fun j => Limits.equalizer (𝟙 _) (p.app j)
      map := fun {j j'} φ =>
        equalizer.lift (Limits.equalizer.ι (𝟙 _) (p.app j) ≫ F.map φ)
          (by rw [comp_id, assoc, p.naturality φ, ← assoc, ← Limits.equalizer.condition, comp_id]) }
  let i : Y ⟶ F :=
    { app := fun j => equalizer.ι _ _
      naturality := fun _ _ _ => by rw [equalizer.lift_ι] }
  let e : F ⟶ Y :=
    { app := fun j =>
        equalizer.lift (p.app j) (by simpa only [comp_id] using (congr_app hp j).symm)
      naturality := fun j j' φ => equalizer.hom_ext (by simp) }
  use Y, i, e
  constructor
  · ext j
    dsimp
    rw [assoc, equalizer.lift_ι, ← equalizer.condition, id_comp, comp_id]
  · ext j
    simp
namespace KaroubiFunctorCategoryEmbedding

variable {J C}

/-- On objects, the functor which sends a formal direct factor `P` of a
functor `F : J ⥤ C` to the functor `J ⥤ Karoubi C` which sends `(j : J)` to
the corresponding direct factor of `F.obj j`. -/
@[simps]
def obj (P : Karoubi (J ⥤ C)) : J ⥤ Karoubi C where
  obj j := ⟨P.X.obj j, P.p.app j, congr_app P.idem j⟩
  map {j j'} φ :=
    { f := P.p.app j ≫ P.X.map φ
      comm := by
        simp only [NatTrans.naturality, assoc]
        have h := congr_app P.idem j
        rw [NatTrans.comp_app] at h
        erw [reassoc_of% h, reassoc_of% h] }

/-- Tautological action on maps of the functor `Karoubi (J ⥤ C) ⥤ (J ⥤ Karoubi C)`. -/
@[simps]
def map {P Q : Karoubi (J ⥤ C)} (f : P ⟶ Q) : obj P ⟶ obj Q where
  app j := ⟨f.f.app j, congr_app f.comm j⟩

end KaroubiFunctorCategoryEmbedding

/-- The tautological fully faithful functor `Karoubi (J ⥤ C) ⥤ (J ⥤ Karoubi C)`. -/
@[simps]
def karoubiFunctorCategoryEmbedding : Karoubi (J ⥤ C) ⥤ J ⥤ Karoubi C where
  obj := KaroubiFunctorCategoryEmbedding.obj
  map := KaroubiFunctorCategoryEmbedding.map

instance : (karoubiFunctorCategoryEmbedding J C).Full where
<<<<<<< HEAD
  preimage {P Q} f :=
    { f :=
=======
  map_surjective {P Q} f :=
   ⟨{ f :=
>>>>>>> 59de845a
        { app := fun j => (f.app j).f
          naturality := fun j j' φ => by
            rw [← Karoubi.comp_p_assoc]
            have h := hom_ext_iff.mp (f.naturality φ)
            simp only [comp_f] at h
            dsimp [karoubiFunctorCategoryEmbedding] at h
            erw [← h, assoc, ← P.p.naturality_assoc φ, p_comp (f.app j')] }
      comm := by
        ext j
        exact (f.app j).comm }, rfl⟩

instance : (karoubiFunctorCategoryEmbedding J C).Faithful where
  map_injective h := by
    ext j
    exact hom_ext_iff.mp (congr_app h j)

/-- The composition of `(J ⥤ C) ⥤ Karoubi (J ⥤ C)` and `Karoubi (J ⥤ C) ⥤ (J ⥤ Karoubi C)`
equals the functor `(J ⥤ C) ⥤ (J ⥤ Karoubi C)` given by the composition with
`toKaroubi C : C ⥤ Karoubi C`. -/
theorem toKaroubi_comp_karoubiFunctorCategoryEmbedding :
    toKaroubi _ ⋙ karoubiFunctorCategoryEmbedding J C =
      (whiskeringRight J _ _).obj (toKaroubi C) := by
  apply Functor.ext
  · intro X Y f
    ext j
    dsimp [toKaroubi]
    simp only [eqToHom_app, eqToHom_refl]
    erw [comp_id, id_comp]
  · intro X
    apply Functor.ext
    · intro j j' φ
      ext
      dsimp
      simp
    · intro j
      rfl

end Idempotents

end CategoryTheory<|MERGE_RESOLUTION|>--- conflicted
+++ resolved
@@ -110,13 +110,8 @@
   map := KaroubiFunctorCategoryEmbedding.map
 
 instance : (karoubiFunctorCategoryEmbedding J C).Full where
-<<<<<<< HEAD
-  preimage {P Q} f :=
-    { f :=
-=======
   map_surjective {P Q} f :=
    ⟨{ f :=
->>>>>>> 59de845a
         { app := fun j => (f.app j).f
           naturality := fun j j' φ => by
             rw [← Karoubi.comp_p_assoc]
