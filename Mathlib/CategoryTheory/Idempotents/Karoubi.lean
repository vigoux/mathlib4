--- conflicted
+++ resolved
@@ -141,11 +141,7 @@
   obj X := ⟨X, 𝟙 X, by rw [comp_id]⟩
   map f := ⟨f, by simp only [comp_id, id_comp]⟩
 
-<<<<<<< HEAD
-instance : (toKaroubi C).Full where preimage f := f.f
-=======
 instance : (toKaroubi C).Full where map_surjective f := ⟨f.f, rfl⟩
->>>>>>> 59de845a
 
 instance : (toKaroubi C).Faithful where
   map_injective := fun h => congr_arg Karoubi.Hom.f h
@@ -235,13 +231,7 @@
           inv := ⟨e, by erw [comp_id, ← h₂, assoc, h₁, comp_id]⟩ }⟩
 
 /-- If `C` is idempotent complete, the functor `toKaroubi : C ⥤ Karoubi C` is an equivalence. -/
-<<<<<<< HEAD
-def toKaroubiIsEquivalence [IsIdempotentComplete C] : (toKaroubi C).IsEquivalence :=
-  Functor.IsEquivalence.ofFullyFaithfullyEssSurj (toKaroubi C)
-#align category_theory.idempotents.to_karoubi_is_equivalence CategoryTheory.Idempotents.toKaroubiIsEquivalence
-=======
 instance toKaroubi_isEquivalence [IsIdempotentComplete C] : (toKaroubi C).IsEquivalence where
->>>>>>> 59de845a
 
 /-- The equivalence `C ≅ Karoubi C` when `C` is idempotent complete. -/
 def toKaroubiEquivalence [IsIdempotentComplete C] : C ≌ Karoubi C :=
