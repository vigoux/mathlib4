--- conflicted
+++ resolved
@@ -421,11 +421,7 @@
 lemma smul_iso_hom (a : Units ℤ) (e : X ≅ Y) : (a • e).hom = a • e.hom := rfl
 
 @[simp]
-<<<<<<< HEAD
-lemma smul_iso_inv (a : Units ℤ) (e : X ≅ Y) : (a • e).inv = (a⁻¹ : Units ℤ) • e.inv := rfl
-=======
 lemma smul_iso_inv (a : Units ℤ) (e : X ≅ Y) : (a • e).inv = a⁻¹ • e.inv := rfl
->>>>>>> 85db8c7f
 
 instance : Neg (X ≅ Y) where
   neg e :=
