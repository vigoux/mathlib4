/-
Copyright (c) 2022 Jujian Zhang. All rights reserved.
Released under Apache 2.0 license as described in the file LICENSE.
Authors: Jujian Zhang, Scott Morrison
-/
import Mathlib.CategoryTheory.Preadditive.InjectiveResolution
import Mathlib.Algebra.Homology.HomotopyCategory

#align_import category_theory.abelian.injective_resolution from "leanprover-community/mathlib"@"f0c8bf9245297a541f468be517f1bde6195105e9"

/-!
# Abelian categories with enough injectives have injective resolutions

## Main results
When the underlying category is abelian:
* `CategoryTheory.InjectiveResolution.desc`: Given `I : InjectiveResolution X` and
  `J : InjectiveResolution Y`, any morphism `X ⟶ Y` admits a descent to a chain map
  `J.cocomplex ⟶ I.cocomplex`. It is a descent in the sense that `I.ι` intertwines the descent and
  the original morphism, see `CategoryTheory.InjectiveResolution.desc_commutes`.
* `CategoryTheory.InjectiveResolution.descHomotopy`: Any two such descents are homotopic.
* `CategoryTheory.InjectiveResolution.homotopyEquiv`: Any two injective resolutions of the same
  object are homotopy equivalent.
* `CategoryTheory.injectiveResolutions`: If every object admits an injective resolution, we can
  construct a functor `injectiveResolutions C : C ⥤ HomotopyCategory C`.

* `CategoryTheory.exact_f_d`: `f` and `Injective.d f` are exact.
* `CategoryTheory.InjectiveResolution.of`: Hence, starting from a monomorphism `X ⟶ J`, where `J`
  is injective, we can apply `Injective.d` repeatedly to obtain an injective resolution of `X`.
-/

noncomputable section

open CategoryTheory Category Limits

universe v u

namespace CategoryTheory

variable {C : Type u} [Category.{v} C]

open Injective

namespace InjectiveResolution
set_option linter.uppercaseLean3 false -- `InjectiveResolution`

section

variable [HasZeroObject C] [HasZeroMorphisms C]

/-- Auxiliary construction for `desc`. -/
def descFZero {Y Z : C} (f : Z ⟶ Y) (I : InjectiveResolution Y) (J : InjectiveResolution Z) :
    J.cocomplex.X 0 ⟶ I.cocomplex.X 0 :=
  factorThru (f ≫ I.ι.f 0) (J.ι.f 0)
#align category_theory.InjectiveResolution.desc_f_zero CategoryTheory.InjectiveResolution.descFZero

end

section Abelian

variable [Abelian C]

lemma exact₀ {Z : C} (I : InjectiveResolution Z) :
    (ShortComplex.mk _ _ I.ι_f_zero_comp_complex_d).Exact :=
  ShortComplex.exact_of_f_is_kernel _ I.isLimitKernelFork

/-- Auxiliary construction for `desc`. -/
def descFOne {Y Z : C} (f : Z ⟶ Y) (I : InjectiveResolution Y) (J : InjectiveResolution Z) :
    J.cocomplex.X 1 ⟶ I.cocomplex.X 1 :=
  J.exact₀.descToInjective (descFZero f I J ≫ I.cocomplex.d 0 1)
    (by dsimp; simp [← assoc, descFZero])
#align category_theory.InjectiveResolution.desc_f_one CategoryTheory.InjectiveResolution.descFOne

@[simp]
theorem descFOne_zero_comm {Y Z : C} (f : Z ⟶ Y) (I : InjectiveResolution Y)
    (J : InjectiveResolution Z) :
    J.cocomplex.d 0 1 ≫ descFOne f I J = descFZero f I J ≫ I.cocomplex.d 0 1 := by
  apply J.exact₀.comp_descToInjective
#align category_theory.InjectiveResolution.desc_f_one_zero_comm CategoryTheory.InjectiveResolution.descFOne_zero_comm

/-- Auxiliary construction for `desc`. -/
def descFSucc {Y Z : C} (I : InjectiveResolution Y) (J : InjectiveResolution Z) (n : ℕ)
    (g : J.cocomplex.X n ⟶ I.cocomplex.X n) (g' : J.cocomplex.X (n + 1) ⟶ I.cocomplex.X (n + 1))
    (w : J.cocomplex.d n (n + 1) ≫ g' = g ≫ I.cocomplex.d n (n + 1)) :
    Σ'g'' : J.cocomplex.X (n + 2) ⟶ I.cocomplex.X (n + 2),
      J.cocomplex.d (n + 1) (n + 2) ≫ g'' = g' ≫ I.cocomplex.d (n + 1) (n + 2) :=
  ⟨(J.exact_succ n).descToInjective
    (g' ≫ I.cocomplex.d (n + 1) (n + 2)) (by simp [reassoc_of% w]),
      (J.exact_succ n).comp_descToInjective _ _⟩
#align category_theory.InjectiveResolution.desc_f_succ CategoryTheory.InjectiveResolution.descFSucc

/-- A morphism in `C` descends to a chain map between injective resolutions. -/
def desc {Y Z : C} (f : Z ⟶ Y) (I : InjectiveResolution Y) (J : InjectiveResolution Z) :
    J.cocomplex ⟶ I.cocomplex :=
  CochainComplex.mkHom _ _ (descFZero f _ _) (descFOne f _ _) (descFOne_zero_comm f I J).symm
    fun n ⟨g, g', w⟩ => ⟨(descFSucc I J n g g' w.symm).1, (descFSucc I J n g g' w.symm).2.symm⟩
#align category_theory.InjectiveResolution.desc CategoryTheory.InjectiveResolution.desc

/-- The resolution maps intertwine the descent of a morphism and that morphism. -/
@[reassoc (attr := simp)]
theorem desc_commutes {Y Z : C} (f : Z ⟶ Y) (I : InjectiveResolution Y)
    (J : InjectiveResolution Z) : J.ι ≫ desc f I J = (CochainComplex.single₀ C).map f ≫ I.ι := by
  ext
  simp [desc, descFOne, descFZero]
#align category_theory.InjectiveResolution.desc_commutes CategoryTheory.InjectiveResolution.desc_commutes

@[reassoc (attr := simp)]
lemma desc_commutes_zero {Y Z : C} (f : Z ⟶ Y)
    (I : InjectiveResolution Y) (J : InjectiveResolution Z) :
    J.ι.f 0 ≫ (desc f I J).f 0 = f ≫ I.ι.f 0 :=
  (HomologicalComplex.congr_hom (desc_commutes f I J) 0).trans (by simp)

-- Now that we've checked this property of the descent, we can seal away the actual definition.
/-- An auxiliary definition for `descHomotopyZero`. -/
def descHomotopyZeroZero {Y Z : C} {I : InjectiveResolution Y} {J : InjectiveResolution Z}
    (f : I.cocomplex ⟶ J.cocomplex) (comm : I.ι ≫ f = 0) : I.cocomplex.X 1 ⟶ J.cocomplex.X 0 :=
  I.exact₀.descToInjective (f.f 0) (congr_fun (congr_arg HomologicalComplex.Hom.f comm) 0)
#align category_theory.InjectiveResolution.desc_homotopy_zero_zero CategoryTheory.InjectiveResolution.descHomotopyZeroZero

@[reassoc (attr := simp)]
lemma comp_descHomotopyZeroZero {Y Z : C} {I : InjectiveResolution Y} {J : InjectiveResolution Z}
    (f : I.cocomplex ⟶ J.cocomplex) (comm : I.ι ≫ f = 0) :
    I.cocomplex.d 0 1 ≫ descHomotopyZeroZero f comm = f.f 0 :=
  I.exact₀.comp_descToInjective  _ _

/-- An auxiliary definition for `descHomotopyZero`. -/
def descHomotopyZeroOne {Y Z : C} {I : InjectiveResolution Y} {J : InjectiveResolution Z}
    (f : I.cocomplex ⟶ J.cocomplex) (comm : I.ι ≫ f = (0 : _ ⟶ J.cocomplex)) :
    I.cocomplex.X 2 ⟶ J.cocomplex.X 1 :=
  (I.exact_succ 0).descToInjective (f.f 1 - descHomotopyZeroZero f comm ≫ J.cocomplex.d 0 1)
    (by rw [Preadditive.comp_sub, comp_descHomotopyZeroZero_assoc f comm,
          HomologicalComplex.Hom.comm, sub_self])
#align category_theory.InjectiveResolution.desc_homotopy_zero_one CategoryTheory.InjectiveResolution.descHomotopyZeroOne

@[reassoc (attr := simp)]
lemma comp_descHomotopyZeroOne {Y Z : C} {I : InjectiveResolution Y} {J : InjectiveResolution Z}
    (f : I.cocomplex ⟶ J.cocomplex) (comm : I.ι ≫ f = (0 : _ ⟶ J.cocomplex)) :
    I.cocomplex.d 1 2 ≫ descHomotopyZeroOne f comm =
      f.f 1 - descHomotopyZeroZero f comm ≫ J.cocomplex.d 0 1 :=
  (I.exact_succ 0).comp_descToInjective _ _

/-- An auxiliary definition for `descHomotopyZero`. -/
def descHomotopyZeroSucc {Y Z : C} {I : InjectiveResolution Y} {J : InjectiveResolution Z}
    (f : I.cocomplex ⟶ J.cocomplex) (n : ℕ) (g : I.cocomplex.X (n + 1) ⟶ J.cocomplex.X n)
    (g' : I.cocomplex.X (n + 2) ⟶ J.cocomplex.X (n + 1))
    (w : f.f (n + 1) = I.cocomplex.d (n + 1) (n + 2) ≫ g' + g ≫ J.cocomplex.d n (n + 1)) :
    I.cocomplex.X (n + 3) ⟶ J.cocomplex.X (n + 2) :=
  (I.exact_succ (n + 1)).descToInjective (f.f (n + 2) - g' ≫ J.cocomplex.d _ _) (by
      dsimp
      rw [Preadditive.comp_sub, ← HomologicalComplex.Hom.comm, w, Preadditive.add_comp,
        Category.assoc, Category.assoc, HomologicalComplex.d_comp_d, comp_zero,
        add_zero, sub_self])
#align category_theory.InjectiveResolution.desc_homotopy_zero_succ CategoryTheory.InjectiveResolution.descHomotopyZeroSucc

@[reassoc (attr := simp)]
lemma comp_descHomotopyZeroSucc {Y Z : C} {I : InjectiveResolution Y} {J : InjectiveResolution Z}
    (f : I.cocomplex ⟶ J.cocomplex) (n : ℕ) (g : I.cocomplex.X (n + 1) ⟶ J.cocomplex.X n)
    (g' : I.cocomplex.X (n + 2) ⟶ J.cocomplex.X (n + 1))
    (w : f.f (n + 1) = I.cocomplex.d (n + 1) (n + 2) ≫ g' + g ≫ J.cocomplex.d n (n + 1)) :
    I.cocomplex.d (n+2) (n+3) ≫ descHomotopyZeroSucc f n g g' w =
      f.f (n + 2) - g' ≫ J.cocomplex.d _ _ :=
  (I.exact_succ (n+1)).comp_descToInjective  _ _

/-- Any descent of the zero morphism is homotopic to zero. -/
def descHomotopyZero {Y Z : C} {I : InjectiveResolution Y} {J : InjectiveResolution Z}
    (f : I.cocomplex ⟶ J.cocomplex) (comm : I.ι ≫ f = 0) : Homotopy f 0 :=
  Homotopy.mkCoinductive _ (descHomotopyZeroZero f comm) (by simp)
    (descHomotopyZeroOne f comm) (by simp) (fun n ⟨g, g', w⟩ =>
    ⟨descHomotopyZeroSucc f n g g' (by simp only [w, add_comm]), by simp⟩)
#align category_theory.InjectiveResolution.desc_homotopy_zero CategoryTheory.InjectiveResolution.descHomotopyZero

/-- Two descents of the same morphism are homotopic. -/
def descHomotopy {Y Z : C} (f : Y ⟶ Z) {I : InjectiveResolution Y} {J : InjectiveResolution Z}
    (g h : I.cocomplex ⟶ J.cocomplex) (g_comm : I.ι ≫ g = (CochainComplex.single₀ C).map f ≫ J.ι)
    (h_comm : I.ι ≫ h = (CochainComplex.single₀ C).map f ≫ J.ι) : Homotopy g h :=
  Homotopy.equivSubZero.invFun (descHomotopyZero _ (by simp [g_comm, h_comm]))
#align category_theory.InjectiveResolution.desc_homotopy CategoryTheory.InjectiveResolution.descHomotopy

/-- The descent of the identity morphism is homotopic to the identity cochain map. -/
def descIdHomotopy (X : C) (I : InjectiveResolution X) :
    Homotopy (desc (𝟙 X) I I) (𝟙 I.cocomplex) := by
  apply descHomotopy (𝟙 X) <;> simp
#align category_theory.InjectiveResolution.desc_id_homotopy CategoryTheory.InjectiveResolution.descIdHomotopy

/-- The descent of a composition is homotopic to the composition of the descents. -/
def descCompHomotopy {X Y Z : C} (f : X ⟶ Y) (g : Y ⟶ Z) (I : InjectiveResolution X)
    (J : InjectiveResolution Y) (K : InjectiveResolution Z) :
    Homotopy (desc (f ≫ g) K I) (desc f J I ≫ desc g K J) := by
  apply descHomotopy (f ≫ g) <;> simp
#align category_theory.InjectiveResolution.desc_comp_homotopy CategoryTheory.InjectiveResolution.descCompHomotopy

-- We don't care about the actual definitions of these homotopies.
/-- Any two injective resolutions are homotopy equivalent. -/
def homotopyEquiv {X : C} (I J : InjectiveResolution X) :
    HomotopyEquiv I.cocomplex J.cocomplex where
  hom := desc (𝟙 X) J I
  inv := desc (𝟙 X) I J
  homotopyHomInvId := (descCompHomotopy (𝟙 X) (𝟙 X) I J I).symm.trans <| by
    simpa [id_comp] using descIdHomotopy _ _
  homotopyInvHomId := (descCompHomotopy (𝟙 X) (𝟙 X) J I J).symm.trans <| by
    simpa [id_comp] using descIdHomotopy _ _
#align category_theory.InjectiveResolution.homotopy_equiv CategoryTheory.InjectiveResolution.homotopyEquiv

@[reassoc (attr := simp)] -- Porting note: Originally `@[simp, reassoc.1]`
theorem homotopyEquiv_hom_ι {X : C} (I J : InjectiveResolution X) :
    I.ι ≫ (homotopyEquiv I J).hom = J.ι := by simp [homotopyEquiv]
#align category_theory.InjectiveResolution.homotopy_equiv_hom_ι CategoryTheory.InjectiveResolution.homotopyEquiv_hom_ι

@[reassoc (attr := simp)] -- Porting note: Originally `@[simp, reassoc.1]`
theorem homotopyEquiv_inv_ι {X : C} (I J : InjectiveResolution X) :
    J.ι ≫ (homotopyEquiv I J).inv = I.ι := by simp [homotopyEquiv]
#align category_theory.InjectiveResolution.homotopy_equiv_inv_ι CategoryTheory.InjectiveResolution.homotopyEquiv_inv_ι

end Abelian

end InjectiveResolution

section

variable [Abelian C]

/-- An arbitrarily chosen injective resolution of an object. -/
abbrev injectiveResolution (Z : C) [HasInjectiveResolution Z] : InjectiveResolution Z :=
  (HasInjectiveResolution.out (Z := Z)).some
#align category_theory.injective_resolution CategoryTheory.injectiveResolution

variable (C)
variable [HasInjectiveResolutions C]

/-- Taking injective resolutions is functorial,
if considered with target the homotopy category
(`ℕ`-indexed cochain complexes and chain maps up to homotopy).
-/
def injectiveResolutions : C ⥤ HomotopyCategory C (ComplexShape.up ℕ) where
  obj X := (HomotopyCategory.quotient _ _).obj (injectiveResolution X).cocomplex
  map f := (HomotopyCategory.quotient _ _).map (InjectiveResolution.desc f _ _)
  map_id X := by
    rw [← (HomotopyCategory.quotient _ _).map_id]
    apply HomotopyCategory.eq_of_homotopy
    apply InjectiveResolution.descIdHomotopy
  map_comp f g := by
    rw [← (HomotopyCategory.quotient _ _).map_comp]
    apply HomotopyCategory.eq_of_homotopy
    apply InjectiveResolution.descCompHomotopy
#align category_theory.injective_resolutions CategoryTheory.injectiveResolutions
variable {C}

/-- If `I : InjectiveResolution X`, then the chosen `(injectiveResolutions C).obj X`
is isomorphic (in the homotopy category) to `I.cocomplex`. -/
def InjectiveResolution.iso {X : C} (I : InjectiveResolution X) :
    (injectiveResolutions C).obj X ≅
      (HomotopyCategory.quotient _ _).obj I.cocomplex :=
  HomotopyCategory.isoOfHomotopyEquiv (homotopyEquiv _ _)

@[reassoc]
lemma InjectiveResolution.iso_hom_naturality {X Y : C} (f : X ⟶ Y)
    (I : InjectiveResolution X) (J : InjectiveResolution Y)
    (φ : I.cocomplex ⟶ J.cocomplex) (comm : I.ι.f 0 ≫ φ.f 0 = f ≫ J.ι.f 0) :
    (injectiveResolutions C).map f ≫ J.iso.hom =
      I.iso.hom ≫ (HomotopyCategory.quotient _ _).map φ := by
  apply HomotopyCategory.eq_of_homotopy
  apply descHomotopy f
  all_goals aesop_cat

@[reassoc]
lemma InjectiveResolution.iso_inv_naturality {X Y : C} (f : X ⟶ Y)
    (I : InjectiveResolution X) (J : InjectiveResolution Y)
    (φ : I.cocomplex ⟶ J.cocomplex) (comm : I.ι.f 0 ≫ φ.f 0 = f ≫ J.ι.f 0) :
    I.iso.inv ≫ (injectiveResolutions C).map f =
      (HomotopyCategory.quotient _ _).map φ ≫ J.iso.inv := by
  rw [← cancel_mono (J.iso).hom, Category.assoc, iso_hom_naturality f I J φ comm,
    Iso.inv_hom_id_assoc, Category.assoc, Iso.inv_hom_id, Category.comp_id]

end

section

variable [Abelian C] [EnoughInjectives C]

theorem exact_f_d {X Y : C} (f : X ⟶ Y) :
    (ShortComplex.mk f (d f) (by simp)).Exact := by
  let α : ShortComplex.mk f (cokernel.π f) (by simp) ⟶ ShortComplex.mk f (d f) (by simp) :=
    { τ₁ := 𝟙 _
      τ₂ := 𝟙 _
      τ₃ := Injective.ι _  }
  have : Epi α.τ₁ := by dsimp; infer_instance
  have : IsIso α.τ₂ := by dsimp; infer_instance
  have : Mono α.τ₃ := by dsimp; infer_instance
  rw [← ShortComplex.exact_iff_of_epi_of_isIso_of_mono α]
  apply ShortComplex.exact_of_g_is_cokernel
  apply cokernelIsCokernel
#align category_theory.exact_f_d CategoryTheory.exact_f_d

end

namespace InjectiveResolution

/-!
Our goal is to define `InjectiveResolution.of Z : InjectiveResolution Z`.
The `0`-th object in this resolution will just be `Injective.under Z`,
i.e. an arbitrarily chosen injective object with a map from `Z`.
After that, we build the `n+1`-st object as `Injective.syzygies`
applied to the previously constructed morphism,
and the map from the `n`-th object as `Injective.d`.
-/


variable [Abelian C] [EnoughInjectives C] (Z : C)

-- The construction of the injective resolution `of` would be very, very slow
-- if it were not broken into separate definitions and lemmas

/-- Auxiliary definition for `InjectiveResolution.of`. -/
def ofCocomplex : CochainComplex C ℕ :=
  CochainComplex.mk' (Injective.under Z) (Injective.syzygies (Injective.ι Z))
    (Injective.d (Injective.ι Z)) fun f => ⟨_, Injective.d f, by simp⟩
set_option linter.uppercaseLean3 false in
#align category_theory.InjectiveResolution.of_cocomplex CategoryTheory.InjectiveResolution.ofCocomplex

lemma ofCocomplex_d_0_1 :
    (ofCocomplex Z).d 0 1 = d (Injective.ι Z) := by
  simp [ofCocomplex]

--Adaptation note: nightly-2024-03-11. This takes takes forever now
lemma ofCocomplex_exactAt_succ (n : ℕ) :
    (ofCocomplex Z).ExactAt (n + 1) := by
  rw [HomologicalComplex.exactAt_iff' _ n (n + 1) (n + 1 + 1) (by simp) (by simp)]
<<<<<<< HEAD
  cases n
  all_goals
    dsimp only [ofCocomplex, CochainComplex.mk', CochainComplex.mk, CochainComplex.of,
      HomologicalComplex.sc', HomologicalComplex.shortComplexFunctor', eqToHom_refl, dite_eq_ite]
    simp only [Nat.reduceAdd, zero_add, ↓reduceIte, comp_id]
    apply exact_f_d
=======
  dsimp [ofCocomplex, CochainComplex.mk', CochainComplex.mk, HomologicalComplex.sc',
      HomologicalComplex.shortComplexFunctor']
  simp only [CochainComplex.of_d]
  match n with
  | 0 => apply exact_f_d ((CochainComplex.mkAux _ _ _
      (d (Injective.ι Z)) (d (d (Injective.ι Z))) _ _ 0).f)
  | n+1 => apply exact_f_d ((CochainComplex.mkAux _ _ _
      (d (Injective.ι Z)) (d (d (Injective.ι Z))) _ _ (n+1)).f)
>>>>>>> 7acbfc58

instance (n : ℕ) : Injective ((ofCocomplex Z).X n) := by
  obtain (_ | _ | _ | n) := n <;> apply Injective.injective_under

/-- In any abelian category with enough injectives,
`InjectiveResolution.of Z` constructs an injective resolution of the object `Z`.
-/
irreducible_def of : InjectiveResolution Z where
  cocomplex := ofCocomplex Z
  ι := (CochainComplex.fromSingle₀Equiv _ _).symm ⟨Injective.ι Z,
    by rw [ofCocomplex_d_0_1, cokernel.condition_assoc, zero_comp]⟩
  quasiIso := ⟨fun n => by
    cases n
    · rw [CochainComplex.quasiIsoAt₀_iff, ShortComplex.quasiIso_iff_of_zeros]
      · refine' (ShortComplex.exact_and_mono_f_iff_of_iso _).2
          ⟨exact_f_d (Injective.ι Z), by dsimp; infer_instance⟩
        exact ShortComplex.isoMk (Iso.refl _) (Iso.refl _) (Iso.refl _) (by simp)
          (by simp [ofCocomplex])
      all_goals rfl
    · rw [quasiIsoAt_iff_exactAt]
      · apply ofCocomplex_exactAt_succ
      · apply CochainComplex.exactAt_succ_single_obj⟩
set_option linter.uppercaseLean3 false in
#align category_theory.InjectiveResolution.of CategoryTheory.InjectiveResolution.of

instance (priority := 100) (Z : C) : HasInjectiveResolution Z where out := ⟨of Z⟩

instance (priority := 100) : HasInjectiveResolutions C where out _ := inferInstance

end InjectiveResolution

end CategoryTheory<|MERGE_RESOLUTION|>--- conflicted
+++ resolved
@@ -324,14 +324,6 @@
 lemma ofCocomplex_exactAt_succ (n : ℕ) :
     (ofCocomplex Z).ExactAt (n + 1) := by
   rw [HomologicalComplex.exactAt_iff' _ n (n + 1) (n + 1 + 1) (by simp) (by simp)]
-<<<<<<< HEAD
-  cases n
-  all_goals
-    dsimp only [ofCocomplex, CochainComplex.mk', CochainComplex.mk, CochainComplex.of,
-      HomologicalComplex.sc', HomologicalComplex.shortComplexFunctor', eqToHom_refl, dite_eq_ite]
-    simp only [Nat.reduceAdd, zero_add, ↓reduceIte, comp_id]
-    apply exact_f_d
-=======
   dsimp [ofCocomplex, CochainComplex.mk', CochainComplex.mk, HomologicalComplex.sc',
       HomologicalComplex.shortComplexFunctor']
   simp only [CochainComplex.of_d]
@@ -340,7 +332,6 @@
       (d (Injective.ι Z)) (d (d (Injective.ι Z))) _ _ 0).f)
   | n+1 => apply exact_f_d ((CochainComplex.mkAux _ _ _
       (d (Injective.ι Z)) (d (d (Injective.ι Z))) _ _ (n+1)).f)
->>>>>>> 7acbfc58
 
 instance (n : ℕ) : Injective ((ofCocomplex Z).X n) := by
   obtain (_ | _ | _ | n) := n <;> apply Injective.injective_under
