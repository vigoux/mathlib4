--- conflicted
+++ resolved
@@ -157,11 +157,7 @@
 namespace Iso
 
 @[reassoc (attr := simp)]
-<<<<<<< HEAD
-theorem map_hom_inv_id_app {X Y : C} (e : X ≅ Y) (F : C ⥤ D ⥤ E)  (Z : D) :
-=======
 theorem map_hom_inv_id_app {X Y : C} (e : X ≅ Y) (F : C ⥤ D ⥤ E) (Z : D) :
->>>>>>> aa30cf90
     (F.map e.hom).app Z ≫ (F.map e.inv).app Z = 𝟙 _ := by
   simp [← NatTrans.comp_app, ← Functor.map_comp]
 #align category_theory.map_hom_inv_app CategoryTheory.Iso.map_hom_inv_id_app
@@ -175,13 +171,10 @@
 #align category_theory.map_inv_hom_app_assoc CategoryTheory.Iso.map_inv_hom_id_app_assoc
 
 end Iso
-<<<<<<< HEAD
-=======
 
 @[deprecated (since := "2024-06-09")] alias map_hom_inv_app := Iso.map_hom_inv_id_app
 @[deprecated (since := "2024-06-09")] alias map_inv_hom_app := Iso.map_inv_hom_id_app
 @[deprecated (since := "2024-06-09")] alias map_hom_inv_app_assoc := Iso.map_hom_inv_id_app_assoc
 @[deprecated (since := "2024-06-09")] alias map_inv_hom_app_assoc := Iso.map_inv_hom_id_app_assoc
->>>>>>> aa30cf90
 
 end CategoryTheory