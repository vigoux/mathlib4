--- conflicted
+++ resolved
@@ -115,10 +115,6 @@
 
 end
 
-<<<<<<< HEAD
-=======
-variable (F) in
->>>>>>> 14bf7c02
 /-- Structure containing the data of inverse map `(F.obj X ⟶ F.obj Y) ⟶ (X ⟶ Y)` of `F.map`
 in order to express that `F` is a fully faithful functor. -/
 structure FullyFaithful where
