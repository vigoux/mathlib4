/-
Copyright (c) 2021 Scott Morrison. All rights reserved.
Released under Apache 2.0 license as described in the file LICENSE.
Authors: Scott Morrison
-/
import Mathlib.Algebra.Category.ModuleCat.Basic
import Mathlib.CategoryTheory.Linear.Basic
import Mathlib.CategoryTheory.Preadditive.Yoneda.Basic

/-!
# The Yoneda embedding for `R`-linear categories

The Yoneda embedding for `R`-linear categories `C`,
sends an object `X : C` to the `Module R`-valued presheaf on `C`,
with value on `Y : Cᵒᵖ` given by `Module.of R (unop Y ⟶ X)`.

TODO: `linearYoneda R C` is `R`-linear.
TODO: In fact, `linearYoneda` itself is additive and `R`-linear.
-/


universe w v u

open Opposite

namespace CategoryTheory

variable (R : Type w) [Ring R] {C : Type u} [Category.{v} C] [Preadditive C] [Linear R C]
variable (C)

-- Porting note: inserted specific `ModuleCat.ofHom` in the definition of `linearYoneda`
-- and similarly in `linearCoyoneda`, otherwise many simp lemmas are not triggered automatically.
-- Eventually, doing so allows more proofs to be automatic!
/-- The Yoneda embedding for `R`-linear categories `C`,
sending an object `X : C` to the `Module R`-valued presheaf on `C`,
with value on `Y : Cᵒᵖ` given by `Module.of R (unop Y ⟶ X)`. -/
@[simps]
def linearYoneda : C ⥤ Cᵒᵖ ⥤ ModuleCat R where
  obj X :=
    { obj := fun Y => ModuleCat.of R (unop Y ⟶ X)
      map := fun f => ModuleCat.ofHom (Linear.leftComp R _ f.unop) }
  map {X₁ X₂} f :=
    { app := fun Y => @ModuleCat.ofHom R _ (Y.unop ⟶ X₁) (Y.unop ⟶ X₂) _ _ _ _
        (Linear.rightComp R _ f) }

/-- The Yoneda embedding for `R`-linear categories `C`,
sending an object `Y : Cᵒᵖ` to the `Module R`-valued copresheaf on `C`,
with value on `X : C` given by `Module.of R (unop Y ⟶ X)`. -/
@[simps]
def linearCoyoneda : Cᵒᵖ ⥤ C ⥤ ModuleCat R where
  obj Y :=
    { obj := fun X => ModuleCat.of R (unop Y ⟶ X)
      map := fun f => ModuleCat.ofHom (Linear.rightComp R _ f) }
  map {Y₁ Y₂} f :=
    { app := fun X => @ModuleCat.ofHom R _ (unop Y₁ ⟶ X) (unop Y₂ ⟶ X) _ _ _ _
        (Linear.leftComp _ _ f.unop) }

instance linearYoneda_obj_additive (X : C) : ((linearYoneda R C).obj X).Additive where

instance linearCoyoneda_obj_additive (Y : Cᵒᵖ) : ((linearCoyoneda R C).obj Y).Additive where

@[simp]
theorem whiskering_linearYoneda :
    linearYoneda R C ⋙ (whiskeringRight _ _ _).obj (forget (ModuleCat.{v} R)) = yoneda :=
  rfl

@[simp]
theorem whiskering_linearYoneda₂ :
    linearYoneda R C ⋙ (whiskeringRight _ _ _).obj (forget₂ (ModuleCat.{v} R) AddCommGrp.{v}) =
      preadditiveYoneda :=
  rfl

@[simp]
theorem whiskering_linearCoyoneda :
    linearCoyoneda R C ⋙ (whiskeringRight _ _ _).obj (forget (ModuleCat.{v} R)) = coyoneda :=
  rfl

@[simp]
theorem whiskering_linearCoyoneda₂ :
    linearCoyoneda R C ⋙
        (whiskeringRight _ _ _).obj (forget₂ (ModuleCat.{v} R) AddCommGrp.{v}) =
      preadditiveCoyoneda :=
  rfl

instance full_linearYoneda : (linearYoneda R C).Full :=
  let _ :  Functor.Full (linearYoneda R C ⋙ (whiskeringRight _ _ _).obj
<<<<<<< HEAD
    (forget (ModuleCat.{v} R))) :=
    Yoneda.yonedaFull
  Functor.Full.ofCompFaithful (linearYoneda R C)
=======
    (forget (ModuleCat.{v} R))) := Yoneda.yoneda_full
  Functor.Full.of_comp_faithful (linearYoneda R C)
>>>>>>> 59de845a
    ((whiskeringRight _ _ _).obj (forget (ModuleCat.{v} R)))

instance full_linearCoyoneda : (linearCoyoneda R C).Full :=
  let _ : Functor.Full (linearCoyoneda R C ⋙ (whiskeringRight _ _ _).obj
<<<<<<< HEAD
    (forget (ModuleCat.{v} R))) :=
    Coyoneda.coyonedaFull
  Functor.Full.ofCompFaithful (linearCoyoneda R C)
=======
    (forget (ModuleCat.{v} R))) := Coyoneda.coyoneda_full
  Functor.Full.of_comp_faithful (linearCoyoneda R C)
>>>>>>> 59de845a
    ((whiskeringRight _ _ _).obj (forget (ModuleCat.{v} R)))

instance faithful_linearYoneda : (linearYoneda R C).Faithful :=
  Functor.Faithful.of_comp_eq (whiskering_linearYoneda R C)
<<<<<<< HEAD
#align category_theory.linear_yoneda_faithful CategoryTheory.faithful_linearYoneda

instance faithful_linearCoyoneda : (linearCoyoneda R C).Faithful :=
  Functor.Faithful.of_comp_eq (whiskering_linearCoyoneda R C)
#align category_theory.linear_coyoneda_faithful CategoryTheory.faithful_linearCoyoneda
=======

instance faithful_linearCoyoneda : (linearCoyoneda R C).Faithful :=
  Functor.Faithful.of_comp_eq (whiskering_linearCoyoneda R C)
>>>>>>> 59de845a

end CategoryTheory<|MERGE_RESOLUTION|>--- conflicted
+++ resolved
@@ -84,40 +84,20 @@
 
 instance full_linearYoneda : (linearYoneda R C).Full :=
   let _ :  Functor.Full (linearYoneda R C ⋙ (whiskeringRight _ _ _).obj
-<<<<<<< HEAD
-    (forget (ModuleCat.{v} R))) :=
-    Yoneda.yonedaFull
-  Functor.Full.ofCompFaithful (linearYoneda R C)
-=======
     (forget (ModuleCat.{v} R))) := Yoneda.yoneda_full
   Functor.Full.of_comp_faithful (linearYoneda R C)
->>>>>>> 59de845a
     ((whiskeringRight _ _ _).obj (forget (ModuleCat.{v} R)))
 
 instance full_linearCoyoneda : (linearCoyoneda R C).Full :=
   let _ : Functor.Full (linearCoyoneda R C ⋙ (whiskeringRight _ _ _).obj
-<<<<<<< HEAD
-    (forget (ModuleCat.{v} R))) :=
-    Coyoneda.coyonedaFull
-  Functor.Full.ofCompFaithful (linearCoyoneda R C)
-=======
     (forget (ModuleCat.{v} R))) := Coyoneda.coyoneda_full
   Functor.Full.of_comp_faithful (linearCoyoneda R C)
->>>>>>> 59de845a
     ((whiskeringRight _ _ _).obj (forget (ModuleCat.{v} R)))
 
 instance faithful_linearYoneda : (linearYoneda R C).Faithful :=
   Functor.Faithful.of_comp_eq (whiskering_linearYoneda R C)
-<<<<<<< HEAD
-#align category_theory.linear_yoneda_faithful CategoryTheory.faithful_linearYoneda
 
 instance faithful_linearCoyoneda : (linearCoyoneda R C).Faithful :=
   Functor.Faithful.of_comp_eq (whiskering_linearCoyoneda R C)
-#align category_theory.linear_coyoneda_faithful CategoryTheory.faithful_linearCoyoneda
-=======
-
-instance faithful_linearCoyoneda : (linearCoyoneda R C).Faithful :=
-  Functor.Faithful.of_comp_eq (whiskering_linearCoyoneda R C)
->>>>>>> 59de845a
 
 end CategoryTheory