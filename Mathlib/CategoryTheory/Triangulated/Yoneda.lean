/-
Copyright (c) 2024 Joël Riou. All rights reserved.
Released under Apache 2.0 license as described in the file LICENSE.
Authors: Joël Riou
-/
import Mathlib.Algebra.Homology.ShortComplex.Ab
import Mathlib.CategoryTheory.Preadditive.Yoneda.Basic
import Mathlib.CategoryTheory.Triangulated.HomologicalFunctor
import Mathlib.CategoryTheory.Triangulated.Opposite

/-!
# The Yoneda functors are homological

Let `C` be a pretriangulated category. In this file, we show that the
functors `preadditiveCoyoneda.obj A : C ⥤ AddCommGrp` for `A : Cᵒᵖ` and
`preadditiveYoneda.obj B : Cᵒᵖ ⥤ AddCommGrp` for `B : C` are homological functors.

-/

namespace CategoryTheory

open Limits Pretriangulated.Opposite

namespace Pretriangulated

variable {C : Type*} [Category C] [Preadditive C] [HasZeroObject C] [HasShift C ℤ]
  [∀ (n : ℤ), (shiftFunctor C n).Additive] [Pretriangulated C]

instance (A : Cᵒᵖ) : (preadditiveCoyoneda.obj A).IsHomological where
  exact T hT := by
    rw [ShortComplex.ab_exact_iff]
    intro (x₂ : A.unop ⟶ T.obj₂) (hx₂ : x₂ ≫ T.mor₂ = 0)
    obtain ⟨x₁, hx₁⟩ := T.coyoneda_exact₂ hT x₂ hx₂
    exact ⟨x₁, hx₁.symm⟩

instance (B : C) : (preadditiveYoneda.obj B).IsHomological where
  exact T hT := by
    rw [ShortComplex.ab_exact_iff]
    intro (x₂ : T.obj₂.unop ⟶ B) (hx₂ : T.mor₂.unop ≫ x₂ = 0)
    obtain ⟨x₃, hx₃⟩ := Triangle.yoneda_exact₂ _ (unop_distinguished T hT) x₂ hx₂
    exact ⟨x₃, hx₃.symm⟩

lemma preadditiveYoneda_map_distinguished
    (T : Triangle C) (hT : T ∈ distTriang C) (B : C) :
    ((shortComplexOfDistTriangle T hT).op.map (preadditiveYoneda.obj B)).Exact :=
  (preadditiveYoneda.obj B).map_distinguished_op_exact T hT

noncomputable instance (A : Cᵒᵖ) : (preadditiveCoyoneda.obj A).ShiftSequence ℤ :=
  Functor.ShiftSequence.tautological _ _

<<<<<<< HEAD
lemma preadditiveCoyoneda_homologySequenceδ_apply {C} [Category C] [Preadditive C] [HasShift C ℤ]
=======
lemma preadditiveCoyoneda_homologySequenceδ_apply
    {C : Type*} [Category C] [Preadditive C] [HasShift C ℤ]
>>>>>>> f29176d1
    (A : Cᵒᵖ) (T : Triangle C) (n₀ n₁ : ℤ) (h : n₀ + 1 = n₁) (x : A.unop ⟶ T.obj₃⟦n₀⟧) :
    (preadditiveCoyoneda.obj A).homologySequenceδ T n₀ n₁ h x =
      x ≫ T.mor₃⟦n₀⟧' ≫ (shiftFunctorAdd' C 1 n₀ n₁ (by omega)).inv.app _ := by
  apply Category.assoc

end Pretriangulated

end CategoryTheory<|MERGE_RESOLUTION|>--- conflicted
+++ resolved
@@ -48,12 +48,8 @@
 noncomputable instance (A : Cᵒᵖ) : (preadditiveCoyoneda.obj A).ShiftSequence ℤ :=
   Functor.ShiftSequence.tautological _ _
 
-<<<<<<< HEAD
-lemma preadditiveCoyoneda_homologySequenceδ_apply {C} [Category C] [Preadditive C] [HasShift C ℤ]
-=======
 lemma preadditiveCoyoneda_homologySequenceδ_apply
     {C : Type*} [Category C] [Preadditive C] [HasShift C ℤ]
->>>>>>> f29176d1
     (A : Cᵒᵖ) (T : Triangle C) (n₀ n₁ : ℤ) (h : n₀ + 1 = n₁) (x : A.unop ⟶ T.obj₃⟦n₀⟧) :
     (preadditiveCoyoneda.obj A).homologySequenceδ T n₀ n₁ h x =
       x ≫ T.mor₃⟦n₀⟧' ≫ (shiftFunctorAdd' C 1 n₀ n₁ (by omega)).inv.app _ := by
