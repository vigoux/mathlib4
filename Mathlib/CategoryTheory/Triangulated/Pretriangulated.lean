/-
Copyright (c) 2021 Luke Kershaw. All rights reserved.
Released under Apache 2.0 license as described in the file LICENSE.
Authors: Luke Kershaw, Joël Riou
-/
import Mathlib.CategoryTheory.Triangulated.TriangleShift
import Mathlib.CategoryTheory.Limits.Constructions.FiniteProductsOfBinaryProducts

#align_import category_theory.triangulated.pretriangulated from "leanprover-community/mathlib"@"6876fa15e3158ff3e4a4e2af1fb6e1945c6e8803"

/-!
# Pretriangulated Categories

This file contains the definition of pretriangulated categories and triangulated functors
between them.

## Implementation Notes

We work under the assumption that pretriangulated categories are preadditive categories,
but not necessarily additive categories, as is assumed in some sources.

TODO: generalise this to n-angulated categories as in https://arxiv.org/abs/1006.4592
-/


noncomputable section

open CategoryTheory Preadditive Limits

universe v v₀ v₁ v₂ u u₀ u₁ u₂

namespace CategoryTheory

open Category Pretriangulated ZeroObject

/-
We work in a preadditive category `C` equipped with an additive shift.
-/
variable (C : Type u) [Category.{v} C] [HasZeroObject C] [HasShift C ℤ] [Preadditive C]

/-- A preadditive category `C` with an additive shift, and a class of "distinguished triangles"
relative to that shift is called pretriangulated if the following hold:
* Any triangle that is isomorphic to a distinguished triangle is also distinguished.
* Any triangle of the form `(X,X,0,id,0,0)` is distinguished.
* For any morphism `f : X ⟶ Y` there exists a distinguished triangle of the form `(X,Y,Z,f,g,h)`.
* The triangle `(X,Y,Z,f,g,h)` is distinguished if and only if `(Y,Z,X⟦1⟧,g,h,-f⟦1⟧)` is.
* Given a diagram:
  ```
        f       g       h
    X  ───> Y  ───> Z  ───> X⟦1⟧
    │       │                │
    │a      │b               │a⟦1⟧'
    V       V                V
    X' ───> Y' ───> Z' ───> X'⟦1⟧
        f'      g'      h'
  ```
  where the left square commutes, and whose rows are distinguished triangles,
  there exists a morphism `c : Z ⟶ Z'` such that `(a,b,c)` is a triangle morphism.

See <https://stacks.math.columbia.edu/tag/0145>
-/
class Pretriangulated [∀ n : ℤ, Functor.Additive (shiftFunctor C n)] where
  /-- a class of triangle which are called `distinguished` -/
  distinguishedTriangles : Set (Triangle C)
  /-- a triangle that is isomorphic to a distinguished triangle is distinguished -/
  isomorphic_distinguished :
    ∀ T₁ ∈ distinguishedTriangles, ∀ (T₂) (_ : T₂ ≅ T₁), T₂ ∈ distinguishedTriangles
  /-- obvious triangles `X ⟶ X ⟶ 0 ⟶ X⟦1⟧` are distinguished -/
  contractible_distinguished : ∀ X : C, contractibleTriangle X ∈ distinguishedTriangles
  /-- any morphism `X ⟶ Y` is part of a distinguished triangle `X ⟶ Y ⟶ Z ⟶ X⟦1⟧` -/
  distinguished_cocone_triangle :
    ∀ {X Y : C} (f : X ⟶ Y),
      ∃ (Z : C) (g : Y ⟶ Z) (h : Z ⟶ X⟦(1 : ℤ)⟧), Triangle.mk f g h ∈ distinguishedTriangles
  /-- a triangle is distinguished iff it is so after rotating it -/
  rotate_distinguished_triangle :
    ∀ T : Triangle C, T ∈ distinguishedTriangles ↔ T.rotate ∈ distinguishedTriangles
  /-- given two distinguished triangle, a commutative square
        can be extended as morphism of triangles -/
  complete_distinguished_triangle_morphism :
    ∀ (T₁ T₂ : Triangle C) (_ : T₁ ∈ distinguishedTriangles) (_ : T₂ ∈ distinguishedTriangles)
      (a : T₁.obj₁ ⟶ T₂.obj₁) (b : T₁.obj₂ ⟶ T₂.obj₂) (_ : T₁.mor₁ ≫ b = a ≫ T₂.mor₁),
      ∃ c : T₁.obj₃ ⟶ T₂.obj₃, T₁.mor₂ ≫ c = b ≫ T₂.mor₂ ∧ T₁.mor₃ ≫ a⟦1⟧' = c ≫ T₂.mor₃
#align category_theory.pretriangulated CategoryTheory.Pretriangulated


namespace Pretriangulated

variable [∀ n : ℤ, Functor.Additive (CategoryTheory.shiftFunctor C n)] [hC : Pretriangulated C]

-- porting note: increased the priority so that we can write `T ∈ distTriang C`, and
-- not just `T ∈ (distTriang C)`
/-- distinguished triangles in a pretriangulated category -/
notation:60 "distTriang " C => @distinguishedTriangles C _ _ _ _ _ _

variable {C}

lemma distinguished_iff_of_iso {T₁ T₂ : Triangle C} (e : T₁ ≅ T₂) :
    (T₁ ∈ distTriang C) ↔ T₂ ∈ distTriang C :=
  ⟨fun hT₁ => isomorphic_distinguished _ hT₁ _ e.symm,
    fun hT₂ => isomorphic_distinguished _ hT₂ _ e⟩

/-- Given any distinguished triangle `T`, then we know `T.rotate` is also distinguished.
-/
theorem rot_of_distTriang (T : Triangle C) (H : T ∈ distTriang C) : T.rotate ∈ distTriang C :=
  (rotate_distinguished_triangle T).mp H
#align category_theory.pretriangulated.rot_of_dist_triangle CategoryTheory.Pretriangulated.rot_of_distTriang

/-- Given any distinguished triangle `T`, then we know `T.inv_rotate` is also distinguished.
-/
theorem inv_rot_of_distTriang (T : Triangle C) (H : T ∈ distTriang C) :
    T.invRotate ∈ distTriang C :=
  (rotate_distinguished_triangle T.invRotate).mpr
    (isomorphic_distinguished T H T.invRotate.rotate (invRotCompRot.app T))
#align category_theory.pretriangulated.inv_rot_of_dist_triangle CategoryTheory.Pretriangulated.inv_rot_of_distTriang

/-- Given any distinguished triangle
```
      f       g       h
  X  ───> Y  ───> Z  ───> X⟦1⟧
```
the composition `f ≫ g = 0`.
See <https://stacks.math.columbia.edu/tag/0146>
-/
@[reassoc]
theorem comp_distTriang_mor_zero₁₂ (T) (H : T ∈ (distTriang C)) : T.mor₁ ≫ T.mor₂ = 0 := by
  obtain ⟨c, hc⟩ :=
    complete_distinguished_triangle_morphism _ _ (contractible_distinguished T.obj₁) H (𝟙 T.obj₁)
      T.mor₁ rfl
  simpa only [contractibleTriangle_mor₂, zero_comp] using hc.left.symm
#align category_theory.pretriangulated.comp_dist_triangle_mor_zero₁₂ CategoryTheory.Pretriangulated.comp_distTriang_mor_zero₁₂

/-- Given any distinguished triangle
```
      f       g       h
  X  ───> Y  ───> Z  ───> X⟦1⟧
```
the composition `g ≫ h = 0`.
See <https://stacks.math.columbia.edu/tag/0146>
-/
@[reassoc]
theorem comp_distTriang_mor_zero₂₃ (T : Triangle C) (H : T ∈ distTriang C) :
    T.mor₂ ≫ T.mor₃ = 0 :=
  comp_distTriang_mor_zero₁₂ T.rotate (rot_of_distTriang T H)
#align category_theory.pretriangulated.comp_dist_triangle_mor_zero₂₃ CategoryTheory.Pretriangulated.comp_distTriang_mor_zero₂₃

/-- Given any distinguished triangle
```
      f       g       h
  X  ───> Y  ───> Z  ───> X⟦1⟧
```
the composition `h ≫ f⟦1⟧ = 0`.
See <https://stacks.math.columbia.edu/tag/0146>
-/
@[reassoc]
theorem comp_distTriang_mor_zero₃₁ (T : Triangle C) (H : T ∈ distTriang C) :
    T.mor₃ ≫ T.mor₁⟦1⟧' = 0 := by
  have H₂ := rot_of_distTriang T.rotate (rot_of_distTriang T H)
  simpa using comp_distTriang_mor_zero₁₂ T.rotate.rotate H₂
#align category_theory.pretriangulated.comp_dist_triangle_mor_zero₃₁ CategoryTheory.Pretriangulated.comp_distTriang_mor_zero₃₁

/-- Any morphism `Y ⟶ Z` is part of a distinguished triangle `X ⟶ Y ⟶ Z ⟶ X⟦1⟧` -/
lemma distinguished_cocone_triangle₁ {Y Z : C} (g : Y ⟶ Z) :
    ∃ (X : C) (f : X ⟶ Y) (h : Z ⟶ X⟦(1 : ℤ)⟧), Triangle.mk f g h ∈ distTriang C := by
  obtain ⟨X', f', g', mem⟩ := distinguished_cocone_triangle g
  exact ⟨_, _, _, inv_rot_of_distTriang _ mem⟩

/-- Any morphism `Z ⟶ X⟦1⟧` is part of a distinguished triangle `X ⟶ Y ⟶ Z ⟶ X⟦1⟧` -/
lemma distinguished_cocone_triangle₂ {Z X : C} (h : Z ⟶ X⟦(1 : ℤ)⟧) :
    ∃ (Y : C) (f : X ⟶ Y) (g : Y ⟶ Z), Triangle.mk f g h ∈ distTriang C := by
  obtain ⟨Y', f', g', mem⟩ := distinguished_cocone_triangle h
  let T' := (Triangle.mk h f' g').invRotate.invRotate
  refine' ⟨T'.obj₂, ((shiftEquiv C (1 : ℤ)).unitIso.app X).hom ≫ T'.mor₁, T'.mor₂,
    isomorphic_distinguished _ (inv_rot_of_distTriang _ (inv_rot_of_distTriang _ mem)) _ _⟩
  exact Triangle.isoMk _ _ ((shiftEquiv C (1 : ℤ)).unitIso.app X) (Iso.refl _) (Iso.refl _)
    (by aesop_cat) (by aesop_cat)
    (by dsimp; simp only [shift_shiftFunctorCompIsoId_inv_app, id_comp])

/-- A commutative square involving the morphisms `mor₂` of two distinguished triangles
can be extended as morphism of triangles -/
lemma complete_distinguished_triangle_morphism₁ (T₁ T₂ : Triangle C)
    (hT₁ : T₁ ∈ distTriang C) (hT₂ : T₂ ∈ distTriang C) (b : T₁.obj₂ ⟶ T₂.obj₂)
    (c : T₁.obj₃ ⟶ T₂.obj₃) (comm : T₁.mor₂ ≫ c = b ≫ T₂.mor₂) :
    ∃ (a : T₁.obj₁ ⟶ T₂.obj₁), T₁.mor₁ ≫ b = a ≫ T₂.mor₁ ∧
      T₁.mor₃ ≫ a⟦(1 : ℤ)⟧' = c ≫ T₂.mor₃ := by
  obtain ⟨a, ⟨ha₁, ha₂⟩⟩ := complete_distinguished_triangle_morphism _ _
    (rot_of_distTriang _ hT₁) (rot_of_distTriang _ hT₂) b c comm
  refine' ⟨(shiftFunctor C (1 : ℤ)).preimage a, ⟨_, _⟩⟩
  · apply (shiftFunctor C (1 : ℤ)).map_injective
    dsimp at ha₂
    rw [neg_comp, comp_neg, neg_inj] at ha₂
    simpa only [Functor.map_comp, Functor.image_preimage] using ha₂
  · simpa only [Functor.image_preimage] using ha₁

/-- A commutative square involving the morphisms `mor₃` of two distinguished triangles
can be extended as morphism of triangles -/
lemma complete_distinguished_triangle_morphism₂ (T₁ T₂ : Triangle C)
    (hT₁ : T₁ ∈ distTriang C) (hT₂ : T₂ ∈ distTriang C) (a : T₁.obj₁ ⟶ T₂.obj₁)
    (c : T₁.obj₃ ⟶ T₂.obj₃) (comm : T₁.mor₃ ≫ a⟦(1 : ℤ)⟧' = c ≫ T₂.mor₃) :
    ∃ (b : T₁.obj₂ ⟶ T₂.obj₂), T₁.mor₁ ≫ b = a ≫ T₂.mor₁ ∧ T₁.mor₂ ≫ c = b ≫ T₂.mor₂ := by
  obtain ⟨a, ⟨ha₁, ha₂⟩⟩ := complete_distinguished_triangle_morphism _ _
    (inv_rot_of_distTriang _ hT₁) (inv_rot_of_distTriang _ hT₂) (c⟦(-1 : ℤ)⟧') a (by
    dsimp
    simp only [neg_comp, comp_neg, ← Functor.map_comp_assoc, ← comm,
      Functor.map_comp, shift_shift_neg', Functor.id_obj, assoc, Iso.inv_hom_id_app, comp_id])
  refine' ⟨a, ⟨ha₁, _⟩⟩
  dsimp only [Triangle.invRotate, Triangle.mk] at ha₂
  rw [← cancel_mono ((shiftEquiv C (1 : ℤ)).counitIso.inv.app T₂.obj₃), assoc, assoc, ← ha₂]
  simp only [shiftEquiv'_counitIso, shift_neg_shift', assoc, Iso.inv_hom_id_app_assoc]

/-- Obvious triangles `0 ⟶ X ⟶ X ⟶ 0⟦1⟧` are distinguished -/
lemma contractible_distinguished₁ (X : C) :
    Triangle.mk (0 : 0 ⟶ X) (𝟙 X) 0 ∈ distTriang C := by
  refine' isomorphic_distinguished _
    (inv_rot_of_distTriang _ (contractible_distinguished X)) _ _
  exact Triangle.isoMk _ _ (Functor.mapZeroObject _).symm (Iso.refl _) (Iso.refl _)
    (by aesop_cat) (by aesop_cat) (by aesop_cat)

/-- Obvious triangles `X ⟶ 0 ⟶ X⟦1⟧ ⟶ X⟦1⟧` are distinguished -/
lemma contractible_distinguished₂ (X : C) :
    Triangle.mk (0 : X ⟶ 0) 0 (𝟙 (X⟦1⟧)) ∈ distTriang C := by
  refine' isomorphic_distinguished _
    (inv_rot_of_distTriang _ (contractible_distinguished₁ (X⟦(1 : ℤ)⟧))) _ _
  exact Triangle.isoMk _ _ ((shiftEquiv C (1 : ℤ)).unitIso.app X) (Iso.refl _) (Iso.refl _)
    (by aesop_cat) (by aesop_cat)
    (by dsimp; simp only [shift_shiftFunctorCompIsoId_inv_app, id_comp])

namespace Triangle

variable (T : Triangle C) (hT : T ∈ distTriang C)

lemma yoneda_exact₂ {X : C} (f : T.obj₂ ⟶ X) (hf : T.mor₁ ≫ f = 0) :
    ∃ (g : T.obj₃ ⟶ X), f = T.mor₂ ≫ g := by
  obtain ⟨g, ⟨hg₁, _⟩⟩ := complete_distinguished_triangle_morphism T _ hT
    (contractible_distinguished₁ X) 0 f (by aesop_cat)
  exact ⟨g, by simpa using hg₁.symm⟩

lemma yoneda_exact₃ {X : C} (f : T.obj₃ ⟶ X) (hf : T.mor₂ ≫ f = 0) :
    ∃ (g : T.obj₁⟦(1 : ℤ)⟧ ⟶ X), f = T.mor₃ ≫ g :=
  yoneda_exact₂ _ (rot_of_distTriang _ hT) f hf

lemma coyoneda_exact₂ {X : C} (f : X ⟶ T.obj₂) (hf : f ≫ T.mor₂ = 0) :
    ∃ (g : X ⟶ T.obj₁), f = g ≫ T.mor₁ := by
  obtain ⟨a, ⟨ha₁, _⟩⟩ := complete_distinguished_triangle_morphism₁ _ T
    (contractible_distinguished X) hT f 0 (by aesop_cat)
  exact ⟨a, by simpa using ha₁⟩

lemma coyoneda_exact₁ {X : C} (f : X ⟶ T.obj₁⟦(1 : ℤ)⟧) (hf : f ≫ T.mor₁⟦1⟧' = 0) :
    ∃ (g : X ⟶ T.obj₃), f = g ≫ T.mor₃ :=
  coyoneda_exact₂ _ (rot_of_distTriang _ (rot_of_distTriang _ hT)) f (by aesop_cat)

lemma coyoneda_exact₃ {X : C} (f : X ⟶ T.obj₃) (hf : f ≫ T.mor₃ = 0) :
    ∃ (g : X ⟶ T.obj₂), f = g ≫ T.mor₂ :=
  coyoneda_exact₂ _ (rot_of_distTriang _ hT) f hf

lemma mor₃_eq_zero_iff_epi₂ : T.mor₃ = 0 ↔ Epi T.mor₂ := by
  constructor
  · intro h
    rw [epi_iff_cancel_zero]
    intro X g hg
    obtain ⟨f, rfl⟩ := yoneda_exact₃ T hT g hg
    rw [h, zero_comp]
  · intro
    rw [← cancel_epi T.mor₂, comp_distTriang_mor_zero₂₃ _ hT, comp_zero]

lemma mor₂_eq_zero_iff_epi₁ : T.mor₂ = 0 ↔ Epi T.mor₁ := by
  have h := mor₃_eq_zero_iff_epi₂ _ (inv_rot_of_distTriang _ hT)
  dsimp at h
  rw [← h, IsIso.comp_right_eq_zero]

lemma mor₁_eq_zero_iff_epi₃ : T.mor₁ = 0 ↔ Epi T.mor₃ := by
  have h := mor₃_eq_zero_iff_epi₂ _ (rot_of_distTriang _ hT)
  dsimp at h
  rw [← h, neg_eq_zero]
  constructor
  · intro h
    simp only [h, Functor.map_zero]
  · intro h
    rw [← (CategoryTheory.shiftFunctor C (1 : ℤ)).map_eq_zero_iff, h]

lemma mor₃_eq_zero_of_epi₂ (h : Epi T.mor₂) : T.mor₃ = 0 := (T.mor₃_eq_zero_iff_epi₂ hT).2 h
lemma mor₂_eq_zero_of_epi₁ (h : Epi T.mor₁) : T.mor₂ = 0 := (T.mor₂_eq_zero_iff_epi₁ hT).2 h
lemma mor₁_eq_zero_of_epi₃ (h : Epi T.mor₃) : T.mor₁ = 0 := (T.mor₁_eq_zero_iff_epi₃ hT).2 h

lemma epi₂ (h : T.mor₃ = 0) : Epi T.mor₂ := (T.mor₃_eq_zero_iff_epi₂ hT).1 h
lemma epi₁ (h : T.mor₂ = 0) : Epi T.mor₁ := (T.mor₂_eq_zero_iff_epi₁ hT).1 h
lemma epi₃ (h : T.mor₁ = 0) : Epi T.mor₃ := (T.mor₁_eq_zero_iff_epi₃ hT).1 h

lemma mor₁_eq_zero_iff_mono₂ : T.mor₁ = 0 ↔ Mono T.mor₂ := by
  constructor
  · intro h
    rw [mono_iff_cancel_zero]
    intro X g hg
    obtain ⟨f, rfl⟩ := coyoneda_exact₂ T hT g hg
    rw [h, comp_zero]
  · intro
    rw [← cancel_mono T.mor₂, comp_distTriang_mor_zero₁₂ _ hT, zero_comp]

lemma mor₂_eq_zero_iff_mono₃ : T.mor₂ = 0 ↔ Mono T.mor₃ :=
  mor₁_eq_zero_iff_mono₂ _ (rot_of_distTriang _ hT)

lemma mor₃_eq_zero_iff_mono₁ : T.mor₃ = 0 ↔ Mono T.mor₁ := by
  have h := mor₁_eq_zero_iff_mono₂ _ (inv_rot_of_distTriang _ hT)
  dsimp at h
  rw [← h, neg_eq_zero, IsIso.comp_right_eq_zero]
  constructor
  · intro h
    simp only [h, Functor.map_zero]
  · intro h
    rw [← (CategoryTheory.shiftFunctor C (-1 : ℤ)).map_eq_zero_iff, h]

lemma mor₁_eq_zero_of_mono₂ (h : Mono T.mor₂) : T.mor₁ = 0 := (T.mor₁_eq_zero_iff_mono₂ hT).2 h
lemma mor₂_eq_zero_of_mono₃ (h : Mono T.mor₃) : T.mor₂ = 0 := (T.mor₂_eq_zero_iff_mono₃ hT).2 h
lemma mor₃_eq_zero_of_mono₁ (h : Mono T.mor₁) : T.mor₃ = 0 := (T.mor₃_eq_zero_iff_mono₁ hT).2 h

lemma mono₂ (h : T.mor₁ = 0) : Mono T.mor₂ := (T.mor₁_eq_zero_iff_mono₂ hT).1 h
lemma mono₃ (h : T.mor₂ = 0) : Mono T.mor₃ := (T.mor₂_eq_zero_iff_mono₃ hT).1 h
lemma mono₁ (h : T.mor₃ = 0) : Mono T.mor₁ := (T.mor₃_eq_zero_iff_mono₁ hT).1 h

lemma isZero₂_iff : IsZero T.obj₂ ↔ (T.mor₁ = 0 ∧ T.mor₂ = 0) := by
  constructor
  · intro h
    exact ⟨h.eq_of_tgt _ _, h.eq_of_src _ _⟩
  · intro ⟨h₁, h₂⟩
    obtain ⟨f, hf⟩ := coyoneda_exact₂ T hT (𝟙 _) (by rw [h₂, comp_zero])
    rw [IsZero.iff_id_eq_zero, hf, h₁, comp_zero]

lemma isZero₁_iff : IsZero T.obj₁ ↔ (T.mor₁ = 0 ∧ T.mor₃ = 0) := by
  refine' (isZero₂_iff _ (inv_rot_of_distTriang _ hT)).trans _
  dsimp
  simp only [neg_eq_zero, IsIso.comp_right_eq_zero, Functor.map_eq_zero_iff]
  tauto

lemma isZero₃_iff : IsZero T.obj₃ ↔ (T.mor₂ = 0 ∧ T.mor₃ = 0) := by
  refine' (isZero₂_iff _ (rot_of_distTriang _ hT)).trans _
  dsimp
  tauto

lemma isZero₁_of_isZero₂₃ (h₂ : IsZero T.obj₂) (h₃ : IsZero T.obj₃) : IsZero T.obj₁ := by
  rw [T.isZero₁_iff hT]
  exact ⟨h₂.eq_of_tgt _ _, h₃.eq_of_src _ _⟩

lemma isZero₂_of_isZero₁₃ (h₁ : IsZero T.obj₁) (h₃ : IsZero T.obj₃) : IsZero T.obj₂ := by
  rw [T.isZero₂_iff hT]
  exact ⟨h₁.eq_of_src _ _, h₃.eq_of_tgt _ _⟩

lemma isZero₃_of_isZero₁₂ (h₁ : IsZero T.obj₁) (h₂ : IsZero T.obj₂) : IsZero T.obj₃ :=
  isZero₂_of_isZero₁₃ _ (rot_of_distTriang _ hT) h₂ (by
    dsimp
    simp only [IsZero.iff_id_eq_zero] at h₁ ⊢
    rw [← Functor.map_id, h₁, Functor.map_zero])

lemma isZero₁_iff_isIso₂ :
    IsZero T.obj₁ ↔ IsIso T.mor₂ := by
  rw [T.isZero₁_iff hT]
  constructor
  · intro ⟨h₁, h₃⟩
    have := T.epi₂ hT h₃
    obtain ⟨f, hf⟩ := yoneda_exact₂ T hT (𝟙 _) (by rw [h₁, zero_comp])
    exact ⟨f, hf.symm, by rw [← cancel_epi T.mor₂, comp_id, ← reassoc_of% hf]⟩
  · intro
    rw [T.mor₁_eq_zero_iff_mono₂ hT, T.mor₃_eq_zero_iff_epi₂ hT]
    constructor <;> infer_instance

lemma isZero₂_iff_isIso₃ : IsZero T.obj₂ ↔ IsIso T.mor₃ :=
  isZero₁_iff_isIso₂ _ (rot_of_distTriang _ hT)

lemma isZero₃_iff_isIso₁ : IsZero T.obj₃ ↔ IsIso T.mor₁ := by
  refine' Iff.trans _ (Triangle.isZero₁_iff_isIso₂ _ (inv_rot_of_distTriang _ hT))
  dsimp
  simp only [IsZero.iff_id_eq_zero, ← Functor.map_id, Functor.map_eq_zero_iff]

lemma isZero₁_of_isIso₂ (h : IsIso T.mor₂) : IsZero T.obj₁ := (T.isZero₁_iff_isIso₂ hT).2 h
lemma isZero₂_of_isIso₃ (h : IsIso T.mor₃) : IsZero T.obj₂ := (T.isZero₂_iff_isIso₃ hT).2 h
lemma isZero₃_of_isIso₁ (h : IsIso T.mor₁) : IsZero T.obj₃ := (T.isZero₃_iff_isIso₁ hT).2 h

lemma shift_distinguished (n : ℤ) :
    (CategoryTheory.shiftFunctor (Triangle C) n).obj T ∈ distTriang C := by
  revert T hT
  let H : ℤ → Prop := fun n => ∀ (T : Triangle C) (_ : T ∈ distTriang C),
    (Triangle.shiftFunctor C n).obj T ∈ distTriang C
  change H n
  have H_zero : H 0 := fun T hT =>
    isomorphic_distinguished _ hT _ ((Triangle.shiftFunctorZero C).app T)
  have H_one : H 1 := fun T hT =>
    isomorphic_distinguished _ (rot_of_distTriang _
      (rot_of_distTriang _ (rot_of_distTriang _ hT))) _
        ((rotateRotateRotateIso C).symm.app T)
  have H_neg_one : H (-1) := fun T hT =>
    isomorphic_distinguished _ (inv_rot_of_distTriang _
      (inv_rot_of_distTriang _ (inv_rot_of_distTriang _ hT))) _
        ((invRotateInvRotateInvRotateIso C).symm.app T)
  have H_add : ∀ {a b c : ℤ}, H a → H b → a + b = c → H c := fun {a b c} ha hb hc T hT =>
    isomorphic_distinguished _ (hb _ (ha _ hT)) _
      ((Triangle.shiftFunctorAdd' C _ _ _ hc).app T)
  obtain (n|n) := n
  · induction' n with n hn
    · exact H_zero
    · exact H_add hn H_one rfl
  · induction' n with n hn
    · exact H_neg_one
    · exact H_add hn H_neg_one rfl

end Triangle

instance : SplitEpiCategory C where
  isSplitEpi_of_epi f hf := by
    obtain ⟨Z, g, h, hT⟩ := distinguished_cocone_triangle f
    obtain ⟨r, hr⟩ := Triangle.coyoneda_exact₂ _ hT (𝟙 _)
      (by rw [Triangle.mor₂_eq_zero_of_epi₁ _ hT hf, comp_zero])
    exact ⟨r, hr.symm⟩

instance : SplitMonoCategory C where
  isSplitMono_of_mono f hf := by
    obtain ⟨X, g, h, hT⟩ := distinguished_cocone_triangle₁ f
    obtain ⟨r, hr⟩ := Triangle.yoneda_exact₂ _ hT (𝟙 _) (by
      rw [Triangle.mor₁_eq_zero_of_mono₂ _ hT hf, zero_comp])
    exact ⟨r, hr.symm⟩

lemma isIso₂_of_isIso₁₃ {T T' : Triangle C} (φ : T ⟶ T') (hT : T ∈ distTriang C)
    (hT' : T' ∈ distTriang C) (h₁ : IsIso φ.hom₁) (h₃ : IsIso φ.hom₃) : IsIso φ.hom₂ := by
  have : Mono φ.hom₂ := by
    rw [mono_iff_cancel_zero]
    intro A f hf
    obtain ⟨g, rfl⟩ := Triangle.coyoneda_exact₂ _ hT f
      (by rw [← cancel_mono φ.hom₃, assoc, φ.comm₂, reassoc_of% hf, zero_comp, zero_comp])
    rw [assoc] at hf
    obtain ⟨h, hh⟩ := Triangle.coyoneda_exact₂ T'.invRotate (inv_rot_of_distTriang _ hT')
      (g ≫ φ.hom₁) (by dsimp; rw [assoc, ← φ.comm₁, hf])
    obtain ⟨k, rfl⟩ : ∃ (k : A ⟶ T.invRotate.obj₁), k ≫ T.invRotate.mor₁ = g := by
      refine' ⟨h ≫ inv (φ.hom₃⟦(-1 : ℤ)⟧'), _⟩
      have eq := ((invRotate C).map φ).comm₁
      dsimp only [invRotate] at eq
      rw [← cancel_mono φ.hom₁, assoc, assoc, eq, IsIso.inv_hom_id_assoc, hh]
    erw [assoc, comp_distTriang_mor_zero₁₂ _ (inv_rot_of_distTriang _ hT), comp_zero]
  refine' isIso_of_yoneda_map_bijective _ (fun A => ⟨_, _⟩)
  · intro f₁ f₂ h
    simpa only [← cancel_mono φ.hom₂] using h
  · intro y₂
    obtain ⟨x₃, hx₃⟩ : ∃ (x₃ : A ⟶ T.obj₃), x₃ ≫ φ.hom₃ = y₂ ≫ T'.mor₂ :=
      ⟨y₂ ≫ T'.mor₂ ≫ inv φ.hom₃, by simp⟩
    obtain ⟨x₂, hx₂⟩ := Triangle.coyoneda_exact₃ _ hT x₃
      (by rw [← cancel_mono (φ.hom₁⟦(1 : ℤ)⟧'), assoc, zero_comp, φ.comm₃, reassoc_of% hx₃,
        comp_distTriang_mor_zero₂₃ _ hT', comp_zero])
    obtain ⟨y₁, hy₁⟩ := Triangle.coyoneda_exact₂ _ hT' (y₂ - x₂ ≫ φ.hom₂)
      (by rw [sub_comp, assoc, ← φ.comm₂, ← reassoc_of% hx₂, hx₃, sub_self])
    obtain ⟨x₁, hx₁⟩ : ∃ (x₁ : A ⟶ T.obj₁), x₁ ≫ φ.hom₁ = y₁ := ⟨y₁ ≫ inv φ.hom₁, by simp⟩
    refine' ⟨x₂ + x₁ ≫ T.mor₁, _⟩
    dsimp
    rw [add_comp, assoc, φ.comm₁, reassoc_of% hx₁, ← hy₁, add_sub_cancel'_right]

lemma isIso₃_of_isIso₁₂ {T T' : Triangle C} (φ : T ⟶ T') (hT : T ∈ distTriang C)
    (hT' : T' ∈ distTriang C) (h₁ : IsIso φ.hom₁) (h₂ : IsIso φ.hom₂) : IsIso φ.hom₃ :=
  isIso₂_of_isIso₁₃ ((rotate C).map φ) (rot_of_distTriang _ hT)
    (rot_of_distTriang _ hT') h₂ (by dsimp; infer_instance)

lemma isIso₁_of_isIso₂₃ {T T' : Triangle C} (φ : T ⟶ T') (hT : T ∈ distTriang C)
    (hT' : T' ∈ distTriang C) (h₂ : IsIso φ.hom₂) (h₃ : IsIso φ.hom₃) : IsIso φ.hom₁ :=
  isIso₂_of_isIso₁₃ ((invRotate C).map φ) (inv_rot_of_distTriang _ hT)
    (inv_rot_of_distTriang _ hT') (by dsimp; infer_instance) (by dsimp; infer_instance)

/-- Given a distinguished triangle `T` such that `T.mor₃ = 0` and the datum of morphisms
`inr : T.obj₃ ⟶ T.obj₂` and `fst : T.obj₂ ⟶ T.obj₁` satisfying suitable relations, this
is the binary biproduct data expressing that `T.obj₂` identifies to the binary
biproduct of `T.obj₁` and `T.obj₃`.
See also `exists_iso_binaryBiproduct_of_distTriang`. -/
@[simps]
def binaryBiproductData (T : Triangle C) (hT : T ∈ distTriang C) (hT₀ : T.mor₃ = 0)
    (inr : T.obj₃ ⟶ T.obj₂) (inr_snd : inr ≫ T.mor₂ = 𝟙 _) (fst : T.obj₂ ⟶ T.obj₁)
    (total : fst ≫ T.mor₁ + T.mor₂ ≫ inr = 𝟙 T.obj₂) :
    BinaryBiproductData T.obj₁ T.obj₃ := by
  have : Mono T.mor₁ := T.mono₁ hT hT₀
  have eq : fst ≫ T.mor₁ = 𝟙 T.obj₂ - T.mor₂ ≫ inr := by rw [← total, add_sub_cancel]
  exact
    { bicone :=
      { pt := T.obj₂
        fst := fst
        snd := T.mor₂
        inl := T.mor₁
        inr := inr
        inl_fst := by
          simp only [← cancel_mono T.mor₁, assoc, id_comp, eq, comp_sub, comp_id,
            comp_distTriang_mor_zero₁₂_assoc _ hT, zero_comp, sub_zero]
        inl_snd := comp_distTriang_mor_zero₁₂ _ hT
        inr_fst := by
          simp only [← cancel_mono T.mor₁, assoc, eq, comp_sub, reassoc_of% inr_snd,
            comp_id, sub_self, zero_comp]
        inr_snd := inr_snd }
      isBilimit := isBinaryBilimitOfTotal _ total }

instance : HasBinaryBiproducts C := ⟨fun X₁ X₃ => by
  obtain ⟨X₂, inl, snd, mem⟩ := distinguished_cocone_triangle₂ (0 : X₃ ⟶ X₁⟦(1 : ℤ)⟧)
  obtain ⟨inr : X₃ ⟶ X₂, inr_snd : 𝟙 _ = inr ≫ snd⟩ :=
    Triangle.coyoneda_exact₃ _ mem (𝟙 X₃) (by simp)
  obtain ⟨fst : X₂ ⟶ X₁, hfst : 𝟙 X₂ - snd ≫ inr = fst ≫ inl⟩ :=
    Triangle.coyoneda_exact₂ _ mem (𝟙 X₂ - snd ≫ inr) (by
      dsimp
      simp only [sub_comp, assoc, id_comp, ← inr_snd, comp_id, sub_self])
  refine' ⟨⟨binaryBiproductData _ mem rfl inr inr_snd.symm fst _⟩⟩
  dsimp
  simp only [← hfst, sub_add_cancel]⟩

instance : HasFiniteProducts C := hasFiniteProducts_of_has_binary_and_terminal
instance : HasFiniteCoproducts C := hasFiniteCoproducts_of_has_binary_and_initial
instance : HasFiniteBiproducts C := HasFiniteBiproducts.of_hasFiniteProducts

lemma exists_iso_binaryBiproduct_of_distTriang (T : Triangle C) (hT : T ∈ distTriang C)
    (zero : T.mor₃ = 0) :
    ∃ (e : T.obj₂ ≅ T.obj₁ ⊞ T.obj₃), T.mor₁ ≫ e.hom = biprod.inl ∧
      T.mor₂ = e.hom ≫ biprod.snd := by
  have := T.epi₂ hT zero
  have := isSplitEpi_of_epi T.mor₂
  obtain ⟨fst, hfst⟩ := T.coyoneda_exact₂ hT (𝟙 T.obj₂ - T.mor₂ ≫ section_ T.mor₂) (by simp)
  let d := binaryBiproductData _ hT zero (section_ T.mor₂) (by simp) fst
    (by simp only [← hfst, sub_add_cancel])
  refine' ⟨biprod.uniqueUpToIso _ _ d.isBilimit, ⟨_, by simp [d]⟩⟩
  ext
  · simpa [d] using d.bicone.inl_fst
  · simpa [d] using d.bicone.inl_snd

lemma binaryBiproductTriangle_distinguished (X₁ X₂ : C) :
    binaryBiproductTriangle X₁ X₂ ∈ distTriang C := by
  obtain ⟨Y, g, h, mem⟩ := distinguished_cocone_triangle₂ (0 : X₂ ⟶ X₁⟦(1 : ℤ)⟧)
  obtain ⟨e, ⟨he₁, he₂⟩⟩ := exists_iso_binaryBiproduct_of_distTriang _ mem rfl
  dsimp at he₁ he₂
  refine' isomorphic_distinguished _ mem _ (Iso.symm _)
  refine' Triangle.isoMk _ _ (Iso.refl _) e (Iso.refl _)
    (by aesop_cat) (by aesop_cat) (by aesop_cat)

lemma binaryProductTriangle_distinguished (X₁ X₂ : C) :
    binaryProductTriangle X₁ X₂ ∈ distTriang C :=
  isomorphic_distinguished _ (binaryBiproductTriangle_distinguished X₁ X₂) _
    (binaryProductTriangleIsoBinaryBiproductTriangle X₁ X₂)

/-- A chosen extension of a commutative square into a morphism of distinguished triangles. -/
@[simps hom₁ hom₂]
def completeDistinguishedTriangleMorphism (T₁ T₂ : Triangle C)
    (hT₁ : T₁ ∈ distTriang C) (hT₂ : T₂ ∈ distTriang C)
    (a : T₁.obj₁ ⟶ T₂.obj₁) (b : T₁.obj₂ ⟶ T₂.obj₂) (comm : T₁.mor₁ ≫ b = a ≫ T₂.mor₁) :
    T₁ ⟶ T₂ :=
    have h := complete_distinguished_triangle_morphism _ _ hT₁ hT₂ a b comm
    { hom₁ := a
      hom₂ := b
      hom₃ := h.choose
      comm₁ := comm
      comm₂ := h.choose_spec.1
      comm₃ := h.choose_spec.2 }

/-- A product of distinguished triangles is distinguished -/
lemma productTriangle_distinguished {J : Type*} (T : J → Triangle C)
    (hT : ∀ j, T j ∈ distTriang C)
    [HasProduct (fun j => (T j).obj₁)] [HasProduct (fun j => (T j).obj₂)]
    [HasProduct (fun j => (T j).obj₃)] [HasProduct (fun j => (T j).obj₁⟦(1 : ℤ)⟧)] :
    productTriangle T ∈ distTriang C := by
  /- The proof proceeds by constructing a morphism of triangles
    `φ' : T' ⟶ productTriangle T` with `T'` distinguished, and such that
    `φ'.hom₁` and `φ'.hom₂` are identities. Then, it suffices to show that
    `φ'.hom₃` is an isomorphism, which is achieved by using Yoneda's lemma
    and diagram chases. -/
  let f₁ := Pi.map (fun j => (T j).mor₁)
  obtain ⟨Z, f₂, f₃, hT'⟩ := distinguished_cocone_triangle f₁
  let T' := Triangle.mk f₁ f₂ f₃
  change T' ∈ distTriang C at hT'
  let φ : ∀ j, T' ⟶ T j := fun j => completeDistinguishedTriangleMorphism _ _
    hT' (hT j) (Pi.π _ j) (Pi.π _ j) (by simp [f₁, T'])
  let φ' := productTriangle.lift _ φ
  have h₁ : φ'.hom₁ = 𝟙 _ := by aesop_cat
  have h₂ : φ'.hom₂ = 𝟙 _ := by aesop_cat
  have : IsIso φ'.hom₁ := by rw [h₁]; infer_instance
  have : IsIso φ'.hom₂ := by rw [h₂]; infer_instance
  suffices IsIso φ'.hom₃ by
    have : IsIso φ' := by
      apply Triangle.isIso_of_isIsos
      all_goals infer_instance
    exact isomorphic_distinguished _ hT' _ (asIso φ').symm
  refine' isIso_of_yoneda_map_bijective _ (fun A => ⟨_, _⟩)
  /- the proofs by diagram chase start here -/
  · suffices Mono φ'.hom₃ by
      intro a₁ a₂ ha
      simpa only [← cancel_mono φ'.hom₃] using ha
    rw [mono_iff_cancel_zero]
    intro A f hf
    have hf' : f ≫ T'.mor₃ = 0 := by
      rw [← cancel_mono (φ'.hom₁⟦1⟧'), zero_comp, assoc, φ'.comm₃, reassoc_of% hf, zero_comp]
    obtain ⟨g, hg⟩ := T'.coyoneda_exact₃ hT' f hf'
    have hg' : ∀ j, (g ≫ Pi.π _ j) ≫ (T j).mor₂ = 0 := fun j => by
      have : g ≫ T'.mor₂ ≫ φ'.hom₃ ≫ Pi.π _ j = 0 :=
        by rw [← reassoc_of% hg, reassoc_of% hf, zero_comp]
      rw [φ'.comm₂_assoc, h₂, id_comp] at this
      simpa using this
    have hg'' := fun j => (T j).coyoneda_exact₂ (hT j) _ (hg' j)
    let α := fun j => (hg'' j).choose
    have hα : ∀ j, _ = α j ≫ _ := fun j => (hg'' j).choose_spec
    have hg''' : g = Pi.lift α ≫ T'.mor₁ := by dsimp [f₁, T']; ext j; rw [hα]; simp
    rw [hg, hg''', assoc, comp_distTriang_mor_zero₁₂ _ hT', comp_zero]
  · intro a
    obtain ⟨a', ha'⟩ : ∃ (a' : A ⟶ Z), a' ≫ T'.mor₃ = a ≫ (productTriangle T).mor₃ := by
      have zero : ((productTriangle T).mor₃) ≫ (shiftFunctor C 1).map T'.mor₁ = 0 := by
        rw [← cancel_mono (φ'.hom₂⟦1⟧'), zero_comp, assoc, ← Functor.map_comp, φ'.comm₁, h₁,
          id_comp, productTriangle.zero₃₁]
        intro j
        exact comp_distTriang_mor_zero₃₁ _ (hT j)
      have ⟨g, hg⟩ := T'.coyoneda_exact₁ hT' (a ≫ (productTriangle T).mor₃) (by
        rw [assoc, zero, comp_zero])
      exact ⟨g, hg.symm⟩
    have ha'' := fun (j : J) => (T j).coyoneda_exact₃ (hT j) ((a - a' ≫ φ'.hom₃) ≫ Pi.π _ j) (by
      simp only [sub_comp, assoc]
      erw [← (productTriangle.π T j).comm₃]
      rw [← φ'.comm₃_assoc]
      rw [reassoc_of% ha', sub_eq_zero, h₁, Functor.map_id, id_comp])
    let b := fun j => (ha'' j).choose
    have hb : ∀ j, _  = b j ≫ _ := fun j => (ha'' j).choose_spec
    have hb' : a - a' ≫ φ'.hom₃ = Pi.lift b ≫ (productTriangle T).mor₂ :=
      Limits.Pi.hom_ext _ _ (fun j => by rw [hb]; simp)
    have : (a' + (by exact Pi.lift b) ≫ T'.mor₂) ≫ φ'.hom₃ = a := by
      rw [add_comp, assoc, φ'.comm₂, h₂, id_comp, ← hb', add_sub_cancel'_right]
    exact ⟨_, this⟩

lemma exists_iso_of_arrow_iso (T₁ T₂ : Triangle C) (hT₁ : T₁ ∈ distTriang C)
    (hT₂ : T₂ ∈ distTriang C) (e : Arrow.mk T₁.mor₁ ≅ Arrow.mk T₂.mor₁) :
    ∃ (e' : T₁ ≅ T₂), e'.hom.hom₁ = e.hom.left ∧ e'.hom.hom₂ = e.hom.right := by
  let φ := completeDistinguishedTriangleMorphism T₁ T₂ hT₁ hT₂ e.hom.left e.hom.right e.hom.w.symm
<<<<<<< HEAD
  have : IsIso φ.hom₁ := by dsimp; infer_instance
  have : IsIso φ.hom₂ := by dsimp; infer_instance
=======
  have : IsIso φ.hom₁ := by dsimp [φ]; infer_instance
  have : IsIso φ.hom₂ := by dsimp [φ]; infer_instance
>>>>>>> ed027c1a
  have : IsIso φ.hom₃ := isIso₃_of_isIso₁₂ φ hT₁ hT₂ inferInstance inferInstance
  have : IsIso φ := by
    apply Triangle.isIso_of_isIsos
    all_goals infer_instance
<<<<<<< HEAD
  exact ⟨asIso φ, by simp, by simp⟩
=======
  exact ⟨asIso φ, by simp [φ], by simp [φ]⟩
>>>>>>> ed027c1a

/-- A choice of isomorphism `T₁ ≅ T₂` between two distinguished triangles
when we are given two isomorphisms `e₁ : T₁.obj₁ ≅ T₂.obj₁` and `e₂ : T₁.obj₂ ≅ T₂.obj₂`. -/
@[simps! hom_hom₁ hom_hom₂ inv_hom₁ inv_hom₂]
def isoTriangleOfIso₁₂ (T₁ T₂ : Triangle C) (hT₁ : T₁ ∈ distTriang C)
    (hT₂ : T₂ ∈ distTriang C) (e₁ : T₁.obj₁ ≅ T₂.obj₁) (e₂ : T₁.obj₂ ≅ T₂.obj₂)
    (comm : T₁.mor₁ ≫ e₂.hom = e₁.hom ≫ T₂.mor₁) : T₁ ≅ T₂ := by
  have h := exists_iso_of_arrow_iso T₁ T₂ hT₁ hT₂ (Arrow.isoMk e₁ e₂ comm.symm)
  exact Triangle.isoMk _ _ e₁ e₂ (Triangle.π₃.mapIso h.choose) comm (by
    have eq := h.choose_spec.2
    dsimp at eq ⊢
    conv_rhs => rw [← eq, ← TriangleMorphism.comm₂]) (by
    have eq := h.choose_spec.1
    dsimp at eq ⊢
    conv_lhs => rw [← eq, TriangleMorphism.comm₃])

end Pretriangulated

end CategoryTheory<|MERGE_RESOLUTION|>--- conflicted
+++ resolved
@@ -619,22 +619,13 @@
     (hT₂ : T₂ ∈ distTriang C) (e : Arrow.mk T₁.mor₁ ≅ Arrow.mk T₂.mor₁) :
     ∃ (e' : T₁ ≅ T₂), e'.hom.hom₁ = e.hom.left ∧ e'.hom.hom₂ = e.hom.right := by
   let φ := completeDistinguishedTriangleMorphism T₁ T₂ hT₁ hT₂ e.hom.left e.hom.right e.hom.w.symm
-<<<<<<< HEAD
-  have : IsIso φ.hom₁ := by dsimp; infer_instance
-  have : IsIso φ.hom₂ := by dsimp; infer_instance
-=======
   have : IsIso φ.hom₁ := by dsimp [φ]; infer_instance
   have : IsIso φ.hom₂ := by dsimp [φ]; infer_instance
->>>>>>> ed027c1a
   have : IsIso φ.hom₃ := isIso₃_of_isIso₁₂ φ hT₁ hT₂ inferInstance inferInstance
   have : IsIso φ := by
     apply Triangle.isIso_of_isIsos
     all_goals infer_instance
-<<<<<<< HEAD
-  exact ⟨asIso φ, by simp, by simp⟩
-=======
   exact ⟨asIso φ, by simp [φ], by simp [φ]⟩
->>>>>>> ed027c1a
 
 /-- A choice of isomorphism `T₁ ≅ T₂` between two distinguished triangles
 when we are given two isomorphisms `e₁ : T₁.obj₁ ≅ T₂.obj₁` and `e₂ : T₁.obj₂ ≅ T₂.obj₂`. -/
