--- conflicted
+++ resolved
@@ -166,13 +166,7 @@
     funext fun x => congr_arg Discrete.as (Functor.congr_obj h ⟨x⟩)
 
 instance : Functor.Full typeToCat.{u} where
-<<<<<<< HEAD
-  preimage F := Discrete.as ∘ F.obj ∘ Discrete.mk
-  witness := by
-    intro X Y F
-=======
   map_surjective F := ⟨Discrete.as ∘ F.obj ∘ Discrete.mk, by
->>>>>>> 59de845a
     apply Functor.ext
     · intro x y f
       dsimp
