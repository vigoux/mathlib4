/-
Copyright (c) 2022 Joseph Hua. All rights reserved.
Released under Apache 2.0 license as described in the file LICENSE.
Authors: Scott Morrison, Bhavik Mehta, Johan Commelin, Reid Barton, Rob Lewis, Joseph Hua
-/
import Mathlib.CategoryTheory.Limits.Shapes.Terminal

/-!

# Algebras of endofunctors

This file defines (co)algebras of an endofunctor, and provides the category instance for them.
It also defines the forgetful functor from the category of (co)algebras. It is shown that the
structure map of the initial algebra of an endofunctor is an isomorphism. Furthermore, it is shown
that for an adjunction `F ⊣ G` the category of algebras over `F` is equivalent to the category of
coalgebras over `G`.

## TODO

* Prove the dual result about the structure map of the terminal coalgebra of an endofunctor.
* Prove that if the countable infinite product over the powers of the endofunctor exists, then
  algebras over the endofunctor coincide with algebras over the free monad on the endofunctor.
-/


universe v u

namespace CategoryTheory

namespace Endofunctor

variable {C : Type u} [Category.{v} C]

/-- An algebra of an endofunctor; `str` stands for "structure morphism" -/
structure Algebra (F : C ⥤ C) where
  /-- carrier of the algebra -/
  a : C
  /-- structure morphism of the algebra -/
  str : F.obj a ⟶ a

instance [Inhabited C] : Inhabited (Algebra (𝟭 C)) :=
  ⟨⟨default, 𝟙 _⟩⟩

namespace Algebra

variable {F : C ⥤ C} (A : Algebra F) {A₀ A₁ A₂ : Algebra F}

/-
```
        str
   F A₀ -----> A₀
    |          |
F f |          | f
    V          V
   F A₁ -----> A₁
        str
```
-/
/-- A morphism between algebras of endofunctor `F` -/
@[ext]
structure Hom (A₀ A₁ : Algebra F) where
  /-- underlying morphism between the carriers -/
  f : A₀.1 ⟶ A₁.1
  /-- compatibility condition -/
  h : F.map f ≫ A₁.str = A₀.str ≫ f := by aesop_cat

attribute [reassoc (attr := simp)] Hom.h

namespace Hom

/-- The identity morphism of an algebra of endofunctor `F` -/
def id : Hom A A where f := 𝟙 _

instance : Inhabited (Hom A A) :=
  ⟨{ f := 𝟙 _ }⟩

/-- The composition of morphisms between algebras of endofunctor `F` -/
def comp (f : Hom A₀ A₁) (g : Hom A₁ A₂) : Hom A₀ A₂ where f := f.1 ≫ g.1

end Hom

instance (F : C ⥤ C) : CategoryStruct (Algebra F) where
  Hom := Hom
  id := Hom.id
  comp := @Hom.comp _ _ _

@[ext]
lemma ext {A B : Algebra F} {f g : A ⟶ B} (w : f.f = g.f := by aesop_cat) : f = g :=
  Hom.ext _ _ w

@[simp]
theorem id_eq_id : Algebra.Hom.id A = 𝟙 A :=
  rfl

@[simp]
theorem id_f : (𝟙 _ : A ⟶ A).1 = 𝟙 A.1 :=
  rfl

variable (f : A₀ ⟶ A₁) (g : A₁ ⟶ A₂)

@[simp]
theorem comp_eq_comp : Algebra.Hom.comp f g = f ≫ g :=
  rfl

@[simp]
theorem comp_f : (f ≫ g).1 = f.1 ≫ g.1 :=
  rfl

/-- Algebras of an endofunctor `F` form a category -/
instance (F : C ⥤ C) : Category (Algebra F) := { }

/-- To construct an isomorphism of algebras, it suffices to give an isomorphism of the As which
commutes with the structure morphisms.
-/
@[simps!]
def isoMk (h : A₀.1 ≅ A₁.1) (w : F.map h.hom ≫ A₁.str = A₀.str ≫ h.hom := by aesop_cat) :
    A₀ ≅ A₁ where
  hom := { f := h.hom }
  inv :=
    { f := h.inv
      h := by
        rw [h.eq_comp_inv, Category.assoc, ← w, ← Functor.map_comp_assoc]
        simp }

/-- The forgetful functor from the category of algebras, forgetting the algebraic structure. -/
@[simps]
def forget (F : C ⥤ C) : Algebra F ⥤ C where
  obj A := A.1
  map := Hom.f

/-- An algebra morphism with an underlying isomorphism hom in `C` is an algebra isomorphism. -/
theorem iso_of_iso (f : A₀ ⟶ A₁) [IsIso f.1] : IsIso f :=
  ⟨⟨{ f := inv f.1
      h := by
        rw [IsIso.eq_comp_inv f.1, Category.assoc, ← f.h]
        simp }, by aesop_cat, by aesop_cat⟩⟩

instance forget_reflects_iso : (forget F).ReflectsIsomorphisms where reflects := iso_of_iso
<<<<<<< HEAD
#align category_theory.endofunctor.algebra.forget_reflects_iso CategoryTheory.Endofunctor.Algebra.forget_reflects_iso

instance forget_faithful : (forget F).Faithful := { }
#align category_theory.endofunctor.algebra.forget_faithful CategoryTheory.Endofunctor.Algebra.forget_faithful
=======

instance forget_faithful : (forget F).Faithful := { }
>>>>>>> 59de845a

/-- An algebra morphism with an underlying epimorphism hom in `C` is an algebra epimorphism. -/
theorem epi_of_epi {X Y : Algebra F} (f : X ⟶ Y) [h : Epi f.1] : Epi f :=
  (forget F).epi_of_epi_map h

/-- An algebra morphism with an underlying monomorphism hom in `C` is an algebra monomorphism. -/
theorem mono_of_mono {X Y : Algebra F} (f : X ⟶ Y) [h : Mono f.1] : Mono f :=
  (forget F).mono_of_mono_map h

/-- From a natural transformation `α : G → F` we get a functor from
algebras of `F` to algebras of `G`.
-/
@[simps]
def functorOfNatTrans {F G : C ⥤ C} (α : G ⟶ F) : Algebra F ⥤ Algebra G where
  obj A :=
    { a := A.1
      str := α.app _ ≫ A.str }
  map f := { f := f.1 }

/-- The identity transformation induces the identity endofunctor on the category of algebras. -/
-- Porting note: removed @[simps (config := { rhsMd := semireducible })] and replaced with
@[simps!]
def functorOfNatTransId : functorOfNatTrans (𝟙 F) ≅ 𝟭 _ :=
  NatIso.ofComponents fun X => isoMk (Iso.refl _)

/-- A composition of natural transformations gives the composition of corresponding functors. -/
-- Porting note: removed @[simps (config := { rhsMd := semireducible })] and replaced with
@[simps!]
def functorOfNatTransComp {F₀ F₁ F₂ : C ⥤ C} (α : F₀ ⟶ F₁) (β : F₁ ⟶ F₂) :
    functorOfNatTrans (α ≫ β) ≅ functorOfNatTrans β ⋙ functorOfNatTrans α :=
  NatIso.ofComponents fun X => isoMk (Iso.refl _)

/--
If `α` and `β` are two equal natural transformations, then the functors of algebras induced by them
are isomorphic.
We define it like this as opposed to using `eq_to_iso` so that the components are nicer to prove
lemmas about.
-/
-- Porting note: removed @[simps (config := { rhsMd := semireducible })] and replaced with
@[simps!]
def functorOfNatTransEq {F G : C ⥤ C} {α β : F ⟶ G} (h : α = β) :
    functorOfNatTrans α ≅ functorOfNatTrans β :=
  NatIso.ofComponents fun X => isoMk (Iso.refl _)

/-- Naturally isomorphic endofunctors give equivalent categories of algebras.
Furthermore, they are equivalent as categories over `C`, that is,
we have `equiv_of_nat_iso h ⋙ forget = forget`.
-/
@[simps]
def equivOfNatIso {F G : C ⥤ C} (α : F ≅ G) : Algebra F ≌ Algebra G where
  functor := functorOfNatTrans α.inv
  inverse := functorOfNatTrans α.hom
  unitIso := functorOfNatTransId.symm ≪≫ functorOfNatTransEq (by simp) ≪≫ functorOfNatTransComp _ _
  counitIso :=
    (functorOfNatTransComp _ _).symm ≪≫ functorOfNatTransEq (by simp) ≪≫ functorOfNatTransId

namespace Initial

variable {A} (h : @Limits.IsInitial (Algebra F) _ A)
/-- The inverse of the structure map of an initial algebra -/
@[simp]
def strInv : A.1 ⟶ F.obj A.1 :=
  (h.to ⟨F.obj A.a, F.map A.str⟩).f

theorem left_inv' :
    ⟨strInv h ≫ A.str, by rw [← Category.assoc, F.map_comp, strInv, ← Hom.h]⟩ = 𝟙 A :=
  Limits.IsInitial.hom_ext h _ (𝟙 A)

theorem left_inv : strInv h ≫ A.str = 𝟙 _ :=
  congr_arg Hom.f (left_inv' h)

theorem right_inv : A.str ≫ strInv h = 𝟙 _ := by
  rw [strInv, ← (h.to ⟨F.obj A.1, F.map A.str⟩).h, ← F.map_id, ← F.map_comp]
  congr
  exact left_inv h

/-- The structure map of the initial algebra is an isomorphism,
hence endofunctors preserve their initial algebras
-/
theorem str_isIso (h : Limits.IsInitial A) : IsIso A.str :=
  { out := ⟨strInv h, right_inv _, left_inv _⟩ }

end Initial

end Algebra

/-- A coalgebra of an endofunctor; `str` stands for "structure morphism" -/
structure Coalgebra (F : C ⥤ C) where
  /-- carrier of the coalgebra -/
  V : C
  /-- structure morphism of the coalgebra -/
  str : V ⟶ F.obj V

instance [Inhabited C] : Inhabited (Coalgebra (𝟭 C)) :=
  ⟨⟨default, 𝟙 _⟩⟩

namespace Coalgebra

variable {F : C ⥤ C} (V : Coalgebra F) {V₀ V₁ V₂ : Coalgebra F}

/-
```
        str
    V₀ -----> F V₀
    |          |
  f |          | F f
    V          V
    V₁ -----> F V₁
        str
```
-/
/-- A morphism between coalgebras of an endofunctor `F` -/
@[ext]
structure Hom (V₀ V₁ : Coalgebra F) where
  /-- underlying morphism between two carriers -/
  f : V₀.1 ⟶ V₁.1
  /-- compatibility condition -/
  h : V₀.str ≫ F.map f = f ≫ V₁.str := by aesop_cat

attribute [reassoc (attr := simp)] Hom.h

namespace Hom

/-- The identity morphism of an algebra of endofunctor `F` -/
def id : Hom V V where f := 𝟙 _

instance : Inhabited (Hom V V) :=
  ⟨{ f := 𝟙 _ }⟩

/-- The composition of morphisms between algebras of endofunctor `F` -/
def comp (f : Hom V₀ V₁) (g : Hom V₁ V₂) : Hom V₀ V₂ where f := f.1 ≫ g.1

end Hom

instance (F : C ⥤ C) : CategoryStruct (Coalgebra F) where
  Hom := Hom
  id := Hom.id
  comp := @Hom.comp _ _ _

@[ext]
lemma ext {A B : Coalgebra F} {f g : A ⟶ B} (w : f.f = g.f := by aesop_cat) : f = g :=
  Hom.ext _ _ w

@[simp]
theorem id_eq_id : Coalgebra.Hom.id V = 𝟙 V :=
  rfl

@[simp]
theorem id_f : (𝟙 _ : V ⟶ V).1 = 𝟙 V.1 :=
  rfl

variable (f : V₀ ⟶ V₁) (g : V₁ ⟶ V₂)

@[simp]
theorem comp_eq_comp : Coalgebra.Hom.comp f g = f ≫ g :=
  rfl

@[simp]
theorem comp_f : (f ≫ g).1 = f.1 ≫ g.1 :=
  rfl

/-- Coalgebras of an endofunctor `F` form a category -/
instance (F : C ⥤ C) : Category (Coalgebra F) := { }

/-- To construct an isomorphism of coalgebras, it suffices to give an isomorphism of the Vs which
commutes with the structure morphisms.
-/
@[simps]
def isoMk (h : V₀.1 ≅ V₁.1) (w : V₀.str ≫ F.map h.hom = h.hom ≫ V₁.str := by aesop_cat) :
    V₀ ≅ V₁ where
  hom := { f := h.hom }
  inv :=
    { f := h.inv
      h := by
        rw [h.eq_inv_comp, ← Category.assoc, ← w, Category.assoc, ← F.map_comp]
        simp only [Iso.hom_inv_id, Functor.map_id, Category.comp_id] }

/-- The forgetful functor from the category of coalgebras, forgetting the coalgebraic structure. -/
@[simps]
def forget (F : C ⥤ C) : Coalgebra F ⥤ C where
  obj A := A.1
  map f := f.1

/-- A coalgebra morphism with an underlying isomorphism hom in `C` is a coalgebra isomorphism. -/
theorem iso_of_iso (f : V₀ ⟶ V₁) [IsIso f.1] : IsIso f :=
  ⟨⟨{ f := inv f.1
      h := by
        rw [IsIso.eq_inv_comp f.1, ← Category.assoc, ← f.h, Category.assoc]
        simp }, by aesop_cat, by aesop_cat⟩⟩

instance forget_reflects_iso : (forget F).ReflectsIsomorphisms where reflects := iso_of_iso
<<<<<<< HEAD
#align category_theory.endofunctor.coalgebra.forget_reflects_iso CategoryTheory.Endofunctor.Coalgebra.forget_reflects_iso

instance forget_faithful : (forget F).Faithful := { }
#align category_theory.endofunctor.coalgebra.forget_faithful CategoryTheory.Endofunctor.Coalgebra.forget_faithful
=======

instance forget_faithful : (forget F).Faithful := { }
>>>>>>> 59de845a

/-- An algebra morphism with an underlying epimorphism hom in `C` is an algebra epimorphism. -/
theorem epi_of_epi {X Y : Coalgebra F} (f : X ⟶ Y) [h : Epi f.1] : Epi f :=
  (forget F).epi_of_epi_map h

/-- An algebra morphism with an underlying monomorphism hom in `C` is an algebra monomorphism. -/
theorem mono_of_mono {X Y : Coalgebra F} (f : X ⟶ Y) [h : Mono f.1] : Mono f :=
  (forget F).mono_of_mono_map h

/-- From a natural transformation `α : F → G` we get a functor from
coalgebras of `F` to coalgebras of `G`.
-/
@[simps]
def functorOfNatTrans {F G : C ⥤ C} (α : F ⟶ G) : Coalgebra F ⥤ Coalgebra G where
  obj V :=
    { V := V.1
      str := V.str ≫ α.app V.1 }
  map f :=
    { f := f.1
      h := by rw [Category.assoc, ← α.naturality, ← Category.assoc, f.h, Category.assoc] }

/-- The identity transformation induces the identity endofunctor on the category of coalgebras. -/
-- Porting note: removed @[simps (config := { rhsMd := semireducible })] and replaced with
@[simps!]
def functorOfNatTransId : functorOfNatTrans (𝟙 F) ≅ 𝟭 _ :=
  NatIso.ofComponents fun X => isoMk (Iso.refl _)

/-- A composition of natural transformations gives the composition of corresponding functors. -/
-- Porting note: removed @[simps (config := { rhsMd := semireducible })] and replaced with
@[simps!]
def functorOfNatTransComp {F₀ F₁ F₂ : C ⥤ C} (α : F₀ ⟶ F₁) (β : F₁ ⟶ F₂) :
    functorOfNatTrans (α ≫ β) ≅ functorOfNatTrans α ⋙ functorOfNatTrans β :=
  NatIso.ofComponents fun X => isoMk (Iso.refl _)

/-- If `α` and `β` are two equal natural transformations, then the functors of coalgebras induced by
them are isomorphic.
We define it like this as opposed to using `eq_to_iso` so that the components are nicer to prove
lemmas about.
-/
-- Porting note: removed @[simps (config := { rhsMd := semireducible })] and replaced with
@[simps!]
def functorOfNatTransEq {F G : C ⥤ C} {α β : F ⟶ G} (h : α = β) :
    functorOfNatTrans α ≅ functorOfNatTrans β :=
  NatIso.ofComponents fun X => isoMk (Iso.refl _)

/-- Naturally isomorphic endofunctors give equivalent categories of coalgebras.
Furthermore, they are equivalent as categories over `C`, that is,
we have `equiv_of_nat_iso h ⋙ forget = forget`.
-/
@[simps]
def equivOfNatIso {F G : C ⥤ C} (α : F ≅ G) : Coalgebra F ≌ Coalgebra G where
  functor := functorOfNatTrans α.hom
  inverse := functorOfNatTrans α.inv
  unitIso := functorOfNatTransId.symm ≪≫ functorOfNatTransEq (by simp) ≪≫ functorOfNatTransComp _ _
  counitIso :=
    (functorOfNatTransComp _ _).symm ≪≫ functorOfNatTransEq (by simp) ≪≫ functorOfNatTransId

end Coalgebra

namespace Adjunction

variable {F : C ⥤ C} {G : C ⥤ C}

theorem Algebra.homEquiv_naturality_str (adj : F ⊣ G) (A₁ A₂ : Algebra F) (f : A₁ ⟶ A₂) :
    (adj.homEquiv A₁.a A₁.a) A₁.str ≫ G.map f.f = f.f ≫ (adj.homEquiv A₂.a A₂.a) A₂.str := by
  rw [← Adjunction.homEquiv_naturality_right, ← Adjunction.homEquiv_naturality_left, f.h]

theorem Coalgebra.homEquiv_naturality_str_symm (adj : F ⊣ G) (V₁ V₂ : Coalgebra G) (f : V₁ ⟶ V₂) :
    F.map f.f ≫ (adj.homEquiv V₂.V V₂.V).symm V₂.str =
    (adj.homEquiv V₁.V V₁.V).symm V₁.str ≫ f.f := by
  rw [← Adjunction.homEquiv_naturality_left_symm, ← Adjunction.homEquiv_naturality_right_symm,
    f.h]

/-- Given an adjunction `F ⊣ G`, the functor that associates to an algebra over `F` a
coalgebra over `G` defined via adjunction applied to the structure map. -/
def Algebra.toCoalgebraOf (adj : F ⊣ G) : Algebra F ⥤ Coalgebra G where
  obj A :=
    { V := A.1
      str := (adj.homEquiv A.1 A.1).toFun A.2 }
  map f :=
    { f := f.1
      h := Algebra.homEquiv_naturality_str adj _ _ f }

/-- Given an adjunction `F ⊣ G`, the functor that associates to a coalgebra over `G` an algebra over
`F` defined via adjunction applied to the structure map. -/
def Coalgebra.toAlgebraOf (adj : F ⊣ G) : Coalgebra G ⥤ Algebra F where
  obj V :=
    { a := V.1
      str := (adj.homEquiv V.1 V.1).invFun V.2 }
  map f :=
    { f := f.1
      h := Coalgebra.homEquiv_naturality_str_symm adj _ _ f }

/-- Given an adjunction, assigning to an algebra over the left adjoint a coalgebra over its right
adjoint and going back is isomorphic to the identity functor. -/
def AlgCoalgEquiv.unitIso (adj : F ⊣ G) :
    𝟭 (Algebra F) ≅ Algebra.toCoalgebraOf adj ⋙ Coalgebra.toAlgebraOf adj where
  hom :=
    { app := fun A =>
        { f := 𝟙 A.1
          h := by
            erw [F.map_id, Category.id_comp, Category.comp_id]
            apply (adj.homEquiv _ _).left_inv A.str } }
  inv :=
    { app := fun A =>
        { f := 𝟙 A.1
          h := by
            erw [F.map_id, Category.id_comp, Category.comp_id]
            apply ((adj.homEquiv _ _).left_inv A.str).symm }
      naturality := fun A₁ A₂ f => by
        ext
        dsimp
        erw [Category.comp_id, Category.id_comp]
        rfl }

/-- Given an adjunction, assigning to a coalgebra over the right adjoint an algebra over the left
adjoint and going back is isomorphic to the identity functor. -/
def AlgCoalgEquiv.counitIso (adj : F ⊣ G) :
    Coalgebra.toAlgebraOf adj ⋙ Algebra.toCoalgebraOf adj ≅ 𝟭 (Coalgebra G) where
  hom :=
    { app := fun V =>
        { f := 𝟙 V.1
          h := by
            dsimp
            erw [G.map_id, Category.id_comp, Category.comp_id]
            apply (adj.homEquiv _ _).right_inv V.str }
      naturality := fun V₁ V₂ f => by
        ext
        dsimp
        erw [Category.comp_id, Category.id_comp]
        rfl }
  inv :=
    { app := fun V =>
        { f := 𝟙 V.1
          h := by
            dsimp
            rw [G.map_id, Category.comp_id, Category.id_comp]
            apply ((adj.homEquiv _ _).right_inv V.str).symm } }

/-- If `F` is left adjoint to `G`, then the category of algebras over `F` is equivalent to the
category of coalgebras over `G`. -/
def algebraCoalgebraEquiv (adj : F ⊣ G) : Algebra F ≌ Coalgebra G where
  functor := Algebra.toCoalgebraOf adj
  inverse := Coalgebra.toAlgebraOf adj
  unitIso := AlgCoalgEquiv.unitIso adj
  counitIso := AlgCoalgEquiv.counitIso adj
  functor_unitIso_comp A := by
    ext
    -- Porting note: why doesn't `simp` work here?
    exact Category.comp_id _

end Adjunction

end Endofunctor

end CategoryTheory<|MERGE_RESOLUTION|>--- conflicted
+++ resolved
@@ -136,15 +136,8 @@
         simp }, by aesop_cat, by aesop_cat⟩⟩
 
 instance forget_reflects_iso : (forget F).ReflectsIsomorphisms where reflects := iso_of_iso
-<<<<<<< HEAD
-#align category_theory.endofunctor.algebra.forget_reflects_iso CategoryTheory.Endofunctor.Algebra.forget_reflects_iso
 
 instance forget_faithful : (forget F).Faithful := { }
-#align category_theory.endofunctor.algebra.forget_faithful CategoryTheory.Endofunctor.Algebra.forget_faithful
-=======
-
-instance forget_faithful : (forget F).Faithful := { }
->>>>>>> 59de845a
 
 /-- An algebra morphism with an underlying epimorphism hom in `C` is an algebra epimorphism. -/
 theorem epi_of_epi {X Y : Algebra F} (f : X ⟶ Y) [h : Epi f.1] : Epi f :=
@@ -336,15 +329,8 @@
         simp }, by aesop_cat, by aesop_cat⟩⟩
 
 instance forget_reflects_iso : (forget F).ReflectsIsomorphisms where reflects := iso_of_iso
-<<<<<<< HEAD
-#align category_theory.endofunctor.coalgebra.forget_reflects_iso CategoryTheory.Endofunctor.Coalgebra.forget_reflects_iso
 
 instance forget_faithful : (forget F).Faithful := { }
-#align category_theory.endofunctor.coalgebra.forget_faithful CategoryTheory.Endofunctor.Coalgebra.forget_faithful
-=======
-
-instance forget_faithful : (forget F).Faithful := { }
->>>>>>> 59de845a
 
 /-- An algebra morphism with an underlying epimorphism hom in `C` is an algebra epimorphism. -/
 theorem epi_of_epi {X Y : Coalgebra F} (f : X ⟶ Y) [h : Epi f.1] : Epi f :=
