--- conflicted
+++ resolved
@@ -65,11 +65,7 @@
         IsLimit.ofIsoLimit
           (IsLimit.ofIsoLimit
             (IsKernel.ofCompIso _ _ (F.objObjPreimageIso hf.Z) (by
-<<<<<<< HEAD
-              simp only [Functor.image_preimage, Category.assoc, Iso.inv_hom_id, Category.comp_id])
-=======
               simp only [Functor.map_preimage, Category.assoc, Iso.inv_hom_id, Category.comp_id])
->>>>>>> 59de845a
             hf.isLimit)
             (ofιCongr (Category.comp_id _).symm))
         <| by apply Iso.symm; apply isoOfι  -- Porting note: very fiddly unification here
