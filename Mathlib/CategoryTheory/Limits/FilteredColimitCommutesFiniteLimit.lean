--- conflicted
+++ resolved
@@ -138,13 +138,9 @@
     -- Now it's just a calculation using `W` and `w`.
     simp only [Functor.comp_map, Limit.map_π_apply, curry_obj_map_app, swap_map]
     rw [← W _ _ (fH j), ← W _ _ (gH j)]
-<<<<<<< HEAD
-    simp [w]
-=======
     -- Porting note(#10745): had to add `Limit.map_π_apply`
     -- (which was un-tagged simp since "simp can prove it")
     simp [Limit.map_π_apply, w]
->>>>>>> fef3b89b
 #align category_theory.limits.colimit_limit_to_limit_colimit_injective CategoryTheory.Limits.colimitLimitToLimitColimit_injective
 
 end
