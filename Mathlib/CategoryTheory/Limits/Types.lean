/-
Copyright (c) 2018 Scott Morrison. All rights reserved.
Released under Apache 2.0 license as described in the file LICENSE.
Authors: Scott Morrison, Reid Barton
-/
import Mathlib.Data.TypeMax
import Mathlib.Logic.UnivLE
import Mathlib.CategoryTheory.Limits.Shapes.Images
import Mathlib.CategoryTheory.Filtered.Basic

#align_import category_theory.limits.types from "leanprover-community/mathlib"@"4aa2a2e17940311e47007f087c9df229e7f12942"

/-!
# Limits in the category of types.

We show that the category of types has all (co)limits, by providing the usual concrete models.

We also give a characterisation of filtered colimits in `Type`, via
`colimit.ι F i xi = colimit.ι F j xj ↔ ∃ k (f : i ⟶ k) (g : j ⟶ k), F.map f xi = F.map g xj`.

Next, we prove the category of types has categorical images, and that these agree with the range of
a function.

Finally, we give the natural isomorphism between cones on `F` with cone point `X` and the type
`lim Hom(X, F·)`, and similarly the natural isomorphism between cocones on `F` with cocone point `X`
and the type `lim Hom(F·, X)`.

-/

set_option autoImplicit true


open CategoryTheory CategoryTheory.Limits

universe v u w

namespace CategoryTheory.Limits

namespace Types

section limit_characterization

variable {J : Type v} [Category.{w} J] {F : J ⥤ Type u}

/-- Given a section of a functor F into `Type*`,
  construct a cone over F with `PUnit` as the cone point. -/
def coneOfSection {s} (hs : s ∈ F.sections) : Cone F where
  pt := PUnit
  π :=
  { app := fun j _ ↦ s j,
    naturality := fun i j f ↦ by ext; exact (hs f).symm }

/-- Given a cone over a functor F into `Type*` and an element in the cone point,
  construct a section of F. -/
def sectionOfCone (c : Cone F) (x : c.pt) : F.sections :=
  ⟨fun j ↦ c.π.app j x, fun f ↦ congr_fun (c.π.naturality f).symm x⟩

theorem isLimit_iff (c : Cone F) :
    Nonempty (IsLimit c) ↔ ∀ s ∈ F.sections, ∃! x : c.pt, ∀ j, c.π.app j x = s j := by
  refine ⟨fun ⟨t⟩ s hs ↦ ?_, fun h ↦ ⟨?_⟩⟩
  · let cs := coneOfSection hs
    exact ⟨t.lift cs ⟨⟩, fun j ↦ congr_fun (t.fac cs j) ⟨⟩,
      fun x hx ↦ congr_fun (t.uniq cs (fun _ ↦ x) fun j ↦ funext fun _ ↦ hx j) ⟨⟩⟩
  · choose x hx using fun c y ↦ h _ (sectionOfCone c y).2
    exact ⟨x, fun c j ↦ funext fun y ↦ (hx c y).1 j,
      fun c f hf ↦ funext fun y ↦ (hx c y).2 (f y) (fun j ↦ congr_fun (hf j) y)⟩

theorem isLimit_iff_bijective_sectionOfCone (c : Cone F) :
    Nonempty (IsLimit c) ↔ (Types.sectionOfCone c).Bijective := by
  simp_rw [isLimit_iff, Function.bijective_iff_existsUnique, Subtype.forall, F.sections_ext_iff,
    sectionOfCone]

/-- The equivalence between a limiting cone of `F` in `Type u` and the "concrete" definition as the
  sections of `F`. -/
noncomputable def isLimitEquivSections {c : Cone F} (t : IsLimit c) :
    c.pt ≃ F.sections where
  toFun := sectionOfCone c
  invFun s := t.lift (coneOfSection s.2) ⟨⟩
  left_inv x := (congr_fun (t.uniq (coneOfSection _) (fun _ ↦ x) fun _ ↦ rfl) ⟨⟩).symm
  right_inv s := Subtype.ext (funext fun j ↦ congr_fun (t.fac (coneOfSection s.2) j) ⟨⟩)
#align category_theory.limits.types.is_limit_equiv_sections CategoryTheory.Limits.Types.isLimitEquivSections

@[simp]
theorem isLimitEquivSections_apply {c : Cone F} (t : IsLimit c) (j : J)
    (x : c.pt) : (isLimitEquivSections t x : ∀ j, F.obj j) j = c.π.app j x := rfl
#align category_theory.limits.types.is_limit_equiv_sections_apply CategoryTheory.Limits.Types.isLimitEquivSections_apply

@[simp]
theorem isLimitEquivSections_symm_apply {c : Cone F} (t : IsLimit c)
    (x : F.sections) (j : J) :
    c.π.app j ((isLimitEquivSections t).symm x) = (x : ∀ j, F.obj j) j := by
  conv_rhs => rw [← (isLimitEquivSections t).right_inv x]
#align category_theory.limits.types.is_limit_equiv_sections_symm_apply CategoryTheory.Limits.Types.isLimitEquivSections_symm_apply

end limit_characterization

variable {J : Type v} [Category.{w} J]

/-! We now provide two distinct implementations in the category of types.

The first, in the `CategoryTheory.Limits.Types.Small` namespace,
assumes `Small.{u} J` and constructs `J`-indexed limits in `Type u`.

The second, in the `CategoryTheory.Limits.Types.TypeMax` namespace
constructs limits for functors `F : J ⥤ TypeMax.{v, u}`, for `J : Type v`.
This construction is slightly nicer, as the limit is definitionally just `F.sections`,
rather than `Shrink F.sections`, which makes an arbitrary choice of `u`-small representative.

Hopefully we might be able to entirely remove the `TypeMax` constructions,
but for now they are useful glue for the later parts of the library.
-/

namespace Small

variable (F : J ⥤ Type u)

section

variable [Small.{u} F.sections]

/-- (internal implementation) the limit cone of a functor,
implemented as flat sections of a pi type
-/
@[simps]
noncomputable def limitCone : Cone F where
  pt := Shrink F.sections
  π :=
    { app := fun j u => ((equivShrink F.sections).symm u).val j
      naturality := fun j j' f => by
        funext x
        simp }

@[ext]
lemma limitCone_pt_ext {x y : (limitCone F).pt}
    (w : (equivShrink F.sections).symm x = (equivShrink F.sections).symm y) : x = y := by
  aesop

/-- (internal implementation) the fact that the proposed limit cone is the limit -/
@[simps]
noncomputable def limitConeIsLimit : IsLimit (limitCone.{v, u} F) where
  lift s v := equivShrink F.sections
    { val := fun j => s.π.app j v
      property := fun f => congr_fun (Cone.w s f) _ }
  uniq := fun _ _ w => by
    ext x j
    simpa using congr_fun (w j) x

end

theorem hasLimit_iff_small_sections : HasLimit F ↔ Small.{u} F.sections :=
  ⟨fun _ => .mk ⟨_, ⟨(Equiv.ofBijective _
    ((isLimit_iff_bijective_sectionOfCone (limit.cone F)).mp ⟨limit.isLimit _⟩)).symm⟩⟩,
   fun _ => ⟨_, limitConeIsLimit F⟩⟩

end Small

-- TODO: If `UnivLE` works out well, we will eventually want to deprecate these
-- definitions, and probably as a first step put them in namespace or otherwise rename them.
section TypeMax

/-- (internal implementation) the limit cone of a functor,
implemented as flat sections of a pi type
-/
@[simps]
noncomputable def limitCone (F : J ⥤ TypeMax.{v, u}) : Cone F where
  pt := F.sections
  π :=
    { app := fun j u => u.val j
      naturality := fun j j' f => by
        funext x
        simp }
#align category_theory.limits.types.limit_cone CategoryTheory.Limits.Types.limitCone

/-- (internal implementation) the fact that the proposed limit cone is the limit -/
@[simps]
noncomputable def limitConeIsLimit (F : J ⥤ TypeMax.{v, u}) : IsLimit (limitCone F) where
  lift s v :=
    { val := fun j => s.π.app j v
      property := fun f => congr_fun (Cone.w s f) _ }
  uniq := fun _ _ w => by
    funext x
    apply Subtype.ext
    funext j
    exact congr_fun (w j) x
#align category_theory.limits.types.limit_cone_is_limit CategoryTheory.Limits.Types.limitConeIsLimit

end TypeMax


/-!
The results in this section have a `UnivLE.{v, u}` hypothesis,
but as they only use the constructions from the `CategoryTheory.Limits.Types.UnivLE` namespace
in their definitions (rather than their statements),
we leave them in the main `CategoryTheory.Limits.Types` namespace.
-/
section UnivLE

open UnivLE

instance hasLimit [Small.{u} J] (F : J ⥤ Type u) : HasLimit F :=
  (Small.hasLimit_iff_small_sections F).mpr inferInstance

/--
The category of types has all limits.

More specifically, when `UnivLE.{v, u}`, the category `Type u` has all `v`-small limits.

See <https://stacks.math.columbia.edu/tag/002U>.
-/
instance (priority := 1300) hasLimitsOfSize [UnivLE.{v, u}] : HasLimitsOfSize.{w', v} (Type u) where
  has_limits_of_shape _ := { }
#align category_theory.limits.types.has_limits_of_size CategoryTheory.Limits.Types.hasLimitsOfSize

variable (F : J ⥤ Type u) [HasLimit F]

/-- The equivalence between the abstract limit of `F` in `TypeMax.{v, u}`
and the "concrete" definition as the sections of `F`.
-/
noncomputable def limitEquivSections : limit F ≃ F.sections :=
  isLimitEquivSections (limit.isLimit F)
#align category_theory.limits.types.limit_equiv_sections CategoryTheory.Limits.Types.limitEquivSections

@[simp]
theorem limitEquivSections_apply (x : limit F) (j : J) :
    ((limitEquivSections F) x : ∀ j, F.obj j) j = limit.π F j x :=
  isLimitEquivSections_apply _ _ _
#align category_theory.limits.types.limit_equiv_sections_apply CategoryTheory.Limits.Types.limitEquivSections_apply

@[simp]
theorem limitEquivSections_symm_apply (x : F.sections) (j : J) :
    limit.π F j ((limitEquivSections F).symm x) = (x : ∀ j, F.obj j) j :=
  isLimitEquivSections_symm_apply _ _ _
#align category_theory.limits.types.limit_equiv_sections_symm_apply CategoryTheory.Limits.Types.limitEquivSections_symm_apply

-- Porting note: `limitEquivSections_symm_apply'` was removed because the linter
--   complains it is unnecessary
--@[simp]
--theorem limitEquivSections_symm_apply' (F : J ⥤ Type v) (x : F.sections) (j : J) :
--    limit.π F j ((limitEquivSections.{v, v} F).symm x) = (x : ∀ j, F.obj j) j :=
--  isLimitEquivSections_symm_apply _ _ _
--#align category_theory.limits.types.limit_equiv_sections_symm_apply' CategoryTheory.Limits.Types.limitEquivSections_symm_apply'

-- Porting note (#11182): removed @[ext]
/-- Construct a term of `limit F : Type u` from a family of terms `x : Π j, F.obj j`
which are "coherent": `∀ (j j') (f : j ⟶ j'), F.map f (x j) = x j'`.
-/
noncomputable def Limit.mk (x : ∀ j, F.obj j) (h : ∀ (j j') (f : j ⟶ j'), F.map f (x j) = x j') :
    limit F :=
  (limitEquivSections F).symm ⟨x, h _ _⟩
#align category_theory.limits.types.limit.mk CategoryTheory.Limits.Types.Limit.mk

@[simp]
theorem Limit.π_mk (x : ∀ j, F.obj j) (h : ∀ (j j') (f : j ⟶ j'), F.map f (x j) = x j') (j) :
    limit.π F j (Limit.mk F x h) = x j := by
  dsimp [Limit.mk]
  simp
#align category_theory.limits.types.limit.π_mk CategoryTheory.Limits.Types.Limit.π_mk

-- Porting note: `Limit.π_mk'` was removed because the linter complains it is unnecessary
--@[simp]
--theorem Limit.π_mk' (F : J ⥤ Type v) (x : ∀ j, F.obj j)
--    (h : ∀ (j j') (f : j ⟶ j'), F.map f (x j) = x j') (j) :
--    limit.π F j (Limit.mk.{v, v} F x h) = x j := by
--  dsimp [Limit.mk]
--  simp
--#align category_theory.limits.types.limit.π_mk' CategoryTheory.Limits.Types.Limit.π_mk'

-- PROJECT: prove this for concrete categories where the forgetful functor preserves limits
@[ext]
theorem limit_ext (x y : limit F) (w : ∀ j, limit.π F j x = limit.π F j y) : x = y := by
  apply (limitEquivSections F).injective
  ext j
  simp [w j]
#align category_theory.limits.types.limit_ext CategoryTheory.Limits.Types.limit_ext

@[ext]
theorem limit_ext' (F : J ⥤ Type v) (x y : limit F) (w : ∀ j, limit.π F j x = limit.π F j y) :
    x = y :=
  limit_ext F x y w
#align category_theory.limits.types.limit_ext' CategoryTheory.Limits.Types.limit_ext'

theorem limit_ext_iff (x y : limit F) : x = y ↔ ∀ j, limit.π F j x = limit.π F j y :=
  ⟨fun t _ => t ▸ rfl, limit_ext _ _ _⟩
#align category_theory.limits.types.limit_ext_iff CategoryTheory.Limits.Types.limit_ext_iff

theorem limit_ext_iff' (F : J ⥤ Type v) (x y : limit F) :
    x = y ↔ ∀ j, limit.π F j x = limit.π F j y :=
  ⟨fun t _ => t ▸ rfl, limit_ext' _ _ _⟩
#align category_theory.limits.types.limit_ext_iff' CategoryTheory.Limits.Types.limit_ext_iff'

-- TODO: are there other limits lemmas that should have `_apply` versions?
-- Can we generate these like with `@[reassoc]`?
-- PROJECT: prove these for any concrete category where the forgetful functor preserves limits?
-- Porting note (#11119): @[simp] was removed because the linter said it was useless
--@[simp]
variable {F} in
theorem Limit.w_apply {j j' : J} {x : limit F} (f : j ⟶ j') :
    F.map f (limit.π F j x) = limit.π F j' x :=
  congr_fun (limit.w F f) x
#align category_theory.limits.types.limit.w_apply CategoryTheory.Limits.Types.Limit.w_apply

-- Porting note (#11119): @[simp] was removed because the linter said it was useless
theorem Limit.lift_π_apply (s : Cone F) (j : J) (x : s.pt) :
    limit.π F j (limit.lift F s x) = s.π.app j x :=
  congr_fun (limit.lift_π s j) x
#align category_theory.limits.types.limit.lift_π_apply CategoryTheory.Limits.Types.Limit.lift_π_apply

-- Porting note (#11119): @[simp] was removed because the linter said it was useless
theorem Limit.map_π_apply {F G : J ⥤ Type u} [HasLimit F] [HasLimit G] (α : F ⟶ G) (j : J)
    (x : limit F) : limit.π G j (limMap α x) = α.app j (limit.π F j x) :=
  congr_fun (limMap_π α j) x
#align category_theory.limits.types.limit.map_π_apply CategoryTheory.Limits.Types.Limit.map_π_apply

@[simp]
theorem Limit.w_apply' {F : J ⥤ Type v} {j j' : J} {x : limit F} (f : j ⟶ j') :
    F.map f (limit.π F j x) = limit.π F j' x :=
  congr_fun (limit.w F f) x
#align category_theory.limits.types.limit.w_apply' CategoryTheory.Limits.Types.Limit.w_apply'

@[simp]
theorem Limit.lift_π_apply' (F : J ⥤ Type v) (s : Cone F) (j : J) (x : s.pt) :
    limit.π F j (limit.lift F s x) = s.π.app j x :=
  congr_fun (limit.lift_π s j) x
#align category_theory.limits.types.limit.lift_π_apply' CategoryTheory.Limits.Types.Limit.lift_π_apply'

@[simp]
theorem Limit.map_π_apply' {F G : J ⥤ Type v} (α : F ⟶ G) (j : J) (x : limit F) :
    limit.π G j (limMap α x) = α.app j (limit.π F j x) :=
  congr_fun (limMap_π α j) x
#align category_theory.limits.types.limit.map_π_apply' CategoryTheory.Limits.Types.Limit.map_π_apply'

end UnivLE

/-!
In this section we verify that instances are available as expected.
-/
section instances

example : HasLimitsOfSize.{w, w, max v w, max (v + 1) (w + 1)} (TypeMax.{w, v}) := inferInstance
example : HasLimitsOfSize.{w, w, max v w, max (v + 1) (w + 1)} (Type max v w) := inferInstance

example : HasLimitsOfSize.{0, 0, v, v+1} (Type v) := inferInstance
example : HasLimitsOfSize.{v, v, v, v+1} (Type v) := inferInstance

example [UnivLE.{v, u}] : HasLimitsOfSize.{v, v, u, u+1} (Type u) := inferInstance

end instances

/--
The relation defining the quotient type which implements the colimit of a functor `F : J ⥤ Type u`.
See `CategoryTheory.Limits.Types.Quot`.
-/
def Quot.Rel (F : J ⥤ Type u) : (Σ j, F.obj j) → (Σ j, F.obj j) → Prop := fun p p' =>
  ∃ f : p.1 ⟶ p'.1, p'.2 = F.map f p.2

-- porting note (#10927): removed @[nolint has_nonempty_instance]
/-- A quotient type implementing the colimit of a functor `F : J ⥤ Type u`,
as pairs `⟨j, x⟩` where `x : F.obj j`, modulo the equivalence relation generated by
`⟨j, x⟩ ~ ⟨j', x'⟩` whenever there is a morphism `f : j ⟶ j'` so `F.map f x = x'`.
-/
def Quot (F : J ⥤ Type u) : Type (max v u) :=
  _root_.Quot (Quot.Rel F)

instance [Small.{u} J] (F : J ⥤ Type u) : Small.{u} (Quot F) :=
  small_of_surjective (surjective_quot_mk _)

/-- Inclusion into the quotient type implementing the colimit. -/
def Quot.ι (F : J ⥤ Type u) (j : J) : F.obj j → Quot F :=
  fun x => Quot.mk _ ⟨j, x⟩

lemma Quot.jointly_surjective {F : J ⥤ Type u} (x : Quot F) : ∃ j y, x = Quot.ι F j y :=
  Quot.ind (β := fun x => ∃ j y, x = Quot.ι F j y) (fun ⟨j, y⟩ => ⟨j, y, rfl⟩) x

section

variable {F : J ⥤ Type u} (c : Cocone F)

/-- (implementation detail) Part of the universal property of the colimit cocone, but without
    assuming that `Quot F` lives in the correct universe. -/
def Quot.desc : Quot F → c.pt :=
  Quot.lift (fun x => c.ι.app x.1 x.2) <| by
    rintro ⟨j, x⟩ ⟨j', _⟩ ⟨φ : j ⟶ j', rfl : _ = F.map φ x⟩
    exact congr_fun (c.ι.naturality φ).symm x

@[simp]
lemma Quot.ι_desc (j : J) (x : F.obj j) : Quot.desc c (Quot.ι F j x) = c.ι.app j x := rfl

@[simp]
lemma Quot.map_ι {j j' : J} {f : j ⟶ j'} (x : F.obj j) : Quot.ι F j' (F.map f x) = Quot.ι F j x :=
  (Quot.sound ⟨f, rfl⟩).symm

/-- (implementation detail) A function `Quot F → α` induces a cocone on `F` as long as the universes
    work out. -/
@[simps]
def toCocone {α : Type u} (f : Quot F → α) : Cocone F where
  pt := α
  ι := { app := fun j => f ∘ Quot.ι F j }

lemma Quot.desc_toCocone_desc {α : Type u} (f : Quot F → α) (hc : IsColimit c) (x : Quot F) :
    hc.desc (toCocone f) (Quot.desc c x) = f x := by
  obtain ⟨j, y, rfl⟩ := Quot.jointly_surjective x
  simpa using congrFun (hc.fac _ j) y

theorem isColimit_iff_bijective_desc : Nonempty (IsColimit c) ↔ (Quot.desc c).Bijective := by
  classical
  refine ⟨?_, ?_⟩
  · refine fun ⟨hc⟩ => ⟨fun x y h => ?_, fun x => ?_⟩
    · let f : Quot F → ULift.{u} Bool := fun z => ULift.up (x = z)
      suffices f x = f y by simpa [f] using this
      rw [← Quot.desc_toCocone_desc c f hc x, h, Quot.desc_toCocone_desc]
    · let f₁ : c.pt ⟶ ULift.{u} Bool := fun _ => ULift.up true
      let f₂ : c.pt ⟶ ULift.{u} Bool := fun x => ULift.up (∃ a, Quot.desc c a = x)
      suffices f₁ = f₂ by simpa [f₁, f₂] using congrFun this x
      refine hc.hom_ext fun j => funext fun x => ?_
      simpa [f₁, f₂] using ⟨Quot.ι F j x, by simp⟩
  · refine fun h => ⟨?_⟩
    let e := Equiv.ofBijective _ h
    have h : ∀ j x, e.symm (c.ι.app j x) = Quot.ι F j x :=
      fun j x => e.injective (Equiv.ofBijective_apply_symm_apply _ _ _)
    exact
      { desc := fun s => Quot.desc s ∘ e.symm
        fac := fun s j => by
          ext x
          simp [h]
        uniq := fun s m hm => by
          ext x
          obtain ⟨x, rfl⟩ := e.surjective x
          obtain ⟨j, x, rfl⟩ := Quot.jointly_surjective x
          rw [← h, Equiv.apply_symm_apply]
          simpa [h] using congrFun (hm j) x }

end

/-- (internal implementation) the colimit cocone of a functor,
implemented as a quotient of a sigma type
-/
@[simps]
noncomputable def colimitCocone (F : J ⥤ Type u) [Small.{u} (Quot F)] : Cocone F where
  pt := Shrink (Quot F)
  ι :=
    { app := fun j x => equivShrink.{u} _ (Quot.mk _ ⟨j, x⟩)
      naturality := fun _ _ f => funext fun _ => congrArg _ (Quot.sound ⟨f, rfl⟩).symm }

@[simp]
theorem Quot.desc_colimitCocone (F : J ⥤ Type u) [Small.{u} (Quot F)] :
    Quot.desc (colimitCocone F) = equivShrink.{u} (Quot F) := by
  ext ⟨j, x⟩
  rfl

/-- (internal implementation) the fact that the proposed colimit cocone is the colimit -/
noncomputable def colimitCoconeIsColimit (F : J ⥤ Type u) [Small.{u} (Quot F)] :
    IsColimit (colimitCocone F) :=
  Nonempty.some <| by
    rw [isColimit_iff_bijective_desc, Quot.desc_colimitCocone]
    exact (equivShrink _).bijective

theorem hasColimit_iff_small_quot (F : J ⥤ Type u) : HasColimit F ↔ Small.{u} (Quot F) :=
  ⟨fun _ => .mk ⟨_, ⟨(Equiv.ofBijective _
    ((isColimit_iff_bijective_desc (colimit.cocone F)).mp ⟨colimit.isColimit _⟩))⟩⟩,
   fun _ => ⟨_, colimitCoconeIsColimit F⟩⟩

theorem small_quot_of_hasColimit (F : J ⥤ Type u) [HasColimit F] : Small.{u} (Quot F) :=
  (hasColimit_iff_small_quot F).mp inferInstance

instance hasColimit [Small.{u} J] (F : J ⥤ Type u) : HasColimit F :=
  (hasColimit_iff_small_quot F).mpr inferInstance

instance hasColimitsOfShape [Small.{u} J] : HasColimitsOfShape J (Type u) where

/-- The category of types has all colimits.

See <https://stacks.math.columbia.edu/tag/002U>.
-/
instance (priority := 1300) hasColimitsOfSize [UnivLE.{v, u}] :
    HasColimitsOfSize.{w', v} (Type u) where
#align category_theory.limits.types.has_colimits_of_size CategoryTheory.Limits.Types.hasColimitsOfSize

section instances

example : HasColimitsOfSize.{w, w, max v w, max (v + 1) (w + 1)} (TypeMax.{w, v}) := inferInstance
example : HasColimitsOfSize.{w, w, max v w, max (v + 1) (w + 1)} (Type max v w) := inferInstance

example : HasColimitsOfSize.{0, 0, v, v+1} (Type v) := inferInstance
example : HasColimitsOfSize.{v, v, v, v+1} (Type v) := inferInstance

example [UnivLE.{v, u}] : HasColimitsOfSize.{v, v, u, u+1} (Type u) := inferInstance

end instances

namespace TypeMax

/-- (internal implementation) the colimit cocone of a functor,
implemented as a quotient of a sigma type
-/
@[simps]
def colimitCocone (F : J ⥤ TypeMax.{v, u}) : Cocone F where
  pt := Quot F
  ι :=
    { app := fun j x => Quot.mk (Quot.Rel F) ⟨j, x⟩
      naturality := fun _ _ f => funext fun _ => (Quot.sound ⟨f, rfl⟩).symm }
#align category_theory.limits.types.colimit_cocone CategoryTheory.Limits.Types.colimitCocone

/-- (internal implementation) the fact that the proposed colimit cocone is the colimit -/
def colimitCoconeIsColimit (F : J ⥤ TypeMax.{v, u}) : IsColimit (colimitCocone F) where
  desc s :=
    Quot.lift (fun p : Σj, F.obj j => s.ι.app p.1 p.2) fun ⟨j, x⟩ ⟨j', x'⟩ ⟨f, hf⟩ => by
      dsimp at hf
      rw [hf]
      exact (congr_fun (Cocone.w s f) x).symm
  uniq s m hm := by
    funext x
    induction' x using Quot.ind with x
    exact congr_fun (hm x.1) x.2
#align category_theory.limits.types.colimit_cocone_is_colimit CategoryTheory.Limits.Types.colimitCoconeIsColimit

end TypeMax

variable (F : J ⥤ Type u) [HasColimit F]

attribute [local instance] small_quot_of_hasColimit

/-- The equivalence between the abstract colimit of `F` in `Type u`
and the "concrete" definition as a quotient.
-/
noncomputable def colimitEquivQuot : colimit F ≃ Quot F :=
  (IsColimit.coconePointUniqueUpToIso
    (colimit.isColimit F) (colimitCoconeIsColimit F)).toEquiv.trans (equivShrink _).symm
#align category_theory.limits.types.colimit_equiv_quot CategoryTheory.Limits.Types.colimitEquivQuot

@[simp]
theorem colimitEquivQuot_symm_apply (j : J) (x : F.obj j) :
    (colimitEquivQuot F).symm (Quot.mk _ ⟨j, x⟩) = colimit.ι F j x :=
  congrFun (IsColimit.comp_coconePointUniqueUpToIso_inv (colimit.isColimit F) _ _) x

#align category_theory.limits.types.colimit_equiv_quot_symm_apply CategoryTheory.Limits.Types.colimitEquivQuot_symm_apply

@[simp]
theorem colimitEquivQuot_apply (j : J) (x : F.obj j) :
    (colimitEquivQuot F) (colimit.ι F j x) = Quot.mk _ ⟨j, x⟩ := by
  apply (colimitEquivQuot F).symm.injective
  simp
#align category_theory.limits.types.colimit_equiv_quot_apply CategoryTheory.Limits.Types.colimitEquivQuot_apply

-- Porting note (#11119): @[simp] was removed because the linter said it was useless
variable {F} in
theorem Colimit.w_apply {j j' : J} {x : F.obj j} (f : j ⟶ j') :
    colimit.ι F j' (F.map f x) = colimit.ι F j x :=
  congr_fun (colimit.w F f) x
#align category_theory.limits.types.colimit.w_apply CategoryTheory.Limits.Types.Colimit.w_apply

-- Porting note (#11119): @[simp] was removed because the linter said it was useless
theorem Colimit.ι_desc_apply (s : Cocone F) (j : J) (x : F.obj j) :
    colimit.desc F s (colimit.ι F j x) = s.ι.app j x :=
   congr_fun (colimit.ι_desc s j) x
#align category_theory.limits.types.colimit.ι_desc_apply CategoryTheory.Limits.Types.Colimit.ι_desc_apply

-- Porting note (#11119): @[simp] was removed because the linter said it was useless
theorem Colimit.ι_map_apply {F G : J ⥤ Type u} [HasColimitsOfShape J (Type u)] (α : F ⟶ G) (j : J)
    (x : F.obj j) : colim.map α (colimit.ι F j x) = colimit.ι G j (α.app j x) :=
  congr_fun (colimit.ι_map α j) x
#align category_theory.limits.types.colimit.ι_map_apply CategoryTheory.Limits.Types.Colimit.ι_map_apply

@[simp]
theorem Colimit.w_apply' {F : J ⥤ Type v} {j j' : J} {x : F.obj j} (f : j ⟶ j') :
    colimit.ι F j' (F.map f x) = colimit.ι F j x :=
  congr_fun (colimit.w F f) x
#align category_theory.limits.types.colimit.w_apply' CategoryTheory.Limits.Types.Colimit.w_apply'

@[simp]
theorem Colimit.ι_desc_apply' (F : J ⥤ Type v) (s : Cocone F) (j : J) (x : F.obj j) :
    colimit.desc F s (colimit.ι F j x) = s.ι.app j x :=
  congr_fun (colimit.ι_desc s j) x
#align category_theory.limits.types.colimit.ι_desc_apply' CategoryTheory.Limits.Types.Colimit.ι_desc_apply'

@[simp]
theorem Colimit.ι_map_apply' {F G : J ⥤ Type v} (α : F ⟶ G) (j : J) (x) :
    colim.map α (colimit.ι F j x) = colimit.ι G j (α.app j x) :=
  congr_fun (colimit.ι_map α j) x
#align category_theory.limits.types.colimit.ι_map_apply' CategoryTheory.Limits.Types.Colimit.ι_map_apply'

variable {F} in
theorem colimit_sound {j j' : J} {x : F.obj j} {x' : F.obj j'} (f : j ⟶ j')
    (w : F.map f x = x') : colimit.ι F j x = colimit.ι F j' x' := by
  rw [← w, Colimit.w_apply]
#align category_theory.limits.types.colimit_sound CategoryTheory.Limits.Types.colimit_sound

variable {F} in
theorem colimit_sound' {j j' : J} {x : F.obj j} {x' : F.obj j'} {j'' : J}
    (f : j ⟶ j'') (f' : j' ⟶ j'') (w : F.map f x = F.map f' x') :
    colimit.ι F j x = colimit.ι F j' x' := by
  rw [← colimit.w _ f, ← colimit.w _ f']
  rw [types_comp_apply, types_comp_apply, w]
#align category_theory.limits.types.colimit_sound' CategoryTheory.Limits.Types.colimit_sound'

<<<<<<< HEAD
theorem colimit_sound'' {F : J ⥤ Type u} [HasColimit F] {j j' : J} {x : F.obj j} {x' : F.obj j'} (f : j ⟶ j')
    (w : F.map f x = x') : colimit.ι F j x = colimit.ι F j' x' := by
  rw [← colimit.w F f, types_comp_apply, w]

theorem colimit_eq {F : J ⥤ TypeMax.{v, u}} {j j' : J} {x : F.obj j} {x' : F.obj j'}
=======
variable {F} in
theorem colimit_eq {j j' : J} {x : F.obj j} {x' : F.obj j'}
>>>>>>> 5db12dbc
    (w : colimit.ι F j x = colimit.ι F j' x') :
      EqvGen (Quot.Rel F) ⟨j, x⟩ ⟨j', x'⟩ := by
  apply Quot.eq.1
  simpa using congr_arg (colimitEquivQuot F) w
#align category_theory.limits.types.colimit_eq CategoryTheory.Limits.Types.colimit_eq

theorem jointly_surjective_of_isColimit {F : J ⥤ Type u} {t : Cocone F} (h : IsColimit t)
    (x : t.pt) : ∃ j y, t.ι.app j y = x := by
  by_contra hx
  simp_rw [not_exists] at hx
  apply (_ : (fun _ ↦ ULift.up True) ≠ (⟨· ≠ x⟩))
  · refine h.hom_ext fun j ↦ ?_
    ext y
    exact (true_iff _).mpr (hx j y)
  · exact fun he ↦ of_eq_true (congr_arg ULift.down <| congr_fun he x).symm rfl

theorem jointly_surjective (F : J ⥤ Type u) {t : Cocone F} (h : IsColimit t) (x : t.pt) :
    ∃ j y, t.ι.app j y = x := jointly_surjective_of_isColimit h x
#align category_theory.limits.types.jointly_surjective CategoryTheory.Limits.Types.jointly_surjective

variable {F} in
/-- A variant of `jointly_surjective` for `x : colimit F`. -/
theorem jointly_surjective' (x : colimit F) :
    ∃ j y, colimit.ι F j y = x :=
  jointly_surjective F (colimit.isColimit F) x
#align category_theory.limits.types.jointly_surjective' CategoryTheory.Limits.Types.jointly_surjective'

/-- If a colimit is nonempty, also its index category is nonempty. -/
theorem nonempty_of_nonempty_colimit {F : J ⥤ TypeMax.{v, w}} :
    Nonempty (colimit F) → Nonempty J :=
  Nonempty.map <| Sigma.fst ∘ Quot.out ∘ (colimitEquivQuot F).toFun

namespace FilteredColimit

/- For filtered colimits of types, we can give an explicit description
  of the equivalence relation generated by the relation used to form
  the colimit.  -/

/-- An alternative relation on `Σ j, F.obj j`,
which generates the same equivalence relation as we use to define the colimit in `Type` above,
but that is more convenient when working with filtered colimits.

Elements in `F.obj j` and `F.obj j'` are equivalent if there is some `k : J` to the right
where their images are equal.
-/
protected def Rel (x y : Σ j, F.obj j) : Prop :=
  ∃ (k : _) (f : x.1 ⟶ k) (g : y.1 ⟶ k), F.map f x.2 = F.map g y.2
#align category_theory.limits.types.filtered_colimit.rel CategoryTheory.Limits.Types.FilteredColimit.Rel

theorem rel_of_quot_rel (x y : Σ j, F.obj j) :
    Quot.Rel F x y → FilteredColimit.Rel.{v, u} F x y :=
  fun ⟨f, h⟩ => ⟨y.1, f, 𝟙 y.1, by rw [← h, FunctorToTypes.map_id_apply]⟩
#align category_theory.limits.types.filtered_colimit.rel_of_quot_rel CategoryTheory.Limits.Types.FilteredColimit.rel_of_quot_rel

theorem eqvGen_quot_rel_of_rel (x y : Σ j, F.obj j) :
    FilteredColimit.Rel.{v, u} F x y → EqvGen (Quot.Rel F) x y := fun ⟨k, f, g, h⟩ => by
  refine' EqvGen.trans _ ⟨k, F.map f x.2⟩ _ _ _
  · exact (EqvGen.rel _ _ ⟨f, rfl⟩)
  · exact (EqvGen.symm _ _ (EqvGen.rel _ _ ⟨g, h⟩))
#align category_theory.limits.types.filtered_colimit.eqv_gen_quot_rel_of_rel CategoryTheory.Limits.Types.FilteredColimit.eqvGen_quot_rel_of_rel

--attribute [local elab_without_expected_type] nat_trans.app

/-- Recognizing filtered colimits of types. -/
noncomputable def isColimitOf (t : Cocone F) (hsurj : ∀ x : t.pt, ∃ i xi, x = t.ι.app i xi)
    (hinj :
      ∀ i j xi xj,
        t.ι.app i xi = t.ι.app j xj → ∃ (k : _) (f : i ⟶ k) (g : j ⟶ k), F.map f xi = F.map g xj) :
    IsColimit t := by
  -- Strategy: Prove that the map from "the" colimit of F (defined above) to t.X
  -- is a bijection.
  apply IsColimit.ofIsoColimit (colimit.isColimit F)
  refine' Cocones.ext (Equiv.toIso (Equiv.ofBijective _ _)) _
  · exact colimit.desc F t
  · constructor
    · show Function.Injective _
      intro a b h
      rcases jointly_surjective F (colimit.isColimit F) a with ⟨i, xi, rfl⟩
      rcases jointly_surjective F (colimit.isColimit F) b with ⟨j, xj, rfl⟩
      replace h : (colimit.ι F i ≫ colimit.desc F t) xi = (colimit.ι F j ≫ colimit.desc F t) xj := h
      rw [colimit.ι_desc, colimit.ι_desc] at h
      rcases hinj i j xi xj h with ⟨k, f, g, h'⟩
      change colimit.ι F i xi = colimit.ι F j xj
      rw [← colimit.w F f, ← colimit.w F g]
      change colimit.ι F k (F.map f xi) = colimit.ι F k (F.map g xj)
      rw [h']
    · show Function.Surjective _
      intro x
      rcases hsurj x with ⟨i, xi, rfl⟩
      use colimit.ι F i xi
      apply Colimit.ι_desc_apply
  · intro j
    apply colimit.ι_desc
#align category_theory.limits.types.filtered_colimit.is_colimit_of CategoryTheory.Limits.Types.FilteredColimit.isColimitOf

variable [IsFilteredOrEmpty J]

protected theorem rel_equiv : _root_.Equivalence (FilteredColimit.Rel.{v, u} F) where
  refl x := ⟨x.1, 𝟙 x.1, 𝟙 x.1, rfl⟩
  symm := fun ⟨k, f, g, h⟩ => ⟨k, g, f, h.symm⟩
  trans {x y z} := fun ⟨k, f, g, h⟩ ⟨k', f', g', h'⟩ =>
    let ⟨l, fl, gl, _⟩ := IsFilteredOrEmpty.cocone_objs k k'
    let ⟨m, n, hn⟩ := IsFilteredOrEmpty.cocone_maps (g ≫ fl) (f' ≫ gl)
    ⟨m, f ≫ fl ≫ n, g' ≫ gl ≫ n,
      calc
        F.map (f ≫ fl ≫ n) x.2 = F.map (fl ≫ n) (F.map f x.2) := by simp
        _ = F.map (fl ≫ n) (F.map g y.2) := by rw [h]
        _ = F.map ((g ≫ fl) ≫ n) y.2 := by simp
        _ = F.map ((f' ≫ gl) ≫ n) y.2 := by rw [hn]
        _ = F.map (gl ≫ n) (F.map f' y.2) := by simp
        _ = F.map (gl ≫ n) (F.map g' z.2) := by rw [h']
        _ = F.map (g' ≫ gl ≫ n) z.2 := by simp⟩
#align category_theory.limits.types.filtered_colimit.rel_equiv CategoryTheory.Limits.Types.FilteredColimit.rel_equiv

protected theorem rel_eq_eqvGen_quot_rel :
    FilteredColimit.Rel.{v, u} F = EqvGen (Quot.Rel F) := by
  ext ⟨j, x⟩ ⟨j', y⟩
  constructor
  · apply eqvGen_quot_rel_of_rel
  · rw [← (FilteredColimit.rel_equiv F).eqvGen_iff]
    exact EqvGen.mono (rel_of_quot_rel F)
#align category_theory.limits.types.filtered_colimit.rel_eq_eqv_gen_quot_rel CategoryTheory.Limits.Types.FilteredColimit.rel_eq_eqvGen_quot_rel

theorem colimit_eq_iff_aux {i j : J} {xi : F.obj i} {xj : F.obj j} :
    (colimitCocone F).ι.app i xi = (colimitCocone F).ι.app j xj ↔
      FilteredColimit.Rel.{v, u} F ⟨i, xi⟩ ⟨j, xj⟩ := by
  dsimp
  rw [← (equivShrink _).symm.injective.eq_iff, Equiv.symm_apply_apply, Equiv.symm_apply_apply,
    Quot.eq, FilteredColimit.rel_eq_eqvGen_quot_rel]
#align category_theory.limits.types.filtered_colimit.colimit_eq_iff_aux CategoryTheory.Limits.Types.FilteredColimit.colimit_eq_iff_aux

theorem isColimit_eq_iff {t : Cocone F} (ht : IsColimit t) {i j : J} {xi : F.obj i} {xj : F.obj j} :
    t.ι.app i xi = t.ι.app j xj ↔ ∃ (k : _) (f : i ⟶ k) (g : j ⟶ k), F.map f xi = F.map g xj := by
  refine' Iff.trans _ (colimit_eq_iff_aux F)
  rw [← (IsColimit.coconePointUniqueUpToIso ht (colimitCoconeIsColimit F)).toEquiv.injective.eq_iff]
  convert Iff.rfl
  · exact (congrFun
      (IsColimit.comp_coconePointUniqueUpToIso_hom ht (colimitCoconeIsColimit F) _) xi).symm
  · exact (congrFun
      (IsColimit.comp_coconePointUniqueUpToIso_hom ht (colimitCoconeIsColimit F) _) xj).symm
#align category_theory.limits.types.filtered_colimit.is_colimit_eq_iff CategoryTheory.Limits.Types.FilteredColimit.isColimit_eq_iff

theorem colimit_eq_iff {i j : J} {xi : F.obj i} {xj : F.obj j} :
    colimit.ι F i xi = colimit.ι F j xj ↔
      ∃ (k : _) (f : i ⟶ k) (g : j ⟶ k), F.map f xi = F.map g xj :=
  isColimit_eq_iff _ (colimit.isColimit F)
#align category_theory.limits.types.filtered_colimit.colimit_eq_iff CategoryTheory.Limits.Types.FilteredColimit.colimit_eq_iff

end FilteredColimit

variable {α β : Type u} (f : α ⟶ β)

section

-- implementation of `HasImage`
/-- the image of a morphism in Type is just `Set.range f` -/
def Image : Type u :=
  Set.range f
#align category_theory.limits.types.image CategoryTheory.Limits.Types.Image

instance [Inhabited α] : Inhabited (Image f) where default := ⟨f default, ⟨_, rfl⟩⟩

/-- the inclusion of `Image f` into the target -/
def Image.ι : Image f ⟶ β :=
  Subtype.val
#align category_theory.limits.types.image.ι CategoryTheory.Limits.Types.Image.ι

instance : Mono (Image.ι f) :=
  (mono_iff_injective _).2 Subtype.val_injective

variable {f}

/-- the universal property for the image factorisation -/
noncomputable def Image.lift (F' : MonoFactorisation f) : Image f ⟶ F'.I :=
  (fun x => F'.e (Classical.indefiniteDescription _ x.2).1 : Image f → F'.I)
#align category_theory.limits.types.image.lift CategoryTheory.Limits.Types.Image.lift

theorem Image.lift_fac (F' : MonoFactorisation f) : Image.lift F' ≫ F'.m = Image.ι f := by
  funext x
  change (F'.e ≫ F'.m) _ = _
  rw [F'.fac, (Classical.indefiniteDescription _ x.2).2]
  rfl
#align category_theory.limits.types.image.lift_fac CategoryTheory.Limits.Types.Image.lift_fac

end

/-- the factorisation of any morphism in Type through a mono. -/
def monoFactorisation : MonoFactorisation f where
  I := Image f
  m := Image.ι f
  e := Set.rangeFactorization f
#align category_theory.limits.types.mono_factorisation CategoryTheory.Limits.Types.monoFactorisation

/-- the factorisation through a mono has the universal property of the image. -/
noncomputable def isImage : IsImage (monoFactorisation f) where
  lift := Image.lift
  lift_fac := Image.lift_fac
#align category_theory.limits.types.is_image CategoryTheory.Limits.Types.isImage

instance : HasImage f :=
  HasImage.mk ⟨_, isImage f⟩

instance : HasImages (Type u) where
  has_image := by infer_instance

instance : HasImageMaps (Type u) where
  has_image_map {f g} st :=
    HasImageMap.transport st (monoFactorisation f.hom) (isImage g.hom)
      (fun x => ⟨st.right x.1, ⟨st.left (Classical.choose x.2), by
        have p := st.w
        replace p := congr_fun p (Classical.choose x.2)
        simp only [Functor.id_obj, Functor.id_map, types_comp_apply] at p
        erw [p, Classical.choose_spec x.2]⟩⟩) rfl

end Types

open Functor Opposite

variable {J : Type v} [SmallCategory J] {C : Type u} [Category.{v} C]

/-- A cone on `F` with cone point `X` is the same as an element of `lim Hom(X, F·)`. -/
@[simps]
noncomputable def limitCompCoyonedaIsoCone (F : J ⥤ C) (X : C) :
    limit (F ⋙ coyoneda.obj (op X)) ≅ ((const J).obj X ⟶ F) where
  hom := fun x => ⟨fun j => limit.π (F ⋙ coyoneda.obj (op X)) j x,
    fun j j' f => by simpa using (congrFun (limit.w (F ⋙ coyoneda.obj (op X)) f) x).symm⟩
  inv := fun ι => Types.Limit.mk _ (fun j => ι.app j)
    fun j j' f => by simpa using (ι.naturality f).symm

/-- A cone on `F` with cone point `X` is the same as an element of `lim Hom(X, F·)`,
    naturally in `X`. -/
@[simps!]
noncomputable def coyonedaCompLimIsoCones (F : J ⥤ C) :
    coyoneda ⋙ (whiskeringLeft _ _ _).obj F ⋙ lim ≅ F.cones :=
  NatIso.ofComponents (fun X => limitCompCoyonedaIsoCone F X.unop)

variable (J) (C) in
/-- A cone on `F` with cone point `X` is the same as an element of `lim Hom(X, F·)`,
    naturally in `F` and `X`. -/
@[simps!]
noncomputable def whiskeringLimYonedaIsoCones : whiskeringLeft _ _ _ ⋙
    (whiskeringRight _ _ _).obj lim ⋙ (whiskeringLeft _ _ _).obj coyoneda ≅ cones J C :=
  NatIso.ofComponents coyonedaCompLimIsoCones

/-- A cocone on `F` with cocone point `X` is the same as an element of `lim Hom(F·, X)`. -/
@[simps]
noncomputable def limitCompYonedaIsoCocone (F : J ⥤ C) (X : C) :
    limit (F.op ⋙ yoneda.obj X) ≅ (F ⟶ (const J).obj X) where
  hom := fun x => ⟨fun j => limit.π (F.op ⋙ yoneda.obj X) (Opposite.op j) x,
    fun j j' f => by simpa using congrFun (limit.w (F.op ⋙ yoneda.obj X) f.op) x⟩
  inv := fun ι => Types.Limit.mk _ (fun j => ι.app j.unop) (by simp)

/-- A cocone on `F` with cocone point `X` is the same as an element of `lim Hom(F·, X)`,
    naturally in `X`. -/
@[simps!]
noncomputable def yonedaCompLimIsoCocones (F : J ⥤ C) :
    yoneda ⋙ (whiskeringLeft _ _ _).obj F.op ⋙ lim ≅ F.cocones :=
  NatIso.ofComponents (limitCompYonedaIsoCocone F)

variable (J) (C) in
/-- A cocone on `F` with cocone point `X` is the same as an element of `lim Hom(F·, X)`,
    naturally in `F` and `X`. -/
@[simps!]
noncomputable def opHomCompWhiskeringLimYonedaIsoCocones : opHom _ _ ⋙ whiskeringLeft _ _ _ ⋙
      (whiskeringRight _ _ _).obj lim ⋙ (whiskeringLeft _ _ _).obj yoneda ≅ cocones J C :=
  NatIso.ofComponents (fun F => yonedaCompLimIsoCocones F.unop)

end CategoryTheory.Limits<|MERGE_RESOLUTION|>--- conflicted
+++ resolved
@@ -592,16 +592,12 @@
   rw [types_comp_apply, types_comp_apply, w]
 #align category_theory.limits.types.colimit_sound' CategoryTheory.Limits.Types.colimit_sound'
 
-<<<<<<< HEAD
 theorem colimit_sound'' {F : J ⥤ Type u} [HasColimit F] {j j' : J} {x : F.obj j} {x' : F.obj j'} (f : j ⟶ j')
     (w : F.map f x = x') : colimit.ι F j x = colimit.ι F j' x' := by
   rw [← colimit.w F f, types_comp_apply, w]
 
-theorem colimit_eq {F : J ⥤ TypeMax.{v, u}} {j j' : J} {x : F.obj j} {x' : F.obj j'}
-=======
 variable {F} in
 theorem colimit_eq {j j' : J} {x : F.obj j} {x' : F.obj j'}
->>>>>>> 5db12dbc
     (w : colimit.ι F j x = colimit.ι F j' x') :
       EqvGen (Quot.Rel F) ⟨j, x⟩ ⟨j', x'⟩ := by
   apply Quot.eq.1
