/-
Copyright (c) 2020 David Wärn. All rights reserved.
Released under Apache 2.0 license as described in the file LICENSE.
Authors: David Wärn
-/
import Mathlib.CategoryTheory.NatIso
import Mathlib.CategoryTheory.EqToHom

/-!
# Quotient category

Constructs the quotient of a category by an arbitrary family of relations on its hom-sets,
by introducing a type synonym for the objects, and identifying homs as necessary.

This is analogous to 'the quotient of a group by the normal closure of a subset', rather
than 'the quotient of a group by a normal subgroup'. When taking the quotient by a congruence
relation, `functor_map_eq_iff` says that no unnecessary identifications have been made.
-/


/-- A `HomRel` on `C` consists of a relation on every hom-set. -/
def HomRel (C) [Quiver C] :=
  ∀ ⦃X Y : C⦄, (X ⟶ Y) → (X ⟶ Y) → Prop

-- Porting Note: `deriving Inhabited` was not able to deduce this typeclass
instance (C) [Quiver C] : Inhabited (HomRel C) where
  default := fun _ _ _ _ ↦ PUnit

namespace CategoryTheory

variable {C : Type _} [Category C] (r : HomRel C)

/-- A `HomRel` is a congruence when it's an equivalence on every hom-set, and it can be composed
from left and right. -/
class Congruence : Prop where
  /-- `r` is an equivalence on every hom-set. -/
  equivalence : ∀ {X Y}, _root_.Equivalence (@r X Y)
  /-- Precomposition with an arrow respects `r`. -/
  compLeft : ∀ {X Y Z} (f : X ⟶ Y) {g g' : Y ⟶ Z}, r g g' → r (f ≫ g) (f ≫ g')
  /-- Postcomposition with an arrow respects `r`. -/
  compRight : ∀ {X Y Z} {f f' : X ⟶ Y} (g : Y ⟶ Z), r f f' → r (f ≫ g) (f' ≫ g)

/-- A type synonym for `C`, thought of as the objects of the quotient category. -/
@[ext]
structure Quotient (r : HomRel C) where
  /-- The object of `C`. -/
  as : C

instance [Inhabited C] : Inhabited (Quotient r) :=
  ⟨{ as := default }⟩

namespace Quotient

/-- Generates the closure of a family of relations w.r.t. composition from left and right. -/
inductive CompClosure (r : HomRel C) ⦃s t : C⦄ : (s ⟶ t) → (s ⟶ t) → Prop
  | intro {a b : C} (f : s ⟶ a) (m₁ m₂ : a ⟶ b) (g : b ⟶ t) (h : r m₁ m₂) :
    CompClosure r (f ≫ m₁ ≫ g) (f ≫ m₂ ≫ g)

theorem CompClosure.of {a b : C} (m₁ m₂ : a ⟶ b) (h : r m₁ m₂) : CompClosure r m₁ m₂ := by
  simpa using CompClosure.intro (𝟙 _) m₁ m₂ (𝟙 _) h

theorem comp_left {a b c : C} (f : a ⟶ b) :
    ∀ (g₁ g₂ : b ⟶ c) (_ : CompClosure r g₁ g₂), CompClosure r (f ≫ g₁) (f ≫ g₂)
  | _, _, ⟨x, m₁, m₂, y, h⟩ => by simpa using CompClosure.intro (f ≫ x) m₁ m₂ y h

theorem comp_right {a b c : C} (g : b ⟶ c) :
    ∀ (f₁ f₂ : a ⟶ b) (_ : CompClosure r f₁ f₂), CompClosure r (f₁ ≫ g) (f₂ ≫ g)
  | _, _, ⟨x, m₁, m₂, y, h⟩ => by simpa using CompClosure.intro x m₁ m₂ (y ≫ g) h

/-- Hom-sets of the quotient category. -/
def Hom (s t : Quotient r) :=
  Quot <| @CompClosure C _ r s.as t.as

instance (a : Quotient r) : Inhabited (Hom r a a) :=
  ⟨Quot.mk _ (𝟙 a.as)⟩

/-- Composition in the quotient category. -/
def comp ⦃a b c : Quotient r⦄ : Hom r a b → Hom r b c → Hom r a c := fun hf hg ↦
  Quot.liftOn hf
    (fun f ↦
      Quot.liftOn hg (fun g ↦ Quot.mk _ (f ≫ g)) fun g₁ g₂ h ↦
        Quot.sound <| comp_left r f g₁ g₂ h)
    fun f₁ f₂ h ↦ Quot.inductionOn hg fun g ↦ Quot.sound <| comp_right r g f₁ f₂ h

@[simp]
theorem comp_mk {a b c : Quotient r} (f : a.as ⟶ b.as) (g : b.as ⟶ c.as) :
    comp r (Quot.mk _ f) (Quot.mk _ g) = Quot.mk _ (f ≫ g) :=
  rfl

-- Porting note: Had to manually add the proofs of `comp_id` `id_comp` and `assoc`
instance category : Category (Quotient r) where
  Hom := Hom r
  id a := Quot.mk _ (𝟙 a.as)
  comp := @comp _ _ r
  comp_id f := Quot.inductionOn f <| by simp
  id_comp f := Quot.inductionOn f <| by simp
  assoc f g h := Quot.inductionOn f <| Quot.inductionOn g <| Quot.inductionOn h <| by simp

/-- The functor from a category to its quotient. -/
def functor : C ⥤ Quotient r where
  obj a := { as := a }
  map := @fun _ _ f ↦ Quot.mk _ f

<<<<<<< HEAD
noncomputable instance fullFunctor : (functor r).Full where
  preimage := @fun X Y f ↦ Quot.out f
  witness f := by
    dsimp [functor]
    simp
=======
instance full_functor : (functor r).Full where
  map_surjective f := ⟨Quot.out f, by simp [functor]⟩
>>>>>>> 59de845a

instance essSurj_functor : (functor r).EssSurj where
  mem_essImage Y :=
    ⟨Y.as, ⟨eqToIso (by
            ext
            rfl)⟩⟩

protected theorem induction {P : ∀ {a b : Quotient r}, (a ⟶ b) → Prop}
    (h : ∀ {x y : C} (f : x ⟶ y), P ((functor r).map f)) :
    ∀ {a b : Quotient r} (f : a ⟶ b), P f := by
  rintro ⟨x⟩ ⟨y⟩ ⟨f⟩
  exact h f

protected theorem sound {a b : C} {f₁ f₂ : a ⟶ b} (h : r f₁ f₂) :
    (functor r).map f₁ = (functor r).map f₂ := by
  simpa using Quot.sound (CompClosure.intro (𝟙 a) f₁ f₂ (𝟙 b) h)

lemma compClosure_iff_self [h : Congruence r] {X Y : C} (f g : X ⟶ Y) :
    CompClosure r f g ↔ r f g := by
  constructor
  · intro hfg
    induction' hfg with m m' hm
    exact Congruence.compLeft _ (Congruence.compRight _ (by assumption))
  · exact CompClosure.of _ _ _

@[simp]
theorem compClosure_eq_self [h : Congruence r] :
    CompClosure r = r := by
  ext
  simp only [compClosure_iff_self]

theorem functor_map_eq_iff [h : Congruence r] {X Y : C} (f f' : X ⟶ Y) :
    (functor r).map f = (functor r).map f' ↔ r f f' := by
  dsimp [functor]
  rw [Equivalence.quot_mk_eq_iff, compClosure_eq_self r]
  simpa only [compClosure_eq_self r] using h.equivalence

variable {D : Type _} [Category D] (F : C ⥤ D)
  (H : ∀ (x y : C) (f₁ f₂ : x ⟶ y), r f₁ f₂ → F.map f₁ = F.map f₂)

/-- The induced functor on the quotient category. -/
def lift : Quotient r ⥤ D where
  obj a := F.obj a.as
  map := @fun a b hf ↦
    Quot.liftOn hf (fun f ↦ F.map f)
      (by
        rintro _ _ ⟨_, _, _, _, h⟩
        simp [H _ _ _ _ h])
  map_id a := F.map_id a.as
  map_comp := by
    rintro a b c ⟨f⟩ ⟨g⟩
    exact F.map_comp f g

theorem lift_spec : functor r ⋙ lift r F H = F := by
  apply Functor.ext; rotate_left
  · rintro X
    rfl
  · rintro X Y f
    dsimp [lift, functor]
    simp

theorem lift_unique (Φ : Quotient r ⥤ D) (hΦ : functor r ⋙ Φ = F) : Φ = lift r F H := by
  subst_vars
  fapply Functor.hext
  · rintro X
    dsimp [lift, Functor]
    congr
  · rintro _ _ f
    dsimp [lift, Functor]
    refine Quot.inductionOn f (fun _ ↦ ?_) -- Porting note: this line was originally an `apply`
    simp only [Quot.liftOn_mk, Functor.comp_map]
    congr

lemma lift_unique' (F₁ F₂ : Quotient r ⥤ D) (h : functor r ⋙ F₁ = functor r ⋙ F₂) :
    F₁ = F₂ := by
  rw [lift_unique r (functor r ⋙ F₂) _ F₂ rfl]; swap
  · rintro X Y f g h
    dsimp
    rw [Quotient.sound r h]
  apply lift_unique
  rw [h]

/-- The original functor factors through the induced functor. -/
def lift.isLift : functor r ⋙ lift r F H ≅ F :=
  NatIso.ofComponents fun X ↦ Iso.refl _

@[simp]
theorem lift.isLift_hom (X : C) : (lift.isLift r F H).hom.app X = 𝟙 (F.obj X) :=
  rfl

@[simp]
theorem lift.isLift_inv (X : C) : (lift.isLift r F H).inv.app X = 𝟙 (F.obj X) :=
  rfl

theorem lift_obj_functor_obj (X : C) :
    (lift r F H).obj ((functor r).obj X) = F.obj X := rfl

theorem lift_map_functor_map {X Y : C} (f : X ⟶ Y) :
    (lift r F H).map ((functor r).map f) = F.map f := by
  rw [← NatIso.naturality_1 (lift.isLift r F H)]
  dsimp [lift, functor]
  simp

variable {r}

lemma natTrans_ext {F G : Quotient r ⥤ D} (τ₁ τ₂ : F ⟶ G)
    (h : whiskerLeft (Quotient.functor r) τ₁ = whiskerLeft (Quotient.functor r) τ₂) : τ₁ = τ₂ :=
  NatTrans.ext _ _ (by ext1 ⟨X⟩; exact NatTrans.congr_app h X)

variable (r)

/-- In order to define a natural transformation `F ⟶ G` with `F G : Quotient r ⥤ D`, it suffices
to do so after precomposing with `Quotient.functor r`. -/
def natTransLift {F G : Quotient r ⥤ D} (τ : Quotient.functor r ⋙ F ⟶ Quotient.functor r ⋙ G) :
    F ⟶ G where
  app := fun ⟨X⟩ => τ.app X
  naturality := fun ⟨X⟩ ⟨Y⟩ => by
    rintro ⟨f⟩
    exact τ.naturality f

@[simp]
lemma natTransLift_app (F G : Quotient r ⥤ D)
    (τ : Quotient.functor r ⋙ F ⟶ Quotient.functor r ⋙ G) (X : C) :
  (natTransLift r τ).app ((Quotient.functor r).obj X) = τ.app X := rfl

@[reassoc]
lemma comp_natTransLift {F G H : Quotient r ⥤ D}
    (τ : Quotient.functor r ⋙ F ⟶ Quotient.functor r ⋙ G)
    (τ' : Quotient.functor r ⋙ G ⟶ Quotient.functor r ⋙ H) :
    natTransLift r τ ≫ natTransLift r τ' =  natTransLift r (τ ≫ τ') := by aesop_cat

@[simp]
lemma natTransLift_id (F : Quotient r ⥤ D) :
    natTransLift r (𝟙 (Quotient.functor r ⋙ F)) = 𝟙 _ := by aesop_cat

/-- In order to define a natural isomorphism `F ≅ G` with `F G : Quotient r ⥤ D`, it suffices
to do so after precomposing with `Quotient.functor r`. -/
@[simps]
def natIsoLift {F G : Quotient r ⥤ D} (τ : Quotient.functor r ⋙ F ≅ Quotient.functor r ⋙ G) :
    F ≅ G where
  hom := natTransLift _ τ.hom
  inv := natTransLift _ τ.inv
  hom_inv_id := by rw [comp_natTransLift, τ.hom_inv_id, natTransLift_id]
  inv_hom_id := by rw [comp_natTransLift, τ.inv_hom_id, natTransLift_id]

variable (D)

instance full_whiskeringLeft_functor :
    ((whiskeringLeft C _ D).obj (functor r)).Full where
<<<<<<< HEAD
  preimage := natTransLift r
=======
  map_surjective f := ⟨natTransLift r f, by aesop_cat⟩
>>>>>>> 59de845a

instance faithful_whiskeringLeft_functor :
    ((whiskeringLeft C _ D).obj (functor r)).Faithful := ⟨by apply natTrans_ext⟩

end Quotient

end CategoryTheory<|MERGE_RESOLUTION|>--- conflicted
+++ resolved
@@ -101,16 +101,8 @@
   obj a := { as := a }
   map := @fun _ _ f ↦ Quot.mk _ f
 
-<<<<<<< HEAD
-noncomputable instance fullFunctor : (functor r).Full where
-  preimage := @fun X Y f ↦ Quot.out f
-  witness f := by
-    dsimp [functor]
-    simp
-=======
 instance full_functor : (functor r).Full where
   map_surjective f := ⟨Quot.out f, by simp [functor]⟩
->>>>>>> 59de845a
 
 instance essSurj_functor : (functor r).EssSurj where
   mem_essImage Y :=
@@ -260,11 +252,7 @@
 
 instance full_whiskeringLeft_functor :
     ((whiskeringLeft C _ D).obj (functor r)).Full where
-<<<<<<< HEAD
-  preimage := natTransLift r
-=======
   map_surjective f := ⟨natTransLift r f, by aesop_cat⟩
->>>>>>> 59de845a
 
 instance faithful_whiskeringLeft_functor :
     ((whiskeringLeft C _ D).obj (functor r)).Faithful := ⟨by apply natTrans_ext⟩
