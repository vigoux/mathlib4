/-
Copyright (c) 2024 Joël Riou. All rights reserved.
Released under Apache 2.0 license as described in the file LICENSE.
Authors: Joël Riou
-/
import Mathlib.CategoryTheory.GradedObject.Associator
import Mathlib.CategoryTheory.GradedObject.Single
/-!
# The left and right unitors

Given a bifunctor `F : C ⥤ D ⥤ D`, an object `X : C` such that `F.obj X ≅ 𝟭 D` and a
map `p : I × J → J` such that `hp : ∀ (j : J), p ⟨0, j⟩ = j`,
we define an isomorphism of `J`-graded objects for any `Y : GradedObject J D`.
`mapBifunctorLeftUnitor F X e p hp Y : mapBifunctorMapObj F p ((single₀ I).obj X) Y ≅ Y`.
Under similar assumptions, we also obtain a right unitor isomorphism
`mapBifunctorMapObj F p X ((single₀ I).obj Y) ≅ X`. Finally,
the lemma `mapBifunctor_triangle` promotes a triangle identity involving functors
to a triangle identity for the induced functors on graded objects.

-/

namespace CategoryTheory

open Category Limits

namespace GradedObject

section LeftUnitor

variable {C D I J : Type*} [Category C] [Category D]
  [Zero I] [DecidableEq I] [HasInitial C]
  (F : C ⥤ D ⥤ D) (X : C) (e : F.obj X ≅ 𝟭 D)
  [∀ (Y : D), PreservesColimit (Functor.empty.{0} C) (F.flip.obj Y)]
  (p : I × J → J) (hp : ∀ (j : J), p ⟨0, j⟩ = j)
  (Y Y' : GradedObject J D) (φ : Y ⟶ Y')

/-- Given `F : C ⥤ D ⥤ D`, `X : C`, `e : F.obj X ≅ 𝟭 D` and `Y : GradedObject J D`,
this is the isomorphism `((mapBifunctor F I J).obj ((single₀ I).obj X)).obj Y a ≅ Y a.2`
when `a : I × J` is such that `a.1 = 0`. -/
@[simps!]
noncomputable def mapBifunctorObjSingle₀ObjIso (a : I × J) (ha : a.1 = 0) :
    ((mapBifunctor F I J).obj ((single₀ I).obj X)).obj Y a ≅ Y a.2 :=
  (F.mapIso (singleObjApplyIsoOfEq _ X _ ha)).app _ ≪≫ e.app (Y a.2)

/-- Given `F : C ⥤ D ⥤ D`, `X : C` and `Y : GradedObject J D`,
`((mapBifunctor F I J).obj ((single₀ I).obj X)).obj Y a` is an initial object
when `a : I × J` is such that `a.1 ≠ 0`. -/
noncomputable def mapBifunctorObjSingle₀ObjIsInitial (a : I × J) (ha : a.1 ≠ 0) :
    IsInitial (((mapBifunctor F I J).obj ((single₀ I).obj X)).obj Y a) :=
  IsInitial.isInitialObj (F.flip.obj (Y a.2)) _ (isInitialSingleObjApply _ _ _ ha)

/-- Given `F : C ⥤ D ⥤ D`, `X : C`, `e : F.obj X ≅ 𝟭 D`, `Y : GradedObject J D` and
`p : I × J → J` such that `p ⟨0, j⟩ = j` for all `j`,
this is the (colimit) cofan which shall be used to construct the isomorphism
`mapBifunctorMapObj F p ((single₀ I).obj X) Y ≅ Y`, see `mapBifunctorLeftUnitor`. -/
noncomputable def mapBifunctorLeftUnitorCofan (j : J) :
    (((mapBifunctor F I J).obj ((single₀ I).obj X)).obj Y).CofanMapObjFun p j :=
  CofanMapObjFun.mk _ _ _ (Y j) (fun a ha =>
    if ha : a.1 = 0 then
      (mapBifunctorObjSingle₀ObjIso F X e Y a ha).hom ≫ eqToHom (by aesop)
    else
      (mapBifunctorObjSingle₀ObjIsInitial F X Y a ha).to _)

@[simp, reassoc]
lemma mapBifunctorLeftUnitorCofan_inj (j : J) :
    (mapBifunctorLeftUnitorCofan F X e p hp Y j).inj ⟨⟨0, j⟩, hp j⟩ =
      (F.map (singleObjApplyIso (0 : I) X).hom).app (Y j) ≫ e.hom.app (Y j) := by
  simp [mapBifunctorLeftUnitorCofan]

/-- The cofan `mapBifunctorLeftUnitorCofan F X e p hp Y j` is a colimit. -/
noncomputable def mapBifunctorLeftUnitorCofanIsColimit (j : J) :
    IsColimit (mapBifunctorLeftUnitorCofan F X e p hp Y j) :=
  mkCofanColimit _
    (fun s => e.inv.app (Y j) ≫
      (F.map (singleObjApplyIso (0 : I) X).inv).app (Y j) ≫ s.inj ⟨⟨0, j⟩, hp j⟩)
    (fun s => by
      rintro ⟨⟨i, j'⟩, h⟩
      by_cases hi : i = 0
      · subst hi
        simp only [Set.mem_preimage, hp, Set.mem_singleton_iff] at h
        subst h
        simp
      · apply IsInitial.hom_ext
        exact mapBifunctorObjSingle₀ObjIsInitial _ _ _ _ hi)
    (fun s m hm => by simp [← hm ⟨⟨0, j⟩, hp j⟩])

lemma mapBifunctorLeftUnitor_hasMap :
    HasMap (((mapBifunctor F I J).obj ((single₀ I).obj X)).obj Y) p :=
  CofanMapObjFun.hasMap _ _ _ (mapBifunctorLeftUnitorCofanIsColimit F X e p hp Y)

variable [HasMap (((mapBifunctor F I J).obj ((single₀ I).obj X)).obj Y) p]
  [HasMap (((mapBifunctor F I J).obj ((single₀ I).obj X)).obj Y') p]

/-- Given `F : C ⥤ D ⥤ D`, `X : C`, `e : F.obj X ≅ 𝟭 D`, `Y : GradedObject J D` and
`p : I × J → J` such that `p ⟨0, j⟩ = j` for all `j`,
this is the left unitor isomorphism `mapBifunctorMapObj F p ((single₀ I).obj X) Y ≅ Y`. -/
noncomputable def mapBifunctorLeftUnitor : mapBifunctorMapObj F p ((single₀ I).obj X) Y ≅ Y :=
  isoMk _ _ (fun j => (CofanMapObjFun.iso
    (mapBifunctorLeftUnitorCofanIsColimit F X e p hp Y j)).symm)

@[reassoc (attr := simp)]
lemma ι_mapBifunctorLeftUnitor_hom_apply (j : J) :
    ιMapBifunctorMapObj F p ((single₀ I).obj X) Y 0 j j (hp j) ≫
      (mapBifunctorLeftUnitor F X e p hp Y).hom j =
      (F.map (singleObjApplyIso (0 : I) X).hom).app _ ≫ e.hom.app (Y j) := by
  dsimp [mapBifunctorLeftUnitor]
  erw [CofanMapObjFun.ιMapObj_iso_inv]
  rw [mapBifunctorLeftUnitorCofan_inj]

lemma mapBifunctorLeftUnitor_inv_apply (j : J) :
    (mapBifunctorLeftUnitor F X e p hp Y).inv j =
      e.inv.app (Y j) ≫ (F.map (singleObjApplyIso (0 : I) X).inv).app (Y j) ≫
      ιMapBifunctorMapObj F p ((single₀ I).obj X) Y 0 j j (hp j) := rfl

variable {Y Y'}

@[reassoc]
lemma mapBifunctorLeftUnitor_inv_naturality :
    φ ≫ (mapBifunctorLeftUnitor F X e p hp Y').inv =
      (mapBifunctorLeftUnitor F X e p hp Y).inv ≫ mapBifunctorMapMap F p (𝟙 _) φ := by
  ext j
  dsimp
  rw [mapBifunctorLeftUnitor_inv_apply, mapBifunctorLeftUnitor_inv_apply, assoc, assoc,
    ι_mapBifunctorMapMap]
  dsimp
  rw [Functor.map_id, NatTrans.id_app, id_comp]
  erw [← NatTrans.naturality_assoc, ← NatTrans.naturality_assoc]
  rfl

@[reassoc]
lemma mapBifunctorLeftUnitor_naturality :
    mapBifunctorMapMap F p (𝟙 _) φ ≫ (mapBifunctorLeftUnitor F X e p hp Y').hom =
      (mapBifunctorLeftUnitor F X e p hp Y).hom ≫ φ := by
  rw [← cancel_mono (mapBifunctorLeftUnitor F X e p hp Y').inv, assoc, assoc, Iso.hom_inv_id,
    comp_id, mapBifunctorLeftUnitor_inv_naturality, Iso.hom_inv_id_assoc]

end LeftUnitor

section RightUnitor

variable {C D I J : Type*} [Category C] [Category D]
  [Zero I] [DecidableEq I] [HasInitial C]
  (F : D ⥤ C ⥤ D) (Y : C) (e : F.flip.obj Y ≅ 𝟭 D)
  [∀ (X : D), PreservesColimit (Functor.empty.{0} C) (F.obj X)]
  (p : J × I → J)
  (hp : ∀ (j : J), p ⟨j, 0⟩ = j) (X X' : GradedObject J D) (φ : X ⟶ X')

/-- Given `F : D ⥤ C ⥤ D`, `Y : C`, `e : F.flip.obj X ≅ 𝟭 D` and `X : GradedObject J D`,
this is the isomorphism `((mapBifunctor F J I).obj X).obj ((single₀ I).obj Y) a ≅ Y a.2`
when `a : J × I` is such that `a.2 = 0`. -/
@[simps!]
noncomputable def mapBifunctorObjObjSingle₀Iso (a : J × I) (ha : a.2 = 0) :
    ((mapBifunctor F J I).obj X).obj ((single₀ I).obj Y) a ≅ X a.1 :=
  Functor.mapIso _ (singleObjApplyIsoOfEq _ Y _ ha) ≪≫ e.app (X a.1)

/-- Given `F : D ⥤ C ⥤ D`, `Y : C` and `X : GradedObject J D`,
`((mapBifunctor F J I).obj X).obj ((single₀ I).obj X) a` is an initial when `a : J × I`
is such that `a.2 ≠ 0`. -/
noncomputable def mapBifunctorObjObjSingle₀IsInitial (a : J × I) (ha : a.2 ≠ 0) :
    IsInitial (((mapBifunctor F J I).obj X).obj ((single₀ I).obj Y) a) :=
  IsInitial.isInitialObj (F.obj (X a.1)) _ (isInitialSingleObjApply _ _ _ ha)

/-- Given `F : D ⥤ C ⥤ D`, `Y : C`, `e : F.flip.obj Y ≅ 𝟭 D`, `X : GradedObject J D` and
`p : J × I → J` such that `p ⟨j, 0⟩ = j` for all `j`,
this is the (colimit) cofan which shall be used to construct the isomorphism
`mapBifunctorMapObj F p X ((single₀ I).obj Y) ≅ X`, see `mapBifunctorRightUnitor`. -/
noncomputable def mapBifunctorRightUnitorCofan (j : J) :
    (((mapBifunctor F J I).obj X).obj ((single₀ I).obj Y)).CofanMapObjFun p j :=
  CofanMapObjFun.mk _ _ _ (X j) (fun a ha =>
    if ha : a.2 = 0 then
      (mapBifunctorObjObjSingle₀Iso F Y e X a ha).hom ≫ eqToHom (by aesop)
    else
      (mapBifunctorObjObjSingle₀IsInitial F Y X a ha).to _)

@[simp, reassoc]
lemma mapBifunctorRightUnitorCofan_inj (j : J) :
    (mapBifunctorRightUnitorCofan F Y e p hp X j).inj ⟨⟨j, 0⟩, hp j⟩ =
      (F.obj (X j)).map (singleObjApplyIso (0 : I) Y).hom ≫ e.hom.app (X j) := by
  simp [mapBifunctorRightUnitorCofan]

/-- The cofan `mapBifunctorRightUnitorCofan F Y e p hp X j` is a colimit. -/
noncomputable def mapBifunctorRightUnitorCofanIsColimit (j : J) :
    IsColimit (mapBifunctorRightUnitorCofan F Y e p hp X j) :=
  mkCofanColimit _
    (fun s => e.inv.app (X j) ≫
      (F.obj (X j)).map (singleObjApplyIso (0 : I) Y).inv ≫ s.inj ⟨⟨j, 0⟩, hp j⟩)
    (fun s => by
      rintro ⟨⟨j', i⟩, h⟩
      by_cases hi : i = 0
      · subst hi
        simp only [Set.mem_preimage, hp, Set.mem_singleton_iff] at h
        subst h
        dsimp
        rw [mapBifunctorRightUnitorCofan_inj, assoc, Iso.hom_inv_id_app_assoc,
          ← Functor.map_comp_assoc, Iso.hom_inv_id, Functor.map_id, id_comp]
      · apply IsInitial.hom_ext
        exact mapBifunctorObjObjSingle₀IsInitial _ _ _ _ hi)
    (fun s m hm => by
      dsimp
      rw [← hm ⟨⟨j, 0⟩, hp j⟩, mapBifunctorRightUnitorCofan_inj, assoc, ← Functor.map_comp_assoc,
        Iso.inv_hom_id, Functor.map_id, id_comp, Iso.inv_hom_id_app_assoc])

lemma mapBifunctorRightUnitor_hasMap :
    HasMap (((mapBifunctor F J I).obj X).obj ((single₀ I).obj Y)) p :=
  CofanMapObjFun.hasMap _ _ _ (mapBifunctorRightUnitorCofanIsColimit F Y e p hp X)

variable [HasMap (((mapBifunctor F J I).obj X).obj ((single₀ I).obj Y)) p]
  [HasMap (((mapBifunctor F J I).obj X').obj ((single₀ I).obj Y)) p]

/-- Given `F : D ⥤ C ⥤ D`, `Y : C`, `e : F.flip.obj Y ≅ 𝟭 D`, `X : GradedObject J D` and
`p : J × I → J` such that `p ⟨j, 0⟩ = j` for all `j`,
this is the right unitor isomorphism `mapBifunctorMapObj F p X ((single₀ I).obj Y) ≅ X`. -/
noncomputable def mapBifunctorRightUnitor : mapBifunctorMapObj F p X ((single₀ I).obj Y) ≅ X :=
  isoMk _ _ (fun j => (CofanMapObjFun.iso
    (mapBifunctorRightUnitorCofanIsColimit F Y e p hp X j)).symm)

@[reassoc (attr := simp)]
lemma ι_mapBifunctorRightUnitor_hom_apply (j : J) :
    ιMapBifunctorMapObj F p X ((single₀ I).obj Y) j 0 j (hp j) ≫
        (mapBifunctorRightUnitor F Y e p hp X).hom j =
      (F.obj (X j)).map (singleObjApplyIso (0 : I) Y).hom ≫ e.hom.app (X j) := by
  dsimp [mapBifunctorRightUnitor]
  erw [CofanMapObjFun.ιMapObj_iso_inv]
  rw [mapBifunctorRightUnitorCofan_inj]

lemma mapBifunctorRightUnitor_inv_apply (j : J) :
    (mapBifunctorRightUnitor F Y e p hp X).inv j =
      e.inv.app (X j) ≫ (F.obj (X j)).map (singleObjApplyIso (0 : I) Y).inv ≫
        ιMapBifunctorMapObj F p X ((single₀ I).obj Y) j 0 j (hp j) := rfl

variable {Y Y'}

@[reassoc]
lemma mapBifunctorRightUnitor_inv_naturality :
    φ ≫ (mapBifunctorRightUnitor F Y e p hp X').inv =
      (mapBifunctorRightUnitor F Y e p hp X).inv ≫ mapBifunctorMapMap F p φ (𝟙 _) := by
  ext j
  dsimp
  rw [mapBifunctorRightUnitor_inv_apply, mapBifunctorRightUnitor_inv_apply, assoc, assoc,
    ι_mapBifunctorMapMap]
  dsimp
  rw [Functor.map_id, id_comp, NatTrans.naturality_assoc]
  erw [← NatTrans.naturality_assoc]
  rfl

@[reassoc]
lemma mapBifunctorRightUnitor_naturality :
    mapBifunctorMapMap F p φ (𝟙 _) ≫ (mapBifunctorRightUnitor F Y e p hp X').hom =
      (mapBifunctorRightUnitor F Y e p hp X).hom ≫ φ := by
  rw [← cancel_mono (mapBifunctorRightUnitor F Y e p hp X').inv, assoc, assoc, Iso.hom_inv_id,
    comp_id, mapBifunctorRightUnitor_inv_naturality, Iso.hom_inv_id_assoc]

end RightUnitor

section

variable {I₁ I₂ I₃ J : Type*} [Zero I₂]

/-- Given two maps `r : I₁ × I₂ × I₃ → J` and `π : I₁ × I₃ → J`, this structure is the
input in the formulation of the triangle equality `mapBifunctor_triangle` which
relates the left and right unitor and the associator for `GradedObject.mapBifunctor`. -/
structure TriangleIndexData (r : I₁ × I₂ × I₃ → J) (π : I₁ × I₃ → J) where
  /-- a map `I₁ × I₂ → I₁` -/
  p₁₂ : I₁ × I₂ → I₁
  hp₁₂ (i : I₁ × I₂ × I₃) : π ⟨p₁₂ ⟨i.1, i.2.1⟩, i.2.2⟩ = r i
  /-- a map `I₂ × I₃ → I₃` -/
  p₂₃ : I₂ × I₃ → I₃
<<<<<<< HEAD
  hp₂₃ (i : I₁ × I₂ × I₃) : π (i.1, p₂₃ i.2) = r i
=======
  hp₂₃ (i : I₁ × I₂ × I₃) : π ⟨i.1, p₂₃ i.2⟩ = r i
>>>>>>> aa30cf90
  h₁ (i₁ : I₁) : p₁₂ (i₁, 0) = i₁
  h₃ (i₃ : I₃) : p₂₃ (0, i₃) = i₃

variable {r : I₁ × I₂ × I₃ → J} {π : I₁ × I₃ → J}
  (τ : TriangleIndexData r π)

namespace TriangleIndexData

attribute [simp] h₁ h₃

lemma r_zero (i₁ : I₁) (i₃ : I₃) : r ⟨i₁, 0, i₃⟩ = π ⟨i₁, i₃⟩ := by
  rw [← τ.hp₂₃, τ.h₃ i₃]

/-- The `BifunctorComp₁₂IndexData r` attached to a `TriangleIndexData r π`. -/
@[reducible]
def ρ₁₂ : BifunctorComp₁₂IndexData r where
  I₁₂ := I₁
  p := τ.p₁₂
  q := π
  hpq := τ.hp₁₂

/-- The `BifunctorComp₂₃IndexData r` attached to a `TriangleIndexData r π`. -/
@[reducible]
def ρ₂₃ : BifunctorComp₂₃IndexData r where
  I₂₃ := I₃
  p := τ.p₂₃
  q := π
  hpq := τ.hp₂₃

end TriangleIndexData

end

section Triangle

variable {C₁ C₂ C₃ D I₁ I₂ I₃ J : Type*} [Category C₁] [Category C₂] [Category C₃] [Category D]
  [Zero I₂] [DecidableEq I₂] [HasInitial C₂]
  {F₁ : C₁ ⥤ C₂ ⥤ C₁} {F₂ : C₂ ⥤ C₃ ⥤ C₃} {G : C₁ ⥤ C₃ ⥤ D}
  (associator : bifunctorComp₁₂ F₁ G ≅ bifunctorComp₂₃ G F₂)
  (X₂ : C₂) (e₁ : F₁.flip.obj X₂ ≅ 𝟭 C₁) (e₂ : F₂.obj X₂ ≅ 𝟭 C₃)
  [∀ (X₁ : C₁), PreservesColimit (Functor.empty.{0} C₂) (F₁.obj X₁)]
  [∀ (X₃ : C₃), PreservesColimit (Functor.empty.{0} C₂) (F₂.flip.obj X₃)]
  {r : I₁ × I₂ × I₃ → J} {π : I₁ × I₃ → J}
  (τ : TriangleIndexData r π)
  (X₁ : GradedObject I₁ C₁) (X₃ : GradedObject I₃ C₃)
  [HasMap (((mapBifunctor F₁ I₁ I₂).obj X₁).obj ((single₀ I₂).obj X₂)) τ.p₁₂]
  [HasMap (((mapBifunctor G I₁ I₃).obj
    (mapBifunctorMapObj F₁ τ.p₁₂ X₁ ((single₀ I₂).obj X₂))).obj X₃) π]
  [HasMap (((mapBifunctor F₂ I₂ I₃).obj ((single₀ I₂).obj X₂)).obj X₃) τ.p₂₃]
  [HasMap (((mapBifunctor G I₁ I₃).obj X₁).obj
      (mapBifunctorMapObj F₂ τ.p₂₃ ((single₀ I₂).obj X₂) X₃)) π]
  [HasGoodTrifunctor₁₂Obj F₁ G τ.ρ₁₂ X₁ ((single₀ I₂).obj X₂) X₃]
  [HasGoodTrifunctor₂₃Obj G F₂ τ.ρ₂₃ X₁ ((single₀ I₂).obj X₂) X₃]
  [HasMap (((mapBifunctor G I₁ I₃).obj X₁).obj X₃) π]
  (triangle : ∀ (X₁ : C₁) (X₃ : C₃), ((associator.hom.app X₁).app X₂).app X₃ ≫
    (G.obj X₁).map (e₂.hom.app X₃) = (G.map (e₁.hom.app X₁)).app X₃)

lemma mapBifunctor_triangle :
    (mapBifunctorAssociator associator τ.ρ₁₂ τ.ρ₂₃ X₁ ((single₀ I₂).obj X₂) X₃).hom ≫
    mapBifunctorMapMap G π (𝟙 X₁) (mapBifunctorLeftUnitor F₂ X₂ e₂ τ.p₂₃ τ.h₃ X₃).hom =
      mapBifunctorMapMap G π (mapBifunctorRightUnitor F₁ X₂ e₁ τ.p₁₂ τ.h₁ X₁).hom (𝟙 X₃) := by
  rw [← cancel_epi ((mapBifunctorMapMap G π
    (mapBifunctorRightUnitor F₁ X₂ e₁ τ.p₁₂ τ.h₁ X₁).inv (𝟙 X₃)))]
  ext j i₁ i₃ hj
  simp only [categoryOfGradedObjects_comp, ι_mapBifunctorMapMap_assoc,
    mapBifunctorRightUnitor_inv_apply, Functor.id_obj, Functor.flip_obj_obj, Functor.map_comp,
    NatTrans.comp_app, categoryOfGradedObjects_id, Functor.map_id, id_comp, assoc,
    ι_mapBifunctorMapMap]
  congr 2
  rw [← ιMapBifunctor₁₂BifunctorMapObj_eq_assoc F₁ G τ.ρ₁₂ _ _ _ i₁ 0 i₃ j
    (by rw [τ.r_zero, hj]) i₁ (by simp), ι_mapBifunctorAssociator_hom_assoc,
    ιMapBifunctorBifunctor₂₃MapObj_eq_assoc G F₂ τ.ρ₂₃ _ _ _ i₁ 0 i₃ j
    (by rw [τ.r_zero, hj]) i₃ (by simp), ι_mapBifunctorMapMap]
  dsimp
  rw [Functor.map_id, NatTrans.id_app, id_comp,
    ← Functor.map_comp_assoc, ← NatTrans.comp_app_assoc, ← Functor.map_comp,
    ι_mapBifunctorLeftUnitor_hom_apply F₂ X₂ e₂ τ.p₂₃ τ.h₃ X₃ i₃,
    ι_mapBifunctorRightUnitor_hom_apply F₁ X₂ e₁ τ.p₁₂ τ.h₁ X₁ i₁]
  dsimp
<<<<<<< HEAD
  simp only [Functor.map_comp, assoc, NatTrans.comp_app, ← triangle (X₁ i₁) (X₃ i₃)]
  erw [← NatTrans.naturality_app_assoc]
  rfl
=======
  simp only [Functor.map_comp, NatTrans.comp_app, ← triangle (X₁ i₁) (X₃ i₃), ← assoc]
  congr 2
  symm
  apply NatTrans.naturality_app (associator.hom.app (X₁ i₁))
>>>>>>> aa30cf90

end Triangle

end GradedObject

end CategoryTheory<|MERGE_RESOLUTION|>--- conflicted
+++ resolved
@@ -265,11 +265,7 @@
   hp₁₂ (i : I₁ × I₂ × I₃) : π ⟨p₁₂ ⟨i.1, i.2.1⟩, i.2.2⟩ = r i
   /-- a map `I₂ × I₃ → I₃` -/
   p₂₃ : I₂ × I₃ → I₃
-<<<<<<< HEAD
-  hp₂₃ (i : I₁ × I₂ × I₃) : π (i.1, p₂₃ i.2) = r i
-=======
   hp₂₃ (i : I₁ × I₂ × I₃) : π ⟨i.1, p₂₃ i.2⟩ = r i
->>>>>>> aa30cf90
   h₁ (i₁ : I₁) : p₁₂ (i₁, 0) = i₁
   h₃ (i₃ : I₃) : p₂₃ (0, i₃) = i₃
 
@@ -349,16 +345,10 @@
     ι_mapBifunctorLeftUnitor_hom_apply F₂ X₂ e₂ τ.p₂₃ τ.h₃ X₃ i₃,
     ι_mapBifunctorRightUnitor_hom_apply F₁ X₂ e₁ τ.p₁₂ τ.h₁ X₁ i₁]
   dsimp
-<<<<<<< HEAD
-  simp only [Functor.map_comp, assoc, NatTrans.comp_app, ← triangle (X₁ i₁) (X₃ i₃)]
-  erw [← NatTrans.naturality_app_assoc]
-  rfl
-=======
   simp only [Functor.map_comp, NatTrans.comp_app, ← triangle (X₁ i₁) (X₃ i₃), ← assoc]
   congr 2
   symm
   apply NatTrans.naturality_app (associator.hom.app (X₁ i₁))
->>>>>>> aa30cf90
 
 end Triangle
 
