/-
Copyright (c) 2023 Joël Riou. All rights reserved.
Released under Apache 2.0 license as described in the file LICENSE.
Authors: Joël Riou
-/
import Mathlib.CategoryTheory.Equivalence

/-!
# 2-commutative squares of functors

Similarly as `CommSq.lean` defines the notion of commutative squares,
this file introduces the notion of 2-commutative squares of functors.

If `T : C₁ ⥤ C₂`, `L : C₁ ⥤ C₃`, `R : C₂ ⥤ C₄`, `B : C₃ ⥤ C₄` are functors,
then `[CatCommSq T L R B]` contains the datum of an isomorphism `T ⋙ R ≅ L ⋙ B`.

Future work: using this notion in the development of the localization of categories
(e.g. localization of adjunctions).

-/

namespace CategoryTheory

open Category

variable {C₁ C₂ C₃ C₄ C₅ C₆ : Type*} [Category C₁] [Category C₂] [Category C₃] [Category C₄]
  [Category C₅] [Category C₆]
  (T : C₁ ⥤ C₂) (L : C₁ ⥤ C₃) (R : C₂ ⥤ C₄) (B : C₃ ⥤ C₄)

/-- `CatCommSq T L R B` expresses that there is a 2-commutative square of functors, where
the functors `T`, `L`, `R` and `B` are respectively the left, top, right and bottom functors
of the square. -/
@[ext]
class CatCommSq where
  /-- the isomorphism corresponding to a 2-commutative diagram -/
  iso' : T ⋙ R ≅ L ⋙ B

namespace CatCommSq

/-- Assuming `[CatCommSq T L R B]`, `iso T L R B` is the isomorphism `T ⋙ R ≅ L ⋙ B`
given by the 2-commutative square. -/
def iso [h : CatCommSq T L R B] : T ⋙ R ≅ L ⋙ B := h.iso'

/-- Horizontal composition of 2-commutative squares -/
@[simps! iso'_hom_app iso'_inv_app]
def hComp (T₁ : C₁ ⥤ C₂) (T₂ : C₂ ⥤ C₃) (V₁ : C₁ ⥤ C₄) (V₂ : C₂ ⥤ C₅) (V₃ : C₃ ⥤ C₆)
    (B₁ : C₄ ⥤ C₅) (B₂ : C₅ ⥤ C₆) [CatCommSq T₁ V₁ V₂ B₁] [CatCommSq T₂ V₂ V₃ B₂] :
    CatCommSq (T₁ ⋙ T₂) V₁ V₃ (B₁ ⋙ B₂) where
  iso' := Functor.associator _ _ _ ≪≫ isoWhiskerLeft T₁ (iso T₂ V₂ V₃ B₂) ≪≫
    (Functor.associator _ _ _).symm ≪≫ isoWhiskerRight (iso T₁ V₁ V₂ B₁) B₂ ≪≫
    Functor.associator _ _ _

/-- Vertical composition of 2-commutative squares -/
@[simps! iso'_hom_app iso'_inv_app]
def vComp (L₁ : C₁ ⥤ C₂) (L₂ : C₂ ⥤ C₃) (H₁ : C₁ ⥤ C₄) (H₂ : C₂ ⥤ C₅) (H₃ : C₃ ⥤ C₆)
    (R₁ : C₄ ⥤ C₅) (R₂ : C₅ ⥤ C₆) [CatCommSq H₁ L₁ R₁ H₂] [CatCommSq H₂ L₂ R₂ H₃] :
    CatCommSq H₁ (L₁ ⋙ L₂) (R₁ ⋙ R₂) H₃ where
  iso' := (Functor.associator _ _ _).symm ≪≫ isoWhiskerRight (iso H₁ L₁ R₁ H₂) R₂ ≪≫
      Functor.associator _ _ _ ≪≫ isoWhiskerLeft L₁ (iso H₂ L₂ R₂ H₃) ≪≫
      (Functor.associator _ _ _).symm

section

variable (T : C₁ ≌ C₂) (L : C₁ ⥤ C₃) (R : C₂ ⥤ C₄) (B : C₃ ≌ C₄)

/-- Horizontal inverse of a 2-commutative square -/
@[simps! iso'_hom_app iso'_inv_app]
def hInv (_ : CatCommSq T.functor L R B.functor) : CatCommSq T.inverse R L B.inverse where
  iso' := isoWhiskerLeft _ (L.rightUnitor.symm ≪≫ isoWhiskerLeft L B.unitIso ≪≫
      (Functor.associator _ _ _).symm ≪≫
      isoWhiskerRight (iso T.functor L R B.functor).symm B.inverse ≪≫
      Functor.associator _ _ _  ) ≪≫ (Functor.associator _ _ _).symm ≪≫
      isoWhiskerRight T.counitIso _ ≪≫ Functor.leftUnitor _

lemma hInv_hInv (h : CatCommSq T.functor L R B.functor) :
    hInv T.symm R L B.symm (hInv T L R B h) = h := by
  ext X
  erw [← cancel_mono (B.functor.map (L.map (T.unitIso.hom.app X))),
    ← h.iso'.hom.naturality (T.unitIso.hom.app X), hInv_iso'_hom_app, hInv_iso'_inv_app]
  dsimp
  simp only [Functor.comp_obj, assoc, ← Functor.map_comp, Iso.inv_hom_id_app,
    Equivalence.counitInv_app_functor, Functor.map_id]
  simp only [Functor.map_comp, Equivalence.fun_inv_map, assoc,
    Equivalence.counitInv_functor_comp, comp_id, Iso.inv_hom_id_app_assoc]
  rfl

/-- In a square of categories, when the top and bottom functors are part
of equivalence of categories, it is equivalent to show 2-commutativity for
the functors of these equivalences or for their inverses. -/
def hInvEquiv : CatCommSq T.functor L R B.functor ≃ CatCommSq T.inverse R L B.inverse where
  toFun := hInv T L R B
  invFun := hInv T.symm R L B.symm
  left_inv := hInv_hInv T L R B
  right_inv := hInv_hInv T.symm R L B.symm

end

<<<<<<< HEAD
instance hInv' [h : CatCommSq T L R B] [T.IsEquivalence] [B.IsEquivalence] :
    CatCommSq T.inv R L B.inv :=
  hInv T.asEquivalence L R B.asEquivalence h
=======
section

variable (T : C₁ ⥤ C₂) (L : C₁ ≌ C₃) (R : C₂ ≌ C₄) (B : C₃ ⥤ C₄)

/-- Vertical inverse of a 2-commutative square -/
@[simps! iso'_hom_app iso'_inv_app]
def vInv (_ : CatCommSq T L.functor R.functor B) : CatCommSq B L.inverse R.inverse T where
  iso' := isoWhiskerRight (B.leftUnitor.symm ≪≫ isoWhiskerRight L.counitIso.symm B ≪≫
      Functor.associator _ _ _ ≪≫
      isoWhiskerLeft L.inverse (iso T L.functor R.functor B).symm) R.inverse ≪≫
      Functor.associator _ _ _ ≪≫ isoWhiskerLeft _ (Functor.associator _ _ _) ≪≫
      (Functor.associator _ _ _ ).symm ≪≫ isoWhiskerLeft _ R.unitIso.symm ≪≫
      Functor.rightUnitor _

lemma vInv_vInv (h : CatCommSq T L.functor R.functor B) :
    vInv B L.symm R.symm T (vInv T L R B h) = h := by
  ext X
  erw [vInv_iso'_hom_app, vInv_iso'_inv_app]
  dsimp
  rw [← cancel_mono (B.map (L.functor.map (NatTrans.app L.unitIso.hom X)))]
  erw [← (iso T L.functor R.functor B).hom.naturality (L.unitIso.hom.app X)]
  dsimp
  simp only [Functor.map_comp, Equivalence.fun_inv_map, Functor.comp_obj,
    Functor.id_obj, assoc, Iso.inv_hom_id_app_assoc, Iso.inv_hom_id_app, comp_id]
  erw [← B.map_comp, L.counit_app_functor, ← L.functor.map_comp, ← NatTrans.comp_app,
    Iso.inv_hom_id, NatTrans.id_app, L.functor.map_id, B.map_id, comp_id, R.counit_app_functor,
    ← R.functor.map_comp_assoc, ← R.functor.map_comp_assoc, assoc, ← NatTrans.comp_app,
    Iso.hom_inv_id, NatTrans.id_app, comp_id]

/-- In a square of categories, when the left and right functors are part
of equivalence of categories, it is equivalent to show 2-commutativity for
the functors of these equivalences or for their inverses. -/
def vInvEquiv : CatCommSq T L.functor R.functor B ≃ CatCommSq B L.inverse R.inverse T where
  toFun := vInv T L R B
  invFun := vInv B L.symm R.symm T
  left_inv := vInv_vInv T L R B
  right_inv := vInv_vInv B L.symm R.symm T

end
>>>>>>> 59de845a

end CatCommSq

end CategoryTheory<|MERGE_RESOLUTION|>--- conflicted
+++ resolved
@@ -95,11 +95,6 @@
 
 end
 
-<<<<<<< HEAD
-instance hInv' [h : CatCommSq T L R B] [T.IsEquivalence] [B.IsEquivalence] :
-    CatCommSq T.inv R L B.inv :=
-  hInv T.asEquivalence L R B.asEquivalence h
-=======
 section
 
 variable (T : C₁ ⥤ C₂) (L : C₁ ≌ C₃) (R : C₂ ≌ C₄) (B : C₃ ⥤ C₄)
@@ -139,7 +134,6 @@
   right_inv := vInv_vInv B L.symm R.symm T
 
 end
->>>>>>> 59de845a
 
 end CatCommSq
 
