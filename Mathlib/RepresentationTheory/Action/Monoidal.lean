--- conflicted
+++ resolved
@@ -118,11 +118,6 @@
 
 instance forgetMonoidal_faithful : (forgetMonoidal V G).Faithful := by
   change (forget V G).Faithful; infer_instance
-<<<<<<< HEAD
-set_option linter.uppercaseLean3 false in
-#align Action.forget_monoidal_faithful Action.forgetMonoidal_faithful
-=======
->>>>>>> 59de845a
 
 section
 
@@ -139,11 +134,6 @@
 
 instance forgetBraided_faithful : (forgetBraided V G).Faithful := by
   change (forget V G).Faithful; infer_instance
-<<<<<<< HEAD
-set_option linter.uppercaseLean3 false in
-#align Action.forget_braided_faithful Action.forgetBraided_faithful
-=======
->>>>>>> 59de845a
 
 end
 
@@ -170,8 +160,6 @@
 def functorCategoryMonoidalEquivalence : MonoidalFunctor (Action V G) (SingleObj G ⥤ V) :=
   Monoidal.fromTransported (Action.functorCategoryEquivalence _ _).symm
 
-<<<<<<< HEAD
-=======
 /-- Upgrading the functor `(SingleObj G ⥤ V) ⥤ Action V G` to a monoidal functor. -/
 def functorCategoryMonoidalEquivalenceInverse : MonoidalFunctor (SingleObj G ⥤ V) (Action V G) :=
   Monoidal.toTransported (Action.functorCategoryEquivalence _ _).symm
@@ -183,7 +171,6 @@
       (functorCategoryMonoidalEquivalenceInverse V G).toFunctor :=
   (Action.functorCategoryEquivalence _ _).toAdjunction
 
->>>>>>> 59de845a
 instance : (functorCategoryMonoidalEquivalence V G).IsEquivalence := by
   change (Action.functorCategoryEquivalence _ _).functor.IsEquivalence; infer_instance
 
