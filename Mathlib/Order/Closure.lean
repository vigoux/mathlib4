--- conflicted
+++ resolved
@@ -163,14 +163,8 @@
 @[simp] lemma isClosed_closure (x : α) : c.IsClosed (c x) := c.isClosed_iff.2 <| c.idempotent x
 #align closure_operator.closure_is_closed ClosureOperator.isClosed_closure
 
-<<<<<<< HEAD
-/-- An element `x` is closed for the closure operator `c` if it is a fixed point for it. -/
-def closed : Set α := {x | c x = x}
-#align closure_operator.closed ClosureOperator.closed
-=======
 /-- The type of elements closed under a closure operator. -/
 abbrev Closeds := {x // c.IsClosed x}
->>>>>>> a36350f2
 
 /-- Send an element to a closed element (by taking the closure). -/
 def toCloseds (x : α) : c.Closeds := ⟨c x, c.isClosed_closure x⟩
