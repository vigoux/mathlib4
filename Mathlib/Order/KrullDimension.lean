--- conflicted
+++ resolved
@@ -79,17 +79,10 @@
     simp
 
 lemma krullDim_le_of_strictMono (f : α → β) (hf : StrictMono f) : krullDim α ≤ krullDim β :=
-<<<<<<< HEAD
-    iSup_le <| fun p ↦ le_sSup ⟨p.map f hf, rfl⟩
-
-lemma height_mono {a b : α} (h : a ≤ b) : height α a ≤ height α b :=
-    krullDim_le_of_strictMono (fun x ↦ ⟨x, le_trans x.2 h⟩) <| fun _ _ ↦ id
-=======
   iSup_le <| fun p ↦ le_sSup ⟨p.map f hf, rfl⟩
 
 lemma height_mono {a b : α} (h : a ≤ b) : height α a ≤ height α b :=
   krullDim_le_of_strictMono (fun x ↦ ⟨x, le_trans x.2 h⟩) <| fun _ _ ↦ id
->>>>>>> 4d0428ba
 
 lemma krullDim_eq_length_of_finiteDimensionalOrder [FiniteDimensionalOrder α] :
     krullDim α = (LTSeries.longestOf α).length :=
