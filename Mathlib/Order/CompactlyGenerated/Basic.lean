--- conflicted
+++ resolved
@@ -455,18 +455,10 @@
   intro s hs
   classical
   rw [← Finset.sup_erase_bot]
-<<<<<<< HEAD
-  -- FIXME nightly-testing (Scott: I'm unhappy with this fix.
-  -- We need to change the simp_config in aesop, not mutilate the names.)
-  let __t := s.erase ⊥
-  replace hf : InjOn f (f ⁻¹' __t) := fun i hi j _ hij ↦ by refine hf ?_ ?_ hij <;> aesop
-  have : (Finset.erase (insert i (__t.preimage _ hf)) i).image f = __t := by
-=======
   set t := s.erase ⊥
   replace hf : InjOn f (f ⁻¹' t) := fun i hi j _ hij ↦ by
     refine hf ?_ ?_ hij <;> aesop (add norm simp [t])
   have : (Finset.erase (insert i (t.preimage _ hf)) i).image f = t := by
->>>>>>> 487f1c68
     ext a
     simp only [Finset.mem_preimage, Finset.mem_erase, ne_eq, Finset.mem_insert, true_or, not_true,
       Finset.erase_insert_eq_erase, not_and, Finset.mem_image, t]
