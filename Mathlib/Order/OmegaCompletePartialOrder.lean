--- conflicted
+++ resolved
@@ -154,11 +154,7 @@
 
 @[mono]
 theorem map_le_map {g : α →o β} (h : f ≤ g) : c.map f ≤ c.map g :=
-<<<<<<< HEAD
   fun i => by simp only [map_coe, Function.comp_apply]; intros; exists i; apply h
-=======
-  fun i => by simp [mem_map_iff]; exists i; apply h
->>>>>>> cf35070b
 #align omega_complete_partial_order.chain.map_le_map OmegaCompletePartialOrder.Chain.map_le_map
 
 /-- `OmegaCompletePartialOrder.Chain.zip` pairs up the elements of two chains
