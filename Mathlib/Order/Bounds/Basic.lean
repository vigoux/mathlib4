--- conflicted
+++ resolved
@@ -711,10 +711,6 @@
 @[simp]
 theorem upperBounds_empty : upperBounds (∅ : Set α) = univ := by
   simp only [upperBounds, eq_univ_iff_forall, mem_setOf_eq, forall_mem_empty, forall_true_iff]
-<<<<<<< HEAD
-#align upper_bounds_empty upperBounds_empty
-=======
->>>>>>> 59de845a
 
 @[simp]
 theorem lowerBounds_empty : lowerBounds (∅ : Set α) = univ :=
