--- conflicted
+++ resolved
@@ -343,11 +343,7 @@
       hf z ((mem_diff _).1 (mem_of_mem_inter_left hz)).1 (min d (R z)) (lt_min dpos (hR0 z))
     have ax : B a ⊆ ball x (R x) := by
       refine (hB a hat).trans ?_
-<<<<<<< HEAD
-      refine Subset.trans ?_ (hd.trans (diff_subset (ball x (R x)) k))
-=======
       refine Subset.trans ?_ (hd.trans Set.diff_subset)
->>>>>>> d97a437a
       exact closedBall_subset_closedBall (ad.trans (min_le_left _ _))
     -- it intersects an element `b` of `u` with comparable diameter, by definition of `u`
     obtain ⟨b, bu, ab, bdiam⟩ : ∃ b ∈ u, (B a ∩ B b).Nonempty ∧ r a ≤ 2 * r b :=
