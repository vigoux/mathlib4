/-
Copyright (c) 2018 Mario Carneiro. All rights reserved.
Released under Apache 2.0 license as described in the file LICENSE.
Authors: Mario Carneiro, Johannes Hölzl
-/
import Mathlib.Dynamics.Ergodic.MeasurePreserving
import Mathlib.MeasureTheory.Function.SimpleFunc
import Mathlib.MeasureTheory.Measure.MutuallySingular
import Mathlib.MeasureTheory.Measure.Count
import Mathlib.Topology.IndicatorConstPointwise
import Mathlib.MeasureTheory.Constructions.BorelSpace.Real

#align_import measure_theory.integral.lebesgue from "leanprover-community/mathlib"@"c14c8fcde993801fca8946b0d80131a1a81d1520"

/-!
# Lower Lebesgue integral for `ℝ≥0∞`-valued functions

We define the lower Lebesgue integral of an `ℝ≥0∞`-valued function.

## Notation

We introduce the following notation for the lower Lebesgue integral of a function `f : α → ℝ≥0∞`.

* `∫⁻ x, f x ∂μ`: integral of a function `f : α → ℝ≥0∞` with respect to a measure `μ`;
* `∫⁻ x, f x`: integral of a function `f : α → ℝ≥0∞` with respect to the canonical measure
  `volume` on `α`;
* `∫⁻ x in s, f x ∂μ`: integral of a function `f : α → ℝ≥0∞` over a set `s` with respect
  to a measure `μ`, defined as `∫⁻ x, f x ∂(μ.restrict s)`;
* `∫⁻ x in s, f x`: integral of a function `f : α → ℝ≥0∞` over a set `s` with respect
  to the canonical measure `volume`, defined as `∫⁻ x, f x ∂(volume.restrict s)`.

-/

assert_not_exists NormedSpace

set_option autoImplicit true

noncomputable section

open Set hiding restrict restrict_apply

open Filter ENNReal

open Function (support)

open scoped Classical
open Topology NNReal ENNReal MeasureTheory

namespace MeasureTheory

local infixr:25 " →ₛ " => SimpleFunc

variable {α β γ δ : Type*}

section Lintegral

open SimpleFunc

variable {m : MeasurableSpace α} {μ ν : Measure α}

/-- The **lower Lebesgue integral** of a function `f` with respect to a measure `μ`. -/
irreducible_def lintegral {_ : MeasurableSpace α} (μ : Measure α) (f : α → ℝ≥0∞) : ℝ≥0∞ :=
  ⨆ (g : α →ₛ ℝ≥0∞) (_ : ⇑g ≤ f), g.lintegral μ
#align measure_theory.lintegral MeasureTheory.lintegral

/-! In the notation for integrals, an expression like `∫⁻ x, g ‖x‖ ∂μ` will not be parsed correctly,
  and needs parentheses. We do not set the binding power of `r` to `0`, because then
  `∫⁻ x, f x = 0` will be parsed incorrectly. -/

@[inherit_doc MeasureTheory.lintegral]
notation3 "∫⁻ "(...)", "r:60:(scoped f => f)" ∂"μ:70 => lintegral μ r

@[inherit_doc MeasureTheory.lintegral]
notation3 "∫⁻ "(...)", "r:60:(scoped f => lintegral volume f) => r

@[inherit_doc MeasureTheory.lintegral]
notation3"∫⁻ "(...)" in "s", "r:60:(scoped f => f)" ∂"μ:70 => lintegral (Measure.restrict μ s) r

@[inherit_doc MeasureTheory.lintegral]
notation3"∫⁻ "(...)" in "s", "r:60:(scoped f => lintegral (Measure.restrict volume s) f) => r

theorem SimpleFunc.lintegral_eq_lintegral {m : MeasurableSpace α} (f : α →ₛ ℝ≥0∞) (μ : Measure α) :
    ∫⁻ a, f a ∂μ = f.lintegral μ := by
  rw [MeasureTheory.lintegral]
  exact le_antisymm (iSup₂_le fun g hg => lintegral_mono hg <| le_rfl)
    (le_iSup₂_of_le f le_rfl le_rfl)
#align measure_theory.simple_func.lintegral_eq_lintegral MeasureTheory.SimpleFunc.lintegral_eq_lintegral

@[mono]
theorem lintegral_mono' {m : MeasurableSpace α} ⦃μ ν : Measure α⦄ (hμν : μ ≤ ν) ⦃f g : α → ℝ≥0∞⦄
    (hfg : f ≤ g) : ∫⁻ a, f a ∂μ ≤ ∫⁻ a, g a ∂ν := by
  rw [lintegral, lintegral]
  exact iSup_mono fun φ => iSup_mono' fun hφ => ⟨le_trans hφ hfg, lintegral_mono (le_refl φ) hμν⟩
#align measure_theory.lintegral_mono' MeasureTheory.lintegral_mono'

-- workaround for the known eta-reduction issue with `@[gcongr]`
@[gcongr] theorem lintegral_mono_fn' ⦃f g : α → ℝ≥0∞⦄ (hfg : ∀ x, f x ≤ g x) (h2 : μ ≤ ν) :
    lintegral μ f ≤ lintegral ν g :=
  lintegral_mono' h2 hfg

theorem lintegral_mono ⦃f g : α → ℝ≥0∞⦄ (hfg : f ≤ g) : ∫⁻ a, f a ∂μ ≤ ∫⁻ a, g a ∂μ :=
  lintegral_mono' (le_refl μ) hfg
#align measure_theory.lintegral_mono MeasureTheory.lintegral_mono

-- workaround for the known eta-reduction issue with `@[gcongr]`
@[gcongr] theorem lintegral_mono_fn ⦃f g : α → ℝ≥0∞⦄ (hfg : ∀ x, f x ≤ g x) :
    lintegral μ f ≤ lintegral μ g :=
  lintegral_mono hfg

theorem lintegral_mono_nnreal {f g : α → ℝ≥0} (h : f ≤ g) : ∫⁻ a, f a ∂μ ≤ ∫⁻ a, g a ∂μ :=
  lintegral_mono fun a => ENNReal.coe_le_coe.2 (h a)
#align measure_theory.lintegral_mono_nnreal MeasureTheory.lintegral_mono_nnreal

theorem iSup_lintegral_measurable_le_eq_lintegral (f : α → ℝ≥0∞) :
    ⨆ (g : α → ℝ≥0∞) (_ : Measurable g) (_ : g ≤ f), ∫⁻ a, g a ∂μ = ∫⁻ a, f a ∂μ := by
  apply le_antisymm
  · exact iSup_le fun i => iSup_le fun _ => iSup_le fun h'i => lintegral_mono h'i
  · rw [lintegral]
    refine iSup₂_le fun i hi => le_iSup₂_of_le i i.measurable <| le_iSup_of_le hi ?_
    exact le_of_eq (i.lintegral_eq_lintegral _).symm
#align measure_theory.supr_lintegral_measurable_le_eq_lintegral MeasureTheory.iSup_lintegral_measurable_le_eq_lintegral

theorem lintegral_mono_set {_ : MeasurableSpace α} ⦃μ : Measure α⦄ {s t : Set α} {f : α → ℝ≥0∞}
    (hst : s ⊆ t) : ∫⁻ x in s, f x ∂μ ≤ ∫⁻ x in t, f x ∂μ :=
  lintegral_mono' (Measure.restrict_mono hst (le_refl μ)) (le_refl f)
#align measure_theory.lintegral_mono_set MeasureTheory.lintegral_mono_set

theorem lintegral_mono_set' {_ : MeasurableSpace α} ⦃μ : Measure α⦄ {s t : Set α} {f : α → ℝ≥0∞}
    (hst : s ≤ᵐ[μ] t) : ∫⁻ x in s, f x ∂μ ≤ ∫⁻ x in t, f x ∂μ :=
  lintegral_mono' (Measure.restrict_mono' hst (le_refl μ)) (le_refl f)
#align measure_theory.lintegral_mono_set' MeasureTheory.lintegral_mono_set'

theorem monotone_lintegral {_ : MeasurableSpace α} (μ : Measure α) : Monotone (lintegral μ) :=
  lintegral_mono
#align measure_theory.monotone_lintegral MeasureTheory.monotone_lintegral

@[simp]
theorem lintegral_const (c : ℝ≥0∞) : ∫⁻ _, c ∂μ = c * μ univ := by
  rw [← SimpleFunc.const_lintegral, ← SimpleFunc.lintegral_eq_lintegral, SimpleFunc.coe_const]
  rfl
#align measure_theory.lintegral_const MeasureTheory.lintegral_const

theorem lintegral_zero : ∫⁻ _ : α, 0 ∂μ = 0 := by simp
#align measure_theory.lintegral_zero MeasureTheory.lintegral_zero

theorem lintegral_zero_fun : lintegral μ (0 : α → ℝ≥0∞) = 0 :=
  lintegral_zero
#align measure_theory.lintegral_zero_fun MeasureTheory.lintegral_zero_fun

-- @[simp] -- Porting note (#10618): simp can prove this
theorem lintegral_one : ∫⁻ _, (1 : ℝ≥0∞) ∂μ = μ univ := by rw [lintegral_const, one_mul]
#align measure_theory.lintegral_one MeasureTheory.lintegral_one

theorem set_lintegral_const (s : Set α) (c : ℝ≥0∞) : ∫⁻ _ in s, c ∂μ = c * μ s := by
  rw [lintegral_const, Measure.restrict_apply_univ]
#align measure_theory.set_lintegral_const MeasureTheory.set_lintegral_const

theorem set_lintegral_one (s) : ∫⁻ _ in s, 1 ∂μ = μ s := by rw [set_lintegral_const, one_mul]
#align measure_theory.set_lintegral_one MeasureTheory.set_lintegral_one

theorem set_lintegral_const_lt_top [IsFiniteMeasure μ] (s : Set α) {c : ℝ≥0∞} (hc : c ≠ ∞) :
    ∫⁻ _ in s, c ∂μ < ∞ := by
  rw [lintegral_const]
  exact ENNReal.mul_lt_top hc (measure_ne_top (μ.restrict s) univ)
#align measure_theory.set_lintegral_const_lt_top MeasureTheory.set_lintegral_const_lt_top

theorem lintegral_const_lt_top [IsFiniteMeasure μ] {c : ℝ≥0∞} (hc : c ≠ ∞) : ∫⁻ _, c ∂μ < ∞ := by
  simpa only [Measure.restrict_univ] using set_lintegral_const_lt_top (univ : Set α) hc
#align measure_theory.lintegral_const_lt_top MeasureTheory.lintegral_const_lt_top

section

variable (μ)

/-- For any function `f : α → ℝ≥0∞`, there exists a measurable function `g ≤ f` with the same
integral. -/
theorem exists_measurable_le_lintegral_eq (f : α → ℝ≥0∞) :
    ∃ g : α → ℝ≥0∞, Measurable g ∧ g ≤ f ∧ ∫⁻ a, f a ∂μ = ∫⁻ a, g a ∂μ := by
  rcases eq_or_ne (∫⁻ a, f a ∂μ) 0 with h₀ | h₀
  · exact ⟨0, measurable_zero, zero_le f, h₀.trans lintegral_zero.symm⟩
  rcases exists_seq_strictMono_tendsto' h₀.bot_lt with ⟨L, _, hLf, hL_tendsto⟩
  have : ∀ n, ∃ g : α → ℝ≥0∞, Measurable g ∧ g ≤ f ∧ L n < ∫⁻ a, g a ∂μ := by
    intro n
    simpa only [← iSup_lintegral_measurable_le_eq_lintegral f, lt_iSup_iff, exists_prop] using
      (hLf n).2
  choose g hgm hgf hLg using this
  refine
    ⟨fun x => ⨆ n, g n x, measurable_iSup hgm, fun x => iSup_le fun n => hgf n x, le_antisymm ?_ ?_⟩
  · refine le_of_tendsto' hL_tendsto fun n => (hLg n).le.trans <| lintegral_mono fun x => ?_
    exact le_iSup (fun n => g n x) n
  · exact lintegral_mono fun x => iSup_le fun n => hgf n x
#align measure_theory.exists_measurable_le_lintegral_eq MeasureTheory.exists_measurable_le_lintegral_eq

end

/-- `∫⁻ a in s, f a ∂μ` is defined as the supremum of integrals of simple functions
`φ : α →ₛ ℝ≥0∞` such that `φ ≤ f`. This lemma says that it suffices to take
functions `φ : α →ₛ ℝ≥0`. -/
theorem lintegral_eq_nnreal {m : MeasurableSpace α} (f : α → ℝ≥0∞) (μ : Measure α) :
    ∫⁻ a, f a ∂μ =
      ⨆ (φ : α →ₛ ℝ≥0) (_ : ∀ x, ↑(φ x) ≤ f x), (φ.map ((↑) : ℝ≥0 → ℝ≥0∞)).lintegral μ := by
  rw [lintegral]
  refine
    le_antisymm (iSup₂_le fun φ hφ => ?_) (iSup_mono' fun φ => ⟨φ.map ((↑) : ℝ≥0 → ℝ≥0∞), le_rfl⟩)
  by_cases h : ∀ᵐ a ∂μ, φ a ≠ ∞
  · let ψ := φ.map ENNReal.toNNReal
    replace h : ψ.map ((↑) : ℝ≥0 → ℝ≥0∞) =ᵐ[μ] φ := h.mono fun a => ENNReal.coe_toNNReal
    have : ∀ x, ↑(ψ x) ≤ f x := fun x => le_trans ENNReal.coe_toNNReal_le_self (hφ x)
    exact
      le_iSup_of_le (φ.map ENNReal.toNNReal) (le_iSup_of_le this (ge_of_eq <| lintegral_congr h))
  · have h_meas : μ (φ ⁻¹' {∞}) ≠ 0 := mt measure_zero_iff_ae_nmem.1 h
    refine le_trans le_top (ge_of_eq <| (iSup_eq_top _).2 fun b hb => ?_)
    obtain ⟨n, hn⟩ : ∃ n : ℕ, b < n * μ (φ ⁻¹' {∞}) := exists_nat_mul_gt h_meas (ne_of_lt hb)
    use (const α (n : ℝ≥0)).restrict (φ ⁻¹' {∞})
    simp only [lt_iSup_iff, exists_prop, coe_restrict, φ.measurableSet_preimage, coe_const,
      ENNReal.coe_indicator, map_coe_ennreal_restrict, SimpleFunc.map_const, ENNReal.coe_natCast,
      restrict_const_lintegral]
    refine ⟨indicator_le fun x hx => le_trans ?_ (hφ _), hn⟩
    simp only [mem_preimage, mem_singleton_iff] at hx
    simp only [hx, le_top]
#align measure_theory.lintegral_eq_nnreal MeasureTheory.lintegral_eq_nnreal

theorem exists_simpleFunc_forall_lintegral_sub_lt_of_pos {f : α → ℝ≥0∞} (h : ∫⁻ x, f x ∂μ ≠ ∞)
    {ε : ℝ≥0∞} (hε : ε ≠ 0) :
    ∃ φ : α →ₛ ℝ≥0,
      (∀ x, ↑(φ x) ≤ f x) ∧
        ∀ ψ : α →ₛ ℝ≥0, (∀ x, ↑(ψ x) ≤ f x) → (map (↑) (ψ - φ)).lintegral μ < ε := by
  rw [lintegral_eq_nnreal] at h
  have := ENNReal.lt_add_right h hε
  erw [ENNReal.biSup_add] at this <;> [skip; exact ⟨0, fun x => zero_le _⟩]
  simp_rw [lt_iSup_iff, iSup_lt_iff, iSup_le_iff] at this
  rcases this with ⟨φ, hle : ∀ x, ↑(φ x) ≤ f x, b, hbφ, hb⟩
  refine ⟨φ, hle, fun ψ hψ => ?_⟩
  have : (map (↑) φ).lintegral μ ≠ ∞ := ne_top_of_le_ne_top h (by exact le_iSup₂ (α := ℝ≥0∞) φ hle)
  rw [← ENNReal.add_lt_add_iff_left this, ← add_lintegral, ← SimpleFunc.map_add @ENNReal.coe_add]
  refine (hb _ fun x => le_trans ?_ (max_le (hle x) (hψ x))).trans_lt hbφ
  norm_cast
  simp only [add_apply, sub_apply, add_tsub_eq_max]
  rfl
#align measure_theory.exists_simple_func_forall_lintegral_sub_lt_of_pos MeasureTheory.exists_simpleFunc_forall_lintegral_sub_lt_of_pos

theorem iSup_lintegral_le {ι : Sort*} (f : ι → α → ℝ≥0∞) :
    ⨆ i, ∫⁻ a, f i a ∂μ ≤ ∫⁻ a, ⨆ i, f i a ∂μ := by
  simp only [← iSup_apply]
  exact (monotone_lintegral μ).le_map_iSup
#align measure_theory.supr_lintegral_le MeasureTheory.iSup_lintegral_le

theorem iSup₂_lintegral_le {ι : Sort*} {ι' : ι → Sort*} (f : ∀ i, ι' i → α → ℝ≥0∞) :
    ⨆ (i) (j), ∫⁻ a, f i j a ∂μ ≤ ∫⁻ a, ⨆ (i) (j), f i j a ∂μ := by
  convert (monotone_lintegral μ).le_map_iSup₂ f with a
  simp only [iSup_apply]
#align measure_theory.supr₂_lintegral_le MeasureTheory.iSup₂_lintegral_le

theorem le_iInf_lintegral {ι : Sort*} (f : ι → α → ℝ≥0∞) :
    ∫⁻ a, ⨅ i, f i a ∂μ ≤ ⨅ i, ∫⁻ a, f i a ∂μ := by
  simp only [← iInf_apply]
  exact (monotone_lintegral μ).map_iInf_le
#align measure_theory.le_infi_lintegral MeasureTheory.le_iInf_lintegral

theorem le_iInf₂_lintegral {ι : Sort*} {ι' : ι → Sort*} (f : ∀ i, ι' i → α → ℝ≥0∞) :
    ∫⁻ a, ⨅ (i) (h : ι' i), f i h a ∂μ ≤ ⨅ (i) (h : ι' i), ∫⁻ a, f i h a ∂μ := by
  convert (monotone_lintegral μ).map_iInf₂_le f with a
  simp only [iInf_apply]
#align measure_theory.le_infi₂_lintegral MeasureTheory.le_iInf₂_lintegral

theorem lintegral_mono_ae {f g : α → ℝ≥0∞} (h : ∀ᵐ a ∂μ, f a ≤ g a) :
    ∫⁻ a, f a ∂μ ≤ ∫⁻ a, g a ∂μ := by
  rcases exists_measurable_superset_of_null h with ⟨t, hts, ht, ht0⟩
  have : ∀ᵐ x ∂μ, x ∉ t := measure_zero_iff_ae_nmem.1 ht0
  rw [lintegral, lintegral]
  refine iSup_le fun s => iSup_le fun hfs => le_iSup_of_le (s.restrict tᶜ) <| le_iSup_of_le ?_ ?_
  · intro a
    by_cases h : a ∈ t <;>
      simp only [restrict_apply s ht.compl, mem_compl_iff, h, not_true, not_false_eq_true,
        indicator_of_not_mem, zero_le, not_false_eq_true, indicator_of_mem]
    exact le_trans (hfs a) (_root_.by_contradiction fun hnfg => h (hts hnfg))
  · refine le_of_eq (SimpleFunc.lintegral_congr <| this.mono fun a hnt => ?_)
    by_cases hat : a ∈ t <;> simp only [restrict_apply s ht.compl, mem_compl_iff, hat, not_true,
      not_false_eq_true, indicator_of_not_mem, not_false_eq_true, indicator_of_mem]
    exact (hnt hat).elim
#align measure_theory.lintegral_mono_ae MeasureTheory.lintegral_mono_ae

theorem set_lintegral_mono_ae {s : Set α} {f g : α → ℝ≥0∞} (hf : Measurable f) (hg : Measurable g)
    (hfg : ∀ᵐ x ∂μ, x ∈ s → f x ≤ g x) : ∫⁻ x in s, f x ∂μ ≤ ∫⁻ x in s, g x ∂μ :=
  lintegral_mono_ae <| (ae_restrict_iff <| measurableSet_le hf hg).2 hfg
#align measure_theory.set_lintegral_mono_ae MeasureTheory.set_lintegral_mono_ae

theorem set_lintegral_mono {s : Set α} {f g : α → ℝ≥0∞} (hf : Measurable f) (hg : Measurable g)
    (hfg : ∀ x ∈ s, f x ≤ g x) : ∫⁻ x in s, f x ∂μ ≤ ∫⁻ x in s, g x ∂μ :=
  set_lintegral_mono_ae hf hg (ae_of_all _ hfg)
#align measure_theory.set_lintegral_mono MeasureTheory.set_lintegral_mono

theorem set_lintegral_mono_ae' {s : Set α} {f g : α → ℝ≥0∞} (hs : MeasurableSet s)
    (hfg : ∀ᵐ x ∂μ, x ∈ s → f x ≤ g x) : ∫⁻ x in s, f x ∂μ ≤ ∫⁻ x in s, g x ∂μ :=
  lintegral_mono_ae <| (ae_restrict_iff' hs).2 hfg

theorem set_lintegral_mono' {s : Set α} {f g : α → ℝ≥0∞} (hs : MeasurableSet s)
    (hfg : ∀ x ∈ s, f x ≤ g x) : ∫⁻ x in s, f x ∂μ ≤ ∫⁻ x in s, g x ∂μ :=
  set_lintegral_mono_ae' hs (ae_of_all _ hfg)

theorem set_lintegral_le_lintegral (s : Set α) (f : α → ℝ≥0∞) :
    ∫⁻ x in s, f x ∂μ ≤ ∫⁻ x, f x ∂μ :=
  lintegral_mono' Measure.restrict_le_self le_rfl

theorem lintegral_congr_ae {f g : α → ℝ≥0∞} (h : f =ᵐ[μ] g) : ∫⁻ a, f a ∂μ = ∫⁻ a, g a ∂μ :=
  le_antisymm (lintegral_mono_ae <| h.le) (lintegral_mono_ae <| h.symm.le)
#align measure_theory.lintegral_congr_ae MeasureTheory.lintegral_congr_ae

theorem lintegral_congr {f g : α → ℝ≥0∞} (h : ∀ a, f a = g a) : ∫⁻ a, f a ∂μ = ∫⁻ a, g a ∂μ := by
  simp only [h]
#align measure_theory.lintegral_congr MeasureTheory.lintegral_congr

theorem set_lintegral_congr {f : α → ℝ≥0∞} {s t : Set α} (h : s =ᵐ[μ] t) :
    ∫⁻ x in s, f x ∂μ = ∫⁻ x in t, f x ∂μ := by rw [Measure.restrict_congr_set h]
#align measure_theory.set_lintegral_congr MeasureTheory.set_lintegral_congr

theorem set_lintegral_congr_fun {f g : α → ℝ≥0∞} {s : Set α} (hs : MeasurableSet s)
    (hfg : ∀ᵐ x ∂μ, x ∈ s → f x = g x) : ∫⁻ x in s, f x ∂μ = ∫⁻ x in s, g x ∂μ := by
  rw [lintegral_congr_ae]
  rw [EventuallyEq]
  rwa [ae_restrict_iff' hs]
#align measure_theory.set_lintegral_congr_fun MeasureTheory.set_lintegral_congr_fun

theorem lintegral_ofReal_le_lintegral_nnnorm (f : α → ℝ) :
    ∫⁻ x, ENNReal.ofReal (f x) ∂μ ≤ ∫⁻ x, ‖f x‖₊ ∂μ := by
  simp_rw [← ofReal_norm_eq_coe_nnnorm]
  refine lintegral_mono fun x => ENNReal.ofReal_le_ofReal ?_
  rw [Real.norm_eq_abs]
  exact le_abs_self (f x)
#align measure_theory.lintegral_of_real_le_lintegral_nnnorm MeasureTheory.lintegral_ofReal_le_lintegral_nnnorm

theorem lintegral_nnnorm_eq_of_ae_nonneg {f : α → ℝ} (h_nonneg : 0 ≤ᵐ[μ] f) :
    ∫⁻ x, ‖f x‖₊ ∂μ = ∫⁻ x, ENNReal.ofReal (f x) ∂μ := by
  apply lintegral_congr_ae
  filter_upwards [h_nonneg] with x hx
  rw [Real.nnnorm_of_nonneg hx, ENNReal.ofReal_eq_coe_nnreal hx]
#align measure_theory.lintegral_nnnorm_eq_of_ae_nonneg MeasureTheory.lintegral_nnnorm_eq_of_ae_nonneg

theorem lintegral_nnnorm_eq_of_nonneg {f : α → ℝ} (h_nonneg : 0 ≤ f) :
    ∫⁻ x, ‖f x‖₊ ∂μ = ∫⁻ x, ENNReal.ofReal (f x) ∂μ :=
  lintegral_nnnorm_eq_of_ae_nonneg (Filter.eventually_of_forall h_nonneg)
#align measure_theory.lintegral_nnnorm_eq_of_nonneg MeasureTheory.lintegral_nnnorm_eq_of_nonneg

/-- **Monotone convergence theorem** -- sometimes called **Beppo-Levi convergence**.
See `lintegral_iSup_directed` for a more general form. -/
theorem lintegral_iSup {f : ℕ → α → ℝ≥0∞} (hf : ∀ n, Measurable (f n)) (h_mono : Monotone f) :
    ∫⁻ a, ⨆ n, f n a ∂μ = ⨆ n, ∫⁻ a, f n a ∂μ := by
  set c : ℝ≥0 → ℝ≥0∞ := (↑)
  set F := fun a : α => ⨆ n, f n a
  refine le_antisymm ?_ (iSup_lintegral_le _)
  rw [lintegral_eq_nnreal]
  refine iSup_le fun s => iSup_le fun hsf => ?_
  refine ENNReal.le_of_forall_lt_one_mul_le fun a ha => ?_
  rcases ENNReal.lt_iff_exists_coe.1 ha with ⟨r, rfl, _⟩
  have ha : r < 1 := ENNReal.coe_lt_coe.1 ha
  let rs := s.map fun a => r * a
  have eq_rs : rs.map c = (const α r : α →ₛ ℝ≥0∞) * map c s := rfl
  have eq : ∀ p, rs.map c ⁻¹' {p} = ⋃ n, rs.map c ⁻¹' {p} ∩ { a | p ≤ f n a } := by
    intro p
    rw [← inter_iUnion]; nth_rw 1 [← inter_univ (map c rs ⁻¹' {p})]
    refine Set.ext fun x => and_congr_right fun hx => true_iff_iff.2 ?_
    by_cases p_eq : p = 0
    · simp [p_eq]
    simp only [coe_map, mem_preimage, Function.comp_apply, mem_singleton_iff] at hx
    subst hx
    have : r * s x ≠ 0 := by rwa [Ne, ← ENNReal.coe_eq_zero]
    have : s x ≠ 0 := right_ne_zero_of_mul this
    have : (rs.map c) x < ⨆ n : ℕ, f n x := by
      refine lt_of_lt_of_le (ENNReal.coe_lt_coe.2 ?_) (hsf x)
      suffices r * s x < 1 * s x by simpa
      exact mul_lt_mul_of_pos_right ha (pos_iff_ne_zero.2 this)
    rcases lt_iSup_iff.1 this with ⟨i, hi⟩
    exact mem_iUnion.2 ⟨i, le_of_lt hi⟩
  have mono : ∀ r : ℝ≥0∞, Monotone fun n => rs.map c ⁻¹' {r} ∩ { a | r ≤ f n a } := by
    intro r i j h
    refine inter_subset_inter_right _ ?_
    simp_rw [subset_def, mem_setOf]
    intro x hx
    exact le_trans hx (h_mono h x)
  have h_meas : ∀ n, MeasurableSet {a : α | map c rs a ≤ f n a} := fun n =>
    measurableSet_le (SimpleFunc.measurable _) (hf n)
  calc
    (r : ℝ≥0∞) * (s.map c).lintegral μ = ∑ r ∈ (rs.map c).range, r * μ (rs.map c ⁻¹' {r}) := by
      rw [← const_mul_lintegral, eq_rs, SimpleFunc.lintegral]
    _ = ∑ r ∈ (rs.map c).range, r * μ (⋃ n, rs.map c ⁻¹' {r} ∩ { a | r ≤ f n a }) := by
      simp only [(eq _).symm]
    _ = ∑ r ∈ (rs.map c).range, ⨆ n, r * μ (rs.map c ⁻¹' {r} ∩ { a | r ≤ f n a }) :=
      (Finset.sum_congr rfl fun x _ => by
        rw [measure_iUnion_eq_iSup (mono x).directed_le, ENNReal.mul_iSup])
    _ = ⨆ n, ∑ r ∈ (rs.map c).range, r * μ (rs.map c ⁻¹' {r} ∩ { a | r ≤ f n a }) := by
      refine ENNReal.finset_sum_iSup_nat fun p i j h ↦ ?_
      gcongr _ * μ ?_
      exact mono p h
    _ ≤ ⨆ n : ℕ, ((rs.map c).restrict { a | (rs.map c) a ≤ f n a }).lintegral μ := by
      gcongr with n
      rw [restrict_lintegral _ (h_meas n)]
      refine le_of_eq (Finset.sum_congr rfl fun r _ => ?_)
      congr 2 with a
      refine and_congr_right ?_
      simp (config := { contextual := true })
    _ ≤ ⨆ n, ∫⁻ a, f n a ∂μ := by
      simp only [← SimpleFunc.lintegral_eq_lintegral]
      gcongr with n a
      simp only [map_apply] at h_meas
      simp only [coe_map, restrict_apply _ (h_meas _), (· ∘ ·)]
      exact indicator_apply_le id
#align measure_theory.lintegral_supr MeasureTheory.lintegral_iSup

/-- Monotone convergence theorem -- sometimes called Beppo-Levi convergence. Version with
ae_measurable functions. -/
theorem lintegral_iSup' {f : ℕ → α → ℝ≥0∞} (hf : ∀ n, AEMeasurable (f n) μ)
    (h_mono : ∀ᵐ x ∂μ, Monotone fun n => f n x) : ∫⁻ a, ⨆ n, f n a ∂μ = ⨆ n, ∫⁻ a, f n a ∂μ := by
  simp_rw [← iSup_apply]
  let p : α → (ℕ → ℝ≥0∞) → Prop := fun _ f' => Monotone f'
  have hp : ∀ᵐ x ∂μ, p x fun i => f i x := h_mono
  have h_ae_seq_mono : Monotone (aeSeq hf p) := by
    intro n m hnm x
    by_cases hx : x ∈ aeSeqSet hf p
    · exact aeSeq.prop_of_mem_aeSeqSet hf hx hnm
    · simp only [aeSeq, hx, if_false, le_rfl]
  rw [lintegral_congr_ae (aeSeq.iSup hf hp).symm]
  simp_rw [iSup_apply]
  rw [lintegral_iSup (aeSeq.measurable hf p) h_ae_seq_mono]
  congr with n
  exact lintegral_congr_ae (aeSeq.aeSeq_n_eq_fun_n_ae hf hp n)
#align measure_theory.lintegral_supr' MeasureTheory.lintegral_iSup'

/-- Monotone convergence theorem expressed with limits -/
theorem lintegral_tendsto_of_tendsto_of_monotone {f : ℕ → α → ℝ≥0∞} {F : α → ℝ≥0∞}
    (hf : ∀ n, AEMeasurable (f n) μ) (h_mono : ∀ᵐ x ∂μ, Monotone fun n => f n x)
    (h_tendsto : ∀ᵐ x ∂μ, Tendsto (fun n => f n x) atTop (𝓝 <| F x)) :
    Tendsto (fun n => ∫⁻ x, f n x ∂μ) atTop (𝓝 <| ∫⁻ x, F x ∂μ) := by
  have : Monotone fun n => ∫⁻ x, f n x ∂μ := fun i j hij =>
    lintegral_mono_ae (h_mono.mono fun x hx => hx hij)
  suffices key : ∫⁻ x, F x ∂μ = ⨆ n, ∫⁻ x, f n x ∂μ by
    rw [key]
    exact tendsto_atTop_iSup this
  rw [← lintegral_iSup' hf h_mono]
  refine lintegral_congr_ae ?_
  filter_upwards [h_mono, h_tendsto] with _ hx_mono hx_tendsto using
    tendsto_nhds_unique hx_tendsto (tendsto_atTop_iSup hx_mono)
#align measure_theory.lintegral_tendsto_of_tendsto_of_monotone MeasureTheory.lintegral_tendsto_of_tendsto_of_monotone

theorem lintegral_eq_iSup_eapprox_lintegral {f : α → ℝ≥0∞} (hf : Measurable f) :
    ∫⁻ a, f a ∂μ = ⨆ n, (eapprox f n).lintegral μ :=
  calc
    ∫⁻ a, f a ∂μ = ∫⁻ a, ⨆ n, (eapprox f n : α → ℝ≥0∞) a ∂μ := by
      congr; ext a; rw [iSup_eapprox_apply f hf]
    _ = ⨆ n, ∫⁻ a, (eapprox f n : α → ℝ≥0∞) a ∂μ := by
      apply lintegral_iSup
      · measurability
      · intro i j h
        exact monotone_eapprox f h
    _ = ⨆ n, (eapprox f n).lintegral μ := by
      congr; ext n; rw [(eapprox f n).lintegral_eq_lintegral]
#align measure_theory.lintegral_eq_supr_eapprox_lintegral MeasureTheory.lintegral_eq_iSup_eapprox_lintegral

/-- If `f` has finite integral, then `∫⁻ x in s, f x ∂μ` is absolutely continuous in `s`: it tends
to zero as `μ s` tends to zero. This lemma states this fact in terms of `ε` and `δ`. -/
theorem exists_pos_set_lintegral_lt_of_measure_lt {f : α → ℝ≥0∞} (h : ∫⁻ x, f x ∂μ ≠ ∞) {ε : ℝ≥0∞}
    (hε : ε ≠ 0) : ∃ δ > 0, ∀ s, μ s < δ → ∫⁻ x in s, f x ∂μ < ε := by
  rcases exists_between (pos_iff_ne_zero.mpr hε) with ⟨ε₂, hε₂0, hε₂ε⟩
  rcases exists_between hε₂0 with ⟨ε₁, hε₁0, hε₁₂⟩
  rcases exists_simpleFunc_forall_lintegral_sub_lt_of_pos h hε₁0.ne' with ⟨φ, _, hφ⟩
  rcases φ.exists_forall_le with ⟨C, hC⟩
  use (ε₂ - ε₁) / C, ENNReal.div_pos_iff.2 ⟨(tsub_pos_iff_lt.2 hε₁₂).ne', ENNReal.coe_ne_top⟩
  refine fun s hs => lt_of_le_of_lt ?_ hε₂ε
  simp only [lintegral_eq_nnreal, iSup_le_iff]
  intro ψ hψ
  calc
    (map (↑) ψ).lintegral (μ.restrict s) ≤
        (map (↑) φ).lintegral (μ.restrict s) + (map (↑) (ψ - φ)).lintegral (μ.restrict s) := by
      rw [← SimpleFunc.add_lintegral, ← SimpleFunc.map_add @ENNReal.coe_add]
      refine SimpleFunc.lintegral_mono (fun x => ?_) le_rfl
      simp only [add_tsub_eq_max, le_max_right, coe_map, Function.comp_apply, SimpleFunc.coe_add,
        SimpleFunc.coe_sub, Pi.add_apply, Pi.sub_apply, ENNReal.coe_max (φ x) (ψ x)]
    _ ≤ (map (↑) φ).lintegral (μ.restrict s) + ε₁ := by
      gcongr
      refine le_trans ?_ (hφ _ hψ).le
      exact SimpleFunc.lintegral_mono le_rfl Measure.restrict_le_self
    _ ≤ (SimpleFunc.const α (C : ℝ≥0∞)).lintegral (μ.restrict s) + ε₁ := by
      gcongr
      exact SimpleFunc.lintegral_mono (fun x ↦ ENNReal.coe_le_coe.2 (hC x)) le_rfl
    _ = C * μ s + ε₁ := by
      simp only [← SimpleFunc.lintegral_eq_lintegral, coe_const, lintegral_const,
        Measure.restrict_apply, MeasurableSet.univ, univ_inter, Function.const]
    _ ≤ C * ((ε₂ - ε₁) / C) + ε₁ := by gcongr
    _ ≤ ε₂ - ε₁ + ε₁ := by gcongr; apply mul_div_le
    _ = ε₂ := tsub_add_cancel_of_le hε₁₂.le
#align measure_theory.exists_pos_set_lintegral_lt_of_measure_lt MeasureTheory.exists_pos_set_lintegral_lt_of_measure_lt

/-- If `f` has finite integral, then `∫⁻ x in s, f x ∂μ` is absolutely continuous in `s`: it tends
to zero as `μ s` tends to zero. -/
theorem tendsto_set_lintegral_zero {ι} {f : α → ℝ≥0∞} (h : ∫⁻ x, f x ∂μ ≠ ∞) {l : Filter ι}
    {s : ι → Set α} (hl : Tendsto (μ ∘ s) l (𝓝 0)) :
    Tendsto (fun i => ∫⁻ x in s i, f x ∂μ) l (𝓝 0) := by
  simp only [ENNReal.nhds_zero, tendsto_iInf, tendsto_principal, mem_Iio,
    ← pos_iff_ne_zero] at hl ⊢
  intro ε ε0
  rcases exists_pos_set_lintegral_lt_of_measure_lt h ε0.ne' with ⟨δ, δ0, hδ⟩
  exact (hl δ δ0).mono fun i => hδ _
#align measure_theory.tendsto_set_lintegral_zero MeasureTheory.tendsto_set_lintegral_zero

/-- The sum of the lower Lebesgue integrals of two functions is less than or equal to the integral
of their sum. The other inequality needs one of these functions to be (a.e.-)measurable. -/
theorem le_lintegral_add (f g : α → ℝ≥0∞) :
    ∫⁻ a, f a ∂μ + ∫⁻ a, g a ∂μ ≤ ∫⁻ a, f a + g a ∂μ := by
  simp only [lintegral]
  refine ENNReal.biSup_add_biSup_le' (p := fun h : α →ₛ ℝ≥0∞ => h ≤ f)
    (q := fun h : α →ₛ ℝ≥0∞ => h ≤ g) ⟨0, zero_le f⟩ ⟨0, zero_le g⟩ fun f' hf' g' hg' => ?_
  exact le_iSup₂_of_le (f' + g') (add_le_add hf' hg') (add_lintegral _ _).ge
#align measure_theory.le_lintegral_add MeasureTheory.le_lintegral_add

-- Use stronger lemmas `lintegral_add_left`/`lintegral_add_right` instead
theorem lintegral_add_aux {f g : α → ℝ≥0∞} (hf : Measurable f) (hg : Measurable g) :
    ∫⁻ a, f a + g a ∂μ = ∫⁻ a, f a ∂μ + ∫⁻ a, g a ∂μ :=
  calc
    ∫⁻ a, f a + g a ∂μ =
        ∫⁻ a, (⨆ n, (eapprox f n : α → ℝ≥0∞) a) + ⨆ n, (eapprox g n : α → ℝ≥0∞) a ∂μ :=
      by simp only [iSup_eapprox_apply, hf, hg]
    _ = ∫⁻ a, ⨆ n, (eapprox f n + eapprox g n : α → ℝ≥0∞) a ∂μ := by
      congr; funext a
      rw [ENNReal.iSup_add_iSup_of_monotone]
      · simp only [Pi.add_apply]
      · intro i j h
        exact monotone_eapprox _ h a
      · intro i j h
        exact monotone_eapprox _ h a
    _ = ⨆ n, (eapprox f n).lintegral μ + (eapprox g n).lintegral μ := by
      rw [lintegral_iSup]
      · congr
        funext n
        rw [← SimpleFunc.add_lintegral, ← SimpleFunc.lintegral_eq_lintegral]
        simp only [Pi.add_apply, SimpleFunc.coe_add]
      · measurability
      · intro i j h a
        dsimp
        gcongr <;> exact monotone_eapprox _ h _
    _ = (⨆ n, (eapprox f n).lintegral μ) + ⨆ n, (eapprox g n).lintegral μ := by
      refine (ENNReal.iSup_add_iSup_of_monotone ?_ ?_).symm <;>
        · intro i j h
          exact SimpleFunc.lintegral_mono (monotone_eapprox _ h) le_rfl
    _ = ∫⁻ a, f a ∂μ + ∫⁻ a, g a ∂μ := by
      rw [lintegral_eq_iSup_eapprox_lintegral hf, lintegral_eq_iSup_eapprox_lintegral hg]
#align measure_theory.lintegral_add_aux MeasureTheory.lintegral_add_aux

/-- If `f g : α → ℝ≥0∞` are two functions and one of them is (a.e.) measurable, then the Lebesgue
integral of `f + g` equals the sum of integrals. This lemma assumes that `f` is integrable, see also
`MeasureTheory.lintegral_add_right` and primed versions of these lemmas. -/
@[simp]
theorem lintegral_add_left {f : α → ℝ≥0∞} (hf : Measurable f) (g : α → ℝ≥0∞) :
    ∫⁻ a, f a + g a ∂μ = ∫⁻ a, f a ∂μ + ∫⁻ a, g a ∂μ := by
  refine le_antisymm ?_ (le_lintegral_add _ _)
  rcases exists_measurable_le_lintegral_eq μ fun a => f a + g a with ⟨φ, hφm, hφ_le, hφ_eq⟩
  calc
    ∫⁻ a, f a + g a ∂μ = ∫⁻ a, φ a ∂μ := hφ_eq
    _ ≤ ∫⁻ a, f a + (φ a - f a) ∂μ := lintegral_mono fun a => le_add_tsub
    _ = ∫⁻ a, f a ∂μ + ∫⁻ a, φ a - f a ∂μ := lintegral_add_aux hf (hφm.sub hf)
    _ ≤ ∫⁻ a, f a ∂μ + ∫⁻ a, g a ∂μ :=
      add_le_add_left (lintegral_mono fun a => tsub_le_iff_left.2 <| hφ_le a) _
#align measure_theory.lintegral_add_left MeasureTheory.lintegral_add_left

theorem lintegral_add_left' {f : α → ℝ≥0∞} (hf : AEMeasurable f μ) (g : α → ℝ≥0∞) :
    ∫⁻ a, f a + g a ∂μ = ∫⁻ a, f a ∂μ + ∫⁻ a, g a ∂μ := by
  rw [lintegral_congr_ae hf.ae_eq_mk, ← lintegral_add_left hf.measurable_mk,
    lintegral_congr_ae (hf.ae_eq_mk.add (ae_eq_refl g))]
#align measure_theory.lintegral_add_left' MeasureTheory.lintegral_add_left'

theorem lintegral_add_right' (f : α → ℝ≥0∞) {g : α → ℝ≥0∞} (hg : AEMeasurable g μ) :
    ∫⁻ a, f a + g a ∂μ = ∫⁻ a, f a ∂μ + ∫⁻ a, g a ∂μ := by
  simpa only [add_comm] using lintegral_add_left' hg f
#align measure_theory.lintegral_add_right' MeasureTheory.lintegral_add_right'

/-- If `f g : α → ℝ≥0∞` are two functions and one of them is (a.e.) measurable, then the Lebesgue
integral of `f + g` equals the sum of integrals. This lemma assumes that `g` is integrable, see also
`MeasureTheory.lintegral_add_left` and primed versions of these lemmas. -/
@[simp]
theorem lintegral_add_right (f : α → ℝ≥0∞) {g : α → ℝ≥0∞} (hg : Measurable g) :
    ∫⁻ a, f a + g a ∂μ = ∫⁻ a, f a ∂μ + ∫⁻ a, g a ∂μ :=
  lintegral_add_right' f hg.aemeasurable
#align measure_theory.lintegral_add_right MeasureTheory.lintegral_add_right

@[simp]
theorem lintegral_smul_measure (c : ℝ≥0∞) (f : α → ℝ≥0∞) : ∫⁻ a, f a ∂c • μ = c * ∫⁻ a, f a ∂μ := by
  simp only [lintegral, iSup_subtype', SimpleFunc.lintegral_smul, ENNReal.mul_iSup, smul_eq_mul]
#align measure_theory.lintegral_smul_measure MeasureTheory.lintegral_smul_measure

lemma set_lintegral_smul_measure (c : ℝ≥0∞) (f : α → ℝ≥0∞) (s : Set α) :
    ∫⁻ a in s, f a ∂(c • μ) = c * ∫⁻ a in s, f a ∂μ := by
  rw [Measure.restrict_smul, lintegral_smul_measure]

@[simp]
theorem lintegral_sum_measure {m : MeasurableSpace α} {ι} (f : α → ℝ≥0∞) (μ : ι → Measure α) :
    ∫⁻ a, f a ∂Measure.sum μ = ∑' i, ∫⁻ a, f a ∂μ i := by
  simp only [lintegral, iSup_subtype', SimpleFunc.lintegral_sum, ENNReal.tsum_eq_iSup_sum]
  rw [iSup_comm]
  congr; funext s
  induction' s with i s hi hs
  · simp
  simp only [Finset.sum_insert hi, ← hs]
  refine (ENNReal.iSup_add_iSup ?_).symm
  intro φ ψ
  exact
    ⟨⟨φ ⊔ ψ, fun x => sup_le (φ.2 x) (ψ.2 x)⟩,
      add_le_add (SimpleFunc.lintegral_mono le_sup_left le_rfl)
        (Finset.sum_le_sum fun j _ => SimpleFunc.lintegral_mono le_sup_right le_rfl)⟩
#align measure_theory.lintegral_sum_measure MeasureTheory.lintegral_sum_measure

theorem hasSum_lintegral_measure {ι} {_ : MeasurableSpace α} (f : α → ℝ≥0∞) (μ : ι → Measure α) :
    HasSum (fun i => ∫⁻ a, f a ∂μ i) (∫⁻ a, f a ∂Measure.sum μ) :=
  (lintegral_sum_measure f μ).symm ▸ ENNReal.summable.hasSum
#align measure_theory.has_sum_lintegral_measure MeasureTheory.hasSum_lintegral_measure

@[simp]
theorem lintegral_add_measure {m : MeasurableSpace α} (f : α → ℝ≥0∞) (μ ν : Measure α) :
    ∫⁻ a, f a ∂(μ + ν) = ∫⁻ a, f a ∂μ + ∫⁻ a, f a ∂ν := by
  simpa [tsum_fintype] using lintegral_sum_measure f fun b => cond b μ ν
#align measure_theory.lintegral_add_measure MeasureTheory.lintegral_add_measure

@[simp]
theorem lintegral_finset_sum_measure {ι} {m : MeasurableSpace α} (s : Finset ι) (f : α → ℝ≥0∞)
    (μ : ι → Measure α) : ∫⁻ a, f a ∂(∑ i ∈ s, μ i) = ∑ i ∈ s, ∫⁻ a, f a ∂μ i := by
  rw [← Measure.sum_coe_finset, lintegral_sum_measure, ← Finset.tsum_subtype']
  simp only [Finset.coe_sort_coe]
#align measure_theory.lintegral_finset_sum_measure MeasureTheory.lintegral_finset_sum_measure

@[simp]
theorem lintegral_zero_measure {m : MeasurableSpace α} (f : α → ℝ≥0∞) :
    ∫⁻ a, f a ∂(0 : Measure α) = 0 := by
  simp [lintegral]
#align measure_theory.lintegral_zero_measure MeasureTheory.lintegral_zero_measure

@[simp]
theorem lintegral_of_isEmpty {α} [MeasurableSpace α] [IsEmpty α] (μ : Measure α) (f : α → ℝ≥0∞) :
    ∫⁻ x, f x ∂μ = 0 := by
  have : Subsingleton (Measure α) := inferInstance
  convert lintegral_zero_measure f

theorem set_lintegral_empty (f : α → ℝ≥0∞) : ∫⁻ x in ∅, f x ∂μ = 0 := by
  rw [Measure.restrict_empty, lintegral_zero_measure]
#align measure_theory.set_lintegral_empty MeasureTheory.set_lintegral_empty

theorem set_lintegral_univ (f : α → ℝ≥0∞) : ∫⁻ x in univ, f x ∂μ = ∫⁻ x, f x ∂μ := by
  rw [Measure.restrict_univ]
#align measure_theory.set_lintegral_univ MeasureTheory.set_lintegral_univ

theorem set_lintegral_measure_zero (s : Set α) (f : α → ℝ≥0∞) (hs' : μ s = 0) :
    ∫⁻ x in s, f x ∂μ = 0 := by
  convert lintegral_zero_measure _
  exact Measure.restrict_eq_zero.2 hs'
#align measure_theory.set_lintegral_measure_zero MeasureTheory.set_lintegral_measure_zero

theorem lintegral_finset_sum' (s : Finset β) {f : β → α → ℝ≥0∞}
    (hf : ∀ b ∈ s, AEMeasurable (f b) μ) :
<<<<<<< HEAD
    ∫⁻ a, ∑ b in s, f b a ∂μ = ∑ b in s, ∫⁻ a, f b a ∂μ := by
  induction' s with a s has ih
=======
    ∫⁻ a, ∑ b ∈ s, f b a ∂μ = ∑ b ∈ s, ∫⁻ a, f b a ∂μ := by
  induction' s using Finset.induction_on with a s has ih
>>>>>>> e512aa98
  · simp
  · simp only [Finset.sum_insert has]
    rw [Finset.forall_mem_insert] at hf
    rw [lintegral_add_left' hf.1, ih hf.2]
#align measure_theory.lintegral_finset_sum' MeasureTheory.lintegral_finset_sum'

theorem lintegral_finset_sum (s : Finset β) {f : β → α → ℝ≥0∞} (hf : ∀ b ∈ s, Measurable (f b)) :
    ∫⁻ a, ∑ b ∈ s, f b a ∂μ = ∑ b ∈ s, ∫⁻ a, f b a ∂μ :=
  lintegral_finset_sum' s fun b hb => (hf b hb).aemeasurable
#align measure_theory.lintegral_finset_sum MeasureTheory.lintegral_finset_sum

@[simp]
theorem lintegral_const_mul (r : ℝ≥0∞) {f : α → ℝ≥0∞} (hf : Measurable f) :
    ∫⁻ a, r * f a ∂μ = r * ∫⁻ a, f a ∂μ :=
  calc
    ∫⁻ a, r * f a ∂μ = ∫⁻ a, ⨆ n, (const α r * eapprox f n) a ∂μ := by
      congr
      funext a
      rw [← iSup_eapprox_apply f hf, ENNReal.mul_iSup]
      simp
    _ = ⨆ n, r * (eapprox f n).lintegral μ := by
      rw [lintegral_iSup]
      · congr
        funext n
        rw [← SimpleFunc.const_mul_lintegral, ← SimpleFunc.lintegral_eq_lintegral]
      · intro n
        exact SimpleFunc.measurable _
      · intro i j h a
        exact mul_le_mul_left' (monotone_eapprox _ h _) _
    _ = r * ∫⁻ a, f a ∂μ := by rw [← ENNReal.mul_iSup, lintegral_eq_iSup_eapprox_lintegral hf]
#align measure_theory.lintegral_const_mul MeasureTheory.lintegral_const_mul

theorem lintegral_const_mul'' (r : ℝ≥0∞) {f : α → ℝ≥0∞} (hf : AEMeasurable f μ) :
    ∫⁻ a, r * f a ∂μ = r * ∫⁻ a, f a ∂μ := by
  have A : ∫⁻ a, f a ∂μ = ∫⁻ a, hf.mk f a ∂μ := lintegral_congr_ae hf.ae_eq_mk
  have B : ∫⁻ a, r * f a ∂μ = ∫⁻ a, r * hf.mk f a ∂μ :=
    lintegral_congr_ae (EventuallyEq.fun_comp hf.ae_eq_mk _)
  rw [A, B, lintegral_const_mul _ hf.measurable_mk]
#align measure_theory.lintegral_const_mul'' MeasureTheory.lintegral_const_mul''

theorem lintegral_const_mul_le (r : ℝ≥0∞) (f : α → ℝ≥0∞) :
    r * ∫⁻ a, f a ∂μ ≤ ∫⁻ a, r * f a ∂μ := by
  rw [lintegral, ENNReal.mul_iSup]
  refine iSup_le fun s => ?_
  rw [ENNReal.mul_iSup, iSup_le_iff]
  intro hs
  rw [← SimpleFunc.const_mul_lintegral, lintegral]
  refine le_iSup_of_le (const α r * s) (le_iSup_of_le (fun x => ?_) le_rfl)
  exact mul_le_mul_left' (hs x) _
#align measure_theory.lintegral_const_mul_le MeasureTheory.lintegral_const_mul_le

theorem lintegral_const_mul' (r : ℝ≥0∞) (f : α → ℝ≥0∞) (hr : r ≠ ∞) :
    ∫⁻ a, r * f a ∂μ = r * ∫⁻ a, f a ∂μ := by
  by_cases h : r = 0
  · simp [h]
  apply le_antisymm _ (lintegral_const_mul_le r f)
  have rinv : r * r⁻¹ = 1 := ENNReal.mul_inv_cancel h hr
  have rinv' : r⁻¹ * r = 1 := by
    rw [mul_comm]
    exact rinv
  have := lintegral_const_mul_le (μ := μ) r⁻¹ fun x => r * f x
  simp? [(mul_assoc _ _ _).symm, rinv'] at this says
    simp only [(mul_assoc _ _ _).symm, rinv', one_mul] at this
  simpa [(mul_assoc _ _ _).symm, rinv] using mul_le_mul_left' this r
#align measure_theory.lintegral_const_mul' MeasureTheory.lintegral_const_mul'

theorem lintegral_mul_const (r : ℝ≥0∞) {f : α → ℝ≥0∞} (hf : Measurable f) :
    ∫⁻ a, f a * r ∂μ = (∫⁻ a, f a ∂μ) * r := by simp_rw [mul_comm, lintegral_const_mul r hf]
#align measure_theory.lintegral_mul_const MeasureTheory.lintegral_mul_const

theorem lintegral_mul_const'' (r : ℝ≥0∞) {f : α → ℝ≥0∞} (hf : AEMeasurable f μ) :
    ∫⁻ a, f a * r ∂μ = (∫⁻ a, f a ∂μ) * r := by simp_rw [mul_comm, lintegral_const_mul'' r hf]
#align measure_theory.lintegral_mul_const'' MeasureTheory.lintegral_mul_const''

theorem lintegral_mul_const_le (r : ℝ≥0∞) (f : α → ℝ≥0∞) :
    (∫⁻ a, f a ∂μ) * r ≤ ∫⁻ a, f a * r ∂μ := by
  simp_rw [mul_comm, lintegral_const_mul_le r f]
#align measure_theory.lintegral_mul_const_le MeasureTheory.lintegral_mul_const_le

theorem lintegral_mul_const' (r : ℝ≥0∞) (f : α → ℝ≥0∞) (hr : r ≠ ∞) :
    ∫⁻ a, f a * r ∂μ = (∫⁻ a, f a ∂μ) * r := by simp_rw [mul_comm, lintegral_const_mul' r f hr]
#align measure_theory.lintegral_mul_const' MeasureTheory.lintegral_mul_const'

/- A double integral of a product where each factor contains only one variable
  is a product of integrals -/
theorem lintegral_lintegral_mul {β} [MeasurableSpace β] {ν : Measure β} {f : α → ℝ≥0∞}
    {g : β → ℝ≥0∞} (hf : AEMeasurable f μ) (hg : AEMeasurable g ν) :
    ∫⁻ x, ∫⁻ y, f x * g y ∂ν ∂μ = (∫⁻ x, f x ∂μ) * ∫⁻ y, g y ∂ν := by
  simp [lintegral_const_mul'' _ hg, lintegral_mul_const'' _ hf]
#align measure_theory.lintegral_lintegral_mul MeasureTheory.lintegral_lintegral_mul

-- TODO: Need a better way of rewriting inside of an integral
theorem lintegral_rw₁ {f f' : α → β} (h : f =ᵐ[μ] f') (g : β → ℝ≥0∞) :
    ∫⁻ a, g (f a) ∂μ = ∫⁻ a, g (f' a) ∂μ :=
  lintegral_congr_ae <| h.mono fun a h => by dsimp only; rw [h]
#align measure_theory.lintegral_rw₁ MeasureTheory.lintegral_rw₁

-- TODO: Need a better way of rewriting inside of an integral
theorem lintegral_rw₂ {f₁ f₁' : α → β} {f₂ f₂' : α → γ} (h₁ : f₁ =ᵐ[μ] f₁') (h₂ : f₂ =ᵐ[μ] f₂')
    (g : β → γ → ℝ≥0∞) : ∫⁻ a, g (f₁ a) (f₂ a) ∂μ = ∫⁻ a, g (f₁' a) (f₂' a) ∂μ :=
  lintegral_congr_ae <| h₁.mp <| h₂.mono fun _ h₂ h₁ => by dsimp only; rw [h₁, h₂]
#align measure_theory.lintegral_rw₂ MeasureTheory.lintegral_rw₂

theorem lintegral_indicator_le (f : α → ℝ≥0∞) (s : Set α) :
    ∫⁻ a, s.indicator f a ∂μ ≤ ∫⁻ a in s, f a ∂μ := by
  simp only [lintegral]
  apply iSup_le (fun g ↦ (iSup_le (fun hg ↦ ?_)))
  have : g ≤ f := hg.trans (indicator_le_self s f)
  refine le_iSup_of_le g (le_iSup_of_le this (le_of_eq ?_))
  rw [lintegral_restrict, SimpleFunc.lintegral]
  congr with t
  by_cases H : t = 0
  · simp [H]
  congr with x
  simp only [mem_preimage, mem_singleton_iff, mem_inter_iff, iff_self_and]
  rintro rfl
  contrapose! H
  simpa [H] using hg x

@[simp]
theorem lintegral_indicator (f : α → ℝ≥0∞) {s : Set α} (hs : MeasurableSet s) :
    ∫⁻ a, s.indicator f a ∂μ = ∫⁻ a in s, f a ∂μ := by
  apply le_antisymm (lintegral_indicator_le f s)
  simp only [lintegral, ← restrict_lintegral_eq_lintegral_restrict _ hs, iSup_subtype']
  refine iSup_mono' (Subtype.forall.2 fun φ hφ => ?_)
  refine ⟨⟨φ.restrict s, fun x => ?_⟩, le_rfl⟩
  simp [hφ x, hs, indicator_le_indicator]
#align measure_theory.lintegral_indicator MeasureTheory.lintegral_indicator

theorem lintegral_indicator₀ (f : α → ℝ≥0∞) {s : Set α} (hs : NullMeasurableSet s μ) :
    ∫⁻ a, s.indicator f a ∂μ = ∫⁻ a in s, f a ∂μ := by
  rw [← lintegral_congr_ae (indicator_ae_eq_of_ae_eq_set hs.toMeasurable_ae_eq),
    lintegral_indicator _ (measurableSet_toMeasurable _ _),
    Measure.restrict_congr_set hs.toMeasurable_ae_eq]
#align measure_theory.lintegral_indicator₀ MeasureTheory.lintegral_indicator₀

theorem lintegral_indicator_const_le (s : Set α) (c : ℝ≥0∞) :
    ∫⁻ a, s.indicator (fun _ => c) a ∂μ ≤ c * μ s :=
  (lintegral_indicator_le _ _).trans (set_lintegral_const s c).le

theorem lintegral_indicator_const₀ {s : Set α} (hs : NullMeasurableSet s μ) (c : ℝ≥0∞) :
    ∫⁻ a, s.indicator (fun _ => c) a ∂μ = c * μ s := by
  rw [lintegral_indicator₀ _ hs, set_lintegral_const]

theorem lintegral_indicator_const {s : Set α} (hs : MeasurableSet s) (c : ℝ≥0∞) :
    ∫⁻ a, s.indicator (fun _ => c) a ∂μ = c * μ s :=
  lintegral_indicator_const₀ hs.nullMeasurableSet c
#align measure_theory.lintegral_indicator_const MeasureTheory.lintegral_indicator_const

theorem set_lintegral_eq_const {f : α → ℝ≥0∞} (hf : Measurable f) (r : ℝ≥0∞) :
    ∫⁻ x in { x | f x = r }, f x ∂μ = r * μ { x | f x = r } := by
  have : ∀ᵐ x ∂μ, x ∈ { x | f x = r } → f x = r := ae_of_all μ fun _ hx => hx
  rw [set_lintegral_congr_fun _ this]
  · rw [lintegral_const, Measure.restrict_apply MeasurableSet.univ, Set.univ_inter]
  · exact hf (measurableSet_singleton r)
#align measure_theory.set_lintegral_eq_const MeasureTheory.set_lintegral_eq_const

theorem lintegral_indicator_one_le (s : Set α) : ∫⁻ a, s.indicator 1 a ∂μ ≤ μ s :=
  (lintegral_indicator_const_le _ _).trans <| (one_mul _).le

@[simp]
theorem lintegral_indicator_one₀ (hs : NullMeasurableSet s μ) : ∫⁻ a, s.indicator 1 a ∂μ = μ s :=
  (lintegral_indicator_const₀ hs _).trans <| one_mul _

@[simp]
theorem lintegral_indicator_one (hs : MeasurableSet s) : ∫⁻ a, s.indicator 1 a ∂μ = μ s :=
  (lintegral_indicator_const hs _).trans <| one_mul _
#align measure_theory.lintegral_indicator_one MeasureTheory.lintegral_indicator_one

/-- A version of **Markov's inequality** for two functions. It doesn't follow from the standard
Markov's inequality because we only assume measurability of `g`, not `f`. -/
theorem lintegral_add_mul_meas_add_le_le_lintegral {f g : α → ℝ≥0∞} (hle : f ≤ᵐ[μ] g)
    (hg : AEMeasurable g μ) (ε : ℝ≥0∞) :
    ∫⁻ a, f a ∂μ + ε * μ { x | f x + ε ≤ g x } ≤ ∫⁻ a, g a ∂μ := by
  rcases exists_measurable_le_lintegral_eq μ f with ⟨φ, hφm, hφ_le, hφ_eq⟩
  calc
    ∫⁻ x, f x ∂μ + ε * μ { x | f x + ε ≤ g x } = ∫⁻ x, φ x ∂μ + ε * μ { x | f x + ε ≤ g x } :=
      by rw [hφ_eq]
    _ ≤ ∫⁻ x, φ x ∂μ + ε * μ { x | φ x + ε ≤ g x } := by
      gcongr
      exact fun x => (add_le_add_right (hφ_le _) _).trans
    _ = ∫⁻ x, φ x + indicator { x | φ x + ε ≤ g x } (fun _ => ε) x ∂μ := by
      rw [lintegral_add_left hφm, lintegral_indicator₀, set_lintegral_const]
      exact measurableSet_le (hφm.nullMeasurable.measurable'.add_const _) hg.nullMeasurable
    _ ≤ ∫⁻ x, g x ∂μ := lintegral_mono_ae (hle.mono fun x hx₁ => ?_)
  simp only [indicator_apply]; split_ifs with hx₂
  exacts [hx₂, (add_zero _).trans_le <| (hφ_le x).trans hx₁]
#align measure_theory.lintegral_add_mul_meas_add_le_le_lintegral MeasureTheory.lintegral_add_mul_meas_add_le_le_lintegral

/-- **Markov's inequality** also known as **Chebyshev's first inequality**. -/
theorem mul_meas_ge_le_lintegral₀ {f : α → ℝ≥0∞} (hf : AEMeasurable f μ) (ε : ℝ≥0∞) :
    ε * μ { x | ε ≤ f x } ≤ ∫⁻ a, f a ∂μ := by
  simpa only [lintegral_zero, zero_add] using
    lintegral_add_mul_meas_add_le_le_lintegral (ae_of_all _ fun x => zero_le (f x)) hf ε
#align measure_theory.mul_meas_ge_le_lintegral₀ MeasureTheory.mul_meas_ge_le_lintegral₀

/-- **Markov's inequality** also known as **Chebyshev's first inequality**. For a version assuming
`AEMeasurable`, see `mul_meas_ge_le_lintegral₀`. -/
theorem mul_meas_ge_le_lintegral {f : α → ℝ≥0∞} (hf : Measurable f) (ε : ℝ≥0∞) :
    ε * μ { x | ε ≤ f x } ≤ ∫⁻ a, f a ∂μ :=
  mul_meas_ge_le_lintegral₀ hf.aemeasurable ε
#align measure_theory.mul_meas_ge_le_lintegral MeasureTheory.mul_meas_ge_le_lintegral

lemma meas_le_lintegral₀ {f : α → ℝ≥0∞} (hf : AEMeasurable f μ)
    {s : Set α} (hs : ∀ x ∈ s, 1 ≤ f x) : μ s ≤ ∫⁻ a, f a ∂μ := by
  apply le_trans _ (mul_meas_ge_le_lintegral₀ hf 1)
  rw [one_mul]
  exact measure_mono hs

lemma lintegral_le_meas {s : Set α} {f : α → ℝ≥0∞} (hf : ∀ a, f a ≤ 1) (h'f : ∀ a ∈ sᶜ, f a = 0) :
    ∫⁻ a, f a ∂μ ≤ μ s := by
  apply (lintegral_mono (fun x ↦ ?_)).trans (lintegral_indicator_one_le s)
  by_cases hx : x ∈ s
  · simpa [hx] using hf x
  · simpa [hx] using h'f x hx

theorem lintegral_eq_top_of_measure_eq_top_ne_zero {f : α → ℝ≥0∞} (hf : AEMeasurable f μ)
    (hμf : μ {x | f x = ∞} ≠ 0) : ∫⁻ x, f x ∂μ = ∞ :=
  eq_top_iff.mpr <|
    calc
      ∞ = ∞ * μ { x | ∞ ≤ f x } := by simp [mul_eq_top, hμf]
      _ ≤ ∫⁻ x, f x ∂μ := mul_meas_ge_le_lintegral₀ hf ∞
#align measure_theory.lintegral_eq_top_of_measure_eq_top_ne_zero MeasureTheory.lintegral_eq_top_of_measure_eq_top_ne_zero

theorem setLintegral_eq_top_of_measure_eq_top_ne_zero (hf : AEMeasurable f (μ.restrict s))
    (hμf : μ ({x ∈ s | f x = ∞}) ≠ 0) : ∫⁻ x in s, f x ∂μ = ∞ :=
  lintegral_eq_top_of_measure_eq_top_ne_zero hf <|
    mt (eq_bot_mono <| by rw [← setOf_inter_eq_sep]; exact Measure.le_restrict_apply _ _) hμf
#align measure_theory.set_lintegral_eq_top_of_measure_eq_top_ne_zero MeasureTheory.setLintegral_eq_top_of_measure_eq_top_ne_zero

theorem measure_eq_top_of_lintegral_ne_top (hf : AEMeasurable f μ) (hμf : ∫⁻ x, f x ∂μ ≠ ∞) :
    μ {x | f x = ∞} = 0 :=
  of_not_not fun h => hμf <| lintegral_eq_top_of_measure_eq_top_ne_zero hf h
#align measure_theory.measure_eq_top_of_lintegral_ne_top MeasureTheory.measure_eq_top_of_lintegral_ne_top

theorem measure_eq_top_of_setLintegral_ne_top (hf : AEMeasurable f (μ.restrict s))
    (hμf : ∫⁻ x in s, f x ∂μ ≠ ∞) : μ ({x ∈ s | f x = ∞}) = 0 :=
  of_not_not fun h => hμf <| setLintegral_eq_top_of_measure_eq_top_ne_zero hf h
#align measure_theory.measure_eq_top_of_set_lintegral_ne_top MeasureTheory.measure_eq_top_of_setLintegral_ne_top

/-- **Markov's inequality** also known as **Chebyshev's first inequality**. -/
theorem meas_ge_le_lintegral_div {f : α → ℝ≥0∞} (hf : AEMeasurable f μ) {ε : ℝ≥0∞} (hε : ε ≠ 0)
    (hε' : ε ≠ ∞) : μ { x | ε ≤ f x } ≤ (∫⁻ a, f a ∂μ) / ε :=
  (ENNReal.le_div_iff_mul_le (Or.inl hε) (Or.inl hε')).2 <| by
    rw [mul_comm]
    exact mul_meas_ge_le_lintegral₀ hf ε
#align measure_theory.meas_ge_le_lintegral_div MeasureTheory.meas_ge_le_lintegral_div

theorem ae_eq_of_ae_le_of_lintegral_le {f g : α → ℝ≥0∞} (hfg : f ≤ᵐ[μ] g) (hf : ∫⁻ x, f x ∂μ ≠ ∞)
    (hg : AEMeasurable g μ) (hgf : ∫⁻ x, g x ∂μ ≤ ∫⁻ x, f x ∂μ) : f =ᵐ[μ] g := by
  have : ∀ n : ℕ, ∀ᵐ x ∂μ, g x < f x + (n : ℝ≥0∞)⁻¹ := by
    intro n
    simp only [ae_iff, not_lt]
    have : ∫⁻ x, f x ∂μ + (↑n)⁻¹ * μ { x : α | f x + (n : ℝ≥0∞)⁻¹ ≤ g x } ≤ ∫⁻ x, f x ∂μ :=
      (lintegral_add_mul_meas_add_le_le_lintegral hfg hg n⁻¹).trans hgf
    rw [(ENNReal.cancel_of_ne hf).add_le_iff_nonpos_right, nonpos_iff_eq_zero, mul_eq_zero] at this
    exact this.resolve_left (ENNReal.inv_ne_zero.2 (ENNReal.natCast_ne_top _))
  refine hfg.mp ((ae_all_iff.2 this).mono fun x hlt hle => hle.antisymm ?_)
  suffices Tendsto (fun n : ℕ => f x + (n : ℝ≥0∞)⁻¹) atTop (𝓝 (f x)) from
    ge_of_tendsto' this fun i => (hlt i).le
  simpa only [inv_top, add_zero] using
    tendsto_const_nhds.add (ENNReal.tendsto_inv_iff.2 ENNReal.tendsto_nat_nhds_top)
#align measure_theory.ae_eq_of_ae_le_of_lintegral_le MeasureTheory.ae_eq_of_ae_le_of_lintegral_le

@[simp]
theorem lintegral_eq_zero_iff' {f : α → ℝ≥0∞} (hf : AEMeasurable f μ) :
    ∫⁻ a, f a ∂μ = 0 ↔ f =ᵐ[μ] 0 :=
  have : ∫⁻ _ : α, 0 ∂μ ≠ ∞ := by simp [lintegral_zero, zero_ne_top]
  ⟨fun h =>
    (ae_eq_of_ae_le_of_lintegral_le (ae_of_all _ <| zero_le f) this hf
        (h.trans lintegral_zero.symm).le).symm,
    fun h => (lintegral_congr_ae h).trans lintegral_zero⟩
#align measure_theory.lintegral_eq_zero_iff' MeasureTheory.lintegral_eq_zero_iff'

@[simp]
theorem lintegral_eq_zero_iff {f : α → ℝ≥0∞} (hf : Measurable f) : ∫⁻ a, f a ∂μ = 0 ↔ f =ᵐ[μ] 0 :=
  lintegral_eq_zero_iff' hf.aemeasurable
#align measure_theory.lintegral_eq_zero_iff MeasureTheory.lintegral_eq_zero_iff

theorem lintegral_pos_iff_support {f : α → ℝ≥0∞} (hf : Measurable f) :
    (0 < ∫⁻ a, f a ∂μ) ↔ 0 < μ (Function.support f) := by
  simp [pos_iff_ne_zero, hf, Filter.EventuallyEq, ae_iff, Function.support]
#align measure_theory.lintegral_pos_iff_support MeasureTheory.lintegral_pos_iff_support

/-- Weaker version of the monotone convergence theorem-/
theorem lintegral_iSup_ae {f : ℕ → α → ℝ≥0∞} (hf : ∀ n, Measurable (f n))
    (h_mono : ∀ n, ∀ᵐ a ∂μ, f n a ≤ f n.succ a) : ∫⁻ a, ⨆ n, f n a ∂μ = ⨆ n, ∫⁻ a, f n a ∂μ := by
  let ⟨s, hs⟩ := exists_measurable_superset_of_null (ae_iff.1 (ae_all_iff.2 h_mono))
  let g n a := if a ∈ s then 0 else f n a
  have g_eq_f : ∀ᵐ a ∂μ, ∀ n, g n a = f n a :=
    (measure_zero_iff_ae_nmem.1 hs.2.2).mono fun a ha n => if_neg ha
  calc
    ∫⁻ a, ⨆ n, f n a ∂μ = ∫⁻ a, ⨆ n, g n a ∂μ :=
      lintegral_congr_ae <| g_eq_f.mono fun a ha => by simp only [ha]
    _ = ⨆ n, ∫⁻ a, g n a ∂μ :=
      (lintegral_iSup (fun n => measurable_const.piecewise hs.2.1 (hf n))
        (monotone_nat_of_le_succ fun n a => ?_))
    _ = ⨆ n, ∫⁻ a, f n a ∂μ := by simp only [lintegral_congr_ae (g_eq_f.mono fun _a ha => ha _)]
  simp only [g]
  split_ifs with h
  · rfl
  · have := Set.not_mem_subset hs.1 h
    simp only [not_forall, not_le, mem_setOf_eq, not_exists, not_lt] at this
    exact this n
#align measure_theory.lintegral_supr_ae MeasureTheory.lintegral_iSup_ae

theorem lintegral_sub' {f g : α → ℝ≥0∞} (hg : AEMeasurable g μ) (hg_fin : ∫⁻ a, g a ∂μ ≠ ∞)
    (h_le : g ≤ᵐ[μ] f) : ∫⁻ a, f a - g a ∂μ = ∫⁻ a, f a ∂μ - ∫⁻ a, g a ∂μ := by
  refine ENNReal.eq_sub_of_add_eq hg_fin ?_
  rw [← lintegral_add_right' _ hg]
  exact lintegral_congr_ae (h_le.mono fun x hx => tsub_add_cancel_of_le hx)
#align measure_theory.lintegral_sub' MeasureTheory.lintegral_sub'

theorem lintegral_sub {f g : α → ℝ≥0∞} (hg : Measurable g) (hg_fin : ∫⁻ a, g a ∂μ ≠ ∞)
    (h_le : g ≤ᵐ[μ] f) : ∫⁻ a, f a - g a ∂μ = ∫⁻ a, f a ∂μ - ∫⁻ a, g a ∂μ :=
  lintegral_sub' hg.aemeasurable hg_fin h_le
#align measure_theory.lintegral_sub MeasureTheory.lintegral_sub

theorem lintegral_sub_le' (f g : α → ℝ≥0∞) (hf : AEMeasurable f μ) :
    ∫⁻ x, g x ∂μ - ∫⁻ x, f x ∂μ ≤ ∫⁻ x, g x - f x ∂μ := by
  rw [tsub_le_iff_right]
  by_cases hfi : ∫⁻ x, f x ∂μ = ∞
  · rw [hfi, add_top]
    exact le_top
  · rw [← lintegral_add_right' _ hf]
    gcongr
    exact le_tsub_add
#align measure_theory.lintegral_sub_le' MeasureTheory.lintegral_sub_le'

theorem lintegral_sub_le (f g : α → ℝ≥0∞) (hf : Measurable f) :
    ∫⁻ x, g x ∂μ - ∫⁻ x, f x ∂μ ≤ ∫⁻ x, g x - f x ∂μ :=
  lintegral_sub_le' f g hf.aemeasurable
#align measure_theory.lintegral_sub_le MeasureTheory.lintegral_sub_le

theorem lintegral_strict_mono_of_ae_le_of_frequently_ae_lt {f g : α → ℝ≥0∞} (hg : AEMeasurable g μ)
    (hfi : ∫⁻ x, f x ∂μ ≠ ∞) (h_le : f ≤ᵐ[μ] g) (h : ∃ᵐ x ∂μ, f x ≠ g x) :
    ∫⁻ x, f x ∂μ < ∫⁻ x, g x ∂μ := by
  contrapose! h
  simp only [not_frequently, Ne, Classical.not_not]
  exact ae_eq_of_ae_le_of_lintegral_le h_le hfi hg h
#align measure_theory.lintegral_strict_mono_of_ae_le_of_frequently_ae_lt MeasureTheory.lintegral_strict_mono_of_ae_le_of_frequently_ae_lt

theorem lintegral_strict_mono_of_ae_le_of_ae_lt_on {f g : α → ℝ≥0∞} (hg : AEMeasurable g μ)
    (hfi : ∫⁻ x, f x ∂μ ≠ ∞) (h_le : f ≤ᵐ[μ] g) {s : Set α} (hμs : μ s ≠ 0)
    (h : ∀ᵐ x ∂μ, x ∈ s → f x < g x) : ∫⁻ x, f x ∂μ < ∫⁻ x, g x ∂μ :=
  lintegral_strict_mono_of_ae_le_of_frequently_ae_lt hg hfi h_le <|
    ((frequently_ae_mem_iff.2 hμs).and_eventually h).mono fun _x hx => (hx.2 hx.1).ne
#align measure_theory.lintegral_strict_mono_of_ae_le_of_ae_lt_on MeasureTheory.lintegral_strict_mono_of_ae_le_of_ae_lt_on

theorem lintegral_strict_mono {f g : α → ℝ≥0∞} (hμ : μ ≠ 0) (hg : AEMeasurable g μ)
    (hfi : ∫⁻ x, f x ∂μ ≠ ∞) (h : ∀ᵐ x ∂μ, f x < g x) : ∫⁻ x, f x ∂μ < ∫⁻ x, g x ∂μ := by
  rw [Ne, ← Measure.measure_univ_eq_zero] at hμ
  refine lintegral_strict_mono_of_ae_le_of_ae_lt_on hg hfi (ae_le_of_ae_lt h) hμ ?_
  simpa using h
#align measure_theory.lintegral_strict_mono MeasureTheory.lintegral_strict_mono

theorem set_lintegral_strict_mono {f g : α → ℝ≥0∞} {s : Set α} (hsm : MeasurableSet s)
    (hs : μ s ≠ 0) (hg : Measurable g) (hfi : ∫⁻ x in s, f x ∂μ ≠ ∞)
    (h : ∀ᵐ x ∂μ, x ∈ s → f x < g x) : ∫⁻ x in s, f x ∂μ < ∫⁻ x in s, g x ∂μ :=
  lintegral_strict_mono (by simp [hs]) hg.aemeasurable hfi ((ae_restrict_iff' hsm).mpr h)
#align measure_theory.set_lintegral_strict_mono MeasureTheory.set_lintegral_strict_mono

/-- Monotone convergence theorem for nonincreasing sequences of functions -/
theorem lintegral_iInf_ae {f : ℕ → α → ℝ≥0∞} (h_meas : ∀ n, Measurable (f n))
    (h_mono : ∀ n : ℕ, f n.succ ≤ᵐ[μ] f n) (h_fin : ∫⁻ a, f 0 a ∂μ ≠ ∞) :
    ∫⁻ a, ⨅ n, f n a ∂μ = ⨅ n, ∫⁻ a, f n a ∂μ :=
  have fn_le_f0 : ∫⁻ a, ⨅ n, f n a ∂μ ≤ ∫⁻ a, f 0 a ∂μ :=
    lintegral_mono fun a => iInf_le_of_le 0 le_rfl
  have fn_le_f0' : ⨅ n, ∫⁻ a, f n a ∂μ ≤ ∫⁻ a, f 0 a ∂μ := iInf_le_of_le 0 le_rfl
  (ENNReal.sub_right_inj h_fin fn_le_f0 fn_le_f0').1 <|
    show ∫⁻ a, f 0 a ∂μ - ∫⁻ a, ⨅ n, f n a ∂μ = ∫⁻ a, f 0 a ∂μ - ⨅ n, ∫⁻ a, f n a ∂μ from
      calc
        ∫⁻ a, f 0 a ∂μ - ∫⁻ a, ⨅ n, f n a ∂μ = ∫⁻ a, f 0 a - ⨅ n, f n a ∂μ :=
          (lintegral_sub (measurable_iInf h_meas)
              (ne_top_of_le_ne_top h_fin <| lintegral_mono fun a => iInf_le _ _)
              (ae_of_all _ fun a => iInf_le _ _)).symm
        _ = ∫⁻ a, ⨆ n, f 0 a - f n a ∂μ := congr rfl (funext fun a => ENNReal.sub_iInf)
        _ = ⨆ n, ∫⁻ a, f 0 a - f n a ∂μ :=
          (lintegral_iSup_ae (fun n => (h_meas 0).sub (h_meas n)) fun n =>
            (h_mono n).mono fun a ha => tsub_le_tsub le_rfl ha)
        _ = ⨆ n, ∫⁻ a, f 0 a ∂μ - ∫⁻ a, f n a ∂μ :=
          (have h_mono : ∀ᵐ a ∂μ, ∀ n : ℕ, f n.succ a ≤ f n a := ae_all_iff.2 h_mono
          have h_mono : ∀ n, ∀ᵐ a ∂μ, f n a ≤ f 0 a := fun n =>
            h_mono.mono fun a h => by
              induction' n with n ih
              · exact le_rfl
              · exact le_trans (h n) ih
          congr_arg iSup <|
            funext fun n =>
              lintegral_sub (h_meas _) (ne_top_of_le_ne_top h_fin <| lintegral_mono_ae <| h_mono n)
                (h_mono n))
        _ = ∫⁻ a, f 0 a ∂μ - ⨅ n, ∫⁻ a, f n a ∂μ := ENNReal.sub_iInf.symm
#align measure_theory.lintegral_infi_ae MeasureTheory.lintegral_iInf_ae

/-- Monotone convergence theorem for nonincreasing sequences of functions -/
theorem lintegral_iInf {f : ℕ → α → ℝ≥0∞} (h_meas : ∀ n, Measurable (f n)) (h_anti : Antitone f)
    (h_fin : ∫⁻ a, f 0 a ∂μ ≠ ∞) : ∫⁻ a, ⨅ n, f n a ∂μ = ⨅ n, ∫⁻ a, f n a ∂μ :=
  lintegral_iInf_ae h_meas (fun n => ae_of_all _ <| h_anti n.le_succ) h_fin
#align measure_theory.lintegral_infi MeasureTheory.lintegral_iInf

theorem lintegral_iInf' {f : ℕ → α → ℝ≥0∞} (h_meas : ∀ n, AEMeasurable (f n) μ)
    (h_anti : ∀ᵐ a ∂μ, Antitone (fun i ↦ f i a)) (h_fin : ∫⁻ a, f 0 a ∂μ ≠ ∞) :
    ∫⁻ a, ⨅ n, f n a ∂μ = ⨅ n, ∫⁻ a, f n a ∂μ := by
  simp_rw [← iInf_apply]
  let p : α → (ℕ → ℝ≥0∞) → Prop := fun _ f' => Antitone f'
  have hp : ∀ᵐ x ∂μ, p x fun i => f i x := h_anti
  have h_ae_seq_mono : Antitone (aeSeq h_meas p) := by
    intro n m hnm x
    by_cases hx : x ∈ aeSeqSet h_meas p
    · exact aeSeq.prop_of_mem_aeSeqSet h_meas hx hnm
    · simp only [aeSeq, hx, if_false]
      exact le_rfl
  rw [lintegral_congr_ae (aeSeq.iInf h_meas hp).symm]
  simp_rw [iInf_apply]
  rw [lintegral_iInf (aeSeq.measurable h_meas p) h_ae_seq_mono]
  · congr
    exact funext fun n ↦ lintegral_congr_ae (aeSeq.aeSeq_n_eq_fun_n_ae h_meas hp n)
  · rwa [lintegral_congr_ae (aeSeq.aeSeq_n_eq_fun_n_ae h_meas hp 0)]

/-- Monotone convergence for an infimum over a directed family and indexed by a countable type -/
theorem lintegral_iInf_directed_of_measurable {mα : MeasurableSpace α} [Countable β]
    {f : β → α → ℝ≥0∞} {μ : Measure α} (hμ : μ ≠ 0) (hf : ∀ b, Measurable (f b))
    (hf_int : ∀ b, ∫⁻ a, f b a ∂μ ≠ ∞) (h_directed : Directed (· ≥ ·) f) :
    ∫⁻ a, ⨅ b, f b a ∂μ = ⨅ b, ∫⁻ a, f b a ∂μ := by
  cases nonempty_encodable β
  cases isEmpty_or_nonempty β
  · simp only [iInf_of_empty, lintegral_const,
      ENNReal.top_mul (Measure.measure_univ_ne_zero.mpr hμ)]
  inhabit β
  have : ∀ a, ⨅ b, f b a = ⨅ n, f (h_directed.sequence f n) a := by
    refine fun a =>
      le_antisymm (le_iInf fun n => iInf_le _ _)
        (le_iInf fun b => iInf_le_of_le (Encodable.encode b + 1) ?_)
    exact h_directed.sequence_le b a
  -- Porting note: used `∘` below to deal with its reduced reducibility
  calc
    ∫⁻ a, ⨅ b, f b a ∂μ
    _ = ∫⁻ a, ⨅ n, (f ∘ h_directed.sequence f) n a ∂μ := by simp only [this, Function.comp_apply]
    _ = ⨅ n, ∫⁻ a, (f ∘ h_directed.sequence f) n a ∂μ := by
      rw [lintegral_iInf ?_ h_directed.sequence_anti]
      · exact hf_int _
      · exact fun n => hf _
    _ = ⨅ b, ∫⁻ a, f b a ∂μ := by
      refine le_antisymm (le_iInf fun b => ?_) (le_iInf fun n => ?_)
      · exact iInf_le_of_le (Encodable.encode b + 1) (lintegral_mono <| h_directed.sequence_le b)
      · exact iInf_le (fun b => ∫⁻ a, f b a ∂μ) _
#align lintegral_infi_directed_of_measurable MeasureTheory.lintegral_iInf_directed_of_measurable

/-- Known as Fatou's lemma, version with `AEMeasurable` functions -/
theorem lintegral_liminf_le' {f : ℕ → α → ℝ≥0∞} (h_meas : ∀ n, AEMeasurable (f n) μ) :
    ∫⁻ a, liminf (fun n => f n a) atTop ∂μ ≤ liminf (fun n => ∫⁻ a, f n a ∂μ) atTop :=
  calc
    ∫⁻ a, liminf (fun n => f n a) atTop ∂μ = ∫⁻ a, ⨆ n : ℕ, ⨅ i ≥ n, f i a ∂μ := by
      simp only [liminf_eq_iSup_iInf_of_nat]
    _ = ⨆ n : ℕ, ∫⁻ a, ⨅ i ≥ n, f i a ∂μ :=
      (lintegral_iSup' (fun n => aemeasurable_biInf _ (to_countable _) (fun i _ ↦ h_meas i))
        (ae_of_all μ fun a n m hnm => iInf_le_iInf_of_subset fun i hi => le_trans hnm hi))
    _ ≤ ⨆ n : ℕ, ⨅ i ≥ n, ∫⁻ a, f i a ∂μ := iSup_mono fun n => le_iInf₂_lintegral _
    _ = atTop.liminf fun n => ∫⁻ a, f n a ∂μ := Filter.liminf_eq_iSup_iInf_of_nat.symm
#align measure_theory.lintegral_liminf_le' MeasureTheory.lintegral_liminf_le'

/-- Known as Fatou's lemma -/
theorem lintegral_liminf_le {f : ℕ → α → ℝ≥0∞} (h_meas : ∀ n, Measurable (f n)) :
    ∫⁻ a, liminf (fun n => f n a) atTop ∂μ ≤ liminf (fun n => ∫⁻ a, f n a ∂μ) atTop :=
  lintegral_liminf_le' fun n => (h_meas n).aemeasurable
#align measure_theory.lintegral_liminf_le MeasureTheory.lintegral_liminf_le

theorem limsup_lintegral_le {f : ℕ → α → ℝ≥0∞} {g : α → ℝ≥0∞} (hf_meas : ∀ n, Measurable (f n))
    (h_bound : ∀ n, f n ≤ᵐ[μ] g) (h_fin : ∫⁻ a, g a ∂μ ≠ ∞) :
    limsup (fun n => ∫⁻ a, f n a ∂μ) atTop ≤ ∫⁻ a, limsup (fun n => f n a) atTop ∂μ :=
  calc
    limsup (fun n => ∫⁻ a, f n a ∂μ) atTop = ⨅ n : ℕ, ⨆ i ≥ n, ∫⁻ a, f i a ∂μ :=
      limsup_eq_iInf_iSup_of_nat
    _ ≤ ⨅ n : ℕ, ∫⁻ a, ⨆ i ≥ n, f i a ∂μ := iInf_mono fun n => iSup₂_lintegral_le _
    _ = ∫⁻ a, ⨅ n : ℕ, ⨆ i ≥ n, f i a ∂μ := by
      refine (lintegral_iInf ?_ ?_ ?_).symm
      · intro n
        exact measurable_biSup _ (to_countable _) (fun i _ ↦ hf_meas i)
      · intro n m hnm a
        exact iSup_le_iSup_of_subset fun i hi => le_trans hnm hi
      · refine ne_top_of_le_ne_top h_fin (lintegral_mono_ae ?_)
        refine (ae_all_iff.2 h_bound).mono fun n hn => ?_
        exact iSup_le fun i => iSup_le fun _ => hn i
    _ = ∫⁻ a, limsup (fun n => f n a) atTop ∂μ := by simp only [limsup_eq_iInf_iSup_of_nat]
#align measure_theory.limsup_lintegral_le MeasureTheory.limsup_lintegral_le

/-- Dominated convergence theorem for nonnegative functions -/
theorem tendsto_lintegral_of_dominated_convergence {F : ℕ → α → ℝ≥0∞} {f : α → ℝ≥0∞}
    (bound : α → ℝ≥0∞) (hF_meas : ∀ n, Measurable (F n)) (h_bound : ∀ n, F n ≤ᵐ[μ] bound)
    (h_fin : ∫⁻ a, bound a ∂μ ≠ ∞) (h_lim : ∀ᵐ a ∂μ, Tendsto (fun n => F n a) atTop (𝓝 (f a))) :
    Tendsto (fun n => ∫⁻ a, F n a ∂μ) atTop (𝓝 (∫⁻ a, f a ∂μ)) :=
  tendsto_of_le_liminf_of_limsup_le
    (calc
      ∫⁻ a, f a ∂μ = ∫⁻ a, liminf (fun n : ℕ => F n a) atTop ∂μ :=
        lintegral_congr_ae <| h_lim.mono fun a h => h.liminf_eq.symm
      _ ≤ liminf (fun n => ∫⁻ a, F n a ∂μ) atTop := lintegral_liminf_le hF_meas
      )
    (calc
      limsup (fun n : ℕ => ∫⁻ a, F n a ∂μ) atTop ≤ ∫⁻ a, limsup (fun n => F n a) atTop ∂μ :=
        limsup_lintegral_le hF_meas h_bound h_fin
      _ = ∫⁻ a, f a ∂μ := lintegral_congr_ae <| h_lim.mono fun a h => h.limsup_eq
      )
#align measure_theory.tendsto_lintegral_of_dominated_convergence MeasureTheory.tendsto_lintegral_of_dominated_convergence

/-- Dominated convergence theorem for nonnegative functions which are just almost everywhere
measurable. -/
theorem tendsto_lintegral_of_dominated_convergence' {F : ℕ → α → ℝ≥0∞} {f : α → ℝ≥0∞}
    (bound : α → ℝ≥0∞) (hF_meas : ∀ n, AEMeasurable (F n) μ) (h_bound : ∀ n, F n ≤ᵐ[μ] bound)
    (h_fin : ∫⁻ a, bound a ∂μ ≠ ∞) (h_lim : ∀ᵐ a ∂μ, Tendsto (fun n => F n a) atTop (𝓝 (f a))) :
    Tendsto (fun n => ∫⁻ a, F n a ∂μ) atTop (𝓝 (∫⁻ a, f a ∂μ)) := by
  have : ∀ n, ∫⁻ a, F n a ∂μ = ∫⁻ a, (hF_meas n).mk (F n) a ∂μ := fun n =>
    lintegral_congr_ae (hF_meas n).ae_eq_mk
  simp_rw [this]
  apply
    tendsto_lintegral_of_dominated_convergence bound (fun n => (hF_meas n).measurable_mk) _ h_fin
  · have : ∀ n, ∀ᵐ a ∂μ, (hF_meas n).mk (F n) a = F n a := fun n => (hF_meas n).ae_eq_mk.symm
    have : ∀ᵐ a ∂μ, ∀ n, (hF_meas n).mk (F n) a = F n a := ae_all_iff.mpr this
    filter_upwards [this, h_lim] with a H H'
    simp_rw [H]
    exact H'
  · intro n
    filter_upwards [h_bound n, (hF_meas n).ae_eq_mk] with a H H'
    rwa [H'] at H
#align measure_theory.tendsto_lintegral_of_dominated_convergence' MeasureTheory.tendsto_lintegral_of_dominated_convergence'

/-- Dominated convergence theorem for filters with a countable basis -/
theorem tendsto_lintegral_filter_of_dominated_convergence {ι} {l : Filter ι}
    [l.IsCountablyGenerated] {F : ι → α → ℝ≥0∞} {f : α → ℝ≥0∞} (bound : α → ℝ≥0∞)
    (hF_meas : ∀ᶠ n in l, Measurable (F n)) (h_bound : ∀ᶠ n in l, ∀ᵐ a ∂μ, F n a ≤ bound a)
    (h_fin : ∫⁻ a, bound a ∂μ ≠ ∞) (h_lim : ∀ᵐ a ∂μ, Tendsto (fun n => F n a) l (𝓝 (f a))) :
    Tendsto (fun n => ∫⁻ a, F n a ∂μ) l (𝓝 <| ∫⁻ a, f a ∂μ) := by
  rw [tendsto_iff_seq_tendsto]
  intro x xl
  have hxl := by
    rw [tendsto_atTop'] at xl
    exact xl
  have h := inter_mem hF_meas h_bound
  replace h := hxl _ h
  rcases h with ⟨k, h⟩
  rw [← tendsto_add_atTop_iff_nat k]
  refine tendsto_lintegral_of_dominated_convergence ?_ ?_ ?_ ?_ ?_
  · exact bound
  · intro
    refine (h _ ?_).1
    exact Nat.le_add_left _ _
  · intro
    refine (h _ ?_).2
    exact Nat.le_add_left _ _
  · assumption
  · refine h_lim.mono fun a h_lim => ?_
    apply @Tendsto.comp _ _ _ (fun n => x (n + k)) fun n => F n a
    · assumption
    rw [tendsto_add_atTop_iff_nat]
    assumption
#align measure_theory.tendsto_lintegral_filter_of_dominated_convergence MeasureTheory.tendsto_lintegral_filter_of_dominated_convergence

theorem lintegral_tendsto_of_tendsto_of_antitone {f : ℕ → α → ℝ≥0∞} {F : α → ℝ≥0∞}
    (hf : ∀ n, AEMeasurable (f n) μ) (h_anti : ∀ᵐ x ∂μ, Antitone fun n ↦ f n x)
    (h0 : ∫⁻ a, f 0 a ∂μ ≠ ∞)
    (h_tendsto : ∀ᵐ x ∂μ, Tendsto (fun n ↦ f n x) atTop (𝓝 (F x))) :
    Tendsto (fun n ↦ ∫⁻ x, f n x ∂μ) atTop (𝓝 (∫⁻ x, F x ∂μ)) := by
  have : Antitone fun n ↦ ∫⁻ x, f n x ∂μ := fun i j hij ↦
    lintegral_mono_ae (h_anti.mono fun x hx ↦ hx hij)
  suffices key : ∫⁻ x, F x ∂μ = ⨅ n, ∫⁻ x, f n x ∂μ by
    rw [key]
    exact tendsto_atTop_iInf this
  rw [← lintegral_iInf' hf h_anti h0]
  refine lintegral_congr_ae ?_
  filter_upwards [h_anti, h_tendsto] with _ hx_anti hx_tendsto
    using tendsto_nhds_unique hx_tendsto (tendsto_atTop_iInf hx_anti)

section

open Encodable

/-- Monotone convergence for a supremum over a directed family and indexed by a countable type -/
theorem lintegral_iSup_directed_of_measurable [Countable β] {f : β → α → ℝ≥0∞}
    (hf : ∀ b, Measurable (f b)) (h_directed : Directed (· ≤ ·) f) :
    ∫⁻ a, ⨆ b, f b a ∂μ = ⨆ b, ∫⁻ a, f b a ∂μ := by
  cases nonempty_encodable β
  cases isEmpty_or_nonempty β
  · simp [iSup_of_empty]
  inhabit β
  have : ∀ a, ⨆ b, f b a = ⨆ n, f (h_directed.sequence f n) a := by
    intro a
    refine le_antisymm (iSup_le fun b => ?_) (iSup_le fun n => le_iSup (fun n => f n a) _)
    exact le_iSup_of_le (encode b + 1) (h_directed.le_sequence b a)
  calc
    ∫⁻ a, ⨆ b, f b a ∂μ = ∫⁻ a, ⨆ n, f (h_directed.sequence f n) a ∂μ := by simp only [this]
    _ = ⨆ n, ∫⁻ a, f (h_directed.sequence f n) a ∂μ :=
      (lintegral_iSup (fun n => hf _) h_directed.sequence_mono)
    _ = ⨆ b, ∫⁻ a, f b a ∂μ := by
      refine le_antisymm (iSup_le fun n => ?_) (iSup_le fun b => ?_)
      · exact le_iSup (fun b => ∫⁻ a, f b a ∂μ) _
      · exact le_iSup_of_le (encode b + 1) (lintegral_mono <| h_directed.le_sequence b)
#align measure_theory.lintegral_supr_directed_of_measurable MeasureTheory.lintegral_iSup_directed_of_measurable

/-- Monotone convergence for a supremum over a directed family and indexed by a countable type. -/
theorem lintegral_iSup_directed [Countable β] {f : β → α → ℝ≥0∞} (hf : ∀ b, AEMeasurable (f b) μ)
    (h_directed : Directed (· ≤ ·) f) : ∫⁻ a, ⨆ b, f b a ∂μ = ⨆ b, ∫⁻ a, f b a ∂μ := by
  simp_rw [← iSup_apply]
  let p : α → (β → ENNReal) → Prop := fun x f' => Directed LE.le f'
  have hp : ∀ᵐ x ∂μ, p x fun i => f i x := by
    filter_upwards [] with x i j
    obtain ⟨z, hz₁, hz₂⟩ := h_directed i j
    exact ⟨z, hz₁ x, hz₂ x⟩
  have h_ae_seq_directed : Directed LE.le (aeSeq hf p) := by
    intro b₁ b₂
    obtain ⟨z, hz₁, hz₂⟩ := h_directed b₁ b₂
    refine ⟨z, ?_, ?_⟩ <;>
      · intro x
        by_cases hx : x ∈ aeSeqSet hf p
        · repeat rw [aeSeq.aeSeq_eq_fun_of_mem_aeSeqSet hf hx]
          apply_rules [hz₁, hz₂]
        · simp only [aeSeq, hx, if_false]
          exact le_rfl
  convert lintegral_iSup_directed_of_measurable (aeSeq.measurable hf p) h_ae_seq_directed using 1
  · simp_rw [← iSup_apply]
    rw [lintegral_congr_ae (aeSeq.iSup hf hp).symm]
  · congr 1
    ext1 b
    rw [lintegral_congr_ae]
    apply EventuallyEq.symm
    exact aeSeq.aeSeq_n_eq_fun_n_ae hf hp _
#align measure_theory.lintegral_supr_directed MeasureTheory.lintegral_iSup_directed

end

theorem lintegral_tsum [Countable β] {f : β → α → ℝ≥0∞} (hf : ∀ i, AEMeasurable (f i) μ) :
    ∫⁻ a, ∑' i, f i a ∂μ = ∑' i, ∫⁻ a, f i a ∂μ := by
  simp only [ENNReal.tsum_eq_iSup_sum]
  rw [lintegral_iSup_directed]
  · simp [lintegral_finset_sum' _ fun i _ => hf i]
  · intro b
    exact Finset.aemeasurable_sum _ fun i _ => hf i
  · intro s t
    use s ∪ t
    constructor
    · exact fun a => Finset.sum_le_sum_of_subset (Finset.subset_union_left _ _)
    · exact fun a => Finset.sum_le_sum_of_subset (Finset.subset_union_right _ _)
#align measure_theory.lintegral_tsum MeasureTheory.lintegral_tsum

open Measure

theorem lintegral_iUnion₀ [Countable β] {s : β → Set α} (hm : ∀ i, NullMeasurableSet (s i) μ)
    (hd : Pairwise (AEDisjoint μ on s)) (f : α → ℝ≥0∞) :
    ∫⁻ a in ⋃ i, s i, f a ∂μ = ∑' i, ∫⁻ a in s i, f a ∂μ := by
  simp only [Measure.restrict_iUnion_ae hd hm, lintegral_sum_measure]
#align measure_theory.lintegral_Union₀ MeasureTheory.lintegral_iUnion₀

theorem lintegral_iUnion [Countable β] {s : β → Set α} (hm : ∀ i, MeasurableSet (s i))
    (hd : Pairwise (Disjoint on s)) (f : α → ℝ≥0∞) :
    ∫⁻ a in ⋃ i, s i, f a ∂μ = ∑' i, ∫⁻ a in s i, f a ∂μ :=
  lintegral_iUnion₀ (fun i => (hm i).nullMeasurableSet) hd.aedisjoint f
#align measure_theory.lintegral_Union MeasureTheory.lintegral_iUnion

theorem lintegral_biUnion₀ {t : Set β} {s : β → Set α} (ht : t.Countable)
    (hm : ∀ i ∈ t, NullMeasurableSet (s i) μ) (hd : t.Pairwise (AEDisjoint μ on s)) (f : α → ℝ≥0∞) :
    ∫⁻ a in ⋃ i ∈ t, s i, f a ∂μ = ∑' i : t, ∫⁻ a in s i, f a ∂μ := by
  haveI := ht.toEncodable
  rw [biUnion_eq_iUnion, lintegral_iUnion₀ (SetCoe.forall'.1 hm) (hd.subtype _ _)]
#align measure_theory.lintegral_bUnion₀ MeasureTheory.lintegral_biUnion₀

theorem lintegral_biUnion {t : Set β} {s : β → Set α} (ht : t.Countable)
    (hm : ∀ i ∈ t, MeasurableSet (s i)) (hd : t.PairwiseDisjoint s) (f : α → ℝ≥0∞) :
    ∫⁻ a in ⋃ i ∈ t, s i, f a ∂μ = ∑' i : t, ∫⁻ a in s i, f a ∂μ :=
  lintegral_biUnion₀ ht (fun i hi => (hm i hi).nullMeasurableSet) hd.aedisjoint f
#align measure_theory.lintegral_bUnion MeasureTheory.lintegral_biUnion

theorem lintegral_biUnion_finset₀ {s : Finset β} {t : β → Set α}
    (hd : Set.Pairwise (↑s) (AEDisjoint μ on t)) (hm : ∀ b ∈ s, NullMeasurableSet (t b) μ)
    (f : α → ℝ≥0∞) : ∫⁻ a in ⋃ b ∈ s, t b, f a ∂μ = ∑ b ∈ s, ∫⁻ a in t b, f a ∂μ := by
  simp only [← Finset.mem_coe, lintegral_biUnion₀ s.countable_toSet hm hd, ← Finset.tsum_subtype']
#align measure_theory.lintegral_bUnion_finset₀ MeasureTheory.lintegral_biUnion_finset₀

theorem lintegral_biUnion_finset {s : Finset β} {t : β → Set α} (hd : Set.PairwiseDisjoint (↑s) t)
    (hm : ∀ b ∈ s, MeasurableSet (t b)) (f : α → ℝ≥0∞) :
    ∫⁻ a in ⋃ b ∈ s, t b, f a ∂μ = ∑ b ∈ s, ∫⁻ a in t b, f a ∂μ :=
  lintegral_biUnion_finset₀ hd.aedisjoint (fun b hb => (hm b hb).nullMeasurableSet) f
#align measure_theory.lintegral_bUnion_finset MeasureTheory.lintegral_biUnion_finset

theorem lintegral_iUnion_le [Countable β] (s : β → Set α) (f : α → ℝ≥0∞) :
    ∫⁻ a in ⋃ i, s i, f a ∂μ ≤ ∑' i, ∫⁻ a in s i, f a ∂μ := by
  rw [← lintegral_sum_measure]
  exact lintegral_mono' restrict_iUnion_le le_rfl
#align measure_theory.lintegral_Union_le MeasureTheory.lintegral_iUnion_le

theorem lintegral_union {f : α → ℝ≥0∞} {A B : Set α} (hB : MeasurableSet B) (hAB : Disjoint A B) :
    ∫⁻ a in A ∪ B, f a ∂μ = ∫⁻ a in A, f a ∂μ + ∫⁻ a in B, f a ∂μ := by
  rw [restrict_union hAB hB, lintegral_add_measure]
#align measure_theory.lintegral_union MeasureTheory.lintegral_union

theorem lintegral_union_le (f : α → ℝ≥0∞) (s t : Set α) :
    ∫⁻ a in s ∪ t, f a ∂μ ≤ ∫⁻ a in s, f a ∂μ + ∫⁻ a in t, f a ∂μ := by
  rw [← lintegral_add_measure]
  exact lintegral_mono' (restrict_union_le _ _) le_rfl

theorem lintegral_inter_add_diff {B : Set α} (f : α → ℝ≥0∞) (A : Set α) (hB : MeasurableSet B) :
    ∫⁻ x in A ∩ B, f x ∂μ + ∫⁻ x in A \ B, f x ∂μ = ∫⁻ x in A, f x ∂μ := by
  rw [← lintegral_add_measure, restrict_inter_add_diff _ hB]
#align measure_theory.lintegral_inter_add_diff MeasureTheory.lintegral_inter_add_diff

theorem lintegral_add_compl (f : α → ℝ≥0∞) {A : Set α} (hA : MeasurableSet A) :
    ∫⁻ x in A, f x ∂μ + ∫⁻ x in Aᶜ, f x ∂μ = ∫⁻ x, f x ∂μ := by
  rw [← lintegral_add_measure, Measure.restrict_add_restrict_compl hA]
#align measure_theory.lintegral_add_compl MeasureTheory.lintegral_add_compl

theorem lintegral_max {f g : α → ℝ≥0∞} (hf : Measurable f) (hg : Measurable g) :
    ∫⁻ x, max (f x) (g x) ∂μ =
      ∫⁻ x in { x | f x ≤ g x }, g x ∂μ + ∫⁻ x in { x | g x < f x }, f x ∂μ := by
  have hm : MeasurableSet { x | f x ≤ g x } := measurableSet_le hf hg
  rw [← lintegral_add_compl (fun x => max (f x) (g x)) hm]
  simp only [← compl_setOf, ← not_le]
  refine congr_arg₂ (· + ·) (set_lintegral_congr_fun hm ?_) (set_lintegral_congr_fun hm.compl ?_)
  exacts [ae_of_all _ fun x => max_eq_right (a := f x) (b := g x),
    ae_of_all _ fun x (hx : ¬ f x ≤ g x) => max_eq_left (not_le.1 hx).le]
#align measure_theory.lintegral_max MeasureTheory.lintegral_max

theorem set_lintegral_max {f g : α → ℝ≥0∞} (hf : Measurable f) (hg : Measurable g) (s : Set α) :
    ∫⁻ x in s, max (f x) (g x) ∂μ =
      ∫⁻ x in s ∩ { x | f x ≤ g x }, g x ∂μ + ∫⁻ x in s ∩ { x | g x < f x }, f x ∂μ := by
  rw [lintegral_max hf hg, restrict_restrict, restrict_restrict, inter_comm s, inter_comm s]
  exacts [measurableSet_lt hg hf, measurableSet_le hf hg]
#align measure_theory.set_lintegral_max MeasureTheory.set_lintegral_max

theorem lintegral_map {mβ : MeasurableSpace β} {f : β → ℝ≥0∞} {g : α → β} (hf : Measurable f)
    (hg : Measurable g) : ∫⁻ a, f a ∂map g μ = ∫⁻ a, f (g a) ∂μ := by
  erw [lintegral_eq_iSup_eapprox_lintegral hf, lintegral_eq_iSup_eapprox_lintegral (hf.comp hg)]
  congr with n : 1
  convert SimpleFunc.lintegral_map _ hg
  ext1 x; simp only [eapprox_comp hf hg, coe_comp]
#align measure_theory.lintegral_map MeasureTheory.lintegral_map

theorem lintegral_map' {mβ : MeasurableSpace β} {f : β → ℝ≥0∞} {g : α → β}
    (hf : AEMeasurable f (Measure.map g μ)) (hg : AEMeasurable g μ) :
    ∫⁻ a, f a ∂Measure.map g μ = ∫⁻ a, f (g a) ∂μ :=
  calc
    ∫⁻ a, f a ∂Measure.map g μ = ∫⁻ a, hf.mk f a ∂Measure.map g μ :=
      lintegral_congr_ae hf.ae_eq_mk
    _ = ∫⁻ a, hf.mk f a ∂Measure.map (hg.mk g) μ := by
      congr 1
      exact Measure.map_congr hg.ae_eq_mk
    _ = ∫⁻ a, hf.mk f (hg.mk g a) ∂μ := lintegral_map hf.measurable_mk hg.measurable_mk
    _ = ∫⁻ a, hf.mk f (g a) ∂μ := lintegral_congr_ae <| hg.ae_eq_mk.symm.fun_comp _
    _ = ∫⁻ a, f (g a) ∂μ := lintegral_congr_ae (ae_eq_comp hg hf.ae_eq_mk.symm)
#align measure_theory.lintegral_map' MeasureTheory.lintegral_map'

theorem lintegral_map_le {mβ : MeasurableSpace β} (f : β → ℝ≥0∞) {g : α → β} (hg : Measurable g) :
    ∫⁻ a, f a ∂Measure.map g μ ≤ ∫⁻ a, f (g a) ∂μ := by
  rw [← iSup_lintegral_measurable_le_eq_lintegral, ← iSup_lintegral_measurable_le_eq_lintegral]
  refine iSup₂_le fun i hi => iSup_le fun h'i => ?_
  refine le_iSup₂_of_le (i ∘ g) (hi.comp hg) ?_
  exact le_iSup_of_le (fun x => h'i (g x)) (le_of_eq (lintegral_map hi hg))
#align measure_theory.lintegral_map_le MeasureTheory.lintegral_map_le

theorem lintegral_comp [MeasurableSpace β] {f : β → ℝ≥0∞} {g : α → β} (hf : Measurable f)
    (hg : Measurable g) : lintegral μ (f ∘ g) = ∫⁻ a, f a ∂map g μ :=
  (lintegral_map hf hg).symm
#align measure_theory.lintegral_comp MeasureTheory.lintegral_comp

theorem set_lintegral_map [MeasurableSpace β] {f : β → ℝ≥0∞} {g : α → β} {s : Set β}
    (hs : MeasurableSet s) (hf : Measurable f) (hg : Measurable g) :
    ∫⁻ y in s, f y ∂map g μ = ∫⁻ x in g ⁻¹' s, f (g x) ∂μ := by
  rw [restrict_map hg hs, lintegral_map hf hg]
#align measure_theory.set_lintegral_map MeasureTheory.set_lintegral_map

theorem lintegral_indicator_const_comp {mβ : MeasurableSpace β} {f : α → β} {s : Set β}
    (hf : Measurable f) (hs : MeasurableSet s) (c : ℝ≥0∞) :
    ∫⁻ a, s.indicator (fun _ => c) (f a) ∂μ = c * μ (f ⁻¹' s) := by
  erw [lintegral_comp (measurable_const.indicator hs) hf, lintegral_indicator_const hs,
    Measure.map_apply hf hs]
#align measure_theory.lintegral_indicator_const_comp MeasureTheory.lintegral_indicator_const_comp

/-- If `g : α → β` is a measurable embedding and `f : β → ℝ≥0∞` is any function (not necessarily
measurable), then `∫⁻ a, f a ∂(map g μ) = ∫⁻ a, f (g a) ∂μ`. Compare with `lintegral_map` which
applies to any measurable `g : α → β` but requires that `f` is measurable as well. -/
theorem _root_.MeasurableEmbedding.lintegral_map [MeasurableSpace β] {g : α → β}
    (hg : MeasurableEmbedding g) (f : β → ℝ≥0∞) : ∫⁻ a, f a ∂map g μ = ∫⁻ a, f (g a) ∂μ := by
  rw [lintegral, lintegral]
  refine le_antisymm (iSup₂_le fun f₀ hf₀ => ?_) (iSup₂_le fun f₀ hf₀ => ?_)
  · rw [SimpleFunc.lintegral_map _ hg.measurable]
    have : (f₀.comp g hg.measurable : α → ℝ≥0∞) ≤ f ∘ g := fun x => hf₀ (g x)
    exact le_iSup_of_le (comp f₀ g hg.measurable) (by exact le_iSup (α := ℝ≥0∞) _ this)
  · rw [← f₀.extend_comp_eq hg (const _ 0), ← SimpleFunc.lintegral_map, ←
      SimpleFunc.lintegral_eq_lintegral, ← lintegral]
    refine lintegral_mono_ae (hg.ae_map_iff.2 <| eventually_of_forall fun x => ?_)
    exact (extend_apply _ _ _ _).trans_le (hf₀ _)
#align measurable_embedding.lintegral_map MeasurableEmbedding.lintegral_map

/-- The `lintegral` transforms appropriately under a measurable equivalence `g : α ≃ᵐ β`.
(Compare `lintegral_map`, which applies to a wider class of functions `g : α → β`, but requires
measurability of the function being integrated.) -/
theorem lintegral_map_equiv [MeasurableSpace β] (f : β → ℝ≥0∞) (g : α ≃ᵐ β) :
    ∫⁻ a, f a ∂map g μ = ∫⁻ a, f (g a) ∂μ :=
  g.measurableEmbedding.lintegral_map f
#align measure_theory.lintegral_map_equiv MeasureTheory.lintegral_map_equiv

protected theorem MeasurePreserving.lintegral_map_equiv [MeasurableSpace β] {ν : Measure β}
    (f : β → ℝ≥0∞) (g : α ≃ᵐ β) (hg : MeasurePreserving g μ ν) :
    ∫⁻ a, f a ∂ν = ∫⁻ a, f (g a) ∂μ := by
  rw [← MeasureTheory.lintegral_map_equiv f g, hg.map_eq]

theorem MeasurePreserving.lintegral_comp {mb : MeasurableSpace β} {ν : Measure β} {g : α → β}
    (hg : MeasurePreserving g μ ν) {f : β → ℝ≥0∞} (hf : Measurable f) :
    ∫⁻ a, f (g a) ∂μ = ∫⁻ b, f b ∂ν := by rw [← hg.map_eq, lintegral_map hf hg.measurable]
#align measure_theory.measure_preserving.lintegral_comp MeasureTheory.MeasurePreserving.lintegral_comp

theorem MeasurePreserving.lintegral_comp_emb {mb : MeasurableSpace β} {ν : Measure β} {g : α → β}
    (hg : MeasurePreserving g μ ν) (hge : MeasurableEmbedding g) (f : β → ℝ≥0∞) :
    ∫⁻ a, f (g a) ∂μ = ∫⁻ b, f b ∂ν := by rw [← hg.map_eq, hge.lintegral_map]
#align measure_theory.measure_preserving.lintegral_comp_emb MeasureTheory.MeasurePreserving.lintegral_comp_emb

theorem MeasurePreserving.set_lintegral_comp_preimage {mb : MeasurableSpace β} {ν : Measure β}
    {g : α → β} (hg : MeasurePreserving g μ ν) {s : Set β} (hs : MeasurableSet s) {f : β → ℝ≥0∞}
    (hf : Measurable f) : ∫⁻ a in g ⁻¹' s, f (g a) ∂μ = ∫⁻ b in s, f b ∂ν := by
  rw [← hg.map_eq, set_lintegral_map hs hf hg.measurable]
#align measure_theory.measure_preserving.set_lintegral_comp_preimage MeasureTheory.MeasurePreserving.set_lintegral_comp_preimage

theorem MeasurePreserving.set_lintegral_comp_preimage_emb {mb : MeasurableSpace β} {ν : Measure β}
    {g : α → β} (hg : MeasurePreserving g μ ν) (hge : MeasurableEmbedding g) (f : β → ℝ≥0∞)
    (s : Set β) : ∫⁻ a in g ⁻¹' s, f (g a) ∂μ = ∫⁻ b in s, f b ∂ν := by
  rw [← hg.map_eq, hge.restrict_map, hge.lintegral_map]
#align measure_theory.measure_preserving.set_lintegral_comp_preimage_emb MeasureTheory.MeasurePreserving.set_lintegral_comp_preimage_emb

theorem MeasurePreserving.set_lintegral_comp_emb {mb : MeasurableSpace β} {ν : Measure β}
    {g : α → β} (hg : MeasurePreserving g μ ν) (hge : MeasurableEmbedding g) (f : β → ℝ≥0∞)
    (s : Set α) : ∫⁻ a in s, f (g a) ∂μ = ∫⁻ b in g '' s, f b ∂ν := by
  rw [← hg.set_lintegral_comp_preimage_emb hge, preimage_image_eq _ hge.injective]
#align measure_theory.measure_preserving.set_lintegral_comp_emb MeasureTheory.MeasurePreserving.set_lintegral_comp_emb

theorem lintegral_subtype_comap {s : Set α} (hs : MeasurableSet s) (f : α → ℝ≥0∞) :
    ∫⁻ x : s, f x ∂(μ.comap (↑)) = ∫⁻ x in s, f x ∂μ := by
  rw [← (MeasurableEmbedding.subtype_coe hs).lintegral_map, map_comap_subtype_coe hs]

theorem set_lintegral_subtype {s : Set α} (hs : MeasurableSet s) (t : Set s) (f : α → ℝ≥0∞) :
    ∫⁻ x in t, f x ∂(μ.comap (↑)) = ∫⁻ x in (↑) '' t, f x ∂μ := by
  rw [(MeasurableEmbedding.subtype_coe hs).restrict_comap, lintegral_subtype_comap hs,
    restrict_restrict hs, inter_eq_right.2 (Subtype.coe_image_subset _ _)]

section DiracAndCount
variable [MeasurableSpace α]

theorem lintegral_dirac' (a : α) {f : α → ℝ≥0∞} (hf : Measurable f) : ∫⁻ a, f a ∂dirac a = f a := by
  simp [lintegral_congr_ae (ae_eq_dirac' hf)]
#align measure_theory.lintegral_dirac' MeasureTheory.lintegral_dirac'

theorem lintegral_dirac [MeasurableSingletonClass α] (a : α) (f : α → ℝ≥0∞) :
    ∫⁻ a, f a ∂dirac a = f a := by simp [lintegral_congr_ae (ae_eq_dirac f)]
#align measure_theory.lintegral_dirac MeasureTheory.lintegral_dirac

theorem set_lintegral_dirac' {a : α} {f : α → ℝ≥0∞} (hf : Measurable f) {s : Set α}
    (hs : MeasurableSet s) [Decidable (a ∈ s)] :
    ∫⁻ x in s, f x ∂Measure.dirac a = if a ∈ s then f a else 0 := by
  rw [restrict_dirac' hs]
  split_ifs
  · exact lintegral_dirac' _ hf
  · exact lintegral_zero_measure _
#align measure_theory.set_lintegral_dirac' MeasureTheory.set_lintegral_dirac'

theorem set_lintegral_dirac {a : α} (f : α → ℝ≥0∞) (s : Set α) [MeasurableSingletonClass α]
    [Decidable (a ∈ s)] : ∫⁻ x in s, f x ∂Measure.dirac a = if a ∈ s then f a else 0 := by
  rw [restrict_dirac]
  split_ifs
  · exact lintegral_dirac _ _
  · exact lintegral_zero_measure _
#align measure_theory.set_lintegral_dirac MeasureTheory.set_lintegral_dirac

theorem lintegral_count' {f : α → ℝ≥0∞} (hf : Measurable f) : ∫⁻ a, f a ∂count = ∑' a, f a := by
  rw [count, lintegral_sum_measure]
  congr
  exact funext fun a => lintegral_dirac' a hf
#align measure_theory.lintegral_count' MeasureTheory.lintegral_count'

theorem lintegral_count [MeasurableSingletonClass α] (f : α → ℝ≥0∞) :
    ∫⁻ a, f a ∂count = ∑' a, f a := by
  rw [count, lintegral_sum_measure]
  congr
  exact funext fun a => lintegral_dirac a f
#align measure_theory.lintegral_count MeasureTheory.lintegral_count

theorem _root_.ENNReal.tsum_const_eq [MeasurableSingletonClass α] (c : ℝ≥0∞) :
    ∑' _ : α, c = c * Measure.count (univ : Set α) := by rw [← lintegral_count, lintegral_const]
#align ennreal.tsum_const_eq ENNReal.tsum_const_eq

/-- Markov's inequality for the counting measure with hypothesis using `tsum` in `ℝ≥0∞`. -/
theorem _root_.ENNReal.count_const_le_le_of_tsum_le [MeasurableSingletonClass α] {a : α → ℝ≥0∞}
    (a_mble : Measurable a) {c : ℝ≥0∞} (tsum_le_c : ∑' i, a i ≤ c) {ε : ℝ≥0∞} (ε_ne_zero : ε ≠ 0)
    (ε_ne_top : ε ≠ ∞) : Measure.count { i : α | ε ≤ a i } ≤ c / ε := by
  rw [← lintegral_count] at tsum_le_c
  apply (MeasureTheory.meas_ge_le_lintegral_div a_mble.aemeasurable ε_ne_zero ε_ne_top).trans
  exact ENNReal.div_le_div tsum_le_c rfl.le
#align ennreal.count_const_le_le_of_tsum_le ENNReal.count_const_le_le_of_tsum_le

/-- Markov's inequality for counting measure with hypothesis using `tsum` in `ℝ≥0`. -/
theorem _root_.NNReal.count_const_le_le_of_tsum_le [MeasurableSingletonClass α] {a : α → ℝ≥0}
    (a_mble : Measurable a) (a_summable : Summable a) {c : ℝ≥0} (tsum_le_c : ∑' i, a i ≤ c)
    {ε : ℝ≥0} (ε_ne_zero : ε ≠ 0) : Measure.count { i : α | ε ≤ a i } ≤ c / ε := by
  rw [show (fun i => ε ≤ a i) = fun i => (ε : ℝ≥0∞) ≤ ((↑) ∘ a) i by
      funext i
      simp only [ENNReal.coe_le_coe, Function.comp]]
  apply
    ENNReal.count_const_le_le_of_tsum_le (measurable_coe_nnreal_ennreal.comp a_mble) _
      (mod_cast ε_ne_zero) (@ENNReal.coe_ne_top ε)
  convert ENNReal.coe_le_coe.mpr tsum_le_c
  simp_rw [Function.comp_apply]
  rw [ENNReal.tsum_coe_eq a_summable.hasSum]
#align nnreal.count_const_le_le_of_tsum_le NNReal.count_const_le_le_of_tsum_le

end DiracAndCount

section Countable

/-!
### Lebesgue integral over finite and countable types and sets
-/


theorem lintegral_countable' [Countable α] [MeasurableSingletonClass α] (f : α → ℝ≥0∞) :
    ∫⁻ a, f a ∂μ = ∑' a, f a * μ {a} := by
  conv_lhs => rw [← sum_smul_dirac μ, lintegral_sum_measure]
  congr 1 with a : 1
  rw [lintegral_smul_measure, lintegral_dirac, mul_comm]
#align measure_theory.lintegral_countable' MeasureTheory.lintegral_countable'

theorem lintegral_singleton' {f : α → ℝ≥0∞} (hf : Measurable f) (a : α) :
    ∫⁻ x in {a}, f x ∂μ = f a * μ {a} := by
  simp only [restrict_singleton, lintegral_smul_measure, lintegral_dirac' _ hf, mul_comm]
#align measure_theory.lintegral_singleton' MeasureTheory.lintegral_singleton'

theorem lintegral_singleton [MeasurableSingletonClass α] (f : α → ℝ≥0∞) (a : α) :
    ∫⁻ x in {a}, f x ∂μ = f a * μ {a} := by
  simp only [restrict_singleton, lintegral_smul_measure, lintegral_dirac, mul_comm]
#align measure_theory.lintegral_singleton MeasureTheory.lintegral_singleton

theorem lintegral_countable [MeasurableSingletonClass α] (f : α → ℝ≥0∞) {s : Set α}
    (hs : s.Countable) : ∫⁻ a in s, f a ∂μ = ∑' a : s, f a * μ {(a : α)} :=
  calc
    ∫⁻ a in s, f a ∂μ = ∫⁻ a in ⋃ x ∈ s, {x}, f a ∂μ := by rw [biUnion_of_singleton]
    _ = ∑' a : s, ∫⁻ x in {(a : α)}, f x ∂μ :=
      (lintegral_biUnion hs (fun _ _ => measurableSet_singleton _) (pairwiseDisjoint_fiber id s) _)
    _ = ∑' a : s, f a * μ {(a : α)} := by simp only [lintegral_singleton]
#align measure_theory.lintegral_countable MeasureTheory.lintegral_countable

theorem lintegral_insert [MeasurableSingletonClass α] {a : α} {s : Set α} (h : a ∉ s)
    (f : α → ℝ≥0∞) : ∫⁻ x in insert a s, f x ∂μ = f a * μ {a} + ∫⁻ x in s, f x ∂μ := by
  rw [← union_singleton, lintegral_union (measurableSet_singleton a), lintegral_singleton,
    add_comm]
  rwa [disjoint_singleton_right]
#align measure_theory.lintegral_insert MeasureTheory.lintegral_insert

theorem lintegral_finset [MeasurableSingletonClass α] (s : Finset α) (f : α → ℝ≥0∞) :
    ∫⁻ x in s, f x ∂μ = ∑ x ∈ s, f x * μ {x} := by
  simp only [lintegral_countable _ s.countable_toSet, ← Finset.tsum_subtype']
#align measure_theory.lintegral_finset MeasureTheory.lintegral_finset

theorem lintegral_fintype [MeasurableSingletonClass α] [Fintype α] (f : α → ℝ≥0∞) :
    ∫⁻ x, f x ∂μ = ∑ x, f x * μ {x} := by
  rw [← lintegral_finset, Finset.coe_univ, Measure.restrict_univ]
#align measure_theory.lintegral_fintype MeasureTheory.lintegral_fintype

theorem lintegral_unique [Unique α] (f : α → ℝ≥0∞) : ∫⁻ x, f x ∂μ = f default * μ univ :=
  calc
    ∫⁻ x, f x ∂μ = ∫⁻ _, f default ∂μ := lintegral_congr <| Unique.forall_iff.2 rfl
    _ = f default * μ univ := lintegral_const _
#align measure_theory.lintegral_unique MeasureTheory.lintegral_unique

end Countable

theorem ae_lt_top {f : α → ℝ≥0∞} (hf : Measurable f) (h2f : ∫⁻ x, f x ∂μ ≠ ∞) :
    ∀ᵐ x ∂μ, f x < ∞ := by
  simp_rw [ae_iff, ENNReal.not_lt_top]
  by_contra h
  apply h2f.lt_top.not_le
  have : (f ⁻¹' {∞}).indicator ⊤ ≤ f := by
    intro x
    by_cases hx : x ∈ f ⁻¹' {∞} <;> [simpa [indicator_of_mem hx]; simp [indicator_of_not_mem hx]]
  convert lintegral_mono this
  rw [lintegral_indicator _ (hf (measurableSet_singleton ∞))]
  simp [ENNReal.top_mul', preimage, h]
#align measure_theory.ae_lt_top MeasureTheory.ae_lt_top

theorem ae_lt_top' {f : α → ℝ≥0∞} (hf : AEMeasurable f μ) (h2f : ∫⁻ x, f x ∂μ ≠ ∞) :
    ∀ᵐ x ∂μ, f x < ∞ :=
  haveI h2f_meas : ∫⁻ x, hf.mk f x ∂μ ≠ ∞ := by rwa [← lintegral_congr_ae hf.ae_eq_mk]
  (ae_lt_top hf.measurable_mk h2f_meas).mp (hf.ae_eq_mk.mono fun x hx h => by rwa [hx])
#align measure_theory.ae_lt_top' MeasureTheory.ae_lt_top'

theorem set_lintegral_lt_top_of_bddAbove {s : Set α} (hs : μ s ≠ ∞) {f : α → ℝ≥0}
    (hf : Measurable f) (hbdd : BddAbove (f '' s)) : ∫⁻ x in s, f x ∂μ < ∞ := by
  obtain ⟨M, hM⟩ := hbdd
  rw [mem_upperBounds] at hM
  refine
    lt_of_le_of_lt (set_lintegral_mono hf.coe_nnreal_ennreal (@measurable_const _ _ _ _ ↑M) ?_) ?_
  · simpa using hM
  · rw [lintegral_const]
    refine ENNReal.mul_lt_top ENNReal.coe_lt_top.ne ?_
    simp [hs]
#align measure_theory.set_lintegral_lt_top_of_bdd_above MeasureTheory.set_lintegral_lt_top_of_bddAbove

theorem set_lintegral_lt_top_of_isCompact [TopologicalSpace α] [OpensMeasurableSpace α] {s : Set α}
    (hs : μ s ≠ ∞) (hsc : IsCompact s) {f : α → ℝ≥0} (hf : Continuous f) :
    ∫⁻ x in s, f x ∂μ < ∞ :=
  set_lintegral_lt_top_of_bddAbove hs hf.measurable (hsc.image hf).bddAbove
#align measure_theory.set_lintegral_lt_top_of_is_compact MeasureTheory.set_lintegral_lt_top_of_isCompact

theorem _root_.IsFiniteMeasure.lintegral_lt_top_of_bounded_to_ennreal {α : Type*}
    [MeasurableSpace α] (μ : Measure α) [μ_fin : IsFiniteMeasure μ] {f : α → ℝ≥0∞}
    (f_bdd : ∃ c : ℝ≥0, ∀ x, f x ≤ c) : ∫⁻ x, f x ∂μ < ∞ := by
  cases' f_bdd with c hc
  apply lt_of_le_of_lt (@lintegral_mono _ _ μ _ _ hc)
  rw [lintegral_const]
  exact ENNReal.mul_lt_top ENNReal.coe_lt_top.ne μ_fin.measure_univ_lt_top.ne
#align is_finite_measure.lintegral_lt_top_of_bounded_to_ennreal IsFiniteMeasure.lintegral_lt_top_of_bounded_to_ennreal

/-- If a monotone sequence of functions has an upper bound and the sequence of integrals of these
functions tends to the integral of the upper bound, then the sequence of functions converges
almost everywhere to the upper bound. Auxiliary version assuming moreover that the
functions in the sequence are ae measurable. -/
lemma tendsto_of_lintegral_tendsto_of_monotone_aux {α : Type*} {mα : MeasurableSpace α}
    {f : ℕ → α → ℝ≥0∞} {F : α → ℝ≥0∞} {μ : Measure α}
    (hf_meas : ∀ n, AEMeasurable (f n) μ) (hF_meas : AEMeasurable F μ)
    (hf_tendsto : Tendsto (fun i ↦ ∫⁻ a, f i a ∂μ) atTop (𝓝 (∫⁻ a, F a ∂μ)))
    (hf_mono : ∀ᵐ a ∂μ, Monotone (fun i ↦ f i a))
    (h_bound : ∀ᵐ a ∂μ, ∀ i, f i a ≤ F a) (h_int_finite : ∫⁻ a, F a ∂μ ≠ ∞) :
    ∀ᵐ a ∂μ, Tendsto (fun i ↦ f i a) atTop (𝓝 (F a)) := by
  have h_bound_finite : ∀ᵐ a ∂μ, F a ≠ ∞ := by
    filter_upwards [ae_lt_top' hF_meas h_int_finite] with a ha using ha.ne
  have h_exists : ∀ᵐ a ∂μ, ∃ l, Tendsto (fun i ↦ f i a) atTop (𝓝 l) := by
    filter_upwards [h_bound, h_bound_finite, hf_mono] with a h_le h_fin h_mono
    have h_tendsto : Tendsto (fun i ↦ f i a) atTop atTop ∨
        ∃ l, Tendsto (fun i ↦ f i a) atTop (𝓝 l) := tendsto_of_monotone h_mono
    cases' h_tendsto with h_absurd h_tendsto
    · rw [tendsto_atTop_atTop_iff_of_monotone h_mono] at h_absurd
      obtain ⟨i, hi⟩ := h_absurd (F a + 1)
      refine absurd (hi.trans (h_le _)) (not_le.mpr ?_)
      exact ENNReal.lt_add_right h_fin one_ne_zero
    · exact h_tendsto
  classical
  let F' : α → ℝ≥0∞ := fun a ↦ if h : ∃ l, Tendsto (fun i ↦ f i a) atTop (𝓝 l)
    then h.choose else ∞
  have hF'_tendsto : ∀ᵐ a ∂μ, Tendsto (fun i ↦ f i a) atTop (𝓝 (F' a)) := by
    filter_upwards [h_exists] with a ha
    simp_rw [F', dif_pos ha]
    exact ha.choose_spec
  suffices F' =ᵐ[μ] F by
    filter_upwards [this, hF'_tendsto] with a h_eq h_tendsto using h_eq ▸ h_tendsto
  have hF'_le : F' ≤ᵐ[μ] F := by
    filter_upwards [h_bound, hF'_tendsto] with a h_le h_tendsto
    exact le_of_tendsto' h_tendsto (fun m ↦ h_le _)
  suffices ∫⁻ a, F' a ∂μ = ∫⁻ a, F a ∂μ from
    ae_eq_of_ae_le_of_lintegral_le hF'_le (this ▸ h_int_finite) hF_meas this.symm.le
  refine tendsto_nhds_unique ?_ hf_tendsto
  exact lintegral_tendsto_of_tendsto_of_monotone hf_meas hf_mono hF'_tendsto

/-- If a monotone sequence of functions has an upper bound and the sequence of integrals of these
functions tends to the integral of the upper bound, then the sequence of functions converges
almost everywhere to the upper bound. -/
lemma tendsto_of_lintegral_tendsto_of_monotone {α : Type*} {mα : MeasurableSpace α}
    {f : ℕ → α → ℝ≥0∞} {F : α → ℝ≥0∞} {μ : Measure α}
    (hF_meas : AEMeasurable F μ)
    (hf_tendsto : Tendsto (fun i ↦ ∫⁻ a, f i a ∂μ) atTop (𝓝 (∫⁻ a, F a ∂μ)))
    (hf_mono : ∀ᵐ a ∂μ, Monotone (fun i ↦ f i a))
    (h_bound : ∀ᵐ a ∂μ, ∀ i, f i a ≤ F a) (h_int_finite : ∫⁻ a, F a ∂μ ≠ ∞) :
    ∀ᵐ a ∂μ, Tendsto (fun i ↦ f i a) atTop (𝓝 (F a)) := by
  have : ∀ n, ∃ g : α → ℝ≥0∞, Measurable g ∧ g ≤ f n ∧ ∫⁻ a, f n a ∂μ = ∫⁻ a, g a ∂μ :=
    fun n ↦ exists_measurable_le_lintegral_eq _ _
  choose g gmeas gf hg using this
  let g' : ℕ → α → ℝ≥0∞ := Nat.rec (g 0) (fun n I x ↦ max (g (n+1) x) (I x))
  have M n : Measurable (g' n) := by
    induction n with
    | zero => simp [g', gmeas 0]
    | succ n ih => exact Measurable.max (gmeas (n+1)) ih
  have I : ∀ n x, g n x ≤ g' n x := by
    intro n x
    cases n with | zero | succ => simp [g']
  have I' : ∀ᵐ x ∂μ, ∀ n, g' n x ≤ f n x := by
    filter_upwards [hf_mono] with x hx n
    induction n with
    | zero => simpa [g'] using gf 0 x
    | succ n ih => exact max_le (gf (n+1) x) (ih.trans (hx (Nat.le_succ n)))
  have Int_eq n : ∫⁻ x, g' n x ∂μ = ∫⁻ x, f n x ∂μ := by
    apply le_antisymm
    · apply lintegral_mono_ae
      filter_upwards [I'] with x hx using hx n
    · rw [hg n]
      exact lintegral_mono (I n)
  have : ∀ᵐ a ∂μ, Tendsto (fun i ↦ g' i a) atTop (𝓝 (F a)) := by
    apply tendsto_of_lintegral_tendsto_of_monotone_aux _ hF_meas _ _ _ h_int_finite
    · exact fun n ↦ (M n).aemeasurable
    · simp_rw [Int_eq]
      exact hf_tendsto
    · exact eventually_of_forall (fun x ↦ monotone_nat_of_le_succ (fun n ↦ le_max_right _ _))
    · filter_upwards [h_bound, I'] with x h'x hx n using (hx n).trans (h'x n)
  filter_upwards [this, I', h_bound] with x hx h'x h''x
  exact tendsto_of_tendsto_of_tendsto_of_le_of_le hx tendsto_const_nhds h'x h''x

/-- If an antitone sequence of functions has a lower bound and the sequence of integrals of these
functions tends to the integral of the lower bound, then the sequence of functions converges
almost everywhere to the lower bound. -/
lemma tendsto_of_lintegral_tendsto_of_antitone {α : Type*} {mα : MeasurableSpace α}
    {f : ℕ → α → ℝ≥0∞} {F : α → ℝ≥0∞} {μ : Measure α}
    (hf_meas : ∀ n, AEMeasurable (f n) μ)
    (hf_tendsto : Tendsto (fun i ↦ ∫⁻ a, f i a ∂μ) atTop (𝓝 (∫⁻ a, F a ∂μ)))
    (hf_mono : ∀ᵐ a ∂μ, Antitone (fun i ↦ f i a))
    (h_bound : ∀ᵐ a ∂μ, ∀ i, F a ≤ f i a) (h0 : ∫⁻ a, f 0 a ∂μ ≠ ∞) :
    ∀ᵐ a ∂μ, Tendsto (fun i ↦ f i a) atTop (𝓝 (F a)) := by
  have h_int_finite : ∫⁻ a, F a ∂μ ≠ ∞ := by
    refine ((lintegral_mono_ae ?_).trans_lt h0.lt_top).ne
    filter_upwards [h_bound] with a ha using ha 0
  have h_exists : ∀ᵐ a ∂μ, ∃ l, Tendsto (fun i ↦ f i a) atTop (𝓝 l) := by
    filter_upwards [hf_mono] with a h_mono
    rcases _root_.tendsto_of_antitone h_mono with h | h
    · refine ⟨0, h.mono_right ?_⟩
      rw [OrderBot.atBot_eq]
      exact pure_le_nhds _
    · exact h
  classical
  let F' : α → ℝ≥0∞ := fun a ↦ if h : ∃ l, Tendsto (fun i ↦ f i a) atTop (𝓝 l)
    then h.choose else ∞
  have hF'_tendsto : ∀ᵐ a ∂μ, Tendsto (fun i ↦ f i a) atTop (𝓝 (F' a)) := by
    filter_upwards [h_exists] with a ha
    simp_rw [F', dif_pos ha]
    exact ha.choose_spec
  suffices F' =ᵐ[μ] F by
    filter_upwards [this, hF'_tendsto] with a h_eq h_tendsto using h_eq ▸ h_tendsto
  have hF'_le : F ≤ᵐ[μ] F' := by
    filter_upwards [h_bound, hF'_tendsto] with a h_le h_tendsto
    exact ge_of_tendsto' h_tendsto (fun m ↦ h_le _)
  suffices ∫⁻ a, F' a ∂μ = ∫⁻ a, F a ∂μ by
    refine (ae_eq_of_ae_le_of_lintegral_le hF'_le h_int_finite ?_ this.le).symm
    exact ENNReal.aemeasurable_of_tendsto hf_meas hF'_tendsto
  refine tendsto_nhds_unique ?_ hf_tendsto
  exact lintegral_tendsto_of_tendsto_of_antitone hf_meas hf_mono h0 hF'_tendsto

end Lintegral

open MeasureTheory.SimpleFunc

variable {m m0 : MeasurableSpace α}

/-- In a sigma-finite measure space, there exists an integrable function which is
positive everywhere (and with an arbitrarily small integral). -/
theorem exists_pos_lintegral_lt_of_sigmaFinite (μ : Measure α) [SigmaFinite μ] {ε : ℝ≥0∞}
    (ε0 : ε ≠ 0) : ∃ g : α → ℝ≥0, (∀ x, 0 < g x) ∧ Measurable g ∧ ∫⁻ x, g x ∂μ < ε := by
  /- Let `s` be a covering of `α` by pairwise disjoint measurable sets of finite measure. Let
    `δ : ℕ → ℝ≥0` be a positive function such that `∑' i, μ (s i) * δ i < ε`. Then the function that
     is equal to `δ n` on `s n` is a positive function with integral less than `ε`. -/
  set s : ℕ → Set α := disjointed (spanningSets μ)
  have : ∀ n, μ (s n) < ∞ := fun n =>
    (measure_mono <| disjointed_subset _ _).trans_lt (measure_spanningSets_lt_top μ n)
  obtain ⟨δ, δpos, δsum⟩ : ∃ δ : ℕ → ℝ≥0, (∀ i, 0 < δ i) ∧ (∑' i, μ (s i) * δ i) < ε :=
    ENNReal.exists_pos_tsum_mul_lt_of_countable ε0 _ fun n => (this n).ne
  set N : α → ℕ := spanningSetsIndex μ
  have hN_meas : Measurable N := measurable_spanningSetsIndex μ
  have hNs : ∀ n, N ⁻¹' {n} = s n := preimage_spanningSetsIndex_singleton μ
  refine ⟨δ ∘ N, fun x => δpos _, measurable_from_nat.comp hN_meas, ?_⟩
  erw [lintegral_comp measurable_from_nat.coe_nnreal_ennreal hN_meas]
  simpa [N, hNs, lintegral_countable', measurable_spanningSetsIndex, mul_comm] using δsum
#align measure_theory.exists_pos_lintegral_lt_of_sigma_finite MeasureTheory.exists_pos_lintegral_lt_of_sigmaFinite

theorem lintegral_trim {μ : Measure α} (hm : m ≤ m0) {f : α → ℝ≥0∞} (hf : Measurable[m] f) :
    ∫⁻ a, f a ∂μ.trim hm = ∫⁻ a, f a ∂μ := by
  refine
    @Measurable.ennreal_induction α m (fun f => ∫⁻ a, f a ∂μ.trim hm = ∫⁻ a, f a ∂μ) ?_ ?_ ?_ f hf
  · intro c s hs
    rw [lintegral_indicator _ hs, lintegral_indicator _ (hm s hs), set_lintegral_const,
      set_lintegral_const]
    suffices h_trim_s : μ.trim hm s = μ s by rw [h_trim_s]
    exact trim_measurableSet_eq hm hs
  · intro f g _ hf _ hf_prop hg_prop
    have h_m := lintegral_add_left (μ := Measure.trim μ hm) hf g
    have h_m0 := lintegral_add_left (μ := μ) (Measurable.mono hf hm le_rfl) g
    rwa [hf_prop, hg_prop, ← h_m0] at h_m
  · intro f hf hf_mono hf_prop
    rw [lintegral_iSup hf hf_mono]
    rw [lintegral_iSup (fun n => Measurable.mono (hf n) hm le_rfl) hf_mono]
    congr with n
    exact hf_prop n
#align measure_theory.lintegral_trim MeasureTheory.lintegral_trim

theorem lintegral_trim_ae {μ : Measure α} (hm : m ≤ m0) {f : α → ℝ≥0∞}
    (hf : AEMeasurable f (μ.trim hm)) : ∫⁻ a, f a ∂μ.trim hm = ∫⁻ a, f a ∂μ := by
  rw [lintegral_congr_ae (ae_eq_of_ae_eq_trim hf.ae_eq_mk), lintegral_congr_ae hf.ae_eq_mk,
    lintegral_trim hm hf.measurable_mk]
#align measure_theory.lintegral_trim_ae MeasureTheory.lintegral_trim_ae

section SigmaFinite

variable {E : Type*} [NormedAddCommGroup E] [MeasurableSpace E] [OpensMeasurableSpace E]

theorem univ_le_of_forall_fin_meas_le {μ : Measure α} (hm : m ≤ m0) [SigmaFinite (μ.trim hm)]
    (C : ℝ≥0∞) {f : Set α → ℝ≥0∞} (hf : ∀ s, MeasurableSet[m] s → μ s ≠ ∞ → f s ≤ C)
    (h_F_lim :
      ∀ S : ℕ → Set α, (∀ n, MeasurableSet[m] (S n)) → Monotone S → f (⋃ n, S n) ≤ ⨆ n, f (S n)) :
    f univ ≤ C := by
  let S := @spanningSets _ m (μ.trim hm) _
  have hS_mono : Monotone S := @monotone_spanningSets _ m (μ.trim hm) _
  have hS_meas : ∀ n, MeasurableSet[m] (S n) := @measurable_spanningSets _ m (μ.trim hm) _
  rw [← @iUnion_spanningSets _ m (μ.trim hm)]
  refine (h_F_lim S hS_meas hS_mono).trans ?_
  refine iSup_le fun n => hf (S n) (hS_meas n) ?_
  exact ((le_trim hm).trans_lt (@measure_spanningSets_lt_top _ m (μ.trim hm) _ n)).ne
#align measure_theory.univ_le_of_forall_fin_meas_le MeasureTheory.univ_le_of_forall_fin_meas_le

/-- If the Lebesgue integral of a function is bounded by some constant on all sets with finite
measure in a sub-σ-algebra and the measure is σ-finite on that sub-σ-algebra, then the integral
over the whole space is bounded by that same constant. Version for a measurable function.
See `lintegral_le_of_forall_fin_meas_le'` for the more general `AEMeasurable` version. -/
theorem lintegral_le_of_forall_fin_meas_le_of_measurable {μ : Measure α} (hm : m ≤ m0)
    [SigmaFinite (μ.trim hm)] (C : ℝ≥0∞) {f : α → ℝ≥0∞} (hf_meas : Measurable f)
    (hf : ∀ s, MeasurableSet[m] s → μ s ≠ ∞ → ∫⁻ x in s, f x ∂μ ≤ C) : ∫⁻ x, f x ∂μ ≤ C := by
  have : ∫⁻ x in univ, f x ∂μ = ∫⁻ x, f x ∂μ := by simp only [Measure.restrict_univ]
  rw [← this]
  refine univ_le_of_forall_fin_meas_le hm C hf fun S hS_meas hS_mono => ?_
  rw [← lintegral_indicator]
  swap
  · exact hm (⋃ n, S n) (@MeasurableSet.iUnion _ _ m _ _ hS_meas)
  have h_integral_indicator : ⨆ n, ∫⁻ x in S n, f x ∂μ = ⨆ n, ∫⁻ x, (S n).indicator f x ∂μ := by
    congr
    ext1 n
    rw [lintegral_indicator _ (hm _ (hS_meas n))]
  rw [h_integral_indicator, ← lintegral_iSup]
  · refine le_of_eq (lintegral_congr fun x => ?_)
    simp_rw [indicator_apply]
    by_cases hx_mem : x ∈ iUnion S
    · simp only [hx_mem, if_true]
      obtain ⟨n, hxn⟩ := mem_iUnion.mp hx_mem
      refine le_antisymm (_root_.trans ?_ (le_iSup _ n)) (iSup_le fun i => ?_)
      · simp only [hxn, le_refl, if_true]
      · by_cases hxi : x ∈ S i <;> simp [hxi]
    · simp only [hx_mem, if_false]
      rw [mem_iUnion] at hx_mem
      push_neg at hx_mem
      refine le_antisymm (zero_le _) (iSup_le fun n => ?_)
      simp only [hx_mem n, if_false, nonpos_iff_eq_zero]
  · exact fun n => hf_meas.indicator (hm _ (hS_meas n))
  · intro n₁ n₂ hn₁₂ a
    simp_rw [indicator_apply]
    split_ifs with h h_1
    · exact le_rfl
    · exact absurd (mem_of_mem_of_subset h (hS_mono hn₁₂)) h_1
    · exact zero_le _
    · exact le_rfl
#align measure_theory.lintegral_le_of_forall_fin_meas_le_of_measurable MeasureTheory.lintegral_le_of_forall_fin_meas_le_of_measurable

/-- If the Lebesgue integral of a function is bounded by some constant on all sets with finite
measure in a sub-σ-algebra and the measure is σ-finite on that sub-σ-algebra, then the integral
over the whole space is bounded by that same constant. -/
theorem lintegral_le_of_forall_fin_meas_le' {μ : Measure α} (hm : m ≤ m0) [SigmaFinite (μ.trim hm)]
    (C : ℝ≥0∞) {f : _ → ℝ≥0∞} (hf_meas : AEMeasurable f μ)
    (hf : ∀ s, MeasurableSet[m] s → μ s ≠ ∞ → ∫⁻ x in s, f x ∂μ ≤ C) : ∫⁻ x, f x ∂μ ≤ C := by
  let f' := hf_meas.mk f
  have hf' : ∀ s, MeasurableSet[m] s → μ s ≠ ∞ → ∫⁻ x in s, f' x ∂μ ≤ C := by
    refine fun s hs hμs => (le_of_eq ?_).trans (hf s hs hμs)
    refine lintegral_congr_ae (ae_restrict_of_ae (hf_meas.ae_eq_mk.mono fun x hx => ?_))
    dsimp only
    rw [hx]
  rw [lintegral_congr_ae hf_meas.ae_eq_mk]
  exact lintegral_le_of_forall_fin_meas_le_of_measurable hm C hf_meas.measurable_mk hf'
#align measure_theory.lintegral_le_of_forall_fin_meas_le' MeasureTheory.lintegral_le_of_forall_fin_meas_le'

/-- If the Lebesgue integral of a function is bounded by some constant on all sets with finite
measure and the measure is σ-finite, then the integral over the whole space is bounded by that same
constant. -/
theorem lintegral_le_of_forall_fin_meas_le [MeasurableSpace α] {μ : Measure α} [SigmaFinite μ]
    (C : ℝ≥0∞) {f : α → ℝ≥0∞} (hf_meas : AEMeasurable f μ)
    (hf : ∀ s, MeasurableSet s → μ s ≠ ∞ → ∫⁻ x in s, f x ∂μ ≤ C) : ∫⁻ x, f x ∂μ ≤ C :=
  @lintegral_le_of_forall_fin_meas_le' _ _ _ _ _ (by rwa [trim_eq_self]) C _ hf_meas hf
#align measure_theory.lintegral_le_of_forall_fin_meas_le MeasureTheory.lintegral_le_of_forall_fin_meas_le

theorem SimpleFunc.exists_lt_lintegral_simpleFunc_of_lt_lintegral {m : MeasurableSpace α}
    {μ : Measure α} [SigmaFinite μ] {f : α →ₛ ℝ≥0} {L : ℝ≥0∞} (hL : L < ∫⁻ x, f x ∂μ) :
    ∃ g : α →ₛ ℝ≥0, (∀ x, g x ≤ f x) ∧ ∫⁻ x, g x ∂μ < ∞ ∧ L < ∫⁻ x, g x ∂μ := by
  induction' f using MeasureTheory.SimpleFunc.induction with c s hs f₁ f₂ _ h₁ h₂ generalizing L
  · simp only [hs, const_zero, coe_piecewise, coe_const, SimpleFunc.coe_zero, univ_inter,
      piecewise_eq_indicator, lintegral_indicator, lintegral_const, Measure.restrict_apply',
      ENNReal.coe_indicator, Function.const_apply] at hL
    have c_ne_zero : c ≠ 0 := by
      intro hc
      simp only [hc, ENNReal.coe_zero, zero_mul, not_lt_zero] at hL
    have : L / c < μ s := by
      rwa [ENNReal.div_lt_iff, mul_comm]
      · simp only [c_ne_zero, Ne, ENNReal.coe_eq_zero, not_false_iff, true_or_iff]
      · simp only [Ne, coe_ne_top, not_false_iff, true_or_iff]
    obtain ⟨t, ht, ts, mlt, t_top⟩ :
      ∃ t : Set α, MeasurableSet t ∧ t ⊆ s ∧ L / ↑c < μ t ∧ μ t < ∞ :=
      Measure.exists_subset_measure_lt_top hs this
    refine ⟨piecewise t ht (const α c) (const α 0), fun x => ?_, ?_, ?_⟩
    · refine indicator_le_indicator_of_subset ts (fun x => ?_) x
      exact zero_le _
    · simp only [ht, const_zero, coe_piecewise, coe_const, SimpleFunc.coe_zero, univ_inter,
        piecewise_eq_indicator, ENNReal.coe_indicator, Function.const_apply, lintegral_indicator,
        lintegral_const, Measure.restrict_apply', ENNReal.mul_lt_top ENNReal.coe_ne_top t_top.ne]
    · simp only [ht, const_zero, coe_piecewise, coe_const, SimpleFunc.coe_zero,
        piecewise_eq_indicator, ENNReal.coe_indicator, Function.const_apply, lintegral_indicator,
        lintegral_const, Measure.restrict_apply', univ_inter]
      rwa [mul_comm, ← ENNReal.div_lt_iff]
      · simp only [c_ne_zero, Ne, ENNReal.coe_eq_zero, not_false_iff, true_or_iff]
      · simp only [Ne, coe_ne_top, not_false_iff, true_or_iff]
  · replace hL : L < ∫⁻ x, f₁ x ∂μ + ∫⁻ x, f₂ x ∂μ := by
      rwa [← lintegral_add_left f₁.measurable.coe_nnreal_ennreal]
    by_cases hf₁ : ∫⁻ x, f₁ x ∂μ = 0
    · simp only [hf₁, zero_add] at hL
      rcases h₂ hL with ⟨g, g_le, g_top, gL⟩
      refine ⟨g, fun x => (g_le x).trans ?_, g_top, gL⟩
      simp only [SimpleFunc.coe_add, Pi.add_apply, le_add_iff_nonneg_left, zero_le']
    by_cases hf₂ : ∫⁻ x, f₂ x ∂μ = 0
    · simp only [hf₂, add_zero] at hL
      rcases h₁ hL with ⟨g, g_le, g_top, gL⟩
      refine ⟨g, fun x => (g_le x).trans ?_, g_top, gL⟩
      simp only [SimpleFunc.coe_add, Pi.add_apply, le_add_iff_nonneg_right, zero_le']
    obtain ⟨L₁, L₂, hL₁, hL₂, hL⟩ :
      ∃ L₁ L₂ : ℝ≥0∞, (L₁ < ∫⁻ x, f₁ x ∂μ) ∧ (L₂ < ∫⁻ x, f₂ x ∂μ) ∧ L < L₁ + L₂ :=
      ENNReal.exists_lt_add_of_lt_add hL hf₁ hf₂
    rcases h₁ hL₁ with ⟨g₁, g₁_le, g₁_top, hg₁⟩
    rcases h₂ hL₂ with ⟨g₂, g₂_le, g₂_top, hg₂⟩
    refine ⟨g₁ + g₂, fun x => add_le_add (g₁_le x) (g₂_le x), ?_, ?_⟩
    · apply lt_of_le_of_lt _ (add_lt_top.2 ⟨g₁_top, g₂_top⟩)
      rw [← lintegral_add_left g₁.measurable.coe_nnreal_ennreal]
      exact le_rfl
    · apply hL.trans ((ENNReal.add_lt_add hg₁ hg₂).trans_le _)
      rw [← lintegral_add_left g₁.measurable.coe_nnreal_ennreal]
      simp only [coe_add, Pi.add_apply, ENNReal.coe_add, le_rfl]
#align measure_theory.simple_func.exists_lt_lintegral_simple_func_of_lt_lintegral MeasureTheory.SimpleFunc.exists_lt_lintegral_simpleFunc_of_lt_lintegral

theorem exists_lt_lintegral_simpleFunc_of_lt_lintegral {m : MeasurableSpace α} {μ : Measure α}
    [SigmaFinite μ] {f : α → ℝ≥0} {L : ℝ≥0∞} (hL : L < ∫⁻ x, f x ∂μ) :
    ∃ g : α →ₛ ℝ≥0, (∀ x, g x ≤ f x) ∧ ∫⁻ x, g x ∂μ < ∞ ∧ L < ∫⁻ x, g x ∂μ := by
  simp_rw [lintegral_eq_nnreal, lt_iSup_iff] at hL
  rcases hL with ⟨g₀, hg₀, g₀L⟩
  have h'L : L < ∫⁻ x, g₀ x ∂μ := by
    convert g₀L
    rw [← SimpleFunc.lintegral_eq_lintegral, coe_map]
    simp only [Function.comp_apply]
  rcases SimpleFunc.exists_lt_lintegral_simpleFunc_of_lt_lintegral h'L with ⟨g, hg, gL, gtop⟩
  exact ⟨g, fun x => (hg x).trans (coe_le_coe.1 (hg₀ x)), gL, gtop⟩
#align measure_theory.exists_lt_lintegral_simple_func_of_lt_lintegral MeasureTheory.exists_lt_lintegral_simpleFunc_of_lt_lintegral

end SigmaFinite

section TendstoIndicator

variable {α : Type*} [MeasurableSpace α] {A : Set α}
variable {ι : Type*} (L : Filter ι) [IsCountablyGenerated L] {As : ι → Set α}

/-- If the indicators of measurable sets `Aᵢ` tend pointwise almost everywhere to the indicator
of a measurable set `A` and we eventually have `Aᵢ ⊆ B` for some set `B` of finite measure, then
the measures of `Aᵢ` tend to the measure of `A`. -/
lemma tendsto_measure_of_ae_tendsto_indicator {μ : Measure α} (A_mble : MeasurableSet A)
    (As_mble : ∀ i, MeasurableSet (As i)) {B : Set α} (B_mble : MeasurableSet B)
    (B_finmeas : μ B ≠ ∞) (As_le_B : ∀ᶠ i in L, As i ⊆ B)
    (h_lim : ∀ᵐ x ∂μ, ∀ᶠ i in L, x ∈ As i ↔ x ∈ A) :
    Tendsto (fun i ↦ μ (As i)) L (𝓝 (μ A)) := by
  simp_rw [← MeasureTheory.lintegral_indicator_one A_mble,
           ← MeasureTheory.lintegral_indicator_one (As_mble _)]
  refine tendsto_lintegral_filter_of_dominated_convergence (B.indicator (1 : α → ℝ≥0∞))
          (eventually_of_forall ?_) ?_ ?_ ?_
  · exact fun i ↦ Measurable.indicator measurable_const (As_mble i)
  · filter_upwards [As_le_B] with i hi
    exact eventually_of_forall (fun x ↦ indicator_le_indicator_of_subset hi (by simp) x)
  · rwa [← lintegral_indicator_one B_mble] at B_finmeas
  · simpa only [Pi.one_def, tendsto_indicator_const_apply_iff_eventually] using h_lim

/-- If `μ` is a finite measure and the indicators of measurable sets `Aᵢ` tend pointwise
almost everywhere to the indicator of a measurable set `A`, then the measures `μ Aᵢ` tend to
the measure `μ A`. -/
lemma tendsto_measure_of_ae_tendsto_indicator_of_isFiniteMeasure [IsCountablyGenerated L]
    {μ : Measure α} [IsFiniteMeasure μ] (A_mble : MeasurableSet A)
    (As_mble : ∀ i, MeasurableSet (As i)) (h_lim : ∀ᵐ x ∂μ, ∀ᶠ i in L, x ∈ As i ↔ x ∈ A) :
    Tendsto (fun i ↦ μ (As i)) L (𝓝 (μ A)) :=
  tendsto_measure_of_ae_tendsto_indicator L A_mble As_mble MeasurableSet.univ
    (measure_ne_top μ univ) (eventually_of_forall (fun i ↦ subset_univ (As i))) h_lim

end TendstoIndicator -- section

end MeasureTheory<|MERGE_RESOLUTION|>--- conflicted
+++ resolved
@@ -652,13 +652,8 @@
 
 theorem lintegral_finset_sum' (s : Finset β) {f : β → α → ℝ≥0∞}
     (hf : ∀ b ∈ s, AEMeasurable (f b) μ) :
-<<<<<<< HEAD
-    ∫⁻ a, ∑ b in s, f b a ∂μ = ∑ b in s, ∫⁻ a, f b a ∂μ := by
+    ∫⁻ a, ∑ b ∈ s, f b a ∂μ = ∑ b ∈ s, ∫⁻ a, f b a ∂μ := by
   induction' s with a s has ih
-=======
-    ∫⁻ a, ∑ b ∈ s, f b a ∂μ = ∑ b ∈ s, ∫⁻ a, f b a ∂μ := by
-  induction' s using Finset.induction_on with a s has ih
->>>>>>> e512aa98
   · simp
   · simp only [Finset.sum_insert has]
     rw [Finset.forall_mem_insert] at hf
