/-
Copyright (c) 2021 Rémy Degenne. All rights reserved.
Released under Apache 2.0 license as described in the file LICENSE.
Authors: Zhouhang Zhou, Yury Kudryashov, Sébastien Gouëzel, Rémy Degenne
-/
import Mathlib.MeasureTheory.Function.SimpleFuncDenseLp

/-!
# Extension of a linear function from indicators to L1

Let `T : Set α → E →L[ℝ] F` be additive for measurable sets with finite measure, in the sense that
for `s, t` two such sets, `s ∩ t = ∅ → T (s ∪ t) = T s + T t`. `T` is akin to a bilinear map on
`Set α × E`, or a linear map on indicator functions.

This file constructs an extension of `T` to integrable simple functions, which are finite sums of
indicators of measurable sets with finite measure, then to integrable functions, which are limits of
integrable simple functions.

The main result is a continuous linear map `(α →₁[μ] E) →L[ℝ] F`. This extension process is used to
define the Bochner integral in the `MeasureTheory.Integral.Bochner` file and the conditional
expectation of an integrable function in `MeasureTheory.Function.ConditionalExpectation`.

## Main Definitions

- `FinMeasAdditive μ T`: the property that `T` is additive on measurable sets with finite measure.
  For two such sets, `s ∩ t = ∅ → T (s ∪ t) = T s + T t`.
- `DominatedFinMeasAdditive μ T C`: `FinMeasAdditive μ T ∧ ∀ s, ‖T s‖ ≤ C * (μ s).toReal`.
  This is the property needed to perform the extension from indicators to L1.
- `setToL1 (hT : DominatedFinMeasAdditive μ T C) : (α →₁[μ] E) →L[ℝ] F`: the extension of `T`
  from indicators to L1.
- `setToFun μ T (hT : DominatedFinMeasAdditive μ T C) (f : α → E) : F`: a version of the
  extension which applies to functions (with value 0 if the function is not integrable).

## Properties

For most properties of `setToFun`, we provide two lemmas. One version uses hypotheses valid on
all sets, like `T = T'`, and a second version which uses a primed name uses hypotheses on
measurable sets with finite measure, like `∀ s, MeasurableSet s → μ s < ∞ → T s = T' s`.

The lemmas listed here don't show all hypotheses. Refer to the actual lemmas for details.

Linearity:
- `setToFun_zero_left : setToFun μ 0 hT f = 0`
- `setToFun_add_left : setToFun μ (T + T') _ f = setToFun μ T hT f + setToFun μ T' hT' f`
- `setToFun_smul_left : setToFun μ (fun s ↦ c • (T s)) (hT.smul c) f = c • setToFun μ T hT f`
- `setToFun_zero : setToFun μ T hT (0 : α → E) = 0`
- `setToFun_neg : setToFun μ T hT (-f) = - setToFun μ T hT f`
If `f` and `g` are integrable:
- `setToFun_add : setToFun μ T hT (f + g) = setToFun μ T hT f + setToFun μ T hT g`
- `setToFun_sub : setToFun μ T hT (f - g) = setToFun μ T hT f - setToFun μ T hT g`
If `T` is verifies `∀ c : 𝕜, ∀ s x, T s (c • x) = c • T s x`:
- `setToFun_smul : setToFun μ T hT (c • f) = c • setToFun μ T hT f`

Other:
- `setToFun_congr_ae (h : f =ᵐ[μ] g) : setToFun μ T hT f = setToFun μ T hT g`
- `setToFun_measure_zero (h : μ = 0) : setToFun μ T hT f = 0`

If the space is a `NormedLatticeAddCommGroup` and `T` is such that `0 ≤ T s x` for `0 ≤ x`, we
also prove order-related properties:
- `setToFun_mono_left (h : ∀ s x, T s x ≤ T' s x) : setToFun μ T hT f ≤ setToFun μ T' hT' f`
- `setToFun_nonneg (hf : 0 ≤ᵐ[μ] f) : 0 ≤ setToFun μ T hT f`
- `setToFun_mono (hfg : f ≤ᵐ[μ] g) : setToFun μ T hT f ≤ setToFun μ T hT g`

## Implementation notes

The starting object `T : Set α → E →L[ℝ] F` matters only through its restriction on measurable sets
with finite measure. Its value on other sets is ignored.
-/


noncomputable section

open scoped Classical Topology NNReal ENNReal MeasureTheory Pointwise

open Set Filter TopologicalSpace ENNReal EMetric

namespace MeasureTheory

variable {α E F F' G 𝕜 : Type*} {p : ℝ≥0∞} [NormedAddCommGroup E] [NormedSpace ℝ E]
  [NormedAddCommGroup F] [NormedSpace ℝ F] [NormedAddCommGroup F'] [NormedSpace ℝ F']
  [NormedAddCommGroup G] {m : MeasurableSpace α} {μ : Measure α}

local infixr:25 " →ₛ " => SimpleFunc

open Finset

section FinMeasAdditive

/-- A set function is `FinMeasAdditive` if its value on the union of two disjoint measurable
sets with finite measure is the sum of its values on each set. -/
def FinMeasAdditive {β} [AddMonoid β] {_ : MeasurableSpace α} (μ : Measure α) (T : Set α → β) :
    Prop :=
  ∀ s t, MeasurableSet s → MeasurableSet t → μ s ≠ ∞ → μ t ≠ ∞ → s ∩ t = ∅ → T (s ∪ t) = T s + T t

namespace FinMeasAdditive

variable {β : Type*} [AddCommMonoid β] {T T' : Set α → β}

theorem zero : FinMeasAdditive μ (0 : Set α → β) := fun s t _ _ _ _ _ => by simp

theorem add (hT : FinMeasAdditive μ T) (hT' : FinMeasAdditive μ T') :
    FinMeasAdditive μ (T + T') := by
  intro s t hs ht hμs hμt hst
  simp only [hT s t hs ht hμs hμt hst, hT' s t hs ht hμs hμt hst, Pi.add_apply]
  abel

theorem smul [Monoid 𝕜] [DistribMulAction 𝕜 β] (hT : FinMeasAdditive μ T) (c : 𝕜) :
    FinMeasAdditive μ fun s => c • T s := fun s t hs ht hμs hμt hst => by
  simp [hT s t hs ht hμs hμt hst]

theorem of_eq_top_imp_eq_top {μ' : Measure α} (h : ∀ s, MeasurableSet s → μ s = ∞ → μ' s = ∞)
    (hT : FinMeasAdditive μ T) : FinMeasAdditive μ' T := fun s t hs ht hμ's hμ't hst =>
  hT s t hs ht (mt (h s hs) hμ's) (mt (h t ht) hμ't) hst

theorem of_smul_measure (c : ℝ≥0∞) (hc_ne_top : c ≠ ∞) (hT : FinMeasAdditive (c • μ) T) :
    FinMeasAdditive μ T := by
  refine of_eq_top_imp_eq_top (fun s _ hμs => ?_) hT
  rw [Measure.smul_apply, smul_eq_mul, ENNReal.mul_eq_top] at hμs
  simp only [hc_ne_top, or_false_iff, Ne, false_and_iff] at hμs
  exact hμs.2

theorem smul_measure (c : ℝ≥0∞) (hc_ne_zero : c ≠ 0) (hT : FinMeasAdditive μ T) :
    FinMeasAdditive (c • μ) T := by
  refine of_eq_top_imp_eq_top (fun s _ hμs => ?_) hT
  rw [Measure.smul_apply, smul_eq_mul, ENNReal.mul_eq_top]
  simp only [hc_ne_zero, true_and_iff, Ne, not_false_iff]
  exact Or.inl hμs

theorem smul_measure_iff (c : ℝ≥0∞) (hc_ne_zero : c ≠ 0) (hc_ne_top : c ≠ ∞) :
    FinMeasAdditive (c • μ) T ↔ FinMeasAdditive μ T :=
  ⟨fun hT => of_smul_measure c hc_ne_top hT, fun hT => smul_measure c hc_ne_zero hT⟩

theorem map_empty_eq_zero {β} [AddCancelMonoid β] {T : Set α → β} (hT : FinMeasAdditive μ T) :
    T ∅ = 0 := by
  have h_empty : μ ∅ ≠ ∞ := (measure_empty.le.trans_lt ENNReal.coe_lt_top).ne
  specialize hT ∅ ∅ MeasurableSet.empty MeasurableSet.empty h_empty h_empty (Set.inter_empty ∅)
  rw [Set.union_empty] at hT
  nth_rw 1 [← add_zero (T ∅)] at hT
  exact (add_left_cancel hT).symm

theorem map_iUnion_fin_meas_set_eq_sum (T : Set α → β) (T_empty : T ∅ = 0)
    (h_add : FinMeasAdditive μ T) {ι} (S : ι → Set α) (sι : Finset ι)
    (hS_meas : ∀ i, MeasurableSet (S i)) (hSp : ∀ i ∈ sι, μ (S i) ≠ ∞)
    (h_disj : ∀ᵉ (i ∈ sι) (j ∈ sι), i ≠ j → Disjoint (S i) (S j)) :
    T (⋃ i ∈ sι, S i) = ∑ i ∈ sι, T (S i) := by
  revert hSp h_disj
  refine Finset.induction_on sι ?_ ?_
  · simp only [Finset.not_mem_empty, IsEmpty.forall_iff, iUnion_false, iUnion_empty, sum_empty,
      forall₂_true_iff, imp_true_iff, forall_true_left, not_false_iff, T_empty]
  intro a s has h hps h_disj
  rw [Finset.sum_insert has, ← h]
  swap; · exact fun i hi => hps i (Finset.mem_insert_of_mem hi)
  swap
  · exact fun i hi j hj hij =>
      h_disj i (Finset.mem_insert_of_mem hi) j (Finset.mem_insert_of_mem hj) hij
  rw [←
    h_add (S a) (⋃ i ∈ s, S i) (hS_meas a) (measurableSet_biUnion _ fun i _ => hS_meas i)
      (hps a (Finset.mem_insert_self a s))]
  · congr; convert Finset.iSup_insert a s S
  · exact
      ((measure_biUnion_finset_le _ _).trans_lt <|
          ENNReal.sum_lt_top fun i hi => hps i <| Finset.mem_insert_of_mem hi).ne
  · simp_rw [Set.inter_iUnion]
    refine iUnion_eq_empty.mpr fun i => iUnion_eq_empty.mpr fun hi => ?_
    rw [← Set.disjoint_iff_inter_eq_empty]
    refine h_disj a (Finset.mem_insert_self a s) i (Finset.mem_insert_of_mem hi) fun hai => ?_
    rw [← hai] at hi
    exact has hi

end FinMeasAdditive

/-- A `FinMeasAdditive` set function whose norm on every set is less than the measure of the
set (up to a multiplicative constant). -/
def DominatedFinMeasAdditive {β} [SeminormedAddCommGroup β] {_ : MeasurableSpace α} (μ : Measure α)
    (T : Set α → β) (C : ℝ) : Prop :=
  FinMeasAdditive μ T ∧ ∀ s, MeasurableSet s → μ s < ∞ → ‖T s‖ ≤ C * (μ s).toReal

namespace DominatedFinMeasAdditive

variable {β : Type*} [SeminormedAddCommGroup β] {T T' : Set α → β} {C C' : ℝ}

theorem zero {m : MeasurableSpace α} (μ : Measure α) (hC : 0 ≤ C) :
    DominatedFinMeasAdditive μ (0 : Set α → β) C := by
  refine ⟨FinMeasAdditive.zero, fun s _ _ => ?_⟩
  rw [Pi.zero_apply, norm_zero]
  exact mul_nonneg hC toReal_nonneg

theorem eq_zero_of_measure_zero {β : Type*} [NormedAddCommGroup β] {T : Set α → β} {C : ℝ}
    (hT : DominatedFinMeasAdditive μ T C) {s : Set α} (hs : MeasurableSet s) (hs_zero : μ s = 0) :
    T s = 0 := by
  refine norm_eq_zero.mp ?_
  refine ((hT.2 s hs (by simp [hs_zero])).trans (le_of_eq ?_)).antisymm (norm_nonneg _)
  rw [hs_zero, ENNReal.zero_toReal, mul_zero]

theorem eq_zero {β : Type*} [NormedAddCommGroup β] {T : Set α → β} {C : ℝ} {m : MeasurableSpace α}
    (hT : DominatedFinMeasAdditive (0 : Measure α) T C) {s : Set α} (hs : MeasurableSet s) :
    T s = 0 :=
  eq_zero_of_measure_zero hT hs (by simp only [Measure.coe_zero, Pi.zero_apply])

theorem add (hT : DominatedFinMeasAdditive μ T C) (hT' : DominatedFinMeasAdditive μ T' C') :
    DominatedFinMeasAdditive μ (T + T') (C + C') := by
  refine ⟨hT.1.add hT'.1, fun s hs hμs => ?_⟩
  rw [Pi.add_apply, add_mul]
  exact (norm_add_le _ _).trans (add_le_add (hT.2 s hs hμs) (hT'.2 s hs hμs))

theorem smul [NormedField 𝕜] [NormedSpace 𝕜 β] (hT : DominatedFinMeasAdditive μ T C) (c : 𝕜) :
    DominatedFinMeasAdditive μ (fun s => c • T s) (‖c‖ * C) := by
  refine ⟨hT.1.smul c, fun s hs hμs => ?_⟩
  dsimp only
  rw [norm_smul, mul_assoc]
  exact mul_le_mul le_rfl (hT.2 s hs hμs) (norm_nonneg _) (norm_nonneg _)

theorem of_measure_le {μ' : Measure α} (h : μ ≤ μ') (hT : DominatedFinMeasAdditive μ T C)
    (hC : 0 ≤ C) : DominatedFinMeasAdditive μ' T C := by
  have h' : ∀ s, μ s = ∞ → μ' s = ∞ := fun s hs ↦ top_unique <| hs.symm.trans_le (h _)
  refine ⟨hT.1.of_eq_top_imp_eq_top fun s _ ↦ h' s, fun s hs hμ's ↦ ?_⟩
  have hμs : μ s < ∞ := (h s).trans_lt hμ's
  calc
    ‖T s‖ ≤ C * (μ s).toReal := hT.2 s hs hμs
<<<<<<< HEAD
    _ ≤ C * (μ' s).toReal := by gcongr; exact hμ's.ne
#align measure_theory.dominated_fin_meas_additive.of_measure_le MeasureTheory.DominatedFinMeasAdditive.of_measure_le
=======
    _ ≤ C * (μ' s).toReal := by gcongr; exacts [hμ's.ne, h _]
>>>>>>> 54129d0f

theorem add_measure_right {_ : MeasurableSpace α} (μ ν : Measure α)
    (hT : DominatedFinMeasAdditive μ T C) (hC : 0 ≤ C) : DominatedFinMeasAdditive (μ + ν) T C :=
  of_measure_le (Measure.le_add_right le_rfl) hT hC

theorem add_measure_left {_ : MeasurableSpace α} (μ ν : Measure α)
    (hT : DominatedFinMeasAdditive ν T C) (hC : 0 ≤ C) : DominatedFinMeasAdditive (μ + ν) T C :=
  of_measure_le (Measure.le_add_left le_rfl) hT hC

theorem of_smul_measure (c : ℝ≥0∞) (hc_ne_top : c ≠ ∞) (hT : DominatedFinMeasAdditive (c • μ) T C) :
    DominatedFinMeasAdditive μ T (c.toReal * C) := by
  have h : ∀ s, MeasurableSet s → c • μ s = ∞ → μ s = ∞ := by
    intro s _ hcμs
    simp only [hc_ne_top, Algebra.id.smul_eq_mul, ENNReal.mul_eq_top, or_false_iff, Ne,
      false_and_iff] at hcμs
    exact hcμs.2
  refine ⟨hT.1.of_eq_top_imp_eq_top (μ := c • μ) h, fun s hs hμs => ?_⟩
  have hcμs : c • μ s ≠ ∞ := mt (h s hs) hμs.ne
  rw [smul_eq_mul] at hcμs
  simp_rw [DominatedFinMeasAdditive, Measure.smul_apply, smul_eq_mul, toReal_mul] at hT
  refine (hT.2 s hs hcμs.lt_top).trans (le_of_eq ?_)
  ring

theorem of_measure_le_smul {μ' : Measure α} (c : ℝ≥0∞) (hc : c ≠ ∞) (h : μ ≤ c • μ')
    (hT : DominatedFinMeasAdditive μ T C) (hC : 0 ≤ C) :
    DominatedFinMeasAdditive μ' T (c.toReal * C) :=
  (hT.of_measure_le h hC).of_smul_measure c hc

end DominatedFinMeasAdditive

end FinMeasAdditive

namespace SimpleFunc

/-- Extend `Set α → (F →L[ℝ] F')` to `(α →ₛ F) → F'`. -/
def setToSimpleFunc {_ : MeasurableSpace α} (T : Set α → F →L[ℝ] F') (f : α →ₛ F) : F' :=
  ∑ x ∈ f.range, T (f ⁻¹' {x}) x

@[simp]
theorem setToSimpleFunc_zero {m : MeasurableSpace α} (f : α →ₛ F) :
    setToSimpleFunc (0 : Set α → F →L[ℝ] F') f = 0 := by simp [setToSimpleFunc]

theorem setToSimpleFunc_zero' {T : Set α → E →L[ℝ] F'}
    (h_zero : ∀ s, MeasurableSet s → μ s < ∞ → T s = 0) (f : α →ₛ E) (hf : Integrable f μ) :
    setToSimpleFunc T f = 0 := by
  simp_rw [setToSimpleFunc]
  refine sum_eq_zero fun x _ => ?_
  by_cases hx0 : x = 0
  · simp [hx0]
  rw [h_zero (f ⁻¹' ({x} : Set E)) (measurableSet_fiber _ _)
      (measure_preimage_lt_top_of_integrable f hf hx0),
    ContinuousLinearMap.zero_apply]

@[simp]
theorem setToSimpleFunc_zero_apply {m : MeasurableSpace α} (T : Set α → F →L[ℝ] F') :
    setToSimpleFunc T (0 : α →ₛ F) = 0 := by
  cases isEmpty_or_nonempty α <;> simp [setToSimpleFunc]

theorem setToSimpleFunc_eq_sum_filter {m : MeasurableSpace α} (T : Set α → F →L[ℝ] F')
    (f : α →ₛ F) :
    setToSimpleFunc T f = ∑ x ∈ f.range.filter fun x => x ≠ 0, (T (f ⁻¹' {x})) x := by
  symm
  refine sum_filter_of_ne fun x _ => mt fun hx0 => ?_
  rw [hx0]
  exact ContinuousLinearMap.map_zero _

theorem map_setToSimpleFunc (T : Set α → F →L[ℝ] F') (h_add : FinMeasAdditive μ T) {f : α →ₛ G}
    (hf : Integrable f μ) {g : G → F} (hg : g 0 = 0) :
    (f.map g).setToSimpleFunc T = ∑ x ∈ f.range, T (f ⁻¹' {x}) (g x) := by
  have T_empty : T ∅ = 0 := h_add.map_empty_eq_zero
  have hfp : ∀ x ∈ f.range, x ≠ 0 → μ (f ⁻¹' {x}) ≠ ∞ := fun x _ hx0 =>
    (measure_preimage_lt_top_of_integrable f hf hx0).ne
  simp only [setToSimpleFunc, range_map]
  refine Finset.sum_image' _ fun b hb => ?_
  rcases mem_range.1 hb with ⟨a, rfl⟩
  by_cases h0 : g (f a) = 0
  · simp_rw [h0]
    rw [ContinuousLinearMap.map_zero, Finset.sum_eq_zero fun x hx => ?_]
    rw [mem_filter] at hx
    rw [hx.2, ContinuousLinearMap.map_zero]
  have h_left_eq :
    T (map g f ⁻¹' {g (f a)}) (g (f a)) =
      T (f ⁻¹' (f.range.filter fun b => g b = g (f a))) (g (f a)) := by
    congr; rw [map_preimage_singleton]
  rw [h_left_eq]
  have h_left_eq' :
    T (f ⁻¹' (filter (fun b : G => g b = g (f a)) f.range)) (g (f a)) =
      T (⋃ y ∈ filter (fun b : G => g b = g (f a)) f.range, f ⁻¹' {y}) (g (f a)) := by
    congr; rw [← Finset.set_biUnion_preimage_singleton]
  rw [h_left_eq']
  rw [h_add.map_iUnion_fin_meas_set_eq_sum T T_empty]
  · simp only [sum_apply, ContinuousLinearMap.coe_sum']
    refine Finset.sum_congr rfl fun x hx => ?_
    rw [mem_filter] at hx
    rw [hx.2]
  · exact fun i => measurableSet_fiber _ _
  · intro i hi
    rw [mem_filter] at hi
    refine hfp i hi.1 fun hi0 => ?_
    rw [hi0, hg] at hi
    exact h0 hi.2.symm
  · intro i _j hi _ hij
    rw [Set.disjoint_iff]
    intro x hx
    rw [Set.mem_inter_iff, Set.mem_preimage, Set.mem_preimage, Set.mem_singleton_iff,
      Set.mem_singleton_iff] at hx
    rw [← hx.1, ← hx.2] at hij
    exact absurd rfl hij

theorem setToSimpleFunc_congr' (T : Set α → E →L[ℝ] F) (h_add : FinMeasAdditive μ T) {f g : α →ₛ E}
    (hf : Integrable f μ) (hg : Integrable g μ)
    (h : Pairwise fun x y => T (f ⁻¹' {x} ∩ g ⁻¹' {y}) = 0) :
    f.setToSimpleFunc T = g.setToSimpleFunc T :=
  show ((pair f g).map Prod.fst).setToSimpleFunc T = ((pair f g).map Prod.snd).setToSimpleFunc T by
    have h_pair : Integrable (f.pair g) μ := integrable_pair hf hg
    rw [map_setToSimpleFunc T h_add h_pair Prod.fst_zero]
    rw [map_setToSimpleFunc T h_add h_pair Prod.snd_zero]
    refine Finset.sum_congr rfl fun p hp => ?_
    rcases mem_range.1 hp with ⟨a, rfl⟩
    by_cases eq : f a = g a
    · dsimp only [pair_apply]; rw [eq]
    · have : T (pair f g ⁻¹' {(f a, g a)}) = 0 := by
        have h_eq : T ((⇑(f.pair g)) ⁻¹' {(f a, g a)}) = T (f ⁻¹' {f a} ∩ g ⁻¹' {g a}) := by
          congr; rw [pair_preimage_singleton f g]
        rw [h_eq]
        exact h eq
      simp only [this, ContinuousLinearMap.zero_apply, pair_apply]

theorem setToSimpleFunc_congr (T : Set α → E →L[ℝ] F)
    (h_zero : ∀ s, MeasurableSet s → μ s = 0 → T s = 0) (h_add : FinMeasAdditive μ T) {f g : α →ₛ E}
    (hf : Integrable f μ) (h : f =ᵐ[μ] g) : f.setToSimpleFunc T = g.setToSimpleFunc T := by
  refine setToSimpleFunc_congr' T h_add hf ((integrable_congr h).mp hf) ?_
  refine fun x y hxy => h_zero _ ((measurableSet_fiber f x).inter (measurableSet_fiber g y)) ?_
  rw [EventuallyEq, ae_iff] at h
  refine measure_mono_null (fun z => ?_) h
  simp_rw [Set.mem_inter_iff, Set.mem_setOf_eq, Set.mem_preimage, Set.mem_singleton_iff]
  intro h
  rwa [h.1, h.2]

theorem setToSimpleFunc_congr_left (T T' : Set α → E →L[ℝ] F)
    (h : ∀ s, MeasurableSet s → μ s < ∞ → T s = T' s) (f : α →ₛ E) (hf : Integrable f μ) :
    setToSimpleFunc T f = setToSimpleFunc T' f := by
  simp_rw [setToSimpleFunc]
  refine sum_congr rfl fun x _ => ?_
  by_cases hx0 : x = 0
  · simp [hx0]
  · rw [h (f ⁻¹' {x}) (SimpleFunc.measurableSet_fiber _ _)
        (SimpleFunc.measure_preimage_lt_top_of_integrable _ hf hx0)]

theorem setToSimpleFunc_add_left {m : MeasurableSpace α} (T T' : Set α → F →L[ℝ] F') {f : α →ₛ F} :
    setToSimpleFunc (T + T') f = setToSimpleFunc T f + setToSimpleFunc T' f := by
  simp_rw [setToSimpleFunc, Pi.add_apply]
  push_cast
  simp_rw [Pi.add_apply, sum_add_distrib]

theorem setToSimpleFunc_add_left' (T T' T'' : Set α → E →L[ℝ] F)
    (h_add : ∀ s, MeasurableSet s → μ s < ∞ → T'' s = T s + T' s) {f : α →ₛ E}
    (hf : Integrable f μ) : setToSimpleFunc T'' f = setToSimpleFunc T f + setToSimpleFunc T' f := by
  simp_rw [setToSimpleFunc_eq_sum_filter]
  suffices
    ∀ x ∈ filter (fun x : E => x ≠ 0) f.range, T'' (f ⁻¹' {x}) = T (f ⁻¹' {x}) + T' (f ⁻¹' {x}) by
    rw [← sum_add_distrib]
    refine Finset.sum_congr rfl fun x hx => ?_
    rw [this x hx]
    push_cast
    rw [Pi.add_apply]
  intro x hx
  refine
    h_add (f ⁻¹' {x}) (measurableSet_preimage _ _) (measure_preimage_lt_top_of_integrable _ hf ?_)
  rw [mem_filter] at hx
  exact hx.2

theorem setToSimpleFunc_smul_left {m : MeasurableSpace α} (T : Set α → F →L[ℝ] F') (c : ℝ)
    (f : α →ₛ F) : setToSimpleFunc (fun s => c • T s) f = c • setToSimpleFunc T f := by
  simp_rw [setToSimpleFunc, ContinuousLinearMap.smul_apply, smul_sum]

theorem setToSimpleFunc_smul_left' (T T' : Set α → E →L[ℝ] F') (c : ℝ)
    (h_smul : ∀ s, MeasurableSet s → μ s < ∞ → T' s = c • T s) {f : α →ₛ E} (hf : Integrable f μ) :
    setToSimpleFunc T' f = c • setToSimpleFunc T f := by
  simp_rw [setToSimpleFunc_eq_sum_filter]
  suffices ∀ x ∈ filter (fun x : E => x ≠ 0) f.range, T' (f ⁻¹' {x}) = c • T (f ⁻¹' {x}) by
    rw [smul_sum]
    refine Finset.sum_congr rfl fun x hx => ?_
    rw [this x hx]
    rfl
  intro x hx
  refine
    h_smul (f ⁻¹' {x}) (measurableSet_preimage _ _) (measure_preimage_lt_top_of_integrable _ hf ?_)
  rw [mem_filter] at hx
  exact hx.2

theorem setToSimpleFunc_add (T : Set α → E →L[ℝ] F) (h_add : FinMeasAdditive μ T) {f g : α →ₛ E}
    (hf : Integrable f μ) (hg : Integrable g μ) :
    setToSimpleFunc T (f + g) = setToSimpleFunc T f + setToSimpleFunc T g :=
  have hp_pair : Integrable (f.pair g) μ := integrable_pair hf hg
  calc
    setToSimpleFunc T (f + g) = ∑ x ∈ (pair f g).range, T (pair f g ⁻¹' {x}) (x.fst + x.snd) := by
      rw [add_eq_map₂, map_setToSimpleFunc T h_add hp_pair]; simp
    _ = ∑ x ∈ (pair f g).range, (T (pair f g ⁻¹' {x}) x.fst + T (pair f g ⁻¹' {x}) x.snd) :=
      (Finset.sum_congr rfl fun a _ => ContinuousLinearMap.map_add _ _ _)
    _ = (∑ x ∈ (pair f g).range, T (pair f g ⁻¹' {x}) x.fst) +
          ∑ x ∈ (pair f g).range, T (pair f g ⁻¹' {x}) x.snd := by
      rw [Finset.sum_add_distrib]
    _ = ((pair f g).map Prod.fst).setToSimpleFunc T +
          ((pair f g).map Prod.snd).setToSimpleFunc T := by
      rw [map_setToSimpleFunc T h_add hp_pair Prod.snd_zero,
        map_setToSimpleFunc T h_add hp_pair Prod.fst_zero]

theorem setToSimpleFunc_neg (T : Set α → E →L[ℝ] F) (h_add : FinMeasAdditive μ T) {f : α →ₛ E}
    (hf : Integrable f μ) : setToSimpleFunc T (-f) = -setToSimpleFunc T f :=
  calc
    setToSimpleFunc T (-f) = setToSimpleFunc T (f.map Neg.neg) := rfl
    _ = -setToSimpleFunc T f := by
      rw [map_setToSimpleFunc T h_add hf neg_zero, setToSimpleFunc, ← sum_neg_distrib]
      exact Finset.sum_congr rfl fun x _ => ContinuousLinearMap.map_neg _ _

theorem setToSimpleFunc_sub (T : Set α → E →L[ℝ] F) (h_add : FinMeasAdditive μ T) {f g : α →ₛ E}
    (hf : Integrable f μ) (hg : Integrable g μ) :
    setToSimpleFunc T (f - g) = setToSimpleFunc T f - setToSimpleFunc T g := by
  rw [sub_eq_add_neg, setToSimpleFunc_add T h_add hf, setToSimpleFunc_neg T h_add hg,
    sub_eq_add_neg]
  rw [integrable_iff] at hg ⊢
  intro x hx_ne
  change μ (Neg.neg ∘ g ⁻¹' {x}) < ∞
  rw [preimage_comp, neg_preimage, Set.neg_singleton]
  refine hg (-x) ?_
  simp [hx_ne]

theorem setToSimpleFunc_smul_real (T : Set α → E →L[ℝ] F) (h_add : FinMeasAdditive μ T) (c : ℝ)
    {f : α →ₛ E} (hf : Integrable f μ) : setToSimpleFunc T (c • f) = c • setToSimpleFunc T f :=
  calc
    setToSimpleFunc T (c • f) = ∑ x ∈ f.range, T (f ⁻¹' {x}) (c • x) := by
      rw [smul_eq_map c f, map_setToSimpleFunc T h_add hf]; dsimp only; rw [smul_zero]
    _ = ∑ x ∈ f.range, c • T (f ⁻¹' {x}) x :=
      (Finset.sum_congr rfl fun b _ => by rw [ContinuousLinearMap.map_smul (T (f ⁻¹' {b})) c b])
    _ = c • setToSimpleFunc T f := by simp only [setToSimpleFunc, smul_sum, smul_smul, mul_comm]

theorem setToSimpleFunc_smul {E} [NormedAddCommGroup E] [NormedField 𝕜] [NormedSpace 𝕜 E]
    [NormedSpace ℝ E] [NormedSpace 𝕜 F] (T : Set α → E →L[ℝ] F) (h_add : FinMeasAdditive μ T)
    (h_smul : ∀ c : 𝕜, ∀ s x, T s (c • x) = c • T s x) (c : 𝕜) {f : α →ₛ E} (hf : Integrable f μ) :
    setToSimpleFunc T (c • f) = c • setToSimpleFunc T f :=
  calc
    setToSimpleFunc T (c • f) = ∑ x ∈ f.range, T (f ⁻¹' {x}) (c • x) := by
      rw [smul_eq_map c f, map_setToSimpleFunc T h_add hf]; dsimp only; rw [smul_zero]
    _ = ∑ x ∈ f.range, c • T (f ⁻¹' {x}) x := Finset.sum_congr rfl fun b _ => by rw [h_smul]
    _ = c • setToSimpleFunc T f := by simp only [setToSimpleFunc, smul_sum, smul_smul, mul_comm]

section Order

variable {G' G'' : Type*} [NormedLatticeAddCommGroup G''] [NormedSpace ℝ G'']
  [NormedLatticeAddCommGroup G'] [NormedSpace ℝ G']

theorem setToSimpleFunc_mono_left {m : MeasurableSpace α} (T T' : Set α → F →L[ℝ] G'')
    (hTT' : ∀ s x, T s x ≤ T' s x) (f : α →ₛ F) : setToSimpleFunc T f ≤ setToSimpleFunc T' f := by
  simp_rw [setToSimpleFunc]; exact sum_le_sum fun i _ => hTT' _ i

theorem setToSimpleFunc_mono_left' (T T' : Set α → E →L[ℝ] G'')
    (hTT' : ∀ s, MeasurableSet s → μ s < ∞ → ∀ x, T s x ≤ T' s x) (f : α →ₛ E)
    (hf : Integrable f μ) : setToSimpleFunc T f ≤ setToSimpleFunc T' f := by
  refine sum_le_sum fun i _ => ?_
  by_cases h0 : i = 0
  · simp [h0]
  · exact hTT' _ (measurableSet_fiber _ _) (measure_preimage_lt_top_of_integrable _ hf h0) i

theorem setToSimpleFunc_nonneg {m : MeasurableSpace α} (T : Set α → G' →L[ℝ] G'')
    (hT_nonneg : ∀ s x, 0 ≤ x → 0 ≤ T s x) (f : α →ₛ G') (hf : 0 ≤ f) :
    0 ≤ setToSimpleFunc T f := by
  refine sum_nonneg fun i hi => hT_nonneg _ i ?_
  rw [mem_range] at hi
  obtain ⟨y, hy⟩ := Set.mem_range.mp hi
  rw [← hy]
  refine le_trans ?_ (hf y)
  simp

theorem setToSimpleFunc_nonneg' (T : Set α → G' →L[ℝ] G'')
    (hT_nonneg : ∀ s, MeasurableSet s → μ s < ∞ → ∀ x, 0 ≤ x → 0 ≤ T s x) (f : α →ₛ G') (hf : 0 ≤ f)
    (hfi : Integrable f μ) : 0 ≤ setToSimpleFunc T f := by
  refine sum_nonneg fun i hi => ?_
  by_cases h0 : i = 0
  · simp [h0]
  refine
    hT_nonneg _ (measurableSet_fiber _ _) (measure_preimage_lt_top_of_integrable _ hfi h0) i ?_
  rw [mem_range] at hi
  obtain ⟨y, hy⟩ := Set.mem_range.mp hi
  rw [← hy]
  convert hf y

theorem setToSimpleFunc_mono {T : Set α → G' →L[ℝ] G''} (h_add : FinMeasAdditive μ T)
    (hT_nonneg : ∀ s, MeasurableSet s → μ s < ∞ → ∀ x, 0 ≤ x → 0 ≤ T s x) {f g : α →ₛ G'}
    (hfi : Integrable f μ) (hgi : Integrable g μ) (hfg : f ≤ g) :
    setToSimpleFunc T f ≤ setToSimpleFunc T g := by
  rw [← sub_nonneg, ← setToSimpleFunc_sub T h_add hgi hfi]
  refine setToSimpleFunc_nonneg' T hT_nonneg _ ?_ (hgi.sub hfi)
  intro x
  simp only [coe_sub, sub_nonneg, coe_zero, Pi.zero_apply, Pi.sub_apply]
  exact hfg x

end Order

theorem norm_setToSimpleFunc_le_sum_opNorm {m : MeasurableSpace α} (T : Set α → F' →L[ℝ] F)
    (f : α →ₛ F') : ‖f.setToSimpleFunc T‖ ≤ ∑ x ∈ f.range, ‖T (f ⁻¹' {x})‖ * ‖x‖ :=
  calc
    ‖∑ x ∈ f.range, T (f ⁻¹' {x}) x‖ ≤ ∑ x ∈ f.range, ‖T (f ⁻¹' {x}) x‖ := norm_sum_le _ _
    _ ≤ ∑ x ∈ f.range, ‖T (f ⁻¹' {x})‖ * ‖x‖ := by
      refine Finset.sum_le_sum fun b _ => ?_; simp_rw [ContinuousLinearMap.le_opNorm]

@[deprecated (since := "2024-02-02")]
alias norm_setToSimpleFunc_le_sum_op_norm := norm_setToSimpleFunc_le_sum_opNorm

theorem norm_setToSimpleFunc_le_sum_mul_norm (T : Set α → F →L[ℝ] F') {C : ℝ}
    (hT_norm : ∀ s, MeasurableSet s → ‖T s‖ ≤ C * (μ s).toReal) (f : α →ₛ F) :
    ‖f.setToSimpleFunc T‖ ≤ C * ∑ x ∈ f.range, (μ (f ⁻¹' {x})).toReal * ‖x‖ :=
  calc
    ‖f.setToSimpleFunc T‖ ≤ ∑ x ∈ f.range, ‖T (f ⁻¹' {x})‖ * ‖x‖ :=
      norm_setToSimpleFunc_le_sum_opNorm T f
    _ ≤ ∑ x ∈ f.range, C * (μ (f ⁻¹' {x})).toReal * ‖x‖ := by
      gcongr
      exact hT_norm _ <| SimpleFunc.measurableSet_fiber _ _
    _ ≤ C * ∑ x ∈ f.range, (μ (f ⁻¹' {x})).toReal * ‖x‖ := by simp_rw [mul_sum, ← mul_assoc]; rfl

theorem norm_setToSimpleFunc_le_sum_mul_norm_of_integrable (T : Set α → E →L[ℝ] F') {C : ℝ}
    (hT_norm : ∀ s, MeasurableSet s → μ s < ∞ → ‖T s‖ ≤ C * (μ s).toReal) (f : α →ₛ E)
    (hf : Integrable f μ) :
    ‖f.setToSimpleFunc T‖ ≤ C * ∑ x ∈ f.range, (μ (f ⁻¹' {x})).toReal * ‖x‖ :=
  calc
    ‖f.setToSimpleFunc T‖ ≤ ∑ x ∈ f.range, ‖T (f ⁻¹' {x})‖ * ‖x‖ :=
      norm_setToSimpleFunc_le_sum_opNorm T f
    _ ≤ ∑ x ∈ f.range, C * (μ (f ⁻¹' {x})).toReal * ‖x‖ := by
      refine Finset.sum_le_sum fun b hb => ?_
      obtain rfl | hb := eq_or_ne b 0
      · simp
      gcongr
      exact hT_norm _ (SimpleFunc.measurableSet_fiber _ _) <|
        SimpleFunc.measure_preimage_lt_top_of_integrable _ hf hb
    _ ≤ C * ∑ x ∈ f.range, (μ (f ⁻¹' {x})).toReal * ‖x‖ := by simp_rw [mul_sum, ← mul_assoc]; rfl

theorem setToSimpleFunc_indicator (T : Set α → F →L[ℝ] F') (hT_empty : T ∅ = 0)
    {m : MeasurableSpace α} {s : Set α} (hs : MeasurableSet s) (x : F) :
    SimpleFunc.setToSimpleFunc T
        (SimpleFunc.piecewise s hs (SimpleFunc.const α x) (SimpleFunc.const α 0)) =
      T s x := by
  obtain rfl | hs_empty := s.eq_empty_or_nonempty
  · simp only [hT_empty, ContinuousLinearMap.zero_apply, piecewise_empty, const_zero,
      setToSimpleFunc_zero_apply]
  simp_rw [setToSimpleFunc]
  obtain rfl | hs_univ := eq_or_ne s univ
  · haveI hα := hs_empty.to_type
    simp [← Function.const_def]
  rw [range_indicator hs hs_empty hs_univ]
  by_cases hx0 : x = 0
  · simp_rw [hx0]; simp
  rw [sum_insert]
  swap; · rw [Finset.mem_singleton]; exact hx0
  rw [sum_singleton, (T _).map_zero, add_zero]
  congr
  simp only [coe_piecewise, piecewise_eq_indicator, coe_const, Function.const_zero,
    piecewise_eq_indicator]
  rw [indicator_preimage, ← Function.const_def, preimage_const_of_mem]
  swap; · exact Set.mem_singleton x
  rw [← Function.const_zero, ← Function.const_def, preimage_const_of_not_mem]
  swap; · rw [Set.mem_singleton_iff]; exact Ne.symm hx0
  simp

theorem setToSimpleFunc_const' [Nonempty α] (T : Set α → F →L[ℝ] F') (x : F)
    {m : MeasurableSpace α} : SimpleFunc.setToSimpleFunc T (SimpleFunc.const α x) = T univ x := by
  simp only [setToSimpleFunc, range_const, Set.mem_singleton, preimage_const_of_mem,
    sum_singleton, ← Function.const_def, coe_const]

theorem setToSimpleFunc_const (T : Set α → F →L[ℝ] F') (hT_empty : T ∅ = 0) (x : F)
    {m : MeasurableSpace α} : SimpleFunc.setToSimpleFunc T (SimpleFunc.const α x) = T univ x := by
  cases isEmpty_or_nonempty α
  · have h_univ_empty : (univ : Set α) = ∅ := Subsingleton.elim _ _
    rw [h_univ_empty, hT_empty]
    simp only [setToSimpleFunc, ContinuousLinearMap.zero_apply, sum_empty,
      range_eq_empty_of_isEmpty]
  · exact setToSimpleFunc_const' T x

end SimpleFunc

namespace L1


open AEEqFun Lp.simpleFunc Lp

namespace SimpleFunc

theorem norm_eq_sum_mul (f : α →₁ₛ[μ] G) :
    ‖f‖ = ∑ x ∈ (toSimpleFunc f).range, (μ (toSimpleFunc f ⁻¹' {x})).toReal * ‖x‖ := by
  rw [norm_toSimpleFunc, snorm_one_eq_lintegral_nnnorm]
  have h_eq := SimpleFunc.map_apply (fun x => (‖x‖₊ : ℝ≥0∞)) (toSimpleFunc f)
  simp_rw [← h_eq]
  rw [SimpleFunc.lintegral_eq_lintegral, SimpleFunc.map_lintegral, ENNReal.toReal_sum]
  · congr
    ext1 x
    rw [ENNReal.toReal_mul, mul_comm, ← ofReal_norm_eq_coe_nnnorm,
      ENNReal.toReal_ofReal (norm_nonneg _)]
  · intro x _
    by_cases hx0 : x = 0
    · rw [hx0]; simp
    · exact
        ENNReal.mul_ne_top ENNReal.coe_ne_top
          (SimpleFunc.measure_preimage_lt_top_of_integrable _ (SimpleFunc.integrable f) hx0).ne

section SetToL1S

variable [NormedField 𝕜] [NormedSpace 𝕜 E]

attribute [local instance] Lp.simpleFunc.module

attribute [local instance] Lp.simpleFunc.normedSpace

/-- Extend `Set α → (E →L[ℝ] F')` to `(α →₁ₛ[μ] E) → F'`. -/
def setToL1S (T : Set α → E →L[ℝ] F) (f : α →₁ₛ[μ] E) : F :=
  (toSimpleFunc f).setToSimpleFunc T

theorem setToL1S_eq_setToSimpleFunc (T : Set α → E →L[ℝ] F) (f : α →₁ₛ[μ] E) :
    setToL1S T f = (toSimpleFunc f).setToSimpleFunc T :=
  rfl

@[simp]
theorem setToL1S_zero_left (f : α →₁ₛ[μ] E) : setToL1S (0 : Set α → E →L[ℝ] F) f = 0 :=
  SimpleFunc.setToSimpleFunc_zero _

theorem setToL1S_zero_left' {T : Set α → E →L[ℝ] F}
    (h_zero : ∀ s, MeasurableSet s → μ s < ∞ → T s = 0) (f : α →₁ₛ[μ] E) : setToL1S T f = 0 :=
  SimpleFunc.setToSimpleFunc_zero' h_zero _ (SimpleFunc.integrable f)

theorem setToL1S_congr (T : Set α → E →L[ℝ] F) (h_zero : ∀ s, MeasurableSet s → μ s = 0 → T s = 0)
    (h_add : FinMeasAdditive μ T) {f g : α →₁ₛ[μ] E} (h : toSimpleFunc f =ᵐ[μ] toSimpleFunc g) :
    setToL1S T f = setToL1S T g :=
  SimpleFunc.setToSimpleFunc_congr T h_zero h_add (SimpleFunc.integrable f) h

theorem setToL1S_congr_left (T T' : Set α → E →L[ℝ] F)
    (h : ∀ s, MeasurableSet s → μ s < ∞ → T s = T' s) (f : α →₁ₛ[μ] E) :
    setToL1S T f = setToL1S T' f :=
  SimpleFunc.setToSimpleFunc_congr_left T T' h (simpleFunc.toSimpleFunc f) (SimpleFunc.integrable f)

/-- `setToL1S` does not change if we replace the measure `μ` by `μ'` with `μ ≪ μ'`. The statement
uses two functions `f` and `f'` because they have to belong to different types, but morally these
are the same function (we have `f =ᵐ[μ] f'`). -/
theorem setToL1S_congr_measure {μ' : Measure α} (T : Set α → E →L[ℝ] F)
    (h_zero : ∀ s, MeasurableSet s → μ s = 0 → T s = 0) (h_add : FinMeasAdditive μ T) (hμ : μ ≪ μ')
    (f : α →₁ₛ[μ] E) (f' : α →₁ₛ[μ'] E) (h : (f : α → E) =ᵐ[μ] f') :
    setToL1S T f = setToL1S T f' := by
  refine SimpleFunc.setToSimpleFunc_congr T h_zero h_add (SimpleFunc.integrable f) ?_
  refine (toSimpleFunc_eq_toFun f).trans ?_
  suffices (f' : α → E) =ᵐ[μ] simpleFunc.toSimpleFunc f' from h.trans this
  have goal' : (f' : α → E) =ᵐ[μ'] simpleFunc.toSimpleFunc f' := (toSimpleFunc_eq_toFun f').symm
  exact hμ.ae_eq goal'

theorem setToL1S_add_left (T T' : Set α → E →L[ℝ] F) (f : α →₁ₛ[μ] E) :
    setToL1S (T + T') f = setToL1S T f + setToL1S T' f :=
  SimpleFunc.setToSimpleFunc_add_left T T'

theorem setToL1S_add_left' (T T' T'' : Set α → E →L[ℝ] F)
    (h_add : ∀ s, MeasurableSet s → μ s < ∞ → T'' s = T s + T' s) (f : α →₁ₛ[μ] E) :
    setToL1S T'' f = setToL1S T f + setToL1S T' f :=
  SimpleFunc.setToSimpleFunc_add_left' T T' T'' h_add (SimpleFunc.integrable f)

theorem setToL1S_smul_left (T : Set α → E →L[ℝ] F) (c : ℝ) (f : α →₁ₛ[μ] E) :
    setToL1S (fun s => c • T s) f = c • setToL1S T f :=
  SimpleFunc.setToSimpleFunc_smul_left T c _

theorem setToL1S_smul_left' (T T' : Set α → E →L[ℝ] F) (c : ℝ)
    (h_smul : ∀ s, MeasurableSet s → μ s < ∞ → T' s = c • T s) (f : α →₁ₛ[μ] E) :
    setToL1S T' f = c • setToL1S T f :=
  SimpleFunc.setToSimpleFunc_smul_left' T T' c h_smul (SimpleFunc.integrable f)

theorem setToL1S_add (T : Set α → E →L[ℝ] F) (h_zero : ∀ s, MeasurableSet s → μ s = 0 → T s = 0)
    (h_add : FinMeasAdditive μ T) (f g : α →₁ₛ[μ] E) :
    setToL1S T (f + g) = setToL1S T f + setToL1S T g := by
  simp_rw [setToL1S]
  rw [← SimpleFunc.setToSimpleFunc_add T h_add (SimpleFunc.integrable f)
      (SimpleFunc.integrable g)]
  exact
    SimpleFunc.setToSimpleFunc_congr T h_zero h_add (SimpleFunc.integrable _)
      (add_toSimpleFunc f g)

theorem setToL1S_neg {T : Set α → E →L[ℝ] F} (h_zero : ∀ s, MeasurableSet s → μ s = 0 → T s = 0)
    (h_add : FinMeasAdditive μ T) (f : α →₁ₛ[μ] E) : setToL1S T (-f) = -setToL1S T f := by
  simp_rw [setToL1S]
  have : simpleFunc.toSimpleFunc (-f) =ᵐ[μ] ⇑(-simpleFunc.toSimpleFunc f) :=
    neg_toSimpleFunc f
  rw [SimpleFunc.setToSimpleFunc_congr T h_zero h_add (SimpleFunc.integrable _) this]
  exact SimpleFunc.setToSimpleFunc_neg T h_add (SimpleFunc.integrable f)

theorem setToL1S_sub {T : Set α → E →L[ℝ] F} (h_zero : ∀ s, MeasurableSet s → μ s = 0 → T s = 0)
    (h_add : FinMeasAdditive μ T) (f g : α →₁ₛ[μ] E) :
    setToL1S T (f - g) = setToL1S T f - setToL1S T g := by
  rw [sub_eq_add_neg, setToL1S_add T h_zero h_add, setToL1S_neg h_zero h_add, sub_eq_add_neg]

theorem setToL1S_smul_real (T : Set α → E →L[ℝ] F)
    (h_zero : ∀ s, MeasurableSet s → μ s = 0 → T s = 0) (h_add : FinMeasAdditive μ T) (c : ℝ)
    (f : α →₁ₛ[μ] E) : setToL1S T (c • f) = c • setToL1S T f := by
  simp_rw [setToL1S]
  rw [← SimpleFunc.setToSimpleFunc_smul_real T h_add c (SimpleFunc.integrable f)]
  refine SimpleFunc.setToSimpleFunc_congr T h_zero h_add (SimpleFunc.integrable _) ?_
  exact smul_toSimpleFunc c f

theorem setToL1S_smul {E} [NormedAddCommGroup E] [NormedSpace ℝ E] [NormedSpace 𝕜 E]
    [NormedSpace 𝕜 F] (T : Set α → E →L[ℝ] F) (h_zero : ∀ s, MeasurableSet s → μ s = 0 → T s = 0)
    (h_add : FinMeasAdditive μ T) (h_smul : ∀ c : 𝕜, ∀ s x, T s (c • x) = c • T s x) (c : 𝕜)
    (f : α →₁ₛ[μ] E) : setToL1S T (c • f) = c • setToL1S T f := by
  simp_rw [setToL1S]
  rw [← SimpleFunc.setToSimpleFunc_smul T h_add h_smul c (SimpleFunc.integrable f)]
  refine SimpleFunc.setToSimpleFunc_congr T h_zero h_add (SimpleFunc.integrable _) ?_
  exact smul_toSimpleFunc c f

theorem norm_setToL1S_le (T : Set α → E →L[ℝ] F) {C : ℝ}
    (hT_norm : ∀ s, MeasurableSet s → μ s < ∞ → ‖T s‖ ≤ C * (μ s).toReal) (f : α →₁ₛ[μ] E) :
    ‖setToL1S T f‖ ≤ C * ‖f‖ := by
  rw [setToL1S, norm_eq_sum_mul f]
  exact
    SimpleFunc.norm_setToSimpleFunc_le_sum_mul_norm_of_integrable T hT_norm _
      (SimpleFunc.integrable f)

theorem setToL1S_indicatorConst {T : Set α → E →L[ℝ] F} {s : Set α}
    (h_zero : ∀ s, MeasurableSet s → μ s = 0 → T s = 0) (h_add : FinMeasAdditive μ T)
    (hs : MeasurableSet s) (hμs : μ s < ∞) (x : E) :
    setToL1S T (simpleFunc.indicatorConst 1 hs hμs.ne x) = T s x := by
  have h_empty : T ∅ = 0 := h_zero _ MeasurableSet.empty measure_empty
  rw [setToL1S_eq_setToSimpleFunc]
  refine Eq.trans ?_ (SimpleFunc.setToSimpleFunc_indicator T h_empty hs x)
  refine SimpleFunc.setToSimpleFunc_congr T h_zero h_add (SimpleFunc.integrable _) ?_
  exact toSimpleFunc_indicatorConst hs hμs.ne x

theorem setToL1S_const [IsFiniteMeasure μ] {T : Set α → E →L[ℝ] F}
    (h_zero : ∀ s, MeasurableSet s → μ s = 0 → T s = 0) (h_add : FinMeasAdditive μ T) (x : E) :
    setToL1S T (simpleFunc.indicatorConst 1 MeasurableSet.univ (measure_ne_top μ _) x) = T univ x :=
  setToL1S_indicatorConst h_zero h_add MeasurableSet.univ (measure_lt_top _ _) x

section Order

variable {G'' G' : Type*} [NormedLatticeAddCommGroup G'] [NormedSpace ℝ G']
  [NormedLatticeAddCommGroup G''] [NormedSpace ℝ G''] {T : Set α → G'' →L[ℝ] G'}

theorem setToL1S_mono_left {T T' : Set α → E →L[ℝ] G''} (hTT' : ∀ s x, T s x ≤ T' s x)
    (f : α →₁ₛ[μ] E) : setToL1S T f ≤ setToL1S T' f :=
  SimpleFunc.setToSimpleFunc_mono_left T T' hTT' _

theorem setToL1S_mono_left' {T T' : Set α → E →L[ℝ] G''}
    (hTT' : ∀ s, MeasurableSet s → μ s < ∞ → ∀ x, T s x ≤ T' s x) (f : α →₁ₛ[μ] E) :
    setToL1S T f ≤ setToL1S T' f :=
  SimpleFunc.setToSimpleFunc_mono_left' T T' hTT' _ (SimpleFunc.integrable f)

theorem setToL1S_nonneg (h_zero : ∀ s, MeasurableSet s → μ s = 0 → T s = 0)
    (h_add : FinMeasAdditive μ T)
    (hT_nonneg : ∀ s, MeasurableSet s → μ s < ∞ → ∀ x, 0 ≤ x → 0 ≤ T s x) {f : α →₁ₛ[μ] G''}
    (hf : 0 ≤ f) : 0 ≤ setToL1S T f := by
  simp_rw [setToL1S]
  obtain ⟨f', hf', hff'⟩ : ∃ f' : α →ₛ G'', 0 ≤ f' ∧ simpleFunc.toSimpleFunc f =ᵐ[μ] f' := by
    obtain ⟨f'', hf'', hff''⟩ := exists_simpleFunc_nonneg_ae_eq hf
    exact ⟨f'', hf'', (Lp.simpleFunc.toSimpleFunc_eq_toFun f).trans hff''⟩
  rw [SimpleFunc.setToSimpleFunc_congr _ h_zero h_add (SimpleFunc.integrable _) hff']
  exact
    SimpleFunc.setToSimpleFunc_nonneg' T hT_nonneg _ hf' ((SimpleFunc.integrable f).congr hff')

theorem setToL1S_mono (h_zero : ∀ s, MeasurableSet s → μ s = 0 → T s = 0)
    (h_add : FinMeasAdditive μ T)
    (hT_nonneg : ∀ s, MeasurableSet s → μ s < ∞ → ∀ x, 0 ≤ x → 0 ≤ T s x) {f g : α →₁ₛ[μ] G''}
    (hfg : f ≤ g) : setToL1S T f ≤ setToL1S T g := by
  rw [← sub_nonneg] at hfg ⊢
  rw [← setToL1S_sub h_zero h_add]
  exact setToL1S_nonneg h_zero h_add hT_nonneg hfg

end Order

variable [NormedSpace 𝕜 F]
variable (α E μ 𝕜)

/-- Extend `Set α → E →L[ℝ] F` to `(α →₁ₛ[μ] E) →L[𝕜] F`. -/
def setToL1SCLM' {T : Set α → E →L[ℝ] F} {C : ℝ} (hT : DominatedFinMeasAdditive μ T C)
    (h_smul : ∀ c : 𝕜, ∀ s x, T s (c • x) = c • T s x) : (α →₁ₛ[μ] E) →L[𝕜] F :=
  LinearMap.mkContinuous
    ⟨⟨setToL1S T, setToL1S_add T (fun _ => hT.eq_zero_of_measure_zero) hT.1⟩,
      setToL1S_smul T (fun _ => hT.eq_zero_of_measure_zero) hT.1 h_smul⟩
    C fun f => norm_setToL1S_le T hT.2 f

/-- Extend `Set α → E →L[ℝ] F` to `(α →₁ₛ[μ] E) →L[ℝ] F`. -/
def setToL1SCLM {T : Set α → E →L[ℝ] F} {C : ℝ} (hT : DominatedFinMeasAdditive μ T C) :
    (α →₁ₛ[μ] E) →L[ℝ] F :=
  LinearMap.mkContinuous
    ⟨⟨setToL1S T, setToL1S_add T (fun _ => hT.eq_zero_of_measure_zero) hT.1⟩,
      setToL1S_smul_real T (fun _ => hT.eq_zero_of_measure_zero) hT.1⟩
    C fun f => norm_setToL1S_le T hT.2 f

variable {α E μ 𝕜}
variable {T T' T'' : Set α → E →L[ℝ] F} {C C' C'' : ℝ}

@[simp]
theorem setToL1SCLM_zero_left (hT : DominatedFinMeasAdditive μ (0 : Set α → E →L[ℝ] F) C)
    (f : α →₁ₛ[μ] E) : setToL1SCLM α E μ hT f = 0 :=
  setToL1S_zero_left _

theorem setToL1SCLM_zero_left' (hT : DominatedFinMeasAdditive μ T C)
    (h_zero : ∀ s, MeasurableSet s → μ s < ∞ → T s = 0) (f : α →₁ₛ[μ] E) :
    setToL1SCLM α E μ hT f = 0 :=
  setToL1S_zero_left' h_zero f

theorem setToL1SCLM_congr_left (hT : DominatedFinMeasAdditive μ T C)
    (hT' : DominatedFinMeasAdditive μ T' C') (h : T = T') (f : α →₁ₛ[μ] E) :
    setToL1SCLM α E μ hT f = setToL1SCLM α E μ hT' f :=
  setToL1S_congr_left T T' (fun _ _ _ => by rw [h]) f

theorem setToL1SCLM_congr_left' (hT : DominatedFinMeasAdditive μ T C)
    (hT' : DominatedFinMeasAdditive μ T' C') (h : ∀ s, MeasurableSet s → μ s < ∞ → T s = T' s)
    (f : α →₁ₛ[μ] E) : setToL1SCLM α E μ hT f = setToL1SCLM α E μ hT' f :=
  setToL1S_congr_left T T' h f

theorem setToL1SCLM_congr_measure {μ' : Measure α} (hT : DominatedFinMeasAdditive μ T C)
    (hT' : DominatedFinMeasAdditive μ' T C') (hμ : μ ≪ μ') (f : α →₁ₛ[μ] E) (f' : α →₁ₛ[μ'] E)
    (h : (f : α → E) =ᵐ[μ] f') : setToL1SCLM α E μ hT f = setToL1SCLM α E μ' hT' f' :=
  setToL1S_congr_measure T (fun _ => hT.eq_zero_of_measure_zero) hT.1 hμ _ _ h

theorem setToL1SCLM_add_left (hT : DominatedFinMeasAdditive μ T C)
    (hT' : DominatedFinMeasAdditive μ T' C') (f : α →₁ₛ[μ] E) :
    setToL1SCLM α E μ (hT.add hT') f = setToL1SCLM α E μ hT f + setToL1SCLM α E μ hT' f :=
  setToL1S_add_left T T' f

theorem setToL1SCLM_add_left' (hT : DominatedFinMeasAdditive μ T C)
    (hT' : DominatedFinMeasAdditive μ T' C') (hT'' : DominatedFinMeasAdditive μ T'' C'')
    (h_add : ∀ s, MeasurableSet s → μ s < ∞ → T'' s = T s + T' s) (f : α →₁ₛ[μ] E) :
    setToL1SCLM α E μ hT'' f = setToL1SCLM α E μ hT f + setToL1SCLM α E μ hT' f :=
  setToL1S_add_left' T T' T'' h_add f

theorem setToL1SCLM_smul_left (c : ℝ) (hT : DominatedFinMeasAdditive μ T C) (f : α →₁ₛ[μ] E) :
    setToL1SCLM α E μ (hT.smul c) f = c • setToL1SCLM α E μ hT f :=
  setToL1S_smul_left T c f

theorem setToL1SCLM_smul_left' (c : ℝ) (hT : DominatedFinMeasAdditive μ T C)
    (hT' : DominatedFinMeasAdditive μ T' C')
    (h_smul : ∀ s, MeasurableSet s → μ s < ∞ → T' s = c • T s) (f : α →₁ₛ[μ] E) :
    setToL1SCLM α E μ hT' f = c • setToL1SCLM α E μ hT f :=
  setToL1S_smul_left' T T' c h_smul f

theorem norm_setToL1SCLM_le {T : Set α → E →L[ℝ] F} {C : ℝ} (hT : DominatedFinMeasAdditive μ T C)
    (hC : 0 ≤ C) : ‖setToL1SCLM α E μ hT‖ ≤ C :=
  LinearMap.mkContinuous_norm_le _ hC _

theorem norm_setToL1SCLM_le' {T : Set α → E →L[ℝ] F} {C : ℝ} (hT : DominatedFinMeasAdditive μ T C) :
    ‖setToL1SCLM α E μ hT‖ ≤ max C 0 :=
  LinearMap.mkContinuous_norm_le' _ _

theorem setToL1SCLM_const [IsFiniteMeasure μ] {T : Set α → E →L[ℝ] F} {C : ℝ}
    (hT : DominatedFinMeasAdditive μ T C) (x : E) :
    setToL1SCLM α E μ hT (simpleFunc.indicatorConst 1 MeasurableSet.univ (measure_ne_top μ _) x) =
      T univ x :=
  setToL1S_const (fun _ => hT.eq_zero_of_measure_zero) hT.1 x

section Order

variable {G' G'' : Type*} [NormedLatticeAddCommGroup G''] [NormedSpace ℝ G'']
  [NormedLatticeAddCommGroup G'] [NormedSpace ℝ G']

theorem setToL1SCLM_mono_left {T T' : Set α → E →L[ℝ] G''} {C C' : ℝ}
    (hT : DominatedFinMeasAdditive μ T C) (hT' : DominatedFinMeasAdditive μ T' C')
    (hTT' : ∀ s x, T s x ≤ T' s x) (f : α →₁ₛ[μ] E) :
    setToL1SCLM α E μ hT f ≤ setToL1SCLM α E μ hT' f :=
  SimpleFunc.setToSimpleFunc_mono_left T T' hTT' _

theorem setToL1SCLM_mono_left' {T T' : Set α → E →L[ℝ] G''} {C C' : ℝ}
    (hT : DominatedFinMeasAdditive μ T C) (hT' : DominatedFinMeasAdditive μ T' C')
    (hTT' : ∀ s, MeasurableSet s → μ s < ∞ → ∀ x, T s x ≤ T' s x) (f : α →₁ₛ[μ] E) :
    setToL1SCLM α E μ hT f ≤ setToL1SCLM α E μ hT' f :=
  SimpleFunc.setToSimpleFunc_mono_left' T T' hTT' _ (SimpleFunc.integrable f)

theorem setToL1SCLM_nonneg {T : Set α → G' →L[ℝ] G''} {C : ℝ} (hT : DominatedFinMeasAdditive μ T C)
    (hT_nonneg : ∀ s, MeasurableSet s → μ s < ∞ → ∀ x, 0 ≤ x → 0 ≤ T s x) {f : α →₁ₛ[μ] G'}
    (hf : 0 ≤ f) : 0 ≤ setToL1SCLM α G' μ hT f :=
  setToL1S_nonneg (fun _ => hT.eq_zero_of_measure_zero) hT.1 hT_nonneg hf

theorem setToL1SCLM_mono {T : Set α → G' →L[ℝ] G''} {C : ℝ} (hT : DominatedFinMeasAdditive μ T C)
    (hT_nonneg : ∀ s, MeasurableSet s → μ s < ∞ → ∀ x, 0 ≤ x → 0 ≤ T s x) {f g : α →₁ₛ[μ] G'}
    (hfg : f ≤ g) : setToL1SCLM α G' μ hT f ≤ setToL1SCLM α G' μ hT g :=
  setToL1S_mono (fun _ => hT.eq_zero_of_measure_zero) hT.1 hT_nonneg hfg

end Order

end SetToL1S

end SimpleFunc

open SimpleFunc

section SetToL1

attribute [local instance] Lp.simpleFunc.module

attribute [local instance] Lp.simpleFunc.normedSpace

variable (𝕜) [NontriviallyNormedField 𝕜] [NormedSpace 𝕜 E] [NormedSpace 𝕜 F] [CompleteSpace F]
  {T T' T'' : Set α → E →L[ℝ] F} {C C' C'' : ℝ}

/-- Extend `set α → (E →L[ℝ] F)` to `(α →₁[μ] E) →L[𝕜] F`. -/
def setToL1' (hT : DominatedFinMeasAdditive μ T C)
    (h_smul : ∀ c : 𝕜, ∀ s x, T s (c • x) = c • T s x) : (α →₁[μ] E) →L[𝕜] F :=
  (setToL1SCLM' α E 𝕜 μ hT h_smul).extend (coeToLp α E 𝕜) (simpleFunc.denseRange one_ne_top)
    simpleFunc.uniformInducing

variable {𝕜}

/-- Extend `Set α → E →L[ℝ] F` to `(α →₁[μ] E) →L[ℝ] F`. -/
def setToL1 (hT : DominatedFinMeasAdditive μ T C) : (α →₁[μ] E) →L[ℝ] F :=
  (setToL1SCLM α E μ hT).extend (coeToLp α E ℝ) (simpleFunc.denseRange one_ne_top)
    simpleFunc.uniformInducing

theorem setToL1_eq_setToL1SCLM (hT : DominatedFinMeasAdditive μ T C) (f : α →₁ₛ[μ] E) :
    setToL1 hT f = setToL1SCLM α E μ hT f :=
  uniformly_extend_of_ind simpleFunc.uniformInducing (simpleFunc.denseRange one_ne_top)
    (setToL1SCLM α E μ hT).uniformContinuous _

theorem setToL1_eq_setToL1' (hT : DominatedFinMeasAdditive μ T C)
    (h_smul : ∀ c : 𝕜, ∀ s x, T s (c • x) = c • T s x) (f : α →₁[μ] E) :
    setToL1 hT f = setToL1' 𝕜 hT h_smul f :=
  rfl

@[simp]
theorem setToL1_zero_left (hT : DominatedFinMeasAdditive μ (0 : Set α → E →L[ℝ] F) C)
    (f : α →₁[μ] E) : setToL1 hT f = 0 := by
  suffices setToL1 hT = 0 by rw [this]; simp
  refine ContinuousLinearMap.extend_unique (setToL1SCLM α E μ hT) _ _ _ _ ?_
  ext1 f
  rw [setToL1SCLM_zero_left hT f, ContinuousLinearMap.zero_comp, ContinuousLinearMap.zero_apply]

theorem setToL1_zero_left' (hT : DominatedFinMeasAdditive μ T C)
    (h_zero : ∀ s, MeasurableSet s → μ s < ∞ → T s = 0) (f : α →₁[μ] E) : setToL1 hT f = 0 := by
  suffices setToL1 hT = 0 by rw [this]; simp
  refine ContinuousLinearMap.extend_unique (setToL1SCLM α E μ hT) _ _ _ _ ?_
  ext1 f
  rw [setToL1SCLM_zero_left' hT h_zero f, ContinuousLinearMap.zero_comp,
    ContinuousLinearMap.zero_apply]

theorem setToL1_congr_left (T T' : Set α → E →L[ℝ] F) {C C' : ℝ}
    (hT : DominatedFinMeasAdditive μ T C) (hT' : DominatedFinMeasAdditive μ T' C') (h : T = T')
    (f : α →₁[μ] E) : setToL1 hT f = setToL1 hT' f := by
  suffices setToL1 hT = setToL1 hT' by rw [this]
  refine ContinuousLinearMap.extend_unique (setToL1SCLM α E μ hT) _ _ _ _ ?_
  ext1 f
  suffices setToL1 hT' f = setToL1SCLM α E μ hT f by rw [← this]; rfl
  rw [setToL1_eq_setToL1SCLM]
  exact setToL1SCLM_congr_left hT' hT h.symm f

theorem setToL1_congr_left' (T T' : Set α → E →L[ℝ] F) {C C' : ℝ}
    (hT : DominatedFinMeasAdditive μ T C) (hT' : DominatedFinMeasAdditive μ T' C')
    (h : ∀ s, MeasurableSet s → μ s < ∞ → T s = T' s) (f : α →₁[μ] E) :
    setToL1 hT f = setToL1 hT' f := by
  suffices setToL1 hT = setToL1 hT' by rw [this]
  refine ContinuousLinearMap.extend_unique (setToL1SCLM α E μ hT) _ _ _ _ ?_
  ext1 f
  suffices setToL1 hT' f = setToL1SCLM α E μ hT f by rw [← this]; rfl
  rw [setToL1_eq_setToL1SCLM]
  exact (setToL1SCLM_congr_left' hT hT' h f).symm

theorem setToL1_add_left (hT : DominatedFinMeasAdditive μ T C)
    (hT' : DominatedFinMeasAdditive μ T' C') (f : α →₁[μ] E) :
    setToL1 (hT.add hT') f = setToL1 hT f + setToL1 hT' f := by
  suffices setToL1 (hT.add hT') = setToL1 hT + setToL1 hT' by
    rw [this, ContinuousLinearMap.add_apply]
  refine ContinuousLinearMap.extend_unique (setToL1SCLM α E μ (hT.add hT')) _ _ _ _ ?_
  ext1 f
  suffices setToL1 hT f + setToL1 hT' f = setToL1SCLM α E μ (hT.add hT') f by
    rw [← this]; rfl
  rw [setToL1_eq_setToL1SCLM, setToL1_eq_setToL1SCLM, setToL1SCLM_add_left hT hT']

theorem setToL1_add_left' (hT : DominatedFinMeasAdditive μ T C)
    (hT' : DominatedFinMeasAdditive μ T' C') (hT'' : DominatedFinMeasAdditive μ T'' C'')
    (h_add : ∀ s, MeasurableSet s → μ s < ∞ → T'' s = T s + T' s) (f : α →₁[μ] E) :
    setToL1 hT'' f = setToL1 hT f + setToL1 hT' f := by
  suffices setToL1 hT'' = setToL1 hT + setToL1 hT' by rw [this, ContinuousLinearMap.add_apply]
  refine ContinuousLinearMap.extend_unique (setToL1SCLM α E μ hT'') _ _ _ _ ?_
  ext1 f
  suffices setToL1 hT f + setToL1 hT' f = setToL1SCLM α E μ hT'' f by rw [← this]; congr
  rw [setToL1_eq_setToL1SCLM, setToL1_eq_setToL1SCLM,
    setToL1SCLM_add_left' hT hT' hT'' h_add]

theorem setToL1_smul_left (hT : DominatedFinMeasAdditive μ T C) (c : ℝ) (f : α →₁[μ] E) :
    setToL1 (hT.smul c) f = c • setToL1 hT f := by
  suffices setToL1 (hT.smul c) = c • setToL1 hT by rw [this, ContinuousLinearMap.smul_apply]
  refine ContinuousLinearMap.extend_unique (setToL1SCLM α E μ (hT.smul c)) _ _ _ _ ?_
  ext1 f
  suffices c • setToL1 hT f = setToL1SCLM α E μ (hT.smul c) f by rw [← this]; congr
  rw [setToL1_eq_setToL1SCLM, setToL1SCLM_smul_left c hT]

theorem setToL1_smul_left' (hT : DominatedFinMeasAdditive μ T C)
    (hT' : DominatedFinMeasAdditive μ T' C') (c : ℝ)
    (h_smul : ∀ s, MeasurableSet s → μ s < ∞ → T' s = c • T s) (f : α →₁[μ] E) :
    setToL1 hT' f = c • setToL1 hT f := by
  suffices setToL1 hT' = c • setToL1 hT by rw [this, ContinuousLinearMap.smul_apply]
  refine ContinuousLinearMap.extend_unique (setToL1SCLM α E μ hT') _ _ _ _ ?_
  ext1 f
  suffices c • setToL1 hT f = setToL1SCLM α E μ hT' f by rw [← this]; congr
  rw [setToL1_eq_setToL1SCLM, setToL1SCLM_smul_left' c hT hT' h_smul]

theorem setToL1_smul (hT : DominatedFinMeasAdditive μ T C)
    (h_smul : ∀ c : 𝕜, ∀ s x, T s (c • x) = c • T s x) (c : 𝕜) (f : α →₁[μ] E) :
    setToL1 hT (c • f) = c • setToL1 hT f := by
  rw [setToL1_eq_setToL1' hT h_smul, setToL1_eq_setToL1' hT h_smul]
  exact ContinuousLinearMap.map_smul _ _ _

theorem setToL1_simpleFunc_indicatorConst (hT : DominatedFinMeasAdditive μ T C) {s : Set α}
    (hs : MeasurableSet s) (hμs : μ s < ∞) (x : E) :
    setToL1 hT (simpleFunc.indicatorConst 1 hs hμs.ne x) = T s x := by
  rw [setToL1_eq_setToL1SCLM]
  exact setToL1S_indicatorConst (fun s => hT.eq_zero_of_measure_zero) hT.1 hs hμs x

theorem setToL1_indicatorConstLp (hT : DominatedFinMeasAdditive μ T C) {s : Set α}
    (hs : MeasurableSet s) (hμs : μ s ≠ ∞) (x : E) :
    setToL1 hT (indicatorConstLp 1 hs hμs x) = T s x := by
  rw [← Lp.simpleFunc.coe_indicatorConst hs hμs x]
  exact setToL1_simpleFunc_indicatorConst hT hs hμs.lt_top x

theorem setToL1_const [IsFiniteMeasure μ] (hT : DominatedFinMeasAdditive μ T C) (x : E) :
    setToL1 hT (indicatorConstLp 1 MeasurableSet.univ (measure_ne_top _ _) x) = T univ x :=
  setToL1_indicatorConstLp hT MeasurableSet.univ (measure_ne_top _ _) x

section Order

variable {G' G'' : Type*} [NormedLatticeAddCommGroup G''] [NormedSpace ℝ G''] [CompleteSpace G'']
  [NormedLatticeAddCommGroup G'] [NormedSpace ℝ G']

theorem setToL1_mono_left' {T T' : Set α → E →L[ℝ] G''} {C C' : ℝ}
    (hT : DominatedFinMeasAdditive μ T C) (hT' : DominatedFinMeasAdditive μ T' C')
    (hTT' : ∀ s, MeasurableSet s → μ s < ∞ → ∀ x, T s x ≤ T' s x) (f : α →₁[μ] E) :
    setToL1 hT f ≤ setToL1 hT' f := by
  induction f using Lp.induction (hp_ne_top := one_ne_top) with
  | @h_ind c s hs hμs =>
    rw [setToL1_simpleFunc_indicatorConst hT hs hμs, setToL1_simpleFunc_indicatorConst hT' hs hμs]
    exact hTT' s hs hμs c
  | @h_add f g hf hg _ hf_le hg_le =>
    rw [(setToL1 hT).map_add, (setToL1 hT').map_add]
    exact add_le_add hf_le hg_le
  | h_closed => exact isClosed_le (setToL1 hT).continuous (setToL1 hT').continuous

theorem setToL1_mono_left {T T' : Set α → E →L[ℝ] G''} {C C' : ℝ}
    (hT : DominatedFinMeasAdditive μ T C) (hT' : DominatedFinMeasAdditive μ T' C')
    (hTT' : ∀ s x, T s x ≤ T' s x) (f : α →₁[μ] E) : setToL1 hT f ≤ setToL1 hT' f :=
  setToL1_mono_left' hT hT' (fun s _ _ x => hTT' s x) f

theorem setToL1_nonneg {T : Set α → G' →L[ℝ] G''} {C : ℝ} (hT : DominatedFinMeasAdditive μ T C)
    (hT_nonneg : ∀ s, MeasurableSet s → μ s < ∞ → ∀ x, 0 ≤ x → 0 ≤ T s x) {f : α →₁[μ] G'}
    (hf : 0 ≤ f) : 0 ≤ setToL1 hT f := by
  suffices ∀ f : { g : α →₁[μ] G' // 0 ≤ g }, 0 ≤ setToL1 hT f from
    this (⟨f, hf⟩ : { g : α →₁[μ] G' // 0 ≤ g })
  refine fun g =>
    @isClosed_property { g : α →₁ₛ[μ] G' // 0 ≤ g } { g : α →₁[μ] G' // 0 ≤ g } _ _
      (fun g => 0 ≤ setToL1 hT g)
      (denseRange_coeSimpleFuncNonnegToLpNonneg 1 μ G' one_ne_top) ?_ ?_ g
  · exact isClosed_le continuous_zero ((setToL1 hT).continuous.comp continuous_induced_dom)
  · intro g
    have : (coeSimpleFuncNonnegToLpNonneg 1 μ G' g : α →₁[μ] G') = (g : α →₁ₛ[μ] G') := rfl
    rw [this, setToL1_eq_setToL1SCLM]
    exact setToL1S_nonneg (fun s => hT.eq_zero_of_measure_zero) hT.1 hT_nonneg g.2

theorem setToL1_mono {T : Set α → G' →L[ℝ] G''} {C : ℝ} (hT : DominatedFinMeasAdditive μ T C)
    (hT_nonneg : ∀ s, MeasurableSet s → μ s < ∞ → ∀ x, 0 ≤ x → 0 ≤ T s x) {f g : α →₁[μ] G'}
    (hfg : f ≤ g) : setToL1 hT f ≤ setToL1 hT g := by
  rw [← sub_nonneg] at hfg ⊢
  rw [← (setToL1 hT).map_sub]
  exact setToL1_nonneg hT hT_nonneg hfg

end Order

theorem norm_setToL1_le_norm_setToL1SCLM (hT : DominatedFinMeasAdditive μ T C) :
    ‖setToL1 hT‖ ≤ ‖setToL1SCLM α E μ hT‖ :=
  calc
    ‖setToL1 hT‖ ≤ (1 : ℝ≥0) * ‖setToL1SCLM α E μ hT‖ := by
      refine
        ContinuousLinearMap.opNorm_extend_le (setToL1SCLM α E μ hT) (coeToLp α E ℝ)
          (simpleFunc.denseRange one_ne_top) fun x => le_of_eq ?_
      rw [NNReal.coe_one, one_mul]
      rfl
    _ = ‖setToL1SCLM α E μ hT‖ := by rw [NNReal.coe_one, one_mul]

theorem norm_setToL1_le_mul_norm (hT : DominatedFinMeasAdditive μ T C) (hC : 0 ≤ C)
    (f : α →₁[μ] E) : ‖setToL1 hT f‖ ≤ C * ‖f‖ :=
  calc
    ‖setToL1 hT f‖ ≤ ‖setToL1SCLM α E μ hT‖ * ‖f‖ :=
      ContinuousLinearMap.le_of_opNorm_le _ (norm_setToL1_le_norm_setToL1SCLM hT) _
    _ ≤ C * ‖f‖ := mul_le_mul (norm_setToL1SCLM_le hT hC) le_rfl (norm_nonneg _) hC

theorem norm_setToL1_le_mul_norm' (hT : DominatedFinMeasAdditive μ T C) (f : α →₁[μ] E) :
    ‖setToL1 hT f‖ ≤ max C 0 * ‖f‖ :=
  calc
    ‖setToL1 hT f‖ ≤ ‖setToL1SCLM α E μ hT‖ * ‖f‖ :=
      ContinuousLinearMap.le_of_opNorm_le _ (norm_setToL1_le_norm_setToL1SCLM hT) _
    _ ≤ max C 0 * ‖f‖ :=
      mul_le_mul (norm_setToL1SCLM_le' hT) le_rfl (norm_nonneg _) (le_max_right _ _)

theorem norm_setToL1_le (hT : DominatedFinMeasAdditive μ T C) (hC : 0 ≤ C) : ‖setToL1 hT‖ ≤ C :=
  ContinuousLinearMap.opNorm_le_bound _ hC (norm_setToL1_le_mul_norm hT hC)

theorem norm_setToL1_le' (hT : DominatedFinMeasAdditive μ T C) : ‖setToL1 hT‖ ≤ max C 0 :=
  ContinuousLinearMap.opNorm_le_bound _ (le_max_right _ _) (norm_setToL1_le_mul_norm' hT)

theorem setToL1_lipschitz (hT : DominatedFinMeasAdditive μ T C) :
    LipschitzWith (Real.toNNReal C) (setToL1 hT) :=
  (setToL1 hT).lipschitz.weaken (norm_setToL1_le' hT)

/-- If `fs i → f` in `L1`, then `setToL1 hT (fs i) → setToL1 hT f`. -/
theorem tendsto_setToL1 (hT : DominatedFinMeasAdditive μ T C) (f : α →₁[μ] E) {ι}
    (fs : ι → α →₁[μ] E) {l : Filter ι} (hfs : Tendsto fs l (𝓝 f)) :
    Tendsto (fun i => setToL1 hT (fs i)) l (𝓝 <| setToL1 hT f) :=
  ((setToL1 hT).continuous.tendsto _).comp hfs

end SetToL1

end L1

section Function


variable [CompleteSpace F] {T T' T'' : Set α → E →L[ℝ] F} {C C' C'' : ℝ} {f g : α → E}
variable (μ T)

/-- Extend `T : Set α → E →L[ℝ] F` to `(α → E) → F` (for integrable functions `α → E`). We set it to
0 if the function is not integrable. -/
def setToFun (hT : DominatedFinMeasAdditive μ T C) (f : α → E) : F :=
  if hf : Integrable f μ then L1.setToL1 hT (hf.toL1 f) else 0

variable {μ T}

theorem setToFun_eq (hT : DominatedFinMeasAdditive μ T C) (hf : Integrable f μ) :
    setToFun μ T hT f = L1.setToL1 hT (hf.toL1 f) :=
  dif_pos hf

theorem L1.setToFun_eq_setToL1 (hT : DominatedFinMeasAdditive μ T C) (f : α →₁[μ] E) :
    setToFun μ T hT f = L1.setToL1 hT f := by
  rw [setToFun_eq hT (L1.integrable_coeFn f), Integrable.toL1_coeFn]

theorem setToFun_undef (hT : DominatedFinMeasAdditive μ T C) (hf : ¬Integrable f μ) :
    setToFun μ T hT f = 0 :=
  dif_neg hf

theorem setToFun_non_aEStronglyMeasurable (hT : DominatedFinMeasAdditive μ T C)
    (hf : ¬AEStronglyMeasurable f μ) : setToFun μ T hT f = 0 :=
  setToFun_undef hT (not_and_of_not_left _ hf)

theorem setToFun_congr_left (hT : DominatedFinMeasAdditive μ T C)
    (hT' : DominatedFinMeasAdditive μ T' C') (h : T = T') (f : α → E) :
    setToFun μ T hT f = setToFun μ T' hT' f := by
  by_cases hf : Integrable f μ
  · simp_rw [setToFun_eq _ hf, L1.setToL1_congr_left T T' hT hT' h]
  · simp_rw [setToFun_undef _ hf]

theorem setToFun_congr_left' (hT : DominatedFinMeasAdditive μ T C)
    (hT' : DominatedFinMeasAdditive μ T' C') (h : ∀ s, MeasurableSet s → μ s < ∞ → T s = T' s)
    (f : α → E) : setToFun μ T hT f = setToFun μ T' hT' f := by
  by_cases hf : Integrable f μ
  · simp_rw [setToFun_eq _ hf, L1.setToL1_congr_left' T T' hT hT' h]
  · simp_rw [setToFun_undef _ hf]

theorem setToFun_add_left (hT : DominatedFinMeasAdditive μ T C)
    (hT' : DominatedFinMeasAdditive μ T' C') (f : α → E) :
    setToFun μ (T + T') (hT.add hT') f = setToFun μ T hT f + setToFun μ T' hT' f := by
  by_cases hf : Integrable f μ
  · simp_rw [setToFun_eq _ hf, L1.setToL1_add_left hT hT']
  · simp_rw [setToFun_undef _ hf, add_zero]

theorem setToFun_add_left' (hT : DominatedFinMeasAdditive μ T C)
    (hT' : DominatedFinMeasAdditive μ T' C') (hT'' : DominatedFinMeasAdditive μ T'' C'')
    (h_add : ∀ s, MeasurableSet s → μ s < ∞ → T'' s = T s + T' s) (f : α → E) :
    setToFun μ T'' hT'' f = setToFun μ T hT f + setToFun μ T' hT' f := by
  by_cases hf : Integrable f μ
  · simp_rw [setToFun_eq _ hf, L1.setToL1_add_left' hT hT' hT'' h_add]
  · simp_rw [setToFun_undef _ hf, add_zero]

theorem setToFun_smul_left (hT : DominatedFinMeasAdditive μ T C) (c : ℝ) (f : α → E) :
    setToFun μ (fun s => c • T s) (hT.smul c) f = c • setToFun μ T hT f := by
  by_cases hf : Integrable f μ
  · simp_rw [setToFun_eq _ hf, L1.setToL1_smul_left hT c]
  · simp_rw [setToFun_undef _ hf, smul_zero]

theorem setToFun_smul_left' (hT : DominatedFinMeasAdditive μ T C)
    (hT' : DominatedFinMeasAdditive μ T' C') (c : ℝ)
    (h_smul : ∀ s, MeasurableSet s → μ s < ∞ → T' s = c • T s) (f : α → E) :
    setToFun μ T' hT' f = c • setToFun μ T hT f := by
  by_cases hf : Integrable f μ
  · simp_rw [setToFun_eq _ hf, L1.setToL1_smul_left' hT hT' c h_smul]
  · simp_rw [setToFun_undef _ hf, smul_zero]

@[simp]
theorem setToFun_zero (hT : DominatedFinMeasAdditive μ T C) : setToFun μ T hT (0 : α → E) = 0 := by
  erw [setToFun_eq hT (integrable_zero _ _ _), Integrable.toL1_zero, ContinuousLinearMap.map_zero]

@[simp]
theorem setToFun_zero_left {hT : DominatedFinMeasAdditive μ (0 : Set α → E →L[ℝ] F) C} :
    setToFun μ 0 hT f = 0 := by
  by_cases hf : Integrable f μ
  · rw [setToFun_eq hT hf]; exact L1.setToL1_zero_left hT _
  · exact setToFun_undef hT hf

theorem setToFun_zero_left' (hT : DominatedFinMeasAdditive μ T C)
    (h_zero : ∀ s, MeasurableSet s → μ s < ∞ → T s = 0) : setToFun μ T hT f = 0 := by
  by_cases hf : Integrable f μ
  · rw [setToFun_eq hT hf]; exact L1.setToL1_zero_left' hT h_zero _
  · exact setToFun_undef hT hf

theorem setToFun_add (hT : DominatedFinMeasAdditive μ T C) (hf : Integrable f μ)
    (hg : Integrable g μ) : setToFun μ T hT (f + g) = setToFun μ T hT f + setToFun μ T hT g := by
  rw [setToFun_eq hT (hf.add hg), setToFun_eq hT hf, setToFun_eq hT hg, Integrable.toL1_add,
    (L1.setToL1 hT).map_add]

theorem setToFun_finset_sum' (hT : DominatedFinMeasAdditive μ T C) {ι} (s : Finset ι)
    {f : ι → α → E} (hf : ∀ i ∈ s, Integrable (f i) μ) :
    setToFun μ T hT (∑ i ∈ s, f i) = ∑ i ∈ s, setToFun μ T hT (f i) := by
  revert hf
  refine Finset.induction_on s ?_ ?_
  · intro _
    simp only [setToFun_zero, Finset.sum_empty]
  · intro i s his ih hf
    simp only [his, Finset.sum_insert, not_false_iff]
    rw [setToFun_add hT (hf i (Finset.mem_insert_self i s)) _]
    · rw [ih fun i hi => hf i (Finset.mem_insert_of_mem hi)]
    · convert integrable_finset_sum s fun i hi => hf i (Finset.mem_insert_of_mem hi) with x
      simp

theorem setToFun_finset_sum (hT : DominatedFinMeasAdditive μ T C) {ι} (s : Finset ι) {f : ι → α → E}
    (hf : ∀ i ∈ s, Integrable (f i) μ) :
    (setToFun μ T hT fun a => ∑ i ∈ s, f i a) = ∑ i ∈ s, setToFun μ T hT (f i) := by
  convert setToFun_finset_sum' hT s hf with a; simp

theorem setToFun_neg (hT : DominatedFinMeasAdditive μ T C) (f : α → E) :
    setToFun μ T hT (-f) = -setToFun μ T hT f := by
  by_cases hf : Integrable f μ
  · rw [setToFun_eq hT hf, setToFun_eq hT hf.neg, Integrable.toL1_neg,
      (L1.setToL1 hT).map_neg]
  · rw [setToFun_undef hT hf, setToFun_undef hT, neg_zero]
    rwa [← integrable_neg_iff] at hf

theorem setToFun_sub (hT : DominatedFinMeasAdditive μ T C) (hf : Integrable f μ)
    (hg : Integrable g μ) : setToFun μ T hT (f - g) = setToFun μ T hT f - setToFun μ T hT g := by
  rw [sub_eq_add_neg, sub_eq_add_neg, setToFun_add hT hf hg.neg, setToFun_neg hT g]

theorem setToFun_smul [NontriviallyNormedField 𝕜] [NormedSpace 𝕜 E] [NormedSpace 𝕜 F]
    (hT : DominatedFinMeasAdditive μ T C) (h_smul : ∀ c : 𝕜, ∀ s x, T s (c • x) = c • T s x) (c : 𝕜)
    (f : α → E) : setToFun μ T hT (c • f) = c • setToFun μ T hT f := by
  by_cases hf : Integrable f μ
  · rw [setToFun_eq hT hf, setToFun_eq hT, Integrable.toL1_smul',
      L1.setToL1_smul hT h_smul c _]
  · by_cases hr : c = 0
    · rw [hr]; simp
    · have hf' : ¬Integrable (c • f) μ := by rwa [integrable_smul_iff hr f]
      rw [setToFun_undef hT hf, setToFun_undef hT hf', smul_zero]

theorem setToFun_congr_ae (hT : DominatedFinMeasAdditive μ T C) (h : f =ᵐ[μ] g) :
    setToFun μ T hT f = setToFun μ T hT g := by
  by_cases hfi : Integrable f μ
  · have hgi : Integrable g μ := hfi.congr h
    rw [setToFun_eq hT hfi, setToFun_eq hT hgi, (Integrable.toL1_eq_toL1_iff f g hfi hgi).2 h]
  · have hgi : ¬Integrable g μ := by rw [integrable_congr h] at hfi; exact hfi
    rw [setToFun_undef hT hfi, setToFun_undef hT hgi]

theorem setToFun_measure_zero (hT : DominatedFinMeasAdditive μ T C) (h : μ = 0) :
    setToFun μ T hT f = 0 := by
  have : f =ᵐ[μ] 0 := by simp [h, EventuallyEq]
  rw [setToFun_congr_ae hT this, setToFun_zero]

theorem setToFun_measure_zero' (hT : DominatedFinMeasAdditive μ T C)
    (h : ∀ s, MeasurableSet s → μ s < ∞ → μ s = 0) : setToFun μ T hT f = 0 :=
  setToFun_zero_left' hT fun s hs hμs => hT.eq_zero_of_measure_zero hs (h s hs hμs)

theorem setToFun_toL1 (hT : DominatedFinMeasAdditive μ T C) (hf : Integrable f μ) :
    setToFun μ T hT (hf.toL1 f) = setToFun μ T hT f :=
  setToFun_congr_ae hT hf.coeFn_toL1

theorem setToFun_indicator_const (hT : DominatedFinMeasAdditive μ T C) {s : Set α}
    (hs : MeasurableSet s) (hμs : μ s ≠ ∞) (x : E) :
    setToFun μ T hT (s.indicator fun _ => x) = T s x := by
  rw [setToFun_congr_ae hT (@indicatorConstLp_coeFn _ _ _ 1 _ _ _ hs hμs x).symm]
  rw [L1.setToFun_eq_setToL1 hT]
  exact L1.setToL1_indicatorConstLp hT hs hμs x

theorem setToFun_const [IsFiniteMeasure μ] (hT : DominatedFinMeasAdditive μ T C) (x : E) :
    (setToFun μ T hT fun _ => x) = T univ x := by
  have : (fun _ : α => x) = Set.indicator univ fun _ => x := (indicator_univ _).symm
  rw [this]
  exact setToFun_indicator_const hT MeasurableSet.univ (measure_ne_top _ _) x

section Order

variable {G' G'' : Type*} [NormedLatticeAddCommGroup G''] [NormedSpace ℝ G''] [CompleteSpace G'']
  [NormedLatticeAddCommGroup G'] [NormedSpace ℝ G']

theorem setToFun_mono_left' {T T' : Set α → E →L[ℝ] G''} {C C' : ℝ}
    (hT : DominatedFinMeasAdditive μ T C) (hT' : DominatedFinMeasAdditive μ T' C')
    (hTT' : ∀ s, MeasurableSet s → μ s < ∞ → ∀ x, T s x ≤ T' s x) (f : α → E) :
    setToFun μ T hT f ≤ setToFun μ T' hT' f := by
  by_cases hf : Integrable f μ
  · simp_rw [setToFun_eq _ hf]; exact L1.setToL1_mono_left' hT hT' hTT' _
  · simp_rw [setToFun_undef _ hf]; rfl

theorem setToFun_mono_left {T T' : Set α → E →L[ℝ] G''} {C C' : ℝ}
    (hT : DominatedFinMeasAdditive μ T C) (hT' : DominatedFinMeasAdditive μ T' C')
    (hTT' : ∀ s x, T s x ≤ T' s x) (f : α →₁[μ] E) : setToFun μ T hT f ≤ setToFun μ T' hT' f :=
  setToFun_mono_left' hT hT' (fun s _ _ x => hTT' s x) f

theorem setToFun_nonneg {T : Set α → G' →L[ℝ] G''} {C : ℝ} (hT : DominatedFinMeasAdditive μ T C)
    (hT_nonneg : ∀ s, MeasurableSet s → μ s < ∞ → ∀ x, 0 ≤ x → 0 ≤ T s x) {f : α → G'}
    (hf : 0 ≤ᵐ[μ] f) : 0 ≤ setToFun μ T hT f := by
  by_cases hfi : Integrable f μ
  · simp_rw [setToFun_eq _ hfi]
    refine L1.setToL1_nonneg hT hT_nonneg ?_
    rw [← Lp.coeFn_le]
    have h0 := Lp.coeFn_zero G' 1 μ
    have h := Integrable.coeFn_toL1 hfi
    filter_upwards [h0, h, hf] with _ h0a ha hfa
    rw [h0a, ha]
    exact hfa
  · simp_rw [setToFun_undef _ hfi]; rfl

theorem setToFun_mono {T : Set α → G' →L[ℝ] G''} {C : ℝ} (hT : DominatedFinMeasAdditive μ T C)
    (hT_nonneg : ∀ s, MeasurableSet s → μ s < ∞ → ∀ x, 0 ≤ x → 0 ≤ T s x) {f g : α → G'}
    (hf : Integrable f μ) (hg : Integrable g μ) (hfg : f ≤ᵐ[μ] g) :
    setToFun μ T hT f ≤ setToFun μ T hT g := by
  rw [← sub_nonneg, ← setToFun_sub hT hg hf]
  refine setToFun_nonneg hT hT_nonneg (hfg.mono fun a ha => ?_)
  rw [Pi.sub_apply, Pi.zero_apply, sub_nonneg]
  exact ha

end Order

@[continuity]
theorem continuous_setToFun (hT : DominatedFinMeasAdditive μ T C) :
    Continuous fun f : α →₁[μ] E => setToFun μ T hT f := by
  simp_rw [L1.setToFun_eq_setToL1 hT]; exact ContinuousLinearMap.continuous _

/-- If `F i → f` in `L1`, then `setToFun μ T hT (F i) → setToFun μ T hT f`. -/
theorem tendsto_setToFun_of_L1 (hT : DominatedFinMeasAdditive μ T C) {ι} (f : α → E)
    (hfi : Integrable f μ) {fs : ι → α → E} {l : Filter ι} (hfsi : ∀ᶠ i in l, Integrable (fs i) μ)
    (hfs : Tendsto (fun i => ∫⁻ x, ‖fs i x - f x‖₊ ∂μ) l (𝓝 0)) :
    Tendsto (fun i => setToFun μ T hT (fs i)) l (𝓝 <| setToFun μ T hT f) := by
  classical
    let f_lp := hfi.toL1 f
    let F_lp i := if hFi : Integrable (fs i) μ then hFi.toL1 (fs i) else 0
    have tendsto_L1 : Tendsto F_lp l (𝓝 f_lp) := by
      rw [Lp.tendsto_Lp_iff_tendsto_ℒp']
      simp_rw [snorm_one_eq_lintegral_nnnorm, Pi.sub_apply]
      refine (tendsto_congr' ?_).mp hfs
      filter_upwards [hfsi] with i hi
      refine lintegral_congr_ae ?_
      filter_upwards [hi.coeFn_toL1, hfi.coeFn_toL1] with x hxi hxf
      simp_rw [F_lp, dif_pos hi, hxi, hxf]
    suffices Tendsto (fun i => setToFun μ T hT (F_lp i)) l (𝓝 (setToFun μ T hT f)) by
      refine (tendsto_congr' ?_).mp this
      filter_upwards [hfsi] with i hi
      suffices h_ae_eq : F_lp i =ᵐ[μ] fs i from setToFun_congr_ae hT h_ae_eq
      simp_rw [F_lp, dif_pos hi]
      exact hi.coeFn_toL1
    rw [setToFun_congr_ae hT hfi.coeFn_toL1.symm]
    exact ((continuous_setToFun hT).tendsto f_lp).comp tendsto_L1

theorem tendsto_setToFun_approxOn_of_measurable (hT : DominatedFinMeasAdditive μ T C)
    [MeasurableSpace E] [BorelSpace E] {f : α → E} {s : Set E} [SeparableSpace s]
    (hfi : Integrable f μ) (hfm : Measurable f) (hs : ∀ᵐ x ∂μ, f x ∈ closure s) {y₀ : E}
    (h₀ : y₀ ∈ s) (h₀i : Integrable (fun _ => y₀) μ) :
    Tendsto (fun n => setToFun μ T hT (SimpleFunc.approxOn f hfm s y₀ h₀ n)) atTop
      (𝓝 <| setToFun μ T hT f) :=
  tendsto_setToFun_of_L1 hT _ hfi
    (eventually_of_forall (SimpleFunc.integrable_approxOn hfm hfi h₀ h₀i))
    (SimpleFunc.tendsto_approxOn_L1_nnnorm hfm _ hs (hfi.sub h₀i).2)

theorem tendsto_setToFun_approxOn_of_measurable_of_range_subset
    (hT : DominatedFinMeasAdditive μ T C) [MeasurableSpace E] [BorelSpace E] {f : α → E}
    (fmeas : Measurable f) (hf : Integrable f μ) (s : Set E) [SeparableSpace s]
    (hs : range f ∪ {0} ⊆ s) :
    Tendsto (fun n => setToFun μ T hT (SimpleFunc.approxOn f fmeas s 0 (hs <| by simp) n)) atTop
      (𝓝 <| setToFun μ T hT f) := by
  refine tendsto_setToFun_approxOn_of_measurable hT hf fmeas ?_ _ (integrable_zero _ _ _)
  exact eventually_of_forall fun x => subset_closure (hs (Set.mem_union_left _ (mem_range_self _)))

/-- Auxiliary lemma for `setToFun_congr_measure`: the function sending `f : α →₁[μ] G` to
`f : α →₁[μ'] G` is continuous when `μ' ≤ c' • μ` for `c' ≠ ∞`. -/
theorem continuous_L1_toL1 {μ' : Measure α} (c' : ℝ≥0∞) (hc' : c' ≠ ∞) (hμ'_le : μ' ≤ c' • μ) :
    Continuous fun f : α →₁[μ] G =>
      (Integrable.of_measure_le_smul c' hc' hμ'_le (L1.integrable_coeFn f)).toL1 f := by
  by_cases hc'0 : c' = 0
  · have hμ'0 : μ' = 0 := by rw [← Measure.nonpos_iff_eq_zero']; refine hμ'_le.trans ?_; simp [hc'0]
    have h_im_zero :
      (fun f : α →₁[μ] G =>
          (Integrable.of_measure_le_smul c' hc' hμ'_le (L1.integrable_coeFn f)).toL1 f) =
        0 := by
      ext1 f; ext1; simp_rw [hμ'0]; simp only [ae_zero, EventuallyEq, eventually_bot]
    rw [h_im_zero]
    exact continuous_zero
  rw [Metric.continuous_iff]
  intro f ε hε_pos
  use ε / 2 / c'.toReal
  refine ⟨div_pos (half_pos hε_pos) (toReal_pos hc'0 hc'), ?_⟩
  intro g hfg
  rw [Lp.dist_def] at hfg ⊢
  let h_int := fun f' : α →₁[μ] G => (L1.integrable_coeFn f').of_measure_le_smul c' hc' hμ'_le
  have :
    snorm (⇑(Integrable.toL1 g (h_int g)) - ⇑(Integrable.toL1 f (h_int f))) 1 μ' =
      snorm (⇑g - ⇑f) 1 μ' :=
    snorm_congr_ae ((Integrable.coeFn_toL1 _).sub (Integrable.coeFn_toL1 _))
  rw [this]
  have h_snorm_ne_top : snorm (⇑g - ⇑f) 1 μ ≠ ∞ := by
    rw [← snorm_congr_ae (Lp.coeFn_sub _ _)]; exact Lp.snorm_ne_top _
  have h_snorm_ne_top' : snorm (⇑g - ⇑f) 1 μ' ≠ ∞ := by
    refine ((snorm_mono_measure _ hμ'_le).trans_lt ?_).ne
    rw [snorm_smul_measure_of_ne_zero hc'0, smul_eq_mul]
    refine ENNReal.mul_lt_top ?_ h_snorm_ne_top
    simp [hc', hc'0]
  calc
    (snorm (⇑g - ⇑f) 1 μ').toReal ≤ (c' * snorm (⇑g - ⇑f) 1 μ).toReal := by
      rw [toReal_le_toReal h_snorm_ne_top' (ENNReal.mul_ne_top hc' h_snorm_ne_top)]
      refine (snorm_mono_measure (⇑g - ⇑f) hμ'_le).trans ?_
      rw [snorm_smul_measure_of_ne_zero hc'0, smul_eq_mul]
      simp
    _ = c'.toReal * (snorm (⇑g - ⇑f) 1 μ).toReal := toReal_mul
    _ ≤ c'.toReal * (ε / 2 / c'.toReal) :=
      (mul_le_mul le_rfl hfg.le toReal_nonneg toReal_nonneg)
    _ = ε / 2 := by
      refine mul_div_cancel₀ (ε / 2) ?_; rw [Ne, toReal_eq_zero_iff]; simp [hc', hc'0]
    _ < ε := half_lt_self hε_pos

theorem setToFun_congr_measure_of_integrable {μ' : Measure α} (c' : ℝ≥0∞) (hc' : c' ≠ ∞)
    (hμ'_le : μ' ≤ c' • μ) (hT : DominatedFinMeasAdditive μ T C)
    (hT' : DominatedFinMeasAdditive μ' T C') (f : α → E) (hfμ : Integrable f μ) :
    setToFun μ T hT f = setToFun μ' T hT' f := by
  -- integrability for `μ` implies integrability for `μ'`.
  have h_int : ∀ g : α → E, Integrable g μ → Integrable g μ' := fun g hg =>
    Integrable.of_measure_le_smul c' hc' hμ'_le hg
  -- We use `Integrable.induction`
  apply hfμ.induction (P := fun f => setToFun μ T hT f = setToFun μ' T hT' f)
  · intro c s hs hμs
    have hμ's : μ' s ≠ ∞ := by
      refine ((hμ'_le s).trans_lt ?_).ne
      rw [Measure.smul_apply, smul_eq_mul]
      exact ENNReal.mul_lt_top hc' hμs.ne
    rw [setToFun_indicator_const hT hs hμs.ne, setToFun_indicator_const hT' hs hμ's]
  · intro f₂ g₂ _ hf₂ hg₂ h_eq_f h_eq_g
    rw [setToFun_add hT hf₂ hg₂, setToFun_add hT' (h_int f₂ hf₂) (h_int g₂ hg₂), h_eq_f, h_eq_g]
  · refine isClosed_eq (continuous_setToFun hT) ?_
    have :
      (fun f : α →₁[μ] E => setToFun μ' T hT' f) = fun f : α →₁[μ] E =>
        setToFun μ' T hT' ((h_int f (L1.integrable_coeFn f)).toL1 f) := by
      ext1 f; exact setToFun_congr_ae hT' (Integrable.coeFn_toL1 _).symm
    rw [this]
    exact (continuous_setToFun hT').comp (continuous_L1_toL1 c' hc' hμ'_le)
  · intro f₂ g₂ hfg _ hf_eq
    have hfg' : f₂ =ᵐ[μ'] g₂ := (Measure.absolutelyContinuous_of_le_smul hμ'_le).ae_eq hfg
    rw [← setToFun_congr_ae hT hfg, hf_eq, setToFun_congr_ae hT' hfg']

theorem setToFun_congr_measure {μ' : Measure α} (c c' : ℝ≥0∞) (hc : c ≠ ∞) (hc' : c' ≠ ∞)
    (hμ_le : μ ≤ c • μ') (hμ'_le : μ' ≤ c' • μ) (hT : DominatedFinMeasAdditive μ T C)
    (hT' : DominatedFinMeasAdditive μ' T C') (f : α → E) :
    setToFun μ T hT f = setToFun μ' T hT' f := by
  by_cases hf : Integrable f μ
  · exact setToFun_congr_measure_of_integrable c' hc' hμ'_le hT hT' f hf
  · -- if `f` is not integrable, both `setToFun` are 0.
    have h_int : ∀ g : α → E, ¬Integrable g μ → ¬Integrable g μ' := fun g =>
      mt fun h => h.of_measure_le_smul _ hc hμ_le
    simp_rw [setToFun_undef _ hf, setToFun_undef _ (h_int f hf)]

theorem setToFun_congr_measure_of_add_right {μ' : Measure α}
    (hT_add : DominatedFinMeasAdditive (μ + μ') T C') (hT : DominatedFinMeasAdditive μ T C)
    (f : α → E) (hf : Integrable f (μ + μ')) :
    setToFun (μ + μ') T hT_add f = setToFun μ T hT f := by
  refine setToFun_congr_measure_of_integrable 1 one_ne_top ?_ hT_add hT f hf
  rw [one_smul]
  nth_rw 1 [← add_zero μ]
  exact add_le_add le_rfl bot_le

theorem setToFun_congr_measure_of_add_left {μ' : Measure α}
    (hT_add : DominatedFinMeasAdditive (μ + μ') T C') (hT : DominatedFinMeasAdditive μ' T C)
    (f : α → E) (hf : Integrable f (μ + μ')) :
    setToFun (μ + μ') T hT_add f = setToFun μ' T hT f := by
  refine setToFun_congr_measure_of_integrable 1 one_ne_top ?_ hT_add hT f hf
  rw [one_smul]
  nth_rw 1 [← zero_add μ']
  exact add_le_add bot_le le_rfl

theorem setToFun_top_smul_measure (hT : DominatedFinMeasAdditive (∞ • μ) T C) (f : α → E) :
    setToFun (∞ • μ) T hT f = 0 := by
  refine setToFun_measure_zero' hT fun s _ hμs => ?_
  rw [lt_top_iff_ne_top] at hμs
  simp only [true_and_iff, Measure.smul_apply, ENNReal.mul_eq_top, eq_self_iff_true,
    top_ne_zero, Ne, not_false_iff, not_or, Classical.not_not, smul_eq_mul] at hμs
  simp only [hμs.right, Measure.smul_apply, mul_zero, smul_eq_mul]

theorem setToFun_congr_smul_measure (c : ℝ≥0∞) (hc_ne_top : c ≠ ∞)
    (hT : DominatedFinMeasAdditive μ T C) (hT_smul : DominatedFinMeasAdditive (c • μ) T C')
    (f : α → E) : setToFun μ T hT f = setToFun (c • μ) T hT_smul f := by
  by_cases hc0 : c = 0
  · simp [hc0] at hT_smul
    have h : ∀ s, MeasurableSet s → μ s < ∞ → T s = 0 := fun s hs _ => hT_smul.eq_zero hs
    rw [setToFun_zero_left' _ h, setToFun_measure_zero]
    simp [hc0]
  refine setToFun_congr_measure c⁻¹ c ?_ hc_ne_top (le_of_eq ?_) le_rfl hT hT_smul f
  · simp [hc0]
  · rw [smul_smul, ENNReal.inv_mul_cancel hc0 hc_ne_top, one_smul]

theorem norm_setToFun_le_mul_norm (hT : DominatedFinMeasAdditive μ T C) (f : α →₁[μ] E)
    (hC : 0 ≤ C) : ‖setToFun μ T hT f‖ ≤ C * ‖f‖ := by
  rw [L1.setToFun_eq_setToL1]; exact L1.norm_setToL1_le_mul_norm hT hC f

theorem norm_setToFun_le_mul_norm' (hT : DominatedFinMeasAdditive μ T C) (f : α →₁[μ] E) :
    ‖setToFun μ T hT f‖ ≤ max C 0 * ‖f‖ := by
  rw [L1.setToFun_eq_setToL1]; exact L1.norm_setToL1_le_mul_norm' hT f

theorem norm_setToFun_le (hT : DominatedFinMeasAdditive μ T C) (hf : Integrable f μ) (hC : 0 ≤ C) :
    ‖setToFun μ T hT f‖ ≤ C * ‖hf.toL1 f‖ := by
  rw [setToFun_eq hT hf]; exact L1.norm_setToL1_le_mul_norm hT hC _

theorem norm_setToFun_le' (hT : DominatedFinMeasAdditive μ T C) (hf : Integrable f μ) :
    ‖setToFun μ T hT f‖ ≤ max C 0 * ‖hf.toL1 f‖ := by
  rw [setToFun_eq hT hf]; exact L1.norm_setToL1_le_mul_norm' hT _

/-- Lebesgue dominated convergence theorem provides sufficient conditions under which almost
  everywhere convergence of a sequence of functions implies the convergence of their image by
  `setToFun`.
  We could weaken the condition `bound_integrable` to require `HasFiniteIntegral bound μ` instead
  (i.e. not requiring that `bound` is measurable), but in all applications proving integrability
  is easier. -/
theorem tendsto_setToFun_of_dominated_convergence (hT : DominatedFinMeasAdditive μ T C)
    {fs : ℕ → α → E} {f : α → E} (bound : α → ℝ)
    (fs_measurable : ∀ n, AEStronglyMeasurable (fs n) μ) (bound_integrable : Integrable bound μ)
    (h_bound : ∀ n, ∀ᵐ a ∂μ, ‖fs n a‖ ≤ bound a)
    (h_lim : ∀ᵐ a ∂μ, Tendsto (fun n => fs n a) atTop (𝓝 (f a))) :
    Tendsto (fun n => setToFun μ T hT (fs n)) atTop (𝓝 <| setToFun μ T hT f) := by
  -- `f` is a.e.-measurable, since it is the a.e.-pointwise limit of a.e.-measurable functions.
  have f_measurable : AEStronglyMeasurable f μ :=
    aestronglyMeasurable_of_tendsto_ae _ fs_measurable h_lim
  -- all functions we consider are integrable
  have fs_int : ∀ n, Integrable (fs n) μ := fun n =>
    bound_integrable.mono' (fs_measurable n) (h_bound _)
  have f_int : Integrable f μ :=
    ⟨f_measurable,
      hasFiniteIntegral_of_dominated_convergence bound_integrable.hasFiniteIntegral h_bound
        h_lim⟩
  -- it suffices to prove the result for the corresponding L1 functions
  suffices
    Tendsto (fun n => L1.setToL1 hT ((fs_int n).toL1 (fs n))) atTop
      (𝓝 (L1.setToL1 hT (f_int.toL1 f))) by
    convert this with n
    · exact setToFun_eq hT (fs_int n)
    · exact setToFun_eq hT f_int
  -- the convergence of setToL1 follows from the convergence of the L1 functions
  refine L1.tendsto_setToL1 hT _ _ ?_
  -- up to some rewriting, what we need to prove is `h_lim`
  rw [tendsto_iff_norm_sub_tendsto_zero]
  have lintegral_norm_tendsto_zero :
    Tendsto (fun n => ENNReal.toReal <| ∫⁻ a, ENNReal.ofReal ‖fs n a - f a‖ ∂μ) atTop (𝓝 0) :=
    (tendsto_toReal zero_ne_top).comp
      (tendsto_lintegral_norm_of_dominated_convergence fs_measurable
        bound_integrable.hasFiniteIntegral h_bound h_lim)
  convert lintegral_norm_tendsto_zero with n
  rw [L1.norm_def]
  congr 1
  refine lintegral_congr_ae ?_
  rw [← Integrable.toL1_sub]
  refine ((fs_int n).sub f_int).coeFn_toL1.mono fun x hx => ?_
  dsimp only
  rw [hx, ofReal_norm_eq_coe_nnnorm, Pi.sub_apply]

/-- Lebesgue dominated convergence theorem for filters with a countable basis -/
theorem tendsto_setToFun_filter_of_dominated_convergence (hT : DominatedFinMeasAdditive μ T C) {ι}
    {l : Filter ι} [l.IsCountablyGenerated] {fs : ι → α → E} {f : α → E} (bound : α → ℝ)
    (hfs_meas : ∀ᶠ n in l, AEStronglyMeasurable (fs n) μ)
    (h_bound : ∀ᶠ n in l, ∀ᵐ a ∂μ, ‖fs n a‖ ≤ bound a) (bound_integrable : Integrable bound μ)
    (h_lim : ∀ᵐ a ∂μ, Tendsto (fun n => fs n a) l (𝓝 (f a))) :
    Tendsto (fun n => setToFun μ T hT (fs n)) l (𝓝 <| setToFun μ T hT f) := by
  rw [tendsto_iff_seq_tendsto]
  intro x xl
  have hxl : ∀ s ∈ l, ∃ a, ∀ b ≥ a, x b ∈ s := by rwa [tendsto_atTop'] at xl
  have h :
    { x : ι | (fun n => AEStronglyMeasurable (fs n) μ) x } ∩
        { x : ι | (fun n => ∀ᵐ a ∂μ, ‖fs n a‖ ≤ bound a) x } ∈ l :=
    inter_mem hfs_meas h_bound
  obtain ⟨k, h⟩ := hxl _ h
  rw [← tendsto_add_atTop_iff_nat k]
  refine tendsto_setToFun_of_dominated_convergence hT bound ?_ bound_integrable ?_ ?_
  · exact fun n => (h _ (self_le_add_left _ _)).1
  · exact fun n => (h _ (self_le_add_left _ _)).2
  · filter_upwards [h_lim]
    refine fun a h_lin => @Tendsto.comp _ _ _ (fun n => x (n + k)) (fun n => fs n a) _ _ _ h_lin ?_
    rw [tendsto_add_atTop_iff_nat]
    assumption

variable {X : Type*} [TopologicalSpace X] [FirstCountableTopology X]

theorem continuousWithinAt_setToFun_of_dominated (hT : DominatedFinMeasAdditive μ T C)
    {fs : X → α → E} {x₀ : X} {bound : α → ℝ} {s : Set X}
    (hfs_meas : ∀ᶠ x in 𝓝[s] x₀, AEStronglyMeasurable (fs x) μ)
    (h_bound : ∀ᶠ x in 𝓝[s] x₀, ∀ᵐ a ∂μ, ‖fs x a‖ ≤ bound a) (bound_integrable : Integrable bound μ)
    (h_cont : ∀ᵐ a ∂μ, ContinuousWithinAt (fun x => fs x a) s x₀) :
    ContinuousWithinAt (fun x => setToFun μ T hT (fs x)) s x₀ :=
  tendsto_setToFun_filter_of_dominated_convergence hT bound ‹_› ‹_› ‹_› ‹_›

theorem continuousAt_setToFun_of_dominated (hT : DominatedFinMeasAdditive μ T C) {fs : X → α → E}
    {x₀ : X} {bound : α → ℝ} (hfs_meas : ∀ᶠ x in 𝓝 x₀, AEStronglyMeasurable (fs x) μ)
    (h_bound : ∀ᶠ x in 𝓝 x₀, ∀ᵐ a ∂μ, ‖fs x a‖ ≤ bound a) (bound_integrable : Integrable bound μ)
    (h_cont : ∀ᵐ a ∂μ, ContinuousAt (fun x => fs x a) x₀) :
    ContinuousAt (fun x => setToFun μ T hT (fs x)) x₀ :=
  tendsto_setToFun_filter_of_dominated_convergence hT bound ‹_› ‹_› ‹_› ‹_›

theorem continuousOn_setToFun_of_dominated (hT : DominatedFinMeasAdditive μ T C) {fs : X → α → E}
    {bound : α → ℝ} {s : Set X} (hfs_meas : ∀ x ∈ s, AEStronglyMeasurable (fs x) μ)
    (h_bound : ∀ x ∈ s, ∀ᵐ a ∂μ, ‖fs x a‖ ≤ bound a) (bound_integrable : Integrable bound μ)
    (h_cont : ∀ᵐ a ∂μ, ContinuousOn (fun x => fs x a) s) :
    ContinuousOn (fun x => setToFun μ T hT (fs x)) s := by
  intro x hx
  refine continuousWithinAt_setToFun_of_dominated hT ?_ ?_ bound_integrable ?_
  · filter_upwards [self_mem_nhdsWithin] with x hx using hfs_meas x hx
  · filter_upwards [self_mem_nhdsWithin] with x hx using h_bound x hx
  · filter_upwards [h_cont] with a ha using ha x hx

theorem continuous_setToFun_of_dominated (hT : DominatedFinMeasAdditive μ T C) {fs : X → α → E}
    {bound : α → ℝ} (hfs_meas : ∀ x, AEStronglyMeasurable (fs x) μ)
    (h_bound : ∀ x, ∀ᵐ a ∂μ, ‖fs x a‖ ≤ bound a) (bound_integrable : Integrable bound μ)
    (h_cont : ∀ᵐ a ∂μ, Continuous fun x => fs x a) : Continuous fun x => setToFun μ T hT (fs x) :=
  continuous_iff_continuousAt.mpr fun x₀ =>
    continuousAt_setToFun_of_dominated hT (eventually_of_forall hfs_meas)
        (eventually_of_forall h_bound) ‹_› <|
      h_cont.mono fun _ => Continuous.continuousAt

end Function

end MeasureTheory<|MERGE_RESOLUTION|>--- conflicted
+++ resolved
@@ -217,12 +217,7 @@
   have hμs : μ s < ∞ := (h s).trans_lt hμ's
   calc
     ‖T s‖ ≤ C * (μ s).toReal := hT.2 s hs hμs
-<<<<<<< HEAD
     _ ≤ C * (μ' s).toReal := by gcongr; exact hμ's.ne
-#align measure_theory.dominated_fin_meas_additive.of_measure_le MeasureTheory.DominatedFinMeasAdditive.of_measure_le
-=======
-    _ ≤ C * (μ' s).toReal := by gcongr; exacts [hμ's.ne, h _]
->>>>>>> 54129d0f
 
 theorem add_measure_right {_ : MeasurableSpace α} (μ ν : Measure α)
     (hT : DominatedFinMeasAdditive μ T C) (hC : 0 ≤ C) : DominatedFinMeasAdditive (μ + ν) T C :=
