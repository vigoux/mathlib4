--- conflicted
+++ resolved
@@ -31,11 +31,7 @@
     IntegrableOn (fun x : ℝ => exp (-b * x)) (Ioi a) := by
   have : Tendsto (fun x => -exp (-b * x) / b) atTop (𝓝 (-0 / b)) := by
     refine Tendsto.div_const (Tendsto.neg ?_) _
-<<<<<<< HEAD
-    exact tendsto_exp_atBot.comp (tendsto_id.neg_const_mul_atTop (Right.neg_neg_iff.2 h))
-=======
     exact tendsto_exp_atBot.comp (tendsto_id.const_mul_atTop_of_neg (neg_neg_iff_pos.2 h))
->>>>>>> d97a437a
   refine integrableOn_Ioi_deriv_of_nonneg' (fun x _ => ?_) (fun x _ => (exp_pos _).le) this
   simpa [h.ne'] using ((hasDerivAt_id x).const_mul b).neg.exp.neg.div_const b
 #align exp_neg_integrable_on_Ioi exp_neg_integrableOn_Ioi
