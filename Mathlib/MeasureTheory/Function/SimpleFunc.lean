--- conflicted
+++ resolved
@@ -932,21 +932,7 @@
   exact le_sup_left
 
 theorem le_sup_lintegral (f g : α →ₛ ℝ≥0∞) : f.lintegral μ ⊔ g.lintegral μ ≤ (f ⊔ g).lintegral μ :=
-<<<<<<< HEAD
   Monotone.le_map_sup (fun _ _ ↦ lintegral_mono_fun) f g
-#align measure_theory.simple_func.le_sup_lintegral MeasureTheory.SimpleFunc.le_sup_lintegral
-=======
-  calc
-    f.lintegral μ ⊔ g.lintegral μ =
-        ((pair f g).map Prod.fst).lintegral μ ⊔ ((pair f g).map Prod.snd).lintegral μ :=
-      rfl
-    _ ≤ ∑ x ∈ (pair f g).range, (x.1 ⊔ x.2) * μ (pair f g ⁻¹' {x}) := by
-      rw [map_lintegral, map_lintegral]
-      refine sup_le ?_ ?_ <;> refine Finset.sum_le_sum fun a _ => mul_le_mul_right' ?_ _
-      · exact le_sup_left
-      · exact le_sup_right
-    _ = (f ⊔ g).lintegral μ := by rw [sup_eq_map₂, map_lintegral]
->>>>>>> 1f03949a
 
 @[gcongr]
 theorem lintegral_mono_measure {f : α →ₛ ℝ≥0∞} (h : μ ≤ ν) : f.lintegral μ ≤ f.lintegral ν := by
@@ -958,16 +944,7 @@
 @[mono, gcongr]
 theorem lintegral_mono {f g : α →ₛ ℝ≥0∞} (hfg : f ≤ g) (hμν : μ ≤ ν) :
     f.lintegral μ ≤ g.lintegral ν :=
-<<<<<<< HEAD
   (lintegral_mono_fun hfg).trans (lintegral_mono_measure hμν)
-#align measure_theory.simple_func.lintegral_mono MeasureTheory.SimpleFunc.lintegral_mono
-=======
-  calc
-    f.lintegral μ ≤ f.lintegral μ ⊔ g.lintegral μ := le_sup_left
-    _ ≤ (f ⊔ g).lintegral μ := le_sup_lintegral _ _
-    _ = g.lintegral μ := by rw [sup_of_le_right hfg]
-    _ ≤ g.lintegral ν := Finset.sum_le_sum fun y _ => ENNReal.mul_left_mono <| hμν _
->>>>>>> 1f03949a
 
 /-- `SimpleFunc.lintegral` depends only on the measures of `f ⁻¹' {y}`. -/
 theorem lintegral_eq_of_measure_preimage [MeasurableSpace β] {f : α →ₛ ℝ≥0∞} {g : β →ₛ ℝ≥0∞}
