--- conflicted
+++ resolved
@@ -130,13 +130,8 @@
     · simp only [hgv hx, Pi.zero_apply, Real.norm_eq_abs, abs_zero, abs_nonneg]
   refine
     ⟨fun x => g x • c, g.continuous.smul continuous_const, (snorm_mono gc_bd).trans ?_, gc_bd0,
-<<<<<<< HEAD
-      gc_support.trans (inter_subset_left _ _), gc_mem⟩
-  exact hη _ ((measure_mono (diff_subset_diff (inter_subset_right _ _) Subset.rfl)).trans hV.le)
-=======
       gc_support.trans inter_subset_left, gc_mem⟩
   exact hη _ ((measure_mono (diff_subset_diff inter_subset_right Subset.rfl)).trans hV.le)
->>>>>>> d97a437a
 #align measure_theory.exists_continuous_snorm_sub_le_of_closed MeasureTheory.exists_continuous_snorm_sub_le_of_closed
 
 /-- In a locally compact space, any function in `ℒp` can be approximated by compactly supported
