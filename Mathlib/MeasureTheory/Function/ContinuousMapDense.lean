/-
Copyright (c) 2021 Heather Macbeth. All rights reserved.
Released under Apache 2.0 license as described in the file LICENSE.
Authors: Heather Macbeth
-/
import Mathlib.MeasureTheory.Measure.Regular
import Mathlib.MeasureTheory.Function.SimpleFuncDenseLp
import Mathlib.Topology.UrysohnsLemma
import Mathlib.MeasureTheory.Integral.Bochner

/-!
# Approximation in Lᵖ by continuous functions

This file proves that bounded continuous functions are dense in `Lp E p μ`, for `p < ∞`, if the
domain `α` of the functions is a normal topological space and the measure `μ` is weakly regular.
It also proves the same results for approximation by continuous functions with compact support
when the space is locally compact and `μ` is regular.

The result is presented in several versions. First concrete versions giving an approximation
up to `ε` in these various contexts, and then abstract versions stating that the topological
closure of the relevant subgroups of `Lp` are the whole space.

* `MeasureTheory.Memℒp.exists_hasCompactSupport_snorm_sub_le` states that, in a locally compact
  space, an `ℒp` function can be approximated by continuous functions with compact support,
  in the sense that `snorm (f - g) p μ` is small.
* `MeasureTheory.Memℒp.exists_hasCompactSupport_integral_rpow_sub_le`: same result, but expressed in
  terms of `∫ ‖f - g‖^p`.

Versions with `Integrable` instead of `Memℒp` are specialized to the case `p = 1`.
Versions with `boundedContinuous` instead of `HasCompactSupport` drop the locally
compact assumption and give only approximation by a bounded continuous function.

* `MeasureTheory.Lp.boundedContinuousFunction_dense`: The subgroup
  `MeasureTheory.Lp.boundedContinuousFunction` of `Lp E p μ`, the additive subgroup of
  `Lp E p μ` consisting of equivalence classes containing a continuous representative, is dense in
  `Lp E p μ`.
* `BoundedContinuousFunction.toLp_denseRange`: For finite-measure `μ`, the continuous linear
  map `BoundedContinuousFunction.toLp p μ 𝕜` from `α →ᵇ E` to `Lp E p μ` has dense range.
* `ContinuousMap.toLp_denseRange`: For compact `α` and finite-measure `μ`, the continuous linear
  map `ContinuousMap.toLp p μ 𝕜` from `C(α, E)` to `Lp E p μ` has dense range.

Note that for `p = ∞` this result is not true:  the characteristic function of the set `[0, ∞)` in
`ℝ` cannot be continuously approximated in `L∞`.

The proof is in three steps.  First, since simple functions are dense in `Lp`, it suffices to prove
the result for a scalar multiple of a characteristic function of a measurable set `s`. Secondly,
since the measure `μ` is weakly regular, the set `s` can be approximated above by an open set and
below by a closed set.  Finally, since the domain `α` is normal, we use Urysohn's lemma to find a
continuous function interpolating between these two sets.

## Related results

Are you looking for a result on "directional" approximation (above or below with respect to an
order) of functions whose codomain is `ℝ≥0∞` or `ℝ`, by semicontinuous functions?  See the
Vitali-Carathéodory theorem, in the file `Mathlib/MeasureTheory/Integral/VitaliCaratheodory.lean`.

-/


open scoped ENNReal NNReal Topology BoundedContinuousFunction

open MeasureTheory TopologicalSpace ContinuousMap Set Bornology

variable {α : Type*} [MeasurableSpace α] [TopologicalSpace α] [T4Space α] [BorelSpace α]
variable {E : Type*} [NormedAddCommGroup E] {μ : Measure α} {p : ℝ≥0∞}

namespace MeasureTheory

variable [NormedSpace ℝ E]

/-- A variant of Urysohn's lemma, `ℒ^p` version, for an outer regular measure `μ`:
consider two sets `s ⊆ u` which are respectively closed and open with `μ s < ∞`, and a vector `c`.
Then one may find a continuous function `f` equal to `c` on `s` and to `0` outside of `u`,
bounded by `‖c‖` everywhere, and such that the `ℒ^p` norm of `f - s.indicator (fun y ↦ c)` is
arbitrarily small. Additionally, this function `f` belongs to `ℒ^p`. -/
theorem exists_continuous_snorm_sub_le_of_closed [μ.OuterRegular] (hp : p ≠ ∞) {s u : Set α}
    (s_closed : IsClosed s) (u_open : IsOpen u) (hsu : s ⊆ u) (hs : μ s ≠ ∞) (c : E) {ε : ℝ≥0∞}
    (hε : ε ≠ 0) :
    ∃ f : α → E,
      Continuous f ∧
        snorm (fun x => f x - s.indicator (fun _y => c) x) p μ ≤ ε ∧
          (∀ x, ‖f x‖ ≤ ‖c‖) ∧ Function.support f ⊆ u ∧ Memℒp f p μ := by
  obtain ⟨η, η_pos, hη⟩ :
      ∃ η : ℝ≥0, 0 < η ∧ ∀ s : Set α, μ s ≤ η → snorm (s.indicator fun _x => c) p μ ≤ ε :=
    exists_snorm_indicator_le hp c hε
  have ηpos : (0 : ℝ≥0∞) < η := ENNReal.coe_lt_coe.2 η_pos
  obtain ⟨V, sV, V_open, h'V, hV⟩ : ∃ (V : Set α), V ⊇ s ∧ IsOpen V ∧ μ V < ∞ ∧ μ (V \ s) < η :=
    s_closed.measurableSet.exists_isOpen_diff_lt hs ηpos.ne'
  let v := u ∩ V
  have hsv : s ⊆ v := subset_inter hsu sV
  have hμv : μ v < ∞ := (measure_mono inter_subset_right).trans_lt h'V
  obtain ⟨g, hgv, hgs, hg_range⟩ :=
    exists_continuous_zero_one_of_isClosed (u_open.inter V_open).isClosed_compl s_closed
      (disjoint_compl_left_iff.2 hsv)
  -- Multiply this by `c` to get a continuous approximation to the function `f`; the key point is
  -- that this is pointwise bounded by the indicator of the set `v \ s`, which has small measure.
  have g_norm : ∀ x, ‖g x‖ = g x := fun x => by rw [Real.norm_eq_abs, abs_of_nonneg (hg_range x).1]
  have gc_bd0 : ∀ x, ‖g x • c‖ ≤ ‖c‖ := by
    intro x
    simp only [norm_smul, g_norm x]
    apply mul_le_of_le_one_left (norm_nonneg _)
    exact (hg_range x).2
  have gc_bd :
      ∀ x, ‖g x • c - s.indicator (fun _x => c) x‖ ≤ ‖(v \ s).indicator (fun _x => c) x‖ := by
    intro x
    by_cases hv : x ∈ v
    · rw [← Set.diff_union_of_subset hsv] at hv
      cases' hv with hsv hs
      · simpa only [hsv.2, Set.indicator_of_not_mem, not_false_iff, sub_zero, hsv,
          Set.indicator_of_mem] using gc_bd0 x
      · simp [hgs hs, hs]
    · simp [hgv hv, show x ∉ s from fun h => hv (hsv h)]
  have gc_support : (Function.support fun x : α => g x • c) ⊆ v := by
    refine Function.support_subset_iff'.2 fun x hx => ?_
    simp only [hgv hx, Pi.zero_apply, zero_smul]
  have gc_mem : Memℒp (fun x => g x • c) p μ := by
    refine Memℒp.smul_of_top_left (memℒp_top_const _) ?_
    refine ⟨g.continuous.aestronglyMeasurable, ?_⟩
    have : snorm (v.indicator fun _x => (1 : ℝ)) p μ < ⊤ := by
<<<<<<< HEAD
      refine' (snorm_indicator_const_le _ _).trans_lt _
=======
      refine (snorm_indicator_const_le _ _).trans_lt ?_
>>>>>>> 59de845a
      simp only [lt_top_iff_ne_top, hμv.ne, nnnorm_one, ENNReal.coe_one, one_div, one_mul, Ne,
        ENNReal.rpow_eq_top_iff, inv_lt_zero, false_and_iff, or_false_iff, not_and, not_lt,
        ENNReal.toReal_nonneg, imp_true_iff]
    refine (snorm_mono fun x => ?_).trans_lt this
    by_cases hx : x ∈ v
    · simp only [hx, abs_of_nonneg (hg_range x).1, (hg_range x).2, Real.norm_eq_abs,
        indicator_of_mem, CstarRing.norm_one]
    · simp only [hgv hx, Pi.zero_apply, Real.norm_eq_abs, abs_zero, abs_nonneg]
  refine
    ⟨fun x => g x • c, g.continuous.smul continuous_const, (snorm_mono gc_bd).trans ?_, gc_bd0,
      gc_support.trans inter_subset_left, gc_mem⟩
  exact hη _ ((measure_mono (diff_subset_diff inter_subset_right Subset.rfl)).trans hV.le)

/-- In a locally compact space, any function in `ℒp` can be approximated by compactly supported
continuous functions when `p < ∞`, version in terms of `snorm`. -/
theorem Memℒp.exists_hasCompactSupport_snorm_sub_le [WeaklyLocallyCompactSpace α] [μ.Regular]
    (hp : p ≠ ∞) {f : α → E} (hf : Memℒp f p μ) {ε : ℝ≥0∞} (hε : ε ≠ 0) :
    ∃ g : α → E, HasCompactSupport g ∧ snorm (f - g) p μ ≤ ε ∧ Continuous g ∧ Memℒp g p μ := by
  suffices H :
      ∃ g : α → E, snorm (f - g) p μ ≤ ε ∧ Continuous g ∧ Memℒp g p μ ∧ HasCompactSupport g by
    rcases H with ⟨g, hg, g_cont, g_mem, g_support⟩
    exact ⟨g, g_support, hg, g_cont, g_mem⟩
  -- It suffices to check that the set of functions we consider approximates characteristic
  -- functions, is stable under addition and consists of ae strongly measurable functions.
  -- First check the latter easy facts.
  apply hf.induction_dense hp _ _ _ _ hε
  rotate_left
  -- stability under addition
  · rintro f g ⟨f_cont, f_mem, hf⟩ ⟨g_cont, g_mem, hg⟩
    exact ⟨f_cont.add g_cont, f_mem.add g_mem, hf.add hg⟩
  -- ae strong measurability
  · rintro f ⟨_f_cont, f_mem, _hf⟩
    exact f_mem.aestronglyMeasurable
  -- We are left with approximating characteristic functions.
  -- This follows from `exists_continuous_snorm_sub_le_of_closed`.
  intro c t ht htμ ε hε
  rcases exists_Lp_half E μ p hε with ⟨δ, δpos, hδ⟩
  obtain ⟨η, ηpos, hη⟩ :
      ∃ η : ℝ≥0, 0 < η ∧ ∀ s : Set α, μ s ≤ η → snorm (s.indicator fun _x => c) p μ ≤ δ :=
    exists_snorm_indicator_le hp c δpos.ne'
  have hη_pos' : (0 : ℝ≥0∞) < η := ENNReal.coe_pos.2 ηpos
  obtain ⟨s, st, s_compact, μs⟩ : ∃ s, s ⊆ t ∧ IsCompact s ∧ μ (t \ s) < η :=
    ht.exists_isCompact_diff_lt htμ.ne hη_pos'.ne'
  have hsμ : μ s < ∞ := (measure_mono st).trans_lt htμ
  have I1 : snorm ((s.indicator fun _y => c) - t.indicator fun _y => c) p μ ≤ δ := by
    rw [← snorm_neg, neg_sub, ← indicator_diff st]
    exact hη _ μs.le
  obtain ⟨k, k_compact, sk⟩ : ∃ k : Set α, IsCompact k ∧ s ⊆ interior k :=
    exists_compact_superset s_compact
  rcases exists_continuous_snorm_sub_le_of_closed hp s_compact.isClosed isOpen_interior sk hsμ.ne c
      δpos.ne' with
    ⟨f, f_cont, I2, _f_bound, f_support, f_mem⟩
  have I3 : snorm (f - t.indicator fun _y => c) p μ ≤ ε := by
    convert
      (hδ _ _
          (f_mem.aestronglyMeasurable.sub
            (aestronglyMeasurable_const.indicator s_compact.measurableSet))
          ((aestronglyMeasurable_const.indicator s_compact.measurableSet).sub
            (aestronglyMeasurable_const.indicator ht))
          I2 I1).le using 2
    simp only [sub_add_sub_cancel]
  refine ⟨f, I3, f_cont, f_mem, HasCompactSupport.intro k_compact fun x hx => ?_⟩
  rw [← Function.nmem_support]
  contrapose! hx
  exact interior_subset (f_support hx)

/-- In a locally compact space, any function in `ℒp` can be approximated by compactly supported
continuous functions when `0 < p < ∞`, version in terms of `∫`. -/
theorem Memℒp.exists_hasCompactSupport_integral_rpow_sub_le
    [WeaklyLocallyCompactSpace α] [μ.Regular]
    {p : ℝ} (hp : 0 < p) {f : α → E} (hf : Memℒp f (ENNReal.ofReal p) μ) {ε : ℝ} (hε : 0 < ε) :
    ∃ g : α → E,
      HasCompactSupport g ∧
        (∫ x, ‖f x - g x‖ ^ p ∂μ) ≤ ε ∧ Continuous g ∧ Memℒp g (ENNReal.ofReal p) μ := by
  have I : 0 < ε ^ (1 / p) := Real.rpow_pos_of_pos hε _
  have A : ENNReal.ofReal (ε ^ (1 / p)) ≠ 0 := by
    simp only [Ne, ENNReal.ofReal_eq_zero, not_le, I]
  have B : ENNReal.ofReal p ≠ 0 := by simpa only [Ne, ENNReal.ofReal_eq_zero, not_le] using hp
  rcases hf.exists_hasCompactSupport_snorm_sub_le ENNReal.coe_ne_top A with
    ⟨g, g_support, hg, g_cont, g_mem⟩
  change snorm _ (ENNReal.ofReal p) _ ≤ _ at hg
  refine ⟨g, g_support, ?_, g_cont, g_mem⟩
  rwa [(hf.sub g_mem).snorm_eq_integral_rpow_norm B ENNReal.coe_ne_top,
    ENNReal.ofReal_le_ofReal_iff I.le, one_div, ENNReal.toReal_ofReal hp.le,
    Real.rpow_le_rpow_iff _ hε.le (inv_pos.2 hp)] at hg
  positivity

/-- In a locally compact space, any integrable function can be approximated by compactly supported
continuous functions, version in terms of `∫⁻`. -/
theorem Integrable.exists_hasCompactSupport_lintegral_sub_le
    [WeaklyLocallyCompactSpace α] [μ.Regular]
    {f : α → E} (hf : Integrable f μ) {ε : ℝ≥0∞} (hε : ε ≠ 0) :
    ∃ g : α → E,
      HasCompactSupport g ∧ (∫⁻ x, ‖f x - g x‖₊ ∂μ) ≤ ε ∧ Continuous g ∧ Integrable g μ := by
  simp only [← memℒp_one_iff_integrable, ← snorm_one_eq_lintegral_nnnorm] at hf ⊢
  exact hf.exists_hasCompactSupport_snorm_sub_le ENNReal.one_ne_top hε

/-- In a locally compact space, any integrable function can be approximated by compactly supported
continuous functions, version in terms of `∫`. -/
theorem Integrable.exists_hasCompactSupport_integral_sub_le
    [WeaklyLocallyCompactSpace α] [μ.Regular]
    {f : α → E} (hf : Integrable f μ) {ε : ℝ} (hε : 0 < ε) :
    ∃ g : α → E, HasCompactSupport g ∧ (∫ x, ‖f x - g x‖ ∂μ) ≤ ε ∧
      Continuous g ∧ Integrable g μ := by
  simp only [← memℒp_one_iff_integrable, ← snorm_one_eq_lintegral_nnnorm, ← ENNReal.ofReal_one]
    at hf ⊢
  simpa using hf.exists_hasCompactSupport_integral_rpow_sub_le zero_lt_one hε

/-- Any function in `ℒp` can be approximated by bounded continuous functions when `p < ∞`,
version in terms of `snorm`. -/
theorem Memℒp.exists_boundedContinuous_snorm_sub_le [μ.WeaklyRegular] (hp : p ≠ ∞) {f : α → E}
    (hf : Memℒp f p μ) {ε : ℝ≥0∞} (hε : ε ≠ 0) :
    ∃ g : α →ᵇ E, snorm (f - (g : α → E)) p μ ≤ ε ∧ Memℒp g p μ := by
  suffices H :
      ∃ g : α → E, snorm (f - g) p μ ≤ ε ∧ Continuous g ∧ Memℒp g p μ ∧ IsBounded (range g) by
    rcases H with ⟨g, hg, g_cont, g_mem, g_bd⟩
    exact ⟨⟨⟨g, g_cont⟩, Metric.isBounded_range_iff.1 g_bd⟩, hg, g_mem⟩
  -- It suffices to check that the set of functions we consider approximates characteristic
  -- functions, is stable under addition and made of ae strongly measurable functions.
  -- First check the latter easy facts.
  apply hf.induction_dense hp _ _ _ _ hε
  rotate_left
  -- stability under addition
  · rintro f g ⟨f_cont, f_mem, f_bd⟩ ⟨g_cont, g_mem, g_bd⟩
    refine ⟨f_cont.add g_cont, f_mem.add g_mem, ?_⟩
    let f' : α →ᵇ E := ⟨⟨f, f_cont⟩, Metric.isBounded_range_iff.1 f_bd⟩
    let g' : α →ᵇ E := ⟨⟨g, g_cont⟩, Metric.isBounded_range_iff.1 g_bd⟩
    exact (f' + g').isBounded_range
  -- ae strong measurability
  · exact fun f ⟨_, h, _⟩ => h.aestronglyMeasurable
  -- We are left with approximating characteristic functions.
  -- This follows from `exists_continuous_snorm_sub_le_of_closed`.
  intro c t ht htμ ε hε
  rcases exists_Lp_half E μ p hε with ⟨δ, δpos, hδ⟩
  obtain ⟨η, ηpos, hη⟩ :
      ∃ η : ℝ≥0, 0 < η ∧ ∀ s : Set α, μ s ≤ η → snorm (s.indicator fun _x => c) p μ ≤ δ :=
    exists_snorm_indicator_le hp c δpos.ne'
  have hη_pos' : (0 : ℝ≥0∞) < η := ENNReal.coe_pos.2 ηpos
  obtain ⟨s, st, s_closed, μs⟩ : ∃ s, s ⊆ t ∧ IsClosed s ∧ μ (t \ s) < η :=
    ht.exists_isClosed_diff_lt htμ.ne hη_pos'.ne'
  have hsμ : μ s < ∞ := (measure_mono st).trans_lt htμ
  have I1 : snorm ((s.indicator fun _y => c) - t.indicator fun _y => c) p μ ≤ δ := by
    rw [← snorm_neg, neg_sub, ← indicator_diff st]
    exact hη _ μs.le
  rcases exists_continuous_snorm_sub_le_of_closed hp s_closed isOpen_univ (subset_univ _) hsμ.ne c
      δpos.ne' with
    ⟨f, f_cont, I2, f_bound, -, f_mem⟩
  have I3 : snorm (f - t.indicator fun _y => c) p μ ≤ ε := by
    convert
      (hδ _ _
          (f_mem.aestronglyMeasurable.sub
            (aestronglyMeasurable_const.indicator s_closed.measurableSet))
          ((aestronglyMeasurable_const.indicator s_closed.measurableSet).sub
            (aestronglyMeasurable_const.indicator ht))
          I2 I1).le using 2
    simp only [sub_add_sub_cancel]
  refine ⟨f, I3, f_cont, f_mem, ?_⟩
  exact (BoundedContinuousFunction.ofNormedAddCommGroup f f_cont _ f_bound).isBounded_range

/-- Any function in `ℒp` can be approximated by bounded continuous functions when `0 < p < ∞`,
version in terms of `∫`. -/
theorem Memℒp.exists_boundedContinuous_integral_rpow_sub_le [μ.WeaklyRegular] {p : ℝ} (hp : 0 < p)
    {f : α → E} (hf : Memℒp f (ENNReal.ofReal p) μ) {ε : ℝ} (hε : 0 < ε) :
    ∃ g : α →ᵇ E, (∫ x, ‖f x - g x‖ ^ p ∂μ) ≤ ε ∧ Memℒp g (ENNReal.ofReal p) μ := by
  have I : 0 < ε ^ (1 / p) := Real.rpow_pos_of_pos hε _
  have A : ENNReal.ofReal (ε ^ (1 / p)) ≠ 0 := by
    simp only [Ne, ENNReal.ofReal_eq_zero, not_le, I]
  have B : ENNReal.ofReal p ≠ 0 := by simpa only [Ne, ENNReal.ofReal_eq_zero, not_le] using hp
  rcases hf.exists_boundedContinuous_snorm_sub_le ENNReal.coe_ne_top A with ⟨g, hg, g_mem⟩
  change snorm _ (ENNReal.ofReal p) _ ≤ _ at hg
  refine ⟨g, ?_, g_mem⟩
  rwa [(hf.sub g_mem).snorm_eq_integral_rpow_norm B ENNReal.coe_ne_top,
    ENNReal.ofReal_le_ofReal_iff I.le, one_div, ENNReal.toReal_ofReal hp.le,
    Real.rpow_le_rpow_iff _ hε.le (inv_pos.2 hp)] at hg
  positivity

/-- Any integrable function can be approximated by bounded continuous functions,
version in terms of `∫⁻`. -/
theorem Integrable.exists_boundedContinuous_lintegral_sub_le [μ.WeaklyRegular] {f : α → E}
    (hf : Integrable f μ) {ε : ℝ≥0∞} (hε : ε ≠ 0) :
    ∃ g : α →ᵇ E, (∫⁻ x, ‖f x - g x‖₊ ∂μ) ≤ ε ∧ Integrable g μ := by
  simp only [← memℒp_one_iff_integrable, ← snorm_one_eq_lintegral_nnnorm] at hf ⊢
  exact hf.exists_boundedContinuous_snorm_sub_le ENNReal.one_ne_top hε

/-- Any integrable function can be approximated by bounded continuous functions,
version in terms of `∫`. -/
theorem Integrable.exists_boundedContinuous_integral_sub_le [μ.WeaklyRegular] {f : α → E}
    (hf : Integrable f μ) {ε : ℝ} (hε : 0 < ε) :
    ∃ g : α →ᵇ E, (∫ x, ‖f x - g x‖ ∂μ) ≤ ε ∧ Integrable g μ := by
  simp only [← memℒp_one_iff_integrable, ← snorm_one_eq_lintegral_nnnorm, ← ENNReal.ofReal_one]
    at hf ⊢
  simpa using hf.exists_boundedContinuous_integral_rpow_sub_le zero_lt_one hε

namespace Lp

variable (E μ)

/-- A function in `Lp` can be approximated in `Lp` by continuous functions. -/
theorem boundedContinuousFunction_dense [SecondCountableTopologyEither α E] [Fact (1 ≤ p)]
    (hp : p ≠ ∞) [μ.WeaklyRegular] :
    Dense (boundedContinuousFunction E p μ : Set (Lp E p μ)) := by
  intro f
<<<<<<< HEAD
  refine' mem_closure_iff_frequently.mpr _
  rw [Metric.nhds_basis_closedBall.frequently_iff]
  intro ε hε
  have A : ENNReal.ofReal ε ≠ 0 := by simp only [Ne, ENNReal.ofReal_eq_zero, not_le, hε]
=======
  refine (mem_closure_iff_nhds_basis EMetric.nhds_basis_closed_eball).2 fun ε hε ↦ ?_
>>>>>>> 59de845a
  obtain ⟨g, hg, g_mem⟩ :
      ∃ g : α →ᵇ E, snorm ((f : α → E) - (g : α → E)) p μ ≤ ε ∧ Memℒp g p μ :=
    (Lp.memℒp f).exists_boundedContinuous_snorm_sub_le hp hε.ne'
  refine ⟨g_mem.toLp _, ⟨g, rfl⟩, ?_⟩
  rwa [EMetric.mem_closedBall', ← Lp.toLp_coeFn f (Lp.memℒp f), Lp.edist_toLp_toLp]

/-- A function in `Lp` can be approximated in `Lp` by continuous functions. -/
theorem boundedContinuousFunction_topologicalClosure [SecondCountableTopologyEither α E]
    [Fact (1 ≤ p)] (hp : p ≠ ∞) [μ.WeaklyRegular] :
    (boundedContinuousFunction E p μ).topologicalClosure = ⊤ :=
  SetLike.ext' <| (boundedContinuousFunction_dense E μ hp).closure_eq

end Lp

end MeasureTheory

variable [SecondCountableTopologyEither α E] [_i : Fact (1 ≤ p)] (hp : p ≠ ∞)
variable (𝕜 : Type*) [NormedField 𝕜] [NormedAlgebra ℝ 𝕜] [NormedSpace 𝕜 E]
variable (E) (μ)

namespace BoundedContinuousFunction

theorem toLp_denseRange [μ.WeaklyRegular] [IsFiniteMeasure μ] :
    DenseRange (toLp p μ 𝕜 : (α →ᵇ E) →L[𝕜] Lp E p μ) := by
  haveI : NormedSpace ℝ E := RestrictScalars.normedSpace ℝ 𝕜 E
  simpa only [← range_toLp p μ (𝕜 := 𝕜)]
    using MeasureTheory.Lp.boundedContinuousFunction_dense E μ hp

end BoundedContinuousFunction

namespace ContinuousMap

/-- Continuous functions are dense in `MeasureTheory.Lp`, `1 ≤ p < ∞`. This theorem assumes that
the domain is a compact space because otherwise `ContinuousMap.toLp` is undefined. Use
`BoundedContinuousFunction.toLp_denseRange` if the domain is not a compact space.  -/
theorem toLp_denseRange [CompactSpace α] [μ.WeaklyRegular] [IsFiniteMeasure μ] :
    DenseRange (toLp p μ 𝕜 : C(α, E) →L[𝕜] Lp E p μ) := by
  refine (BoundedContinuousFunction.toLp_denseRange _ _ hp 𝕜).mono ?_
  refine range_subset_iff.2 fun f ↦ ?_
  exact ⟨f.toContinuousMap, rfl⟩

end ContinuousMap<|MERGE_RESOLUTION|>--- conflicted
+++ resolved
@@ -117,11 +117,7 @@
     refine Memℒp.smul_of_top_left (memℒp_top_const _) ?_
     refine ⟨g.continuous.aestronglyMeasurable, ?_⟩
     have : snorm (v.indicator fun _x => (1 : ℝ)) p μ < ⊤ := by
-<<<<<<< HEAD
-      refine' (snorm_indicator_const_le _ _).trans_lt _
-=======
       refine (snorm_indicator_const_le _ _).trans_lt ?_
->>>>>>> 59de845a
       simp only [lt_top_iff_ne_top, hμv.ne, nnnorm_one, ENNReal.coe_one, one_div, one_mul, Ne,
         ENNReal.rpow_eq_top_iff, inv_lt_zero, false_and_iff, or_false_iff, not_and, not_lt,
         ENNReal.toReal_nonneg, imp_true_iff]
@@ -324,14 +320,7 @@
     (hp : p ≠ ∞) [μ.WeaklyRegular] :
     Dense (boundedContinuousFunction E p μ : Set (Lp E p μ)) := by
   intro f
-<<<<<<< HEAD
-  refine' mem_closure_iff_frequently.mpr _
-  rw [Metric.nhds_basis_closedBall.frequently_iff]
-  intro ε hε
-  have A : ENNReal.ofReal ε ≠ 0 := by simp only [Ne, ENNReal.ofReal_eq_zero, not_le, hε]
-=======
   refine (mem_closure_iff_nhds_basis EMetric.nhds_basis_closed_eball).2 fun ε hε ↦ ?_
->>>>>>> 59de845a
   obtain ⟨g, hg, g_mem⟩ :
       ∃ g : α →ᵇ E, snorm ((f : α → E) - (g : α → E)) p μ ≤ ε ∧ Memℒp g p μ :=
     (Lp.memℒp f).exists_boundedContinuous_snorm_sub_le hp hε.ne'
