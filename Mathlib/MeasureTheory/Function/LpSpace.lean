/-
Copyright (c) 2020 Rémy Degenne. All rights reserved.
Released under Apache 2.0 license as described in the file LICENSE.
Authors: Rémy Degenne, Sébastien Gouëzel
-/
import Mathlib.Analysis.Normed.Group.Hom
import Mathlib.Analysis.SpecialFunctions.Pow.Continuity
import Mathlib.Data.Set.Image
import Mathlib.MeasureTheory.Function.LpSeminorm.ChebyshevMarkov
import Mathlib.MeasureTheory.Function.LpSeminorm.CompareExp
import Mathlib.MeasureTheory.Function.LpSeminorm.TriangleInequality
import Mathlib.MeasureTheory.Measure.OpenPos
import Mathlib.Topology.ContinuousFunction.Compact
import Mathlib.Order.Filter.IndicatorFunction

#align_import measure_theory.function.lp_space from "leanprover-community/mathlib"@"c4015acc0a223449d44061e27ddac1835a3852b9"

/-!
# Lp space

This file provides the space `Lp E p μ` as the subtype of elements of `α →ₘ[μ] E` (see ae_eq_fun)
such that `snorm f p μ` is finite. For `1 ≤ p`, `snorm` defines a norm and `Lp` is a complete metric
space.

## Main definitions

* `Lp E p μ` : elements of `α →ₘ[μ] E` (see ae_eq_fun) such that `snorm f p μ` is finite. Defined
  as an `AddSubgroup` of `α →ₘ[μ] E`.

Lipschitz functions vanishing at zero act by composition on `Lp`. We define this action, and prove
that it is continuous. In particular,
* `ContinuousLinearMap.compLp` defines the action on `Lp` of a continuous linear map.
* `Lp.posPart` is the positive part of an `Lp` function.
* `Lp.negPart` is the negative part of an `Lp` function.

When `α` is a topological space equipped with a finite Borel measure, there is a bounded linear map
from the normed space of bounded continuous functions (`α →ᵇ E`) to `Lp E p μ`.  We construct this
as `BoundedContinuousFunction.toLp`.

## Notations

* `α →₁[μ] E` : the type `Lp E 1 μ`.
* `α →₂[μ] E` : the type `Lp E 2 μ`.

## Implementation

Since `Lp` is defined as an `AddSubgroup`, dot notation does not work. Use `Lp.Measurable f` to
say that the coercion of `f` to a genuine function is measurable, instead of the non-working
`f.Measurable`.

To prove that two `Lp` elements are equal, it suffices to show that their coercions to functions
coincide almost everywhere (this is registered as an `ext` rule). This can often be done using
`filter_upwards`. For instance, a proof from first principles that `f + (g + h) = (f + g) + h`
could read (in the `Lp` namespace)
```
example (f g h : Lp E p μ) : (f + g) + h = f + (g + h) := by
  ext1
  filter_upwards [coeFn_add (f + g) h, coeFn_add f g, coeFn_add f (g + h), coeFn_add g h]
    with _ ha1 ha2 ha3 ha4
  simp only [ha1, ha2, ha3, ha4, add_assoc]
```
The lemma `coeFn_add` states that the coercion of `f + g` coincides almost everywhere with the sum
of the coercions of `f` and `g`. All such lemmas use `coeFn` in their name, to distinguish the
function coercion from the coercion to almost everywhere defined functions.
-/


noncomputable section

set_option linter.uppercaseLean3 false

open TopologicalSpace MeasureTheory Filter

open scoped NNReal ENNReal Topology MeasureTheory Uniformity

variable {α E F G : Type*} {m m0 : MeasurableSpace α} {p : ℝ≥0∞} {q : ℝ} {μ ν : Measure α}
  [NormedAddCommGroup E] [NormedAddCommGroup F] [NormedAddCommGroup G]

namespace MeasureTheory

/-!
### Lp space

The space of equivalence classes of measurable functions for which `snorm f p μ < ∞`.
-/


@[simp]
theorem snorm_aeeqFun {α E : Type*} [MeasurableSpace α] {μ : Measure α} [NormedAddCommGroup E]
    {p : ℝ≥0∞} {f : α → E} (hf : AEStronglyMeasurable f μ) :
    snorm (AEEqFun.mk f hf) p μ = snorm f p μ :=
  snorm_congr_ae (AEEqFun.coeFn_mk _ _)
#align measure_theory.snorm_ae_eq_fun MeasureTheory.snorm_aeeqFun

theorem Memℒp.snorm_mk_lt_top {α E : Type*} [MeasurableSpace α] {μ : Measure α}
    [NormedAddCommGroup E] {p : ℝ≥0∞} {f : α → E} (hfp : Memℒp f p μ) :
    snorm (AEEqFun.mk f hfp.1) p μ < ∞ := by simp [hfp.2]
#align measure_theory.mem_ℒp.snorm_mk_lt_top MeasureTheory.Memℒp.snorm_mk_lt_top

/-- Lp space -/
def Lp {α} (E : Type*) {m : MeasurableSpace α} [NormedAddCommGroup E] (p : ℝ≥0∞)
    (μ : Measure α := by volume_tac) : AddSubgroup (α →ₘ[μ] E) where
  carrier := { f | snorm f p μ < ∞ }
  zero_mem' := by simp [snorm_congr_ae AEEqFun.coeFn_zero, snorm_zero]
  add_mem' {f g} hf hg := by
    simp [snorm_congr_ae (AEEqFun.coeFn_add f g),
      snorm_add_lt_top ⟨f.aestronglyMeasurable, hf⟩ ⟨g.aestronglyMeasurable, hg⟩]
  neg_mem' {f} hf := by rwa [Set.mem_setOf_eq, snorm_congr_ae (AEEqFun.coeFn_neg f), snorm_neg]
#align measure_theory.Lp MeasureTheory.Lp

-- Porting note: calling the first argument `α` breaks the `(α := ·)` notation
scoped notation:25 α' " →₁[" μ "] " E => MeasureTheory.Lp (α := α') E 1 μ
scoped notation:25 α' " →₂[" μ "] " E => MeasureTheory.Lp (α := α') E 2 μ

namespace Memℒp

/-- make an element of Lp from a function verifying `Memℒp` -/
def toLp (f : α → E) (h_mem_ℒp : Memℒp f p μ) : Lp E p μ :=
  ⟨AEEqFun.mk f h_mem_ℒp.1, h_mem_ℒp.snorm_mk_lt_top⟩
#align measure_theory.mem_ℒp.to_Lp MeasureTheory.Memℒp.toLp

theorem toLp_val {f : α → E} (h : Memℒp f p μ) : (toLp f h).1 = AEEqFun.mk f h.1 := rfl

theorem coeFn_toLp {f : α → E} (hf : Memℒp f p μ) : hf.toLp f =ᵐ[μ] f :=
  AEEqFun.coeFn_mk _ _
#align measure_theory.mem_ℒp.coe_fn_to_Lp MeasureTheory.Memℒp.coeFn_toLp

theorem toLp_congr {f g : α → E} (hf : Memℒp f p μ) (hg : Memℒp g p μ) (hfg : f =ᵐ[μ] g) :
    hf.toLp f = hg.toLp g := by simp [toLp, hfg]
#align measure_theory.mem_ℒp.to_Lp_congr MeasureTheory.Memℒp.toLp_congr

@[simp]
theorem toLp_eq_toLp_iff {f g : α → E} (hf : Memℒp f p μ) (hg : Memℒp g p μ) :
    hf.toLp f = hg.toLp g ↔ f =ᵐ[μ] g := by simp [toLp]
#align measure_theory.mem_ℒp.to_Lp_eq_to_Lp_iff MeasureTheory.Memℒp.toLp_eq_toLp_iff

@[simp]
theorem toLp_zero (h : Memℒp (0 : α → E) p μ) : h.toLp 0 = 0 :=
  rfl
#align measure_theory.mem_ℒp.to_Lp_zero MeasureTheory.Memℒp.toLp_zero

theorem toLp_add {f g : α → E} (hf : Memℒp f p μ) (hg : Memℒp g p μ) :
    (hf.add hg).toLp (f + g) = hf.toLp f + hg.toLp g :=
  rfl
#align measure_theory.mem_ℒp.to_Lp_add MeasureTheory.Memℒp.toLp_add

theorem toLp_neg {f : α → E} (hf : Memℒp f p μ) : hf.neg.toLp (-f) = -hf.toLp f :=
  rfl
#align measure_theory.mem_ℒp.to_Lp_neg MeasureTheory.Memℒp.toLp_neg

theorem toLp_sub {f g : α → E} (hf : Memℒp f p μ) (hg : Memℒp g p μ) :
    (hf.sub hg).toLp (f - g) = hf.toLp f - hg.toLp g :=
  rfl
#align measure_theory.mem_ℒp.to_Lp_sub MeasureTheory.Memℒp.toLp_sub

end Memℒp

namespace Lp

instance instCoeFun : CoeFun (Lp E p μ) (fun _ => α → E) :=
  ⟨fun f => ((f : α →ₘ[μ] E) : α → E)⟩
#align measure_theory.Lp.has_coe_to_fun MeasureTheory.Lp.instCoeFun

@[ext high]
theorem ext {f g : Lp E p μ} (h : f =ᵐ[μ] g) : f = g := by
  cases f
  cases g
  simp only [Subtype.mk_eq_mk]
  exact AEEqFun.ext h
#align measure_theory.Lp.ext MeasureTheory.Lp.ext

theorem ext_iff {f g : Lp E p μ} : f = g ↔ f =ᵐ[μ] g :=
  ⟨fun h => by rw [h], fun h => ext h⟩
#align measure_theory.Lp.ext_iff MeasureTheory.Lp.ext_iff

theorem mem_Lp_iff_snorm_lt_top {f : α →ₘ[μ] E} : f ∈ Lp E p μ ↔ snorm f p μ < ∞ := Iff.rfl
#align measure_theory.Lp.mem_Lp_iff_snorm_lt_top MeasureTheory.Lp.mem_Lp_iff_snorm_lt_top

theorem mem_Lp_iff_memℒp {f : α →ₘ[μ] E} : f ∈ Lp E p μ ↔ Memℒp f p μ := by
  simp [mem_Lp_iff_snorm_lt_top, Memℒp, f.stronglyMeasurable.aestronglyMeasurable]
#align measure_theory.Lp.mem_Lp_iff_mem_ℒp MeasureTheory.Lp.mem_Lp_iff_memℒp

protected theorem antitone [IsFiniteMeasure μ] {p q : ℝ≥0∞} (hpq : p ≤ q) : Lp E q μ ≤ Lp E p μ :=
  fun f hf => (Memℒp.memℒp_of_exponent_le ⟨f.aestronglyMeasurable, hf⟩ hpq).2
#align measure_theory.Lp.antitone MeasureTheory.Lp.antitone

@[simp]
theorem coeFn_mk {f : α →ₘ[μ] E} (hf : snorm f p μ < ∞) : ((⟨f, hf⟩ : Lp E p μ) : α → E) = f :=
  rfl
#align measure_theory.Lp.coe_fn_mk MeasureTheory.Lp.coeFn_mk

-- @[simp] -- Porting note (#10685): dsimp can prove this
theorem coe_mk {f : α →ₘ[μ] E} (hf : snorm f p μ < ∞) : ((⟨f, hf⟩ : Lp E p μ) : α →ₘ[μ] E) = f :=
  rfl
#align measure_theory.Lp.coe_mk MeasureTheory.Lp.coe_mk

@[simp]
theorem toLp_coeFn (f : Lp E p μ) (hf : Memℒp f p μ) : hf.toLp f = f := by
  cases f
  simp [Memℒp.toLp]
#align measure_theory.Lp.to_Lp_coe_fn MeasureTheory.Lp.toLp_coeFn

theorem snorm_lt_top (f : Lp E p μ) : snorm f p μ < ∞ :=
  f.prop
#align measure_theory.Lp.snorm_lt_top MeasureTheory.Lp.snorm_lt_top

theorem snorm_ne_top (f : Lp E p μ) : snorm f p μ ≠ ∞ :=
  (snorm_lt_top f).ne
#align measure_theory.Lp.snorm_ne_top MeasureTheory.Lp.snorm_ne_top

@[measurability]
protected theorem stronglyMeasurable (f : Lp E p μ) : StronglyMeasurable f :=
  f.val.stronglyMeasurable
#align measure_theory.Lp.strongly_measurable MeasureTheory.Lp.stronglyMeasurable

@[measurability]
protected theorem aestronglyMeasurable (f : Lp E p μ) : AEStronglyMeasurable f μ :=
  f.val.aestronglyMeasurable
#align measure_theory.Lp.ae_strongly_measurable MeasureTheory.Lp.aestronglyMeasurable

protected theorem memℒp (f : Lp E p μ) : Memℒp f p μ :=
  ⟨Lp.aestronglyMeasurable f, f.prop⟩
#align measure_theory.Lp.mem_ℒp MeasureTheory.Lp.memℒp

variable (E p μ)

theorem coeFn_zero : ⇑(0 : Lp E p μ) =ᵐ[μ] 0 :=
  AEEqFun.coeFn_zero
#align measure_theory.Lp.coe_fn_zero MeasureTheory.Lp.coeFn_zero

variable {E p μ}

theorem coeFn_neg (f : Lp E p μ) : ⇑(-f) =ᵐ[μ] -f :=
  AEEqFun.coeFn_neg _
#align measure_theory.Lp.coe_fn_neg MeasureTheory.Lp.coeFn_neg

theorem coeFn_add (f g : Lp E p μ) : ⇑(f + g) =ᵐ[μ] f + g :=
  AEEqFun.coeFn_add _ _
#align measure_theory.Lp.coe_fn_add MeasureTheory.Lp.coeFn_add

theorem coeFn_sub (f g : Lp E p μ) : ⇑(f - g) =ᵐ[μ] f - g :=
  AEEqFun.coeFn_sub _ _
#align measure_theory.Lp.coe_fn_sub MeasureTheory.Lp.coeFn_sub

theorem const_mem_Lp (α) {_ : MeasurableSpace α} (μ : Measure α) (c : E) [IsFiniteMeasure μ] :
    @AEEqFun.const α _ _ μ _ c ∈ Lp E p μ :=
  (memℒp_const c).snorm_mk_lt_top
#align measure_theory.Lp.mem_Lp_const MeasureTheory.Lp.const_mem_Lp

instance instNorm : Norm (Lp E p μ) where norm f := ENNReal.toReal (snorm f p μ)
#align measure_theory.Lp.has_norm MeasureTheory.Lp.instNorm

-- note: we need this to be defeq to the instance from `SeminormedAddGroup.toNNNorm`, so
-- can't use `ENNReal.toNNReal (snorm f p μ)`
instance instNNNorm : NNNorm (Lp E p μ) where nnnorm f := ⟨‖f‖, ENNReal.toReal_nonneg⟩
#align measure_theory.Lp.has_nnnorm MeasureTheory.Lp.instNNNorm

instance instDist : Dist (Lp E p μ) where dist f g := ‖f - g‖
#align measure_theory.Lp.has_dist MeasureTheory.Lp.instDist

instance instEDist : EDist (Lp E p μ) where edist f g := snorm (⇑f - ⇑g) p μ
#align measure_theory.Lp.has_edist MeasureTheory.Lp.instEDist

theorem norm_def (f : Lp E p μ) : ‖f‖ = ENNReal.toReal (snorm f p μ) :=
  rfl
#align measure_theory.Lp.norm_def MeasureTheory.Lp.norm_def

theorem nnnorm_def (f : Lp E p μ) : ‖f‖₊ = ENNReal.toNNReal (snorm f p μ) :=
  rfl
#align measure_theory.Lp.nnnorm_def MeasureTheory.Lp.nnnorm_def

@[simp, norm_cast]
protected theorem coe_nnnorm (f : Lp E p μ) : (‖f‖₊ : ℝ) = ‖f‖ :=
  rfl
#align measure_theory.Lp.coe_nnnorm MeasureTheory.Lp.coe_nnnorm

@[simp, norm_cast]
theorem nnnorm_coe_ennreal (f : Lp E p μ) : (‖f‖₊ : ℝ≥0∞) = snorm f p μ :=
  ENNReal.coe_toNNReal <| Lp.snorm_ne_top f

@[simp]
theorem norm_toLp (f : α → E) (hf : Memℒp f p μ) : ‖hf.toLp f‖ = ENNReal.toReal (snorm f p μ) := by
  erw [norm_def, snorm_congr_ae (Memℒp.coeFn_toLp hf)]
#align measure_theory.Lp.norm_to_Lp MeasureTheory.Lp.norm_toLp

@[simp]
theorem nnnorm_toLp (f : α → E) (hf : Memℒp f p μ) :
    ‖hf.toLp f‖₊ = ENNReal.toNNReal (snorm f p μ) :=
  NNReal.eq <| norm_toLp f hf
#align measure_theory.Lp.nnnorm_to_Lp MeasureTheory.Lp.nnnorm_toLp

theorem coe_nnnorm_toLp {f : α → E} (hf : Memℒp f p μ) : (‖hf.toLp f‖₊ : ℝ≥0∞) = snorm f p μ := by
  rw [nnnorm_toLp f hf, ENNReal.coe_toNNReal hf.2.ne]

theorem dist_def (f g : Lp E p μ) : dist f g = (snorm (⇑f - ⇑g) p μ).toReal := by
  simp_rw [dist, norm_def]
  refine congr_arg _ ?_
  apply snorm_congr_ae (coeFn_sub _ _)
#align measure_theory.Lp.dist_def MeasureTheory.Lp.dist_def

theorem edist_def (f g : Lp E p μ) : edist f g = snorm (⇑f - ⇑g) p μ :=
  rfl
#align measure_theory.Lp.edist_def MeasureTheory.Lp.edist_def

protected theorem edist_dist (f g : Lp E p μ) : edist f g = .ofReal (dist f g) := by
  rw [edist_def, dist_def, ← snorm_congr_ae (coeFn_sub _ _),
    ENNReal.ofReal_toReal (snorm_ne_top (f - g))]

protected theorem dist_edist (f g : Lp E p μ) : dist f g = (edist f g).toReal :=
  MeasureTheory.Lp.dist_def ..

theorem dist_eq_norm (f g : Lp E p μ) : dist f g = ‖f - g‖ := rfl

@[simp]
theorem edist_toLp_toLp (f g : α → E) (hf : Memℒp f p μ) (hg : Memℒp g p μ) :
    edist (hf.toLp f) (hg.toLp g) = snorm (f - g) p μ := by
  rw [edist_def]
  exact snorm_congr_ae (hf.coeFn_toLp.sub hg.coeFn_toLp)
#align measure_theory.Lp.edist_to_Lp_to_Lp MeasureTheory.Lp.edist_toLp_toLp

@[simp]
theorem edist_toLp_zero (f : α → E) (hf : Memℒp f p μ) : edist (hf.toLp f) 0 = snorm f p μ := by
  convert edist_toLp_toLp f 0 hf zero_memℒp
  simp
#align measure_theory.Lp.edist_to_Lp_zero MeasureTheory.Lp.edist_toLp_zero

@[simp]
theorem nnnorm_zero : ‖(0 : Lp E p μ)‖₊ = 0 := by
  rw [nnnorm_def]
  change (snorm (⇑(0 : α →ₘ[μ] E)) p μ).toNNReal = 0
  simp [snorm_congr_ae AEEqFun.coeFn_zero, snorm_zero]
#align measure_theory.Lp.nnnorm_zero MeasureTheory.Lp.nnnorm_zero

@[simp]
theorem norm_zero : ‖(0 : Lp E p μ)‖ = 0 :=
  congr_arg ((↑) : ℝ≥0 → ℝ) nnnorm_zero
#align measure_theory.Lp.norm_zero MeasureTheory.Lp.norm_zero

@[simp]
theorem norm_measure_zero (f : Lp E p (0 : MeasureTheory.Measure α)) : ‖f‖ = 0 := by
  simp [norm_def]

@[simp] theorem norm_exponent_zero (f : Lp E 0 μ) : ‖f‖ = 0 := by simp [norm_def]

theorem nnnorm_eq_zero_iff {f : Lp E p μ} (hp : 0 < p) : ‖f‖₊ = 0 ↔ f = 0 := by
  refine ⟨fun hf => ?_, fun hf => by simp [hf]⟩
  rw [nnnorm_def, ENNReal.toNNReal_eq_zero_iff] at hf
  cases hf with
  | inl hf =>
    rw [snorm_eq_zero_iff (Lp.aestronglyMeasurable f) hp.ne.symm] at hf
    exact Subtype.eq (AEEqFun.ext (hf.trans AEEqFun.coeFn_zero.symm))
  | inr hf =>
    exact absurd hf (snorm_ne_top f)
#align measure_theory.Lp.nnnorm_eq_zero_iff MeasureTheory.Lp.nnnorm_eq_zero_iff

theorem norm_eq_zero_iff {f : Lp E p μ} (hp : 0 < p) : ‖f‖ = 0 ↔ f = 0 :=
  NNReal.coe_eq_zero.trans (nnnorm_eq_zero_iff hp)
#align measure_theory.Lp.norm_eq_zero_iff MeasureTheory.Lp.norm_eq_zero_iff

theorem eq_zero_iff_ae_eq_zero {f : Lp E p μ} : f = 0 ↔ f =ᵐ[μ] 0 := by
  rw [← (Lp.memℒp f).toLp_eq_toLp_iff zero_memℒp, Memℒp.toLp_zero, toLp_coeFn]
#align measure_theory.Lp.eq_zero_iff_ae_eq_zero MeasureTheory.Lp.eq_zero_iff_ae_eq_zero

@[simp]
theorem nnnorm_neg (f : Lp E p μ) : ‖-f‖₊ = ‖f‖₊ := by
  rw [nnnorm_def, nnnorm_def, snorm_congr_ae (coeFn_neg _), snorm_neg]
#align measure_theory.Lp.nnnorm_neg MeasureTheory.Lp.nnnorm_neg

@[simp]
theorem norm_neg (f : Lp E p μ) : ‖-f‖ = ‖f‖ :=
  congr_arg ((↑) : ℝ≥0 → ℝ) (nnnorm_neg f)
#align measure_theory.Lp.norm_neg MeasureTheory.Lp.norm_neg

theorem nnnorm_le_mul_nnnorm_of_ae_le_mul {c : ℝ≥0} {f : Lp E p μ} {g : Lp F p μ}
    (h : ∀ᵐ x ∂μ, ‖f x‖₊ ≤ c * ‖g x‖₊) : ‖f‖₊ ≤ c * ‖g‖₊ := by
  simp only [nnnorm_def]
  have := snorm_le_nnreal_smul_snorm_of_ae_le_mul h p
  rwa [← ENNReal.toNNReal_le_toNNReal, ENNReal.smul_def, smul_eq_mul, ENNReal.toNNReal_mul,
    ENNReal.toNNReal_coe] at this
  · exact (Lp.memℒp _).snorm_ne_top
  · exact ENNReal.mul_ne_top ENNReal.coe_ne_top (Lp.memℒp _).snorm_ne_top
#align measure_theory.Lp.nnnorm_le_mul_nnnorm_of_ae_le_mul MeasureTheory.Lp.nnnorm_le_mul_nnnorm_of_ae_le_mul

theorem norm_le_mul_norm_of_ae_le_mul {c : ℝ} {f : Lp E p μ} {g : Lp F p μ}
    (h : ∀ᵐ x ∂μ, ‖f x‖ ≤ c * ‖g x‖) : ‖f‖ ≤ c * ‖g‖ := by
  rcases le_or_lt 0 c with hc | hc
  · lift c to ℝ≥0 using hc
    exact NNReal.coe_le_coe.mpr (nnnorm_le_mul_nnnorm_of_ae_le_mul h)
  · simp only [norm_def]
    have := snorm_eq_zero_and_zero_of_ae_le_mul_neg h hc p
    simp [this]
#align measure_theory.Lp.norm_le_mul_norm_of_ae_le_mul MeasureTheory.Lp.norm_le_mul_norm_of_ae_le_mul

theorem norm_le_norm_of_ae_le {f : Lp E p μ} {g : Lp F p μ} (h : ∀ᵐ x ∂μ, ‖f x‖ ≤ ‖g x‖) :
    ‖f‖ ≤ ‖g‖ := by
  rw [norm_def, norm_def, ENNReal.toReal_le_toReal (snorm_ne_top _) (snorm_ne_top _)]
  exact snorm_mono_ae h
#align measure_theory.Lp.norm_le_norm_of_ae_le MeasureTheory.Lp.norm_le_norm_of_ae_le

theorem mem_Lp_of_nnnorm_ae_le_mul {c : ℝ≥0} {f : α →ₘ[μ] E} {g : Lp F p μ}
    (h : ∀ᵐ x ∂μ, ‖f x‖₊ ≤ c * ‖g x‖₊) : f ∈ Lp E p μ :=
  mem_Lp_iff_memℒp.2 <| Memℒp.of_nnnorm_le_mul (Lp.memℒp g) f.aestronglyMeasurable h
#align measure_theory.Lp.mem_Lp_of_nnnorm_ae_le_mul MeasureTheory.Lp.mem_Lp_of_nnnorm_ae_le_mul

theorem mem_Lp_of_ae_le_mul {c : ℝ} {f : α →ₘ[μ] E} {g : Lp F p μ}
    (h : ∀ᵐ x ∂μ, ‖f x‖ ≤ c * ‖g x‖) : f ∈ Lp E p μ :=
  mem_Lp_iff_memℒp.2 <| Memℒp.of_le_mul (Lp.memℒp g) f.aestronglyMeasurable h
#align measure_theory.Lp.mem_Lp_of_ae_le_mul MeasureTheory.Lp.mem_Lp_of_ae_le_mul

theorem mem_Lp_of_nnnorm_ae_le {f : α →ₘ[μ] E} {g : Lp F p μ} (h : ∀ᵐ x ∂μ, ‖f x‖₊ ≤ ‖g x‖₊) :
    f ∈ Lp E p μ :=
  mem_Lp_iff_memℒp.2 <| Memℒp.of_le (Lp.memℒp g) f.aestronglyMeasurable h
#align measure_theory.Lp.mem_Lp_of_nnnorm_ae_le MeasureTheory.Lp.mem_Lp_of_nnnorm_ae_le

theorem mem_Lp_of_ae_le {f : α →ₘ[μ] E} {g : Lp F p μ} (h : ∀ᵐ x ∂μ, ‖f x‖ ≤ ‖g x‖) :
    f ∈ Lp E p μ :=
  mem_Lp_of_nnnorm_ae_le h
#align measure_theory.Lp.mem_Lp_of_ae_le MeasureTheory.Lp.mem_Lp_of_ae_le

theorem mem_Lp_of_ae_nnnorm_bound [IsFiniteMeasure μ] {f : α →ₘ[μ] E} (C : ℝ≥0)
    (hfC : ∀ᵐ x ∂μ, ‖f x‖₊ ≤ C) : f ∈ Lp E p μ :=
  mem_Lp_iff_memℒp.2 <| Memℒp.of_bound f.aestronglyMeasurable _ hfC
#align measure_theory.Lp.mem_Lp_of_ae_nnnorm_bound MeasureTheory.Lp.mem_Lp_of_ae_nnnorm_bound

theorem mem_Lp_of_ae_bound [IsFiniteMeasure μ] {f : α →ₘ[μ] E} (C : ℝ) (hfC : ∀ᵐ x ∂μ, ‖f x‖ ≤ C) :
    f ∈ Lp E p μ :=
  mem_Lp_iff_memℒp.2 <| Memℒp.of_bound f.aestronglyMeasurable _ hfC
#align measure_theory.Lp.mem_Lp_of_ae_bound MeasureTheory.Lp.mem_Lp_of_ae_bound

theorem nnnorm_le_of_ae_bound [IsFiniteMeasure μ] {f : Lp E p μ} {C : ℝ≥0}
    (hfC : ∀ᵐ x ∂μ, ‖f x‖₊ ≤ C) : ‖f‖₊ ≤ measureUnivNNReal μ ^ p.toReal⁻¹ * C := by
  by_cases hμ : μ = 0
  · by_cases hp : p.toReal⁻¹ = 0
    · simp [hp, hμ, nnnorm_def]
    · simp [hμ, nnnorm_def, Real.zero_rpow hp]
  rw [← ENNReal.coe_le_coe, nnnorm_def, ENNReal.coe_toNNReal (snorm_ne_top _)]
  refine (snorm_le_of_ae_nnnorm_bound hfC).trans_eq ?_
  rw [← coe_measureUnivNNReal μ, ENNReal.coe_rpow_of_ne_zero (measureUnivNNReal_pos hμ).ne',
    ENNReal.coe_mul, mul_comm, ENNReal.smul_def, smul_eq_mul]
#align measure_theory.Lp.nnnorm_le_of_ae_bound MeasureTheory.Lp.nnnorm_le_of_ae_bound

theorem norm_le_of_ae_bound [IsFiniteMeasure μ] {f : Lp E p μ} {C : ℝ} (hC : 0 ≤ C)
    (hfC : ∀ᵐ x ∂μ, ‖f x‖ ≤ C) : ‖f‖ ≤ measureUnivNNReal μ ^ p.toReal⁻¹ * C := by
  lift C to ℝ≥0 using hC
  have := nnnorm_le_of_ae_bound hfC
  rwa [← NNReal.coe_le_coe, NNReal.coe_mul, NNReal.coe_rpow] at this
#align measure_theory.Lp.norm_le_of_ae_bound MeasureTheory.Lp.norm_le_of_ae_bound

instance instNormedAddCommGroup [hp : Fact (1 ≤ p)] : NormedAddCommGroup (Lp E p μ) :=
  { AddGroupNorm.toNormedAddCommGroup
      { toFun := (norm : Lp E p μ → ℝ)
        map_zero' := norm_zero
        neg' := by simp
        add_le' := fun f g => by
          suffices (‖f + g‖₊ : ℝ≥0∞) ≤ ‖f‖₊ + ‖g‖₊ from mod_cast this
          simp only [Lp.nnnorm_coe_ennreal]
          exact (snorm_congr_ae (AEEqFun.coeFn_add _ _)).trans_le
            (snorm_add_le (Lp.aestronglyMeasurable _) (Lp.aestronglyMeasurable _) hp.out)
        eq_zero_of_map_eq_zero' := fun f =>
          (norm_eq_zero_iff <| zero_lt_one.trans_le hp.1).1 } with
    edist := edist
    edist_dist := Lp.edist_dist }
#align measure_theory.Lp.normed_add_comm_group MeasureTheory.Lp.instNormedAddCommGroup

-- check no diamond is created
example [Fact (1 ≤ p)] : PseudoEMetricSpace.toEDist = (Lp.instEDist : EDist (Lp E p μ)) := by
  with_reducible_and_instances rfl

example [Fact (1 ≤ p)] : SeminormedAddGroup.toNNNorm = (Lp.instNNNorm : NNNorm (Lp E p μ)) := by
  with_reducible_and_instances rfl

section BoundedSMul

variable {𝕜 𝕜' : Type*}
variable [NormedRing 𝕜] [NormedRing 𝕜'] [Module 𝕜 E] [Module 𝕜' E]
variable [BoundedSMul 𝕜 E] [BoundedSMul 𝕜' E]

theorem const_smul_mem_Lp (c : 𝕜) (f : Lp E p μ) : c • (f : α →ₘ[μ] E) ∈ Lp E p μ := by
  rw [mem_Lp_iff_snorm_lt_top, snorm_congr_ae (AEEqFun.coeFn_smul _ _)]
  refine (snorm_const_smul_le _ _).trans_lt ?_
  rw [ENNReal.smul_def, smul_eq_mul, ENNReal.mul_lt_top_iff]
  exact Or.inl ⟨ENNReal.coe_lt_top, f.prop⟩
#align measure_theory.Lp.mem_Lp_const_smul MeasureTheory.Lp.const_smul_mem_Lp

variable (E p μ 𝕜)

/-- The `𝕜`-submodule of elements of `α →ₘ[μ] E` whose `Lp` norm is finite.  This is `Lp E p μ`,
with extra structure. -/
def LpSubmodule : Submodule 𝕜 (α →ₘ[μ] E) :=
  { Lp E p μ with smul_mem' := fun c f hf => by simpa using const_smul_mem_Lp c ⟨f, hf⟩ }
#align measure_theory.Lp.Lp_submodule MeasureTheory.Lp.LpSubmodule

variable {E p μ 𝕜}

theorem coe_LpSubmodule : (LpSubmodule E p μ 𝕜).toAddSubgroup = Lp E p μ :=
  rfl
#align measure_theory.Lp.coe_Lp_submodule MeasureTheory.Lp.coe_LpSubmodule

instance instModule : Module 𝕜 (Lp E p μ) :=
  { (LpSubmodule E p μ 𝕜).module with }
#align measure_theory.Lp.module MeasureTheory.Lp.instModule

theorem coeFn_smul (c : 𝕜) (f : Lp E p μ) : ⇑(c • f) =ᵐ[μ] c • ⇑f :=
  AEEqFun.coeFn_smul _ _
#align measure_theory.Lp.coe_fn_smul MeasureTheory.Lp.coeFn_smul

instance instIsCentralScalar [Module 𝕜ᵐᵒᵖ E] [BoundedSMul 𝕜ᵐᵒᵖ E] [IsCentralScalar 𝕜 E] :
    IsCentralScalar 𝕜 (Lp E p μ) where
  op_smul_eq_smul k f := Subtype.ext <| op_smul_eq_smul k (f : α →ₘ[μ] E)
#align measure_theory.Lp.is_central_scalar MeasureTheory.Lp.instIsCentralScalar

instance instSMulCommClass [SMulCommClass 𝕜 𝕜' E] : SMulCommClass 𝕜 𝕜' (Lp E p μ) where
  smul_comm k k' f := Subtype.ext <| smul_comm k k' (f : α →ₘ[μ] E)
#align measure_theory.Lp.smul_comm_class MeasureTheory.Lp.instSMulCommClass

instance instIsScalarTower [SMul 𝕜 𝕜'] [IsScalarTower 𝕜 𝕜' E] : IsScalarTower 𝕜 𝕜' (Lp E p μ) where
  smul_assoc k k' f := Subtype.ext <| smul_assoc k k' (f : α →ₘ[μ] E)

instance instBoundedSMul [Fact (1 ≤ p)] : BoundedSMul 𝕜 (Lp E p μ) :=
  -- TODO: add `BoundedSMul.of_nnnorm_smul_le`
  BoundedSMul.of_norm_smul_le fun r f => by
    suffices (‖r • f‖₊ : ℝ≥0∞) ≤ ‖r‖₊ * ‖f‖₊ from mod_cast this
    rw [nnnorm_def, nnnorm_def, ENNReal.coe_toNNReal (Lp.snorm_ne_top _),
      snorm_congr_ae (coeFn_smul _ _), ENNReal.coe_toNNReal (Lp.snorm_ne_top _)]
    exact snorm_const_smul_le r f
#align measure_theory.Lp.has_bounded_smul MeasureTheory.Lp.instBoundedSMul

end BoundedSMul

section NormedSpace

variable {𝕜 : Type*} [NormedField 𝕜] [NormedSpace 𝕜 E]

instance instNormedSpace [Fact (1 ≤ p)] : NormedSpace 𝕜 (Lp E p μ) where
  norm_smul_le _ _ := norm_smul_le _ _
#align measure_theory.Lp.normed_space MeasureTheory.Lp.instNormedSpace

end NormedSpace

end Lp

namespace Memℒp

variable {𝕜 : Type*} [NormedRing 𝕜] [Module 𝕜 E] [BoundedSMul 𝕜 E]

theorem toLp_const_smul {f : α → E} (c : 𝕜) (hf : Memℒp f p μ) :
    (hf.const_smul c).toLp (c • f) = c • hf.toLp f :=
  rfl
#align measure_theory.mem_ℒp.to_Lp_const_smul MeasureTheory.Memℒp.toLp_const_smul

end Memℒp

/-! ### Indicator of a set as an element of Lᵖ

For a set `s` with `(hs : MeasurableSet s)` and `(hμs : μ s < ∞)`, we build
`indicatorConstLp p hs hμs c`, the element of `Lp` corresponding to `s.indicator (fun _ => c)`.
-/


section Indicator

variable {c : E} {f : α → E} {hf : AEStronglyMeasurable f μ} {s : Set α}

theorem snormEssSup_indicator_le (s : Set α) (f : α → G) :
    snormEssSup (s.indicator f) μ ≤ snormEssSup f μ := by
  refine essSup_mono_ae (eventually_of_forall fun x => ?_)
  rw [ENNReal.coe_le_coe, nnnorm_indicator_eq_indicator_nnnorm]
  exact Set.indicator_le_self s _ x
#align measure_theory.snorm_ess_sup_indicator_le MeasureTheory.snormEssSup_indicator_le

theorem snormEssSup_indicator_const_le (s : Set α) (c : G) :
    snormEssSup (s.indicator fun _ : α => c) μ ≤ ‖c‖₊ := by
  by_cases hμ0 : μ = 0
  · rw [hμ0, snormEssSup_measure_zero]
    exact zero_le _
  · exact (snormEssSup_indicator_le s fun _ => c).trans (snormEssSup_const c hμ0).le
#align measure_theory.snorm_ess_sup_indicator_const_le MeasureTheory.snormEssSup_indicator_const_le

theorem snormEssSup_indicator_const_eq (s : Set α) (c : G) (hμs : μ s ≠ 0) :
    snormEssSup (s.indicator fun _ : α => c) μ = ‖c‖₊ := by
  refine le_antisymm (snormEssSup_indicator_const_le s c) ?_
  by_contra! h
  have h' := ae_iff.mp (ae_lt_of_essSup_lt h)
  push_neg at h'
  refine hμs (measure_mono_null (fun x hx_mem => ?_) h')
  rw [Set.mem_setOf_eq, Set.indicator_of_mem hx_mem]
#align measure_theory.snorm_ess_sup_indicator_const_eq MeasureTheory.snormEssSup_indicator_const_eq

theorem snorm_indicator_le (f : α → E) : snorm (s.indicator f) p μ ≤ snorm f p μ := by
  refine snorm_mono_ae (eventually_of_forall fun x => ?_)
  suffices ‖s.indicator f x‖₊ ≤ ‖f x‖₊ by exact NNReal.coe_mono this
  rw [nnnorm_indicator_eq_indicator_nnnorm]
  exact s.indicator_le_self _ x
#align measure_theory.snorm_indicator_le MeasureTheory.snorm_indicator_le

theorem snorm_indicator_const₀ {c : G} (hs : NullMeasurableSet s μ) (hp : p ≠ 0) (hp_top : p ≠ ∞) :
    snorm (s.indicator fun _ => c) p μ = ‖c‖₊ * μ s ^ (1 / p.toReal) :=
  have hp_pos : 0 < p.toReal := ENNReal.toReal_pos hp hp_top
  calc
    snorm (s.indicator fun _ => c) p μ
      = (∫⁻ x, ((‖(s.indicator fun _ ↦ c) x‖₊ : ℝ≥0∞) ^ p.toReal) ∂μ) ^ (1 / p.toReal) :=
          snorm_eq_lintegral_rpow_nnnorm hp hp_top
    _ = (∫⁻ x, (s.indicator fun _ ↦ (‖c‖₊ : ℝ≥0∞) ^ p.toReal) x ∂μ) ^ (1 / p.toReal) := by
      congr 2
      refine (Set.comp_indicator_const c (fun x : G ↦ (‖x‖₊ : ℝ≥0∞) ^ p.toReal) ?_)
      simp [hp_pos]
    _ = ‖c‖₊ * μ s ^ (1 / p.toReal) := by
      rw [lintegral_indicator_const₀ hs, ENNReal.mul_rpow_of_nonneg, ← ENNReal.rpow_mul,
        mul_one_div_cancel hp_pos.ne', ENNReal.rpow_one]
      positivity

theorem snorm_indicator_const {c : G} (hs : MeasurableSet s) (hp : p ≠ 0) (hp_top : p ≠ ∞) :
    snorm (s.indicator fun _ => c) p μ = ‖c‖₊ * μ s ^ (1 / p.toReal) :=
  snorm_indicator_const₀ hs.nullMeasurableSet hp hp_top
#align measure_theory.snorm_indicator_const MeasureTheory.snorm_indicator_const

theorem snorm_indicator_const' {c : G} (hs : MeasurableSet s) (hμs : μ s ≠ 0) (hp : p ≠ 0) :
    snorm (s.indicator fun _ => c) p μ = ‖c‖₊ * μ s ^ (1 / p.toReal) := by
  by_cases hp_top : p = ∞
  · simp [hp_top, snormEssSup_indicator_const_eq s c hμs]
  · exact snorm_indicator_const hs hp hp_top
#align measure_theory.snorm_indicator_const' MeasureTheory.snorm_indicator_const'

theorem snorm_indicator_const_le (c : G) (p : ℝ≥0∞) :
    snorm (s.indicator fun _ => c) p μ ≤ ‖c‖₊ * μ s ^ (1 / p.toReal) := by
  rcases eq_or_ne p 0 with (rfl | hp)
  · simp only [snorm_exponent_zero, zero_le']
  rcases eq_or_ne p ∞ with (rfl | h'p)
  · simp only [snorm_exponent_top, ENNReal.top_toReal, _root_.div_zero, ENNReal.rpow_zero, mul_one]
    exact snormEssSup_indicator_const_le _ _
  let t := toMeasurable μ s
  calc
    snorm (s.indicator fun _ => c) p μ ≤ snorm (t.indicator fun _ => c) p μ :=
      snorm_mono (norm_indicator_le_of_subset (subset_toMeasurable _ _) _)
    _ = ‖c‖₊ * μ t ^ (1 / p.toReal) :=
      (snorm_indicator_const (measurableSet_toMeasurable _ _) hp h'p)
    _ = ‖c‖₊ * μ s ^ (1 / p.toReal) := by rw [measure_toMeasurable]
#align measure_theory.snorm_indicator_const_le MeasureTheory.snorm_indicator_const_le

theorem Memℒp.indicator (hs : MeasurableSet s) (hf : Memℒp f p μ) : Memℒp (s.indicator f) p μ :=
  ⟨hf.aestronglyMeasurable.indicator hs, lt_of_le_of_lt (snorm_indicator_le f) hf.snorm_lt_top⟩
#align measure_theory.mem_ℒp.indicator MeasureTheory.Memℒp.indicator

theorem snormEssSup_indicator_eq_snormEssSup_restrict {f : α → F} (hs : MeasurableSet s) :
    snormEssSup (s.indicator f) μ = snormEssSup f (μ.restrict s) := by
  simp_rw [snormEssSup, nnnorm_indicator_eq_indicator_nnnorm, ENNReal.coe_indicator,
    ENNReal.essSup_indicator_eq_essSup_restrict hs]
#align measure_theory.snorm_ess_sup_indicator_eq_snorm_ess_sup_restrict MeasureTheory.snormEssSup_indicator_eq_snormEssSup_restrict

theorem snorm_indicator_eq_snorm_restrict {f : α → F} (hs : MeasurableSet s) :
    snorm (s.indicator f) p μ = snorm f p (μ.restrict s) := by
  by_cases hp_zero : p = 0
  · simp only [hp_zero, snorm_exponent_zero]
  by_cases hp_top : p = ∞
  · simp_rw [hp_top, snorm_exponent_top]
    exact snormEssSup_indicator_eq_snormEssSup_restrict hs
  simp_rw [snorm_eq_lintegral_rpow_nnnorm hp_zero hp_top]
  suffices (∫⁻ x, (‖s.indicator f x‖₊ : ℝ≥0∞) ^ p.toReal ∂μ) =
      ∫⁻ x in s, (‖f x‖₊ : ℝ≥0∞) ^ p.toReal ∂μ by rw [this]
  rw [← lintegral_indicator _ hs]
  congr
  simp_rw [nnnorm_indicator_eq_indicator_nnnorm, ENNReal.coe_indicator]
  have h_zero : (fun x => x ^ p.toReal) (0 : ℝ≥0∞) = 0 := by
    simp [ENNReal.toReal_pos hp_zero hp_top]
  -- Porting note: The implicit argument should be specified because the elaborator can't deal with
  --               `∘` well.
  exact (Set.indicator_comp_of_zero (g := fun x : ℝ≥0∞ => x ^ p.toReal) h_zero).symm
#align measure_theory.snorm_indicator_eq_snorm_restrict MeasureTheory.snorm_indicator_eq_snorm_restrict

theorem memℒp_indicator_iff_restrict (hs : MeasurableSet s) :
    Memℒp (s.indicator f) p μ ↔ Memℒp f p (μ.restrict s) := by
  simp [Memℒp, aestronglyMeasurable_indicator_iff hs, snorm_indicator_eq_snorm_restrict hs]
#align measure_theory.mem_ℒp_indicator_iff_restrict MeasureTheory.memℒp_indicator_iff_restrict

/-- If a function is supported on a finite-measure set and belongs to `ℒ^p`, then it belongs to
`ℒ^q` for any `q ≤ p`. -/
theorem Memℒp.memℒp_of_exponent_le_of_measure_support_ne_top
    {p q : ℝ≥0∞} {f : α → E} (hfq : Memℒp f q μ) {s : Set α} (hf : ∀ x, x ∉ s → f x = 0)
    (hs : μ s ≠ ∞) (hpq : p ≤ q) : Memℒp f p μ := by
  have : (toMeasurable μ s).indicator f = f := by
    apply Set.indicator_eq_self.2
    apply Function.support_subset_iff'.2 (fun x hx ↦ hf x ?_)
    contrapose! hx
    exact subset_toMeasurable μ s hx
  rw [← this, memℒp_indicator_iff_restrict (measurableSet_toMeasurable μ s)] at hfq ⊢
  have : Fact (μ (toMeasurable μ s) < ∞) := ⟨by simpa [lt_top_iff_ne_top] using hs⟩
  exact memℒp_of_exponent_le hfq hpq

theorem memℒp_indicator_const (p : ℝ≥0∞) (hs : MeasurableSet s) (c : E) (hμsc : c = 0 ∨ μ s ≠ ∞) :
    Memℒp (s.indicator fun _ => c) p μ := by
  rw [memℒp_indicator_iff_restrict hs]
  rcases hμsc with rfl | hμ
  · exact zero_memℒp
  · have := Fact.mk hμ.lt_top
    apply memℒp_const
#align measure_theory.mem_ℒp_indicator_const MeasureTheory.memℒp_indicator_const

/-- The `ℒ^p` norm of the indicator of a set is uniformly small if the set itself has small measure,
for any `p < ∞`. Given here as an existential `∀ ε > 0, ∃ η > 0, ...` to avoid later
management of `ℝ≥0∞`-arithmetic. -/
theorem exists_snorm_indicator_le (hp : p ≠ ∞) (c : E) {ε : ℝ≥0∞} (hε : ε ≠ 0) :
    ∃ η : ℝ≥0, 0 < η ∧ ∀ s : Set α, μ s ≤ η → snorm (s.indicator fun _ => c) p μ ≤ ε := by
  rcases eq_or_ne p 0 with (rfl | h'p)
  · exact ⟨1, zero_lt_one, fun s _ => by simp⟩
  have hp₀ : 0 < p := bot_lt_iff_ne_bot.2 h'p
  have hp₀' : 0 ≤ 1 / p.toReal := div_nonneg zero_le_one ENNReal.toReal_nonneg
  have hp₀'' : 0 < p.toReal := ENNReal.toReal_pos hp₀.ne' hp
  obtain ⟨η, hη_pos, hη_le⟩ :
      ∃ η : ℝ≥0, 0 < η ∧ (‖c‖₊ : ℝ≥0∞) * (η : ℝ≥0∞) ^ (1 / p.toReal) ≤ ε := by
    have :
      Filter.Tendsto (fun x : ℝ≥0 => ((‖c‖₊ * x ^ (1 / p.toReal) : ℝ≥0) : ℝ≥0∞)) (𝓝 0)
        (𝓝 (0 : ℝ≥0)) := by
      rw [ENNReal.tendsto_coe]
      convert (NNReal.continuousAt_rpow_const (Or.inr hp₀')).tendsto.const_mul _
      simp [hp₀''.ne']
    have hε' : 0 < ε := hε.bot_lt
    obtain ⟨δ, hδ, hδε'⟩ :=
      NNReal.nhds_zero_basis.eventually_iff.mp (eventually_le_of_tendsto_lt hε' this)
    obtain ⟨η, hη, hηδ⟩ := exists_between hδ
    refine ⟨η, hη, ?_⟩
    rw [ENNReal.coe_rpow_of_nonneg _ hp₀', ← ENNReal.coe_mul]
    exact hδε' hηδ
  refine ⟨η, hη_pos, fun s hs => ?_⟩
  refine (snorm_indicator_const_le _ _).trans (le_trans ?_ hη_le)
  exact mul_le_mul_left' (ENNReal.rpow_le_rpow hs hp₀') _
#align measure_theory.exists_snorm_indicator_le MeasureTheory.exists_snorm_indicator_le

protected lemma Memℒp.piecewise [DecidablePred (· ∈ s)] {g}
    (hs : MeasurableSet s) (hf : Memℒp f p (μ.restrict s)) (hg : Memℒp g p (μ.restrict sᶜ)) :
    Memℒp (s.piecewise f g) p μ := by
  by_cases hp_zero : p = 0
  · simp only [hp_zero, memℒp_zero_iff_aestronglyMeasurable]
    exact AEStronglyMeasurable.piecewise hs hf.1 hg.1
  refine ⟨AEStronglyMeasurable.piecewise hs hf.1 hg.1, ?_⟩
  rcases eq_or_ne p ∞ with rfl | hp_top
  · rw [snorm_top_piecewise f g hs]
    exact max_lt hf.2 hg.2
  rw [snorm_lt_top_iff_lintegral_rpow_nnnorm_lt_top hp_zero hp_top, ← lintegral_add_compl _ hs,
    ENNReal.add_lt_top]
  constructor
  · have h : ∀ᵐ (x : α) ∂μ, x ∈ s →
        (‖Set.piecewise s f g x‖₊ : ℝ≥0∞) ^ p.toReal = (‖f x‖₊ : ℝ≥0∞) ^ p.toReal := by
      filter_upwards with a ha using by simp [ha]
    rw [set_lintegral_congr_fun hs h]
    exact lintegral_rpow_nnnorm_lt_top_of_snorm_lt_top hp_zero hp_top hf.2
  · have h : ∀ᵐ (x : α) ∂μ, x ∈ sᶜ →
        (‖Set.piecewise s f g x‖₊ : ℝ≥0∞) ^ p.toReal = (‖g x‖₊ : ℝ≥0∞) ^ p.toReal := by
      filter_upwards with a ha
      have ha' : a ∉ s := ha
      simp [ha']
    rw [set_lintegral_congr_fun hs.compl h]
    exact lintegral_rpow_nnnorm_lt_top_of_snorm_lt_top hp_zero hp_top hg.2

end Indicator

section IndicatorConstLp

open Set Function

variable {s : Set α} {hs : MeasurableSet s} {hμs : μ s ≠ ∞} {c : E}

/-- Indicator of a set as an element of `Lp`. -/
def indicatorConstLp (p : ℝ≥0∞) (hs : MeasurableSet s) (hμs : μ s ≠ ∞) (c : E) : Lp E p μ :=
  Memℒp.toLp (s.indicator fun _ => c) (memℒp_indicator_const p hs c (Or.inr hμs))
#align measure_theory.indicator_const_Lp MeasureTheory.indicatorConstLp

/-- A version of `Set.indicator_add` for `MeasureTheory.indicatorConstLp`.-/
theorem indicatorConstLp_add {c' : E} :
    indicatorConstLp p hs hμs c + indicatorConstLp p hs hμs c' =
    indicatorConstLp p hs hμs (c + c') := by
  simp_rw [indicatorConstLp, ← Memℒp.toLp_add, indicator_add]
  rfl

/-- A version of `Set.indicator_sub` for `MeasureTheory.indicatorConstLp`.-/
theorem indicatorConstLp_sub {c' : E} :
    indicatorConstLp p hs hμs c - indicatorConstLp p hs hμs c' =
    indicatorConstLp p hs hμs (c - c') := by
  simp_rw [indicatorConstLp, ← Memℒp.toLp_sub, indicator_sub]
  rfl

theorem indicatorConstLp_coeFn : ⇑(indicatorConstLp p hs hμs c) =ᵐ[μ] s.indicator fun _ => c :=
  Memℒp.coeFn_toLp (memℒp_indicator_const p hs c (Or.inr hμs))
#align measure_theory.indicator_const_Lp_coe_fn MeasureTheory.indicatorConstLp_coeFn

theorem indicatorConstLp_coeFn_mem : ∀ᵐ x : α ∂μ, x ∈ s → indicatorConstLp p hs hμs c x = c :=
  indicatorConstLp_coeFn.mono fun _x hx hxs => hx.trans (Set.indicator_of_mem hxs _)
#align measure_theory.indicator_const_Lp_coe_fn_mem MeasureTheory.indicatorConstLp_coeFn_mem

theorem indicatorConstLp_coeFn_nmem : ∀ᵐ x : α ∂μ, x ∉ s → indicatorConstLp p hs hμs c x = 0 :=
  indicatorConstLp_coeFn.mono fun _x hx hxs => hx.trans (Set.indicator_of_not_mem hxs _)
#align measure_theory.indicator_const_Lp_coe_fn_nmem MeasureTheory.indicatorConstLp_coeFn_nmem

theorem norm_indicatorConstLp (hp_ne_zero : p ≠ 0) (hp_ne_top : p ≠ ∞) :
    ‖indicatorConstLp p hs hμs c‖ = ‖c‖ * (μ s).toReal ^ (1 / p.toReal) := by
  rw [Lp.norm_def, snorm_congr_ae indicatorConstLp_coeFn,
    snorm_indicator_const hs hp_ne_zero hp_ne_top, ENNReal.toReal_mul, ENNReal.toReal_rpow,
    ENNReal.coe_toReal, coe_nnnorm]
#align measure_theory.norm_indicator_const_Lp MeasureTheory.norm_indicatorConstLp

theorem norm_indicatorConstLp_top (hμs_ne_zero : μ s ≠ 0) :
    ‖indicatorConstLp ∞ hs hμs c‖ = ‖c‖ := by
  rw [Lp.norm_def, snorm_congr_ae indicatorConstLp_coeFn,
    snorm_indicator_const' hs hμs_ne_zero ENNReal.top_ne_zero, ENNReal.top_toReal, _root_.div_zero,
    ENNReal.rpow_zero, mul_one, ENNReal.coe_toReal, coe_nnnorm]
#align measure_theory.norm_indicator_const_Lp_top MeasureTheory.norm_indicatorConstLp_top

theorem norm_indicatorConstLp' (hp_pos : p ≠ 0) (hμs_pos : μ s ≠ 0) :
    ‖indicatorConstLp p hs hμs c‖ = ‖c‖ * (μ s).toReal ^ (1 / p.toReal) := by
  by_cases hp_top : p = ∞
  · rw [hp_top, ENNReal.top_toReal, _root_.div_zero, Real.rpow_zero, mul_one]
    exact norm_indicatorConstLp_top hμs_pos
  · exact norm_indicatorConstLp hp_pos hp_top
#align measure_theory.norm_indicator_const_Lp' MeasureTheory.norm_indicatorConstLp'

theorem norm_indicatorConstLp_le :
    ‖indicatorConstLp p hs hμs c‖ ≤ ‖c‖ * (μ s).toReal ^ (1 / p.toReal) := by
  rw [indicatorConstLp, Lp.norm_toLp]
  refine ENNReal.toReal_le_of_le_ofReal (by positivity) ?_
  refine (snorm_indicator_const_le _ _).trans_eq ?_
  rw [← coe_nnnorm, ENNReal.ofReal_mul (NNReal.coe_nonneg _), ENNReal.ofReal_coe_nnreal,
    ENNReal.toReal_rpow, ENNReal.ofReal_toReal]
  exact ENNReal.rpow_ne_top_of_nonneg (by positivity) hμs

theorem edist_indicatorConstLp_eq_nnnorm {t : Set α} {ht : MeasurableSet t} {hμt : μ t ≠ ∞} :
    edist (indicatorConstLp p hs hμs c) (indicatorConstLp p ht hμt c) =
      ‖indicatorConstLp p (hs.symmDiff ht) (measure_symmDiff_ne_top hμs hμt) c‖₊ := by
  unfold indicatorConstLp
  rw [Lp.edist_toLp_toLp, snorm_indicator_sub_indicator, Lp.coe_nnnorm_toLp]

theorem dist_indicatorConstLp_eq_norm {t : Set α} {ht : MeasurableSet t} {hμt : μ t ≠ ∞} :
    dist (indicatorConstLp p hs hμs c) (indicatorConstLp p ht hμt c) =
      ‖indicatorConstLp p (hs.symmDiff ht) (measure_symmDiff_ne_top hμs hμt) c‖ := by
  rw [Lp.dist_edist, edist_indicatorConstLp_eq_nnnorm, ENNReal.coe_toReal, Lp.coe_nnnorm]

@[simp]
theorem indicatorConstLp_empty :
    indicatorConstLp p MeasurableSet.empty (by simp : μ ∅ ≠ ∞) c = 0 := by
  simp only [indicatorConstLp, Set.indicator_empty', Memℒp.toLp_zero]
#align measure_theory.indicator_const_empty MeasureTheory.indicatorConstLp_empty

<<<<<<< HEAD
theorem indicatorConstLp_left_injective {s t : Set α} (hs : MeasurableSet s) (hsμ : μ s ≠ ∞)
=======
theorem indicatorConstLp_inj {s t : Set α} (hs : MeasurableSet s) (hsμ : μ s ≠ ∞)
>>>>>>> ac59a83c
    (ht : MeasurableSet t) (htμ : μ t ≠ ∞) {c : E} (hc : c ≠ 0)
    (h : indicatorConstLp p hs hsμ c = indicatorConstLp p ht htμ c) : s =ᵐ[μ] t :=
  .of_indicator_const hc <|
    calc
      s.indicator (fun _ ↦ c) =ᵐ[μ] indicatorConstLp p hs hsμ c := indicatorConstLp_coeFn.symm
      _ = indicatorConstLp p ht htμ c := by rw [h]
      _ =ᵐ[μ] t.indicator (fun _ ↦ c) := indicatorConstLp_coeFn

theorem memℒp_add_of_disjoint {f g : α → E} (h : Disjoint (support f) (support g))
    (hf : StronglyMeasurable f) (hg : StronglyMeasurable g) :
    Memℒp (f + g) p μ ↔ Memℒp f p μ ∧ Memℒp g p μ := by
  borelize E
  refine ⟨fun hfg => ⟨?_, ?_⟩, fun h => h.1.add h.2⟩
  · rw [← Set.indicator_add_eq_left h]; exact hfg.indicator (measurableSet_support hf.measurable)
  · rw [← Set.indicator_add_eq_right h]; exact hfg.indicator (measurableSet_support hg.measurable)
#align measure_theory.mem_ℒp_add_of_disjoint MeasureTheory.memℒp_add_of_disjoint

/-- The indicator of a disjoint union of two sets is the sum of the indicators of the sets. -/
theorem indicatorConstLp_disjoint_union {s t : Set α} (hs : MeasurableSet s) (ht : MeasurableSet t)
    (hμs : μ s ≠ ∞) (hμt : μ t ≠ ∞) (hst : s ∩ t = ∅) (c : E) :
    indicatorConstLp p (hs.union ht) (measure_union_ne_top hμs hμt) c =
      indicatorConstLp p hs hμs c + indicatorConstLp p ht hμt c := by
  ext1
  refine indicatorConstLp_coeFn.trans (EventuallyEq.trans ?_ (Lp.coeFn_add _ _).symm)
  refine
    EventuallyEq.trans ?_
      (EventuallyEq.add indicatorConstLp_coeFn.symm indicatorConstLp_coeFn.symm)
  rw [Set.indicator_union_of_disjoint (Set.disjoint_iff_inter_eq_empty.mpr hst) _]
#align measure_theory.indicator_const_Lp_disjoint_union MeasureTheory.indicatorConstLp_disjoint_union

end IndicatorConstLp

section const

variable (μ p)
variable [IsFiniteMeasure μ] (c : E)

/-- Constant function as an element of `MeasureTheory.Lp` for a finite measure. -/
protected def Lp.const : E →+ Lp E p μ where
  toFun c := ⟨AEEqFun.const α c, const_mem_Lp α μ c⟩
  map_zero' := rfl
  map_add' _ _ := rfl

lemma Lp.coeFn_const : Lp.const p μ c =ᵐ[μ] Function.const α c :=
  AEEqFun.coeFn_const α c

@[simp] lemma Lp.const_val : (Lp.const p μ c).1 = AEEqFun.const α c := rfl

@[simp]
lemma Memℒp.toLp_const : Memℒp.toLp _ (memℒp_const c) = Lp.const p μ c := rfl

@[simp]
lemma indicatorConstLp_univ :
    indicatorConstLp p .univ (measure_ne_top μ _) c = Lp.const p μ c := by
  rw [← Memℒp.toLp_const, indicatorConstLp]
  simp only [Set.indicator_univ, Function.const]

theorem Lp.norm_const [NeZero μ] (hp_zero : p ≠ 0) :
    ‖Lp.const p μ c‖ = ‖c‖ * (μ Set.univ).toReal ^ (1 / p.toReal) := by
  have := NeZero.ne μ
  rw [← Memℒp.toLp_const, Lp.norm_toLp, snorm_const] <;> try assumption
  rw [ENNReal.toReal_mul, ENNReal.coe_toReal, ← ENNReal.toReal_rpow, coe_nnnorm]

theorem Lp.norm_const' (hp_zero : p ≠ 0) (hp_top : p ≠ ∞) :
    ‖Lp.const p μ c‖ = ‖c‖ * (μ Set.univ).toReal ^ (1 / p.toReal) := by
  rw [← Memℒp.toLp_const, Lp.norm_toLp, snorm_const'] <;> try assumption
  rw [ENNReal.toReal_mul, ENNReal.coe_toReal, ← ENNReal.toReal_rpow, coe_nnnorm]

theorem Lp.norm_const_le : ‖Lp.const p μ c‖ ≤ ‖c‖ * (μ Set.univ).toReal ^ (1 / p.toReal) := by
  rw [← indicatorConstLp_univ]
  exact norm_indicatorConstLp_le

/-- `MeasureTheory.Lp.const` as a `LinearMap`. -/
@[simps] protected def Lp.constₗ (𝕜 : Type*) [NormedRing 𝕜] [Module 𝕜 E] [BoundedSMul 𝕜 E] :
    E →ₗ[𝕜] Lp E p μ where
  toFun := Lp.const p μ
  map_add' := map_add _
  map_smul' _ _ := rfl

@[simps! apply]
protected def Lp.constL (𝕜 : Type*) [NormedField 𝕜] [NormedSpace 𝕜 E] [Fact (1 ≤ p)] :
    E →L[𝕜] Lp E p μ :=
  (Lp.constₗ p μ 𝕜).mkContinuous ((μ Set.univ).toReal ^ (1 / p.toReal)) fun _ ↦
    (Lp.norm_const_le _ _ _).trans_eq (mul_comm _ _)

theorem Lp.norm_constL_le (𝕜 : Type*) [NontriviallyNormedField 𝕜] [NormedSpace 𝕜 E]
    [Fact (1 ≤ p)] :
    ‖(Lp.constL p μ 𝕜 : E →L[𝕜] Lp E p μ)‖ ≤ (μ Set.univ).toReal ^ (1 / p.toReal) :=
  LinearMap.mkContinuous_norm_le _ (by positivity) _

end const

theorem Memℒp.norm_rpow_div {f : α → E} (hf : Memℒp f p μ) (q : ℝ≥0∞) :
    Memℒp (fun x : α => ‖f x‖ ^ q.toReal) (p / q) μ := by
  refine ⟨(hf.1.norm.aemeasurable.pow_const q.toReal).aestronglyMeasurable, ?_⟩
  by_cases q_top : q = ∞
  · simp [q_top]
  by_cases q_zero : q = 0
  · simp [q_zero]
    by_cases p_zero : p = 0
    · simp [p_zero]
    rw [ENNReal.div_zero p_zero]
    exact (memℒp_top_const (1 : ℝ)).2
  rw [snorm_norm_rpow _ (ENNReal.toReal_pos q_zero q_top)]
  apply ENNReal.rpow_lt_top_of_nonneg ENNReal.toReal_nonneg
  rw [ENNReal.ofReal_toReal q_top, div_eq_mul_inv, mul_assoc, ENNReal.inv_mul_cancel q_zero q_top,
    mul_one]
  exact hf.2.ne
#align measure_theory.mem_ℒp.norm_rpow_div MeasureTheory.Memℒp.norm_rpow_div

theorem memℒp_norm_rpow_iff {q : ℝ≥0∞} {f : α → E} (hf : AEStronglyMeasurable f μ) (q_zero : q ≠ 0)
    (q_top : q ≠ ∞) : Memℒp (fun x : α => ‖f x‖ ^ q.toReal) (p / q) μ ↔ Memℒp f p μ := by
  refine ⟨fun h => ?_, fun h => h.norm_rpow_div q⟩
  apply (memℒp_norm_iff hf).1
  convert h.norm_rpow_div q⁻¹ using 1
  · ext x
    rw [Real.norm_eq_abs, Real.abs_rpow_of_nonneg (norm_nonneg _), ← Real.rpow_mul (abs_nonneg _),
      ENNReal.toReal_inv, mul_inv_cancel, abs_of_nonneg (norm_nonneg _), Real.rpow_one]
    simp [ENNReal.toReal_eq_zero_iff, not_or, q_zero, q_top]
  · rw [div_eq_mul_inv, inv_inv, div_eq_mul_inv, mul_assoc, ENNReal.inv_mul_cancel q_zero q_top,
      mul_one]
#align measure_theory.mem_ℒp_norm_rpow_iff MeasureTheory.memℒp_norm_rpow_iff

theorem Memℒp.norm_rpow {f : α → E} (hf : Memℒp f p μ) (hp_ne_zero : p ≠ 0) (hp_ne_top : p ≠ ∞) :
    Memℒp (fun x : α => ‖f x‖ ^ p.toReal) 1 μ := by
  convert hf.norm_rpow_div p
  rw [div_eq_mul_inv, ENNReal.mul_inv_cancel hp_ne_zero hp_ne_top]
#align measure_theory.mem_ℒp.norm_rpow MeasureTheory.Memℒp.norm_rpow

theorem AEEqFun.compMeasurePreserving_mem_Lp {β : Type*} [MeasurableSpace β]
    {μb : MeasureTheory.Measure β} {g : β →ₘ[μb] E} (hg : g ∈ Lp E p μb) {f : α → β}
    (hf : MeasurePreserving f μ μb) :
    g.compMeasurePreserving f hf ∈ Lp E p μ := by
  rw [Lp.mem_Lp_iff_snorm_lt_top] at hg ⊢
  rwa [snorm_compMeasurePreserving]

namespace Lp

/-! ### Composition with a measure preserving function -/

variable {β : Type*} [MeasurableSpace β] {μb : MeasureTheory.Measure β} {f : α → β}

/-- Composition of an `L^p` function with a measure preserving function is an `L^p` function. -/
def compMeasurePreserving (f : α → β) (hf : MeasurePreserving f μ μb) :
    Lp E p μb →+ Lp E p μ where
  toFun g := ⟨g.1.compMeasurePreserving f hf, g.1.compMeasurePreserving_mem_Lp g.2 hf⟩
  map_zero' := rfl
  map_add' := by rintro ⟨⟨_⟩, _⟩ ⟨⟨_⟩, _⟩; rfl

@[simp]
theorem compMeasurePreserving_val (g : Lp E p μb) (hf : MeasurePreserving f μ μb) :
    (compMeasurePreserving f hf g).1 = g.1.compMeasurePreserving f hf :=
  rfl

theorem coeFn_compMeasurePreserving (g : Lp E p μb) (hf : MeasurePreserving f μ μb) :
    compMeasurePreserving f hf g =ᵐ[μ] g ∘ f :=
  g.1.coeFn_compMeasurePreserving hf

@[simp]
theorem norm_compMeasurePreserving (g : Lp E p μb) (hf : MeasurePreserving f μ μb) :
    ‖compMeasurePreserving f hf g‖ = ‖g‖ :=
  congr_arg ENNReal.toReal <| g.1.snorm_compMeasurePreserving hf

variable (𝕜 : Type*) [NormedRing 𝕜] [Module 𝕜 E] [BoundedSMul 𝕜 E]

/-- `MeasureTheory.Lp.compMeasurePreserving` as a linear map. -/
@[simps]
def compMeasurePreservingₗ (f : α → β) (hf : MeasurePreserving f μ μb) :
    Lp E p μb →ₗ[𝕜] Lp E p μ where
  __ := compMeasurePreserving f hf
  map_smul' c g := by rcases g with ⟨⟨_⟩, _⟩; rfl

/-- `MeasureTheory.Lp.compMeasurePreserving` as a linear isometry. -/
@[simps!]
def compMeasurePreservingₗᵢ [Fact (1 ≤ p)] (f : α → β) (hf : MeasurePreserving f μ μb) :
    Lp E p μb →ₗᵢ[𝕜] Lp E p μ where
  toLinearMap := compMeasurePreservingₗ 𝕜 f hf
  norm_map' := (norm_compMeasurePreserving · hf)

end Lp

end MeasureTheory

/-!
### Composition on `L^p`

We show that Lipschitz functions vanishing at zero act by composition on `L^p`, and specialize
this to the composition with continuous linear maps, and to the definition of the positive
part of an `L^p` function.
-/

open MeasureTheory

section Composition

variable {g : E → F} {c : ℝ≥0}

theorem LipschitzWith.comp_memℒp {α E F} {K} [MeasurableSpace α] {μ : Measure α}
    [NormedAddCommGroup E] [NormedAddCommGroup F] {f : α → E} {g : E → F} (hg : LipschitzWith K g)
    (g0 : g 0 = 0) (hL : Memℒp f p μ) : Memℒp (g ∘ f) p μ :=
  have : ∀ x, ‖g (f x)‖ ≤ K * ‖f x‖ := fun x ↦ by
    -- TODO: add `LipschitzWith.nnnorm_sub_le` and `LipschitzWith.nnnorm_le`
    simpa [g0] using hg.norm_sub_le (f x) 0
  hL.of_le_mul (hg.continuous.comp_aestronglyMeasurable hL.1) (eventually_of_forall this)
#align lipschitz_with.comp_mem_ℒp LipschitzWith.comp_memℒp

theorem MeasureTheory.Memℒp.of_comp_antilipschitzWith {α E F} {K'} [MeasurableSpace α]
    {μ : Measure α} [NormedAddCommGroup E] [NormedAddCommGroup F] {f : α → E} {g : E → F}
    (hL : Memℒp (g ∘ f) p μ) (hg : UniformContinuous g) (hg' : AntilipschitzWith K' g)
    (g0 : g 0 = 0) : Memℒp f p μ := by
  have A : ∀ x, ‖f x‖ ≤ K' * ‖g (f x)‖ := by
    intro x
    -- TODO: add `AntilipschitzWith.le_mul_nnnorm_sub` and `AntilipschitzWith.le_mul_norm`
    rw [← dist_zero_right, ← dist_zero_right, ← g0]
    apply hg'.le_mul_dist
  have B : AEStronglyMeasurable f μ :=
    (hg'.uniformEmbedding hg).embedding.aestronglyMeasurable_comp_iff.1 hL.1
  exact hL.of_le_mul B (Filter.eventually_of_forall A)
#align measure_theory.mem_ℒp.of_comp_antilipschitz_with MeasureTheory.Memℒp.of_comp_antilipschitzWith

namespace LipschitzWith

theorem memℒp_comp_iff_of_antilipschitz {α E F} {K K'} [MeasurableSpace α] {μ : Measure α}
    [NormedAddCommGroup E] [NormedAddCommGroup F] {f : α → E} {g : E → F} (hg : LipschitzWith K g)
    (hg' : AntilipschitzWith K' g) (g0 : g 0 = 0) : Memℒp (g ∘ f) p μ ↔ Memℒp f p μ :=
  ⟨fun h => h.of_comp_antilipschitzWith hg.uniformContinuous hg' g0, fun h => hg.comp_memℒp g0 h⟩
#align lipschitz_with.mem_ℒp_comp_iff_of_antilipschitz LipschitzWith.memℒp_comp_iff_of_antilipschitz

/-- When `g` is a Lipschitz function sending `0` to `0` and `f` is in `Lp`, then `g ∘ f` is well
defined as an element of `Lp`. -/
def compLp (hg : LipschitzWith c g) (g0 : g 0 = 0) (f : Lp E p μ) : Lp F p μ :=
  ⟨AEEqFun.comp g hg.continuous (f : α →ₘ[μ] E), by
    suffices ∀ᵐ x ∂μ, ‖AEEqFun.comp g hg.continuous (f : α →ₘ[μ] E) x‖ ≤ c * ‖f x‖ from
      Lp.mem_Lp_of_ae_le_mul this
    filter_upwards [AEEqFun.coeFn_comp g hg.continuous (f : α →ₘ[μ] E)] with a ha
    simp only [ha]
    rw [← dist_zero_right, ← dist_zero_right, ← g0]
    exact hg.dist_le_mul (f a) 0⟩
#align lipschitz_with.comp_Lp LipschitzWith.compLp

theorem coeFn_compLp (hg : LipschitzWith c g) (g0 : g 0 = 0) (f : Lp E p μ) :
    hg.compLp g0 f =ᵐ[μ] g ∘ f :=
  AEEqFun.coeFn_comp _ hg.continuous _
#align lipschitz_with.coe_fn_comp_Lp LipschitzWith.coeFn_compLp

@[simp]
theorem compLp_zero (hg : LipschitzWith c g) (g0 : g 0 = 0) : hg.compLp g0 (0 : Lp E p μ) = 0 := by
  rw [Lp.eq_zero_iff_ae_eq_zero]
  apply (coeFn_compLp _ _ _).trans
  filter_upwards [Lp.coeFn_zero E p μ] with _ ha
  simp only [ha, g0, Function.comp_apply, Pi.zero_apply]
#align lipschitz_with.comp_Lp_zero LipschitzWith.compLp_zero

theorem norm_compLp_sub_le (hg : LipschitzWith c g) (g0 : g 0 = 0) (f f' : Lp E p μ) :
    ‖hg.compLp g0 f - hg.compLp g0 f'‖ ≤ c * ‖f - f'‖ := by
  apply Lp.norm_le_mul_norm_of_ae_le_mul
  filter_upwards [hg.coeFn_compLp g0 f, hg.coeFn_compLp g0 f',
    Lp.coeFn_sub (hg.compLp g0 f) (hg.compLp g0 f'), Lp.coeFn_sub f f'] with a ha1 ha2 ha3 ha4
  simp only [ha1, ha2, ha3, ha4, ← dist_eq_norm, Pi.sub_apply, Function.comp_apply]
  exact hg.dist_le_mul (f a) (f' a)
#align lipschitz_with.norm_comp_Lp_sub_le LipschitzWith.norm_compLp_sub_le

theorem norm_compLp_le (hg : LipschitzWith c g) (g0 : g 0 = 0) (f : Lp E p μ) :
    ‖hg.compLp g0 f‖ ≤ c * ‖f‖ := by simpa using hg.norm_compLp_sub_le g0 f 0
#align lipschitz_with.norm_comp_Lp_le LipschitzWith.norm_compLp_le

theorem lipschitzWith_compLp [Fact (1 ≤ p)] (hg : LipschitzWith c g) (g0 : g 0 = 0) :
    LipschitzWith c (hg.compLp g0 : Lp E p μ → Lp F p μ) :=
  LipschitzWith.of_dist_le_mul fun f g => by simp [dist_eq_norm, norm_compLp_sub_le]
#align lipschitz_with.lipschitz_with_comp_Lp LipschitzWith.lipschitzWith_compLp

theorem continuous_compLp [Fact (1 ≤ p)] (hg : LipschitzWith c g) (g0 : g 0 = 0) :
    Continuous (hg.compLp g0 : Lp E p μ → Lp F p μ) :=
  (lipschitzWith_compLp hg g0).continuous
#align lipschitz_with.continuous_comp_Lp LipschitzWith.continuous_compLp

end LipschitzWith

namespace ContinuousLinearMap

variable {𝕜 : Type*} [NontriviallyNormedField 𝕜] [NormedSpace 𝕜 E] [NormedSpace 𝕜 F]

/-- Composing `f : Lp` with `L : E →L[𝕜] F`. -/
def compLp (L : E →L[𝕜] F) (f : Lp E p μ) : Lp F p μ :=
  L.lipschitz.compLp (map_zero L) f
#align continuous_linear_map.comp_Lp ContinuousLinearMap.compLp

theorem coeFn_compLp (L : E →L[𝕜] F) (f : Lp E p μ) : ∀ᵐ a ∂μ, (L.compLp f) a = L (f a) :=
  LipschitzWith.coeFn_compLp _ _ _
#align continuous_linear_map.coe_fn_comp_Lp ContinuousLinearMap.coeFn_compLp

theorem coeFn_compLp' (L : E →L[𝕜] F) (f : Lp E p μ) : L.compLp f =ᵐ[μ] fun a => L (f a) :=
  L.coeFn_compLp f
#align continuous_linear_map.coe_fn_comp_Lp' ContinuousLinearMap.coeFn_compLp'

theorem comp_memℒp (L : E →L[𝕜] F) (f : Lp E p μ) : Memℒp (L ∘ f) p μ :=
  (Lp.memℒp (L.compLp f)).ae_eq (L.coeFn_compLp' f)
#align continuous_linear_map.comp_mem_ℒp ContinuousLinearMap.comp_memℒp

theorem comp_memℒp' (L : E →L[𝕜] F) {f : α → E} (hf : Memℒp f p μ) : Memℒp (L ∘ f) p μ :=
  (L.comp_memℒp (hf.toLp f)).ae_eq (EventuallyEq.fun_comp hf.coeFn_toLp _)
#align continuous_linear_map.comp_mem_ℒp' ContinuousLinearMap.comp_memℒp'

section RCLike

variable {K : Type*} [RCLike K]

theorem _root_.MeasureTheory.Memℒp.ofReal {f : α → ℝ} (hf : Memℒp f p μ) :
    Memℒp (fun x => (f x : K)) p μ :=
  (@RCLike.ofRealCLM K _).comp_memℒp' hf
#align measure_theory.mem_ℒp.of_real MeasureTheory.Memℒp.ofReal

theorem _root_.MeasureTheory.memℒp_re_im_iff {f : α → K} :
    Memℒp (fun x ↦ RCLike.re (f x)) p μ ∧ Memℒp (fun x ↦ RCLike.im (f x)) p μ ↔
      Memℒp f p μ := by
  refine ⟨?_, fun hf => ⟨hf.re, hf.im⟩⟩
  rintro ⟨hre, him⟩
  convert MeasureTheory.Memℒp.add (E := K) hre.ofReal (him.ofReal.const_mul RCLike.I)
  ext1 x
  rw [Pi.add_apply, mul_comm, RCLike.re_add_im]
#align measure_theory.mem_ℒp_re_im_iff MeasureTheory.memℒp_re_im_iff

end RCLike

theorem add_compLp (L L' : E →L[𝕜] F) (f : Lp E p μ) :
    (L + L').compLp f = L.compLp f + L'.compLp f := by
  ext1
  refine (coeFn_compLp' (L + L') f).trans ?_
  refine EventuallyEq.trans ?_ (Lp.coeFn_add _ _).symm
  refine
    EventuallyEq.trans ?_ (EventuallyEq.add (L.coeFn_compLp' f).symm (L'.coeFn_compLp' f).symm)
  filter_upwards with x
  rw [coe_add', Pi.add_def]
#align continuous_linear_map.add_comp_Lp ContinuousLinearMap.add_compLp

theorem smul_compLp {𝕜'} [NormedRing 𝕜'] [Module 𝕜' F] [BoundedSMul 𝕜' F] [SMulCommClass 𝕜 𝕜' F]
    (c : 𝕜') (L : E →L[𝕜] F) (f : Lp E p μ) : (c • L).compLp f = c • L.compLp f := by
  ext1
  refine (coeFn_compLp' (c • L) f).trans ?_
  refine EventuallyEq.trans ?_ (Lp.coeFn_smul _ _).symm
  refine (L.coeFn_compLp' f).mono fun x hx => ?_
  rw [Pi.smul_apply, hx, coe_smul', Pi.smul_def]
#align continuous_linear_map.smul_comp_Lp ContinuousLinearMap.smul_compLp

theorem norm_compLp_le (L : E →L[𝕜] F) (f : Lp E p μ) : ‖L.compLp f‖ ≤ ‖L‖ * ‖f‖ :=
  LipschitzWith.norm_compLp_le _ _ _
#align continuous_linear_map.norm_comp_Lp_le ContinuousLinearMap.norm_compLp_le

variable (μ p)

/-- Composing `f : Lp E p μ` with `L : E →L[𝕜] F`, seen as a `𝕜`-linear map on `Lp E p μ`. -/
def compLpₗ (L : E →L[𝕜] F) : Lp E p μ →ₗ[𝕜] Lp F p μ where
  toFun f := L.compLp f
  map_add' f g := by
    ext1
    filter_upwards [Lp.coeFn_add f g, coeFn_compLp L (f + g), coeFn_compLp L f,
      coeFn_compLp L g, Lp.coeFn_add (L.compLp f) (L.compLp g)]
    intro a ha1 ha2 ha3 ha4 ha5
    simp only [ha1, ha2, ha3, ha4, ha5, map_add, Pi.add_apply]
  map_smul' c f := by
    dsimp
    ext1
    filter_upwards [Lp.coeFn_smul c f, coeFn_compLp L (c • f), Lp.coeFn_smul c (L.compLp f),
      coeFn_compLp L f] with _ ha1 ha2 ha3 ha4
    simp only [ha1, ha2, ha3, ha4, map_smul, Pi.smul_apply]
#align continuous_linear_map.comp_Lpₗ ContinuousLinearMap.compLpₗ

/-- Composing `f : Lp E p μ` with `L : E →L[𝕜] F`, seen as a continuous `𝕜`-linear map on
`Lp E p μ`. See also the similar
* `LinearMap.compLeft` for functions,
* `ContinuousLinearMap.compLeftContinuous` for continuous functions,
* `ContinuousLinearMap.compLeftContinuousBounded` for bounded continuous functions,
* `ContinuousLinearMap.compLeftContinuousCompact` for continuous functions on compact spaces.
-/
def compLpL [Fact (1 ≤ p)] (L : E →L[𝕜] F) : Lp E p μ →L[𝕜] Lp F p μ :=
  LinearMap.mkContinuous (L.compLpₗ p μ) ‖L‖ L.norm_compLp_le
#align continuous_linear_map.comp_LpL ContinuousLinearMap.compLpL

variable {μ p}

theorem coeFn_compLpL [Fact (1 ≤ p)] (L : E →L[𝕜] F) (f : Lp E p μ) :
    L.compLpL p μ f =ᵐ[μ] fun a => L (f a) :=
  L.coeFn_compLp f
#align continuous_linear_map.coe_fn_comp_LpL ContinuousLinearMap.coeFn_compLpL

theorem add_compLpL [Fact (1 ≤ p)] (L L' : E →L[𝕜] F) :
    (L + L').compLpL p μ = L.compLpL p μ + L'.compLpL p μ := by ext1 f; exact add_compLp L L' f
#align continuous_linear_map.add_comp_LpL ContinuousLinearMap.add_compLpL

theorem smul_compLpL [Fact (1 ≤ p)] {𝕜'} [NormedRing 𝕜'] [Module 𝕜' F] [BoundedSMul 𝕜' F]
    [SMulCommClass 𝕜 𝕜' F] (c : 𝕜') (L : E →L[𝕜] F) : (c • L).compLpL p μ = c • L.compLpL p μ := by
  ext1 f; exact smul_compLp c L f
#align continuous_linear_map.smul_comp_LpL ContinuousLinearMap.smul_compLpL

theorem norm_compLpL_le [Fact (1 ≤ p)] (L : E →L[𝕜] F) : ‖L.compLpL p μ‖ ≤ ‖L‖ :=
  LinearMap.mkContinuous_norm_le _ (norm_nonneg _) _
#align continuous_linear_map.norm_compLpL_le ContinuousLinearMap.norm_compLpL_le

end ContinuousLinearMap

namespace MeasureTheory

theorem indicatorConstLp_eq_toSpanSingleton_compLp {s : Set α} [NormedSpace ℝ F]
    (hs : MeasurableSet s) (hμs : μ s ≠ ∞) (x : F) :
    indicatorConstLp 2 hs hμs x =
      (ContinuousLinearMap.toSpanSingleton ℝ x).compLp (indicatorConstLp 2 hs hμs (1 : ℝ)) := by
  ext1
  refine indicatorConstLp_coeFn.trans ?_
  have h_compLp :=
    (ContinuousLinearMap.toSpanSingleton ℝ x).coeFn_compLp (indicatorConstLp 2 hs hμs (1 : ℝ))
  rw [← EventuallyEq] at h_compLp
  refine EventuallyEq.trans ?_ h_compLp.symm
  refine (@indicatorConstLp_coeFn _ _ _ 2 μ _ s hs hμs (1 : ℝ)).mono fun y hy => ?_
  dsimp only
  rw [hy]
  simp_rw [ContinuousLinearMap.toSpanSingleton_apply]
  by_cases hy_mem : y ∈ s <;> simp [hy_mem, ContinuousLinearMap.lsmul_apply]
#align measure_theory.indicator_const_Lp_eq_to_span_singleton_comp_Lp MeasureTheory.indicatorConstLp_eq_toSpanSingleton_compLp

namespace Lp

section PosPart

theorem lipschitzWith_pos_part : LipschitzWith 1 fun x : ℝ => max x 0 :=
  LipschitzWith.of_dist_le_mul fun x y => by simp [Real.dist_eq, abs_max_sub_max_le_abs]
#align measure_theory.Lp.lipschitz_with_pos_part MeasureTheory.Lp.lipschitzWith_pos_part

theorem _root_.MeasureTheory.Memℒp.pos_part {f : α → ℝ} (hf : Memℒp f p μ) :
    Memℒp (fun x => max (f x) 0) p μ :=
  lipschitzWith_pos_part.comp_memℒp (max_eq_right le_rfl) hf
#align measure_theory.mem_ℒp.pos_part MeasureTheory.Memℒp.pos_part

theorem _root_.MeasureTheory.Memℒp.neg_part {f : α → ℝ} (hf : Memℒp f p μ) :
    Memℒp (fun x => max (-f x) 0) p μ :=
  lipschitzWith_pos_part.comp_memℒp (max_eq_right le_rfl) hf.neg
#align measure_theory.mem_ℒp.neg_part MeasureTheory.Memℒp.neg_part

/-- Positive part of a function in `L^p`. -/
def posPart (f : Lp ℝ p μ) : Lp ℝ p μ :=
  lipschitzWith_pos_part.compLp (max_eq_right le_rfl) f
#align measure_theory.Lp.pos_part MeasureTheory.Lp.posPart

/-- Negative part of a function in `L^p`. -/
def negPart (f : Lp ℝ p μ) : Lp ℝ p μ :=
  posPart (-f)
#align measure_theory.Lp.neg_part MeasureTheory.Lp.negPart

@[norm_cast]
theorem coe_posPart (f : Lp ℝ p μ) : (posPart f : α →ₘ[μ] ℝ) = (f : α →ₘ[μ] ℝ).posPart :=
  rfl
#align measure_theory.Lp.coe_pos_part MeasureTheory.Lp.coe_posPart

theorem coeFn_posPart (f : Lp ℝ p μ) : ⇑(posPart f) =ᵐ[μ] fun a => max (f a) 0 :=
  AEEqFun.coeFn_posPart _
#align measure_theory.Lp.coe_fn_pos_part MeasureTheory.Lp.coeFn_posPart

theorem coeFn_negPart_eq_max (f : Lp ℝ p μ) : ∀ᵐ a ∂μ, negPart f a = max (-f a) 0 := by
  rw [negPart]
  filter_upwards [coeFn_posPart (-f), coeFn_neg f] with _ h₁ h₂
  rw [h₁, h₂, Pi.neg_apply]
#align measure_theory.Lp.coe_fn_neg_part_eq_max MeasureTheory.Lp.coeFn_negPart_eq_max

theorem coeFn_negPart (f : Lp ℝ p μ) : ∀ᵐ a ∂μ, negPart f a = -min (f a) 0 :=
  (coeFn_negPart_eq_max f).mono fun a h => by rw [h, ← max_neg_neg, neg_zero]
#align measure_theory.Lp.coe_fn_neg_part MeasureTheory.Lp.coeFn_negPart

theorem continuous_posPart [Fact (1 ≤ p)] : Continuous fun f : Lp ℝ p μ => posPart f :=
  LipschitzWith.continuous_compLp _ _
#align measure_theory.Lp.continuous_pos_part MeasureTheory.Lp.continuous_posPart

theorem continuous_negPart [Fact (1 ≤ p)] : Continuous fun f : Lp ℝ p μ => negPart f := by
  unfold negPart
  exact continuous_posPart.comp continuous_neg
#align measure_theory.Lp.continuous_neg_part MeasureTheory.Lp.continuous_negPart

end PosPart

end Lp

end MeasureTheory

end Composition

/-!
## `L^p` is a complete space

We show that `L^p` is a complete space for `1 ≤ p`.
-/


section CompleteSpace

namespace MeasureTheory

namespace Lp

theorem snorm'_lim_eq_lintegral_liminf {ι} [Nonempty ι] [LinearOrder ι] {f : ι → α → G} {p : ℝ}
    (hp_nonneg : 0 ≤ p) {f_lim : α → G}
    (h_lim : ∀ᵐ x : α ∂μ, Tendsto (fun n => f n x) atTop (𝓝 (f_lim x))) :
    snorm' f_lim p μ = (∫⁻ a, atTop.liminf fun m => (‖f m a‖₊ : ℝ≥0∞) ^ p ∂μ) ^ (1 / p) := by
  suffices h_no_pow :
      (∫⁻ a, (‖f_lim a‖₊ : ℝ≥0∞) ^ p ∂μ) = ∫⁻ a, atTop.liminf fun m => (‖f m a‖₊ : ℝ≥0∞) ^ p ∂μ by
    rw [snorm', h_no_pow]
  refine lintegral_congr_ae (h_lim.mono fun a ha => ?_)
  dsimp only
  rw [Tendsto.liminf_eq]
  simp_rw [ENNReal.coe_rpow_of_nonneg _ hp_nonneg, ENNReal.tendsto_coe]
  refine ((NNReal.continuous_rpow_const hp_nonneg).tendsto ‖f_lim a‖₊).comp ?_
  exact (continuous_nnnorm.tendsto (f_lim a)).comp ha
#align measure_theory.Lp.snorm'_lim_eq_lintegral_liminf MeasureTheory.Lp.snorm'_lim_eq_lintegral_liminf

theorem snorm'_lim_le_liminf_snorm' {E} [NormedAddCommGroup E] {f : ℕ → α → E} {p : ℝ}
    (hp_pos : 0 < p) (hf : ∀ n, AEStronglyMeasurable (f n) μ) {f_lim : α → E}
    (h_lim : ∀ᵐ x : α ∂μ, Tendsto (fun n => f n x) atTop (𝓝 (f_lim x))) :
    snorm' f_lim p μ ≤ atTop.liminf fun n => snorm' (f n) p μ := by
  rw [snorm'_lim_eq_lintegral_liminf hp_pos.le h_lim]
  rw [← ENNReal.le_rpow_one_div_iff (by simp [hp_pos] : 0 < 1 / p), one_div_one_div]
  refine (lintegral_liminf_le' fun m => (hf m).ennnorm.pow_const _).trans_eq ?_
  have h_pow_liminf :
    (atTop.liminf fun n => snorm' (f n) p μ) ^ p = atTop.liminf fun n => snorm' (f n) p μ ^ p := by
    have h_rpow_mono := ENNReal.strictMono_rpow_of_pos hp_pos
    have h_rpow_surj := (ENNReal.rpow_left_bijective hp_pos.ne.symm).2
    refine (h_rpow_mono.orderIsoOfSurjective _ h_rpow_surj).liminf_apply ?_ ?_ ?_ ?_
    all_goals isBoundedDefault
  rw [h_pow_liminf]
  simp_rw [snorm', ← ENNReal.rpow_mul, one_div, inv_mul_cancel hp_pos.ne.symm, ENNReal.rpow_one]
#align measure_theory.Lp.snorm'_lim_le_liminf_snorm' MeasureTheory.Lp.snorm'_lim_le_liminf_snorm'

theorem snorm_exponent_top_lim_eq_essSup_liminf {ι} [Nonempty ι] [LinearOrder ι] {f : ι → α → G}
    {f_lim : α → G} (h_lim : ∀ᵐ x : α ∂μ, Tendsto (fun n => f n x) atTop (𝓝 (f_lim x))) :
    snorm f_lim ∞ μ = essSup (fun x => atTop.liminf fun m => (‖f m x‖₊ : ℝ≥0∞)) μ := by
  rw [snorm_exponent_top, snormEssSup]
  refine essSup_congr_ae (h_lim.mono fun x hx => ?_)
  dsimp only
  apply (Tendsto.liminf_eq ..).symm
  rw [ENNReal.tendsto_coe]
  exact (continuous_nnnorm.tendsto (f_lim x)).comp hx
#align measure_theory.Lp.snorm_exponent_top_lim_eq_ess_sup_liminf MeasureTheory.Lp.snorm_exponent_top_lim_eq_essSup_liminf

theorem snorm_exponent_top_lim_le_liminf_snorm_exponent_top {ι} [Nonempty ι] [Countable ι]
    [LinearOrder ι] {f : ι → α → F} {f_lim : α → F}
    (h_lim : ∀ᵐ x : α ∂μ, Tendsto (fun n => f n x) atTop (𝓝 (f_lim x))) :
    snorm f_lim ∞ μ ≤ atTop.liminf fun n => snorm (f n) ∞ μ := by
  rw [snorm_exponent_top_lim_eq_essSup_liminf h_lim]
  simp_rw [snorm_exponent_top, snormEssSup]
  exact ENNReal.essSup_liminf_le fun n => fun x => (‖f n x‖₊ : ℝ≥0∞)
#align measure_theory.Lp.snorm_exponent_top_lim_le_liminf_snorm_exponent_top MeasureTheory.Lp.snorm_exponent_top_lim_le_liminf_snorm_exponent_top

theorem snorm_lim_le_liminf_snorm {E} [NormedAddCommGroup E] {f : ℕ → α → E}
    (hf : ∀ n, AEStronglyMeasurable (f n) μ) (f_lim : α → E)
    (h_lim : ∀ᵐ x : α ∂μ, Tendsto (fun n => f n x) atTop (𝓝 (f_lim x))) :
    snorm f_lim p μ ≤ atTop.liminf fun n => snorm (f n) p μ := by
  obtain rfl|hp0 := eq_or_ne p 0
  · simp
  by_cases hp_top : p = ∞
  · simp_rw [hp_top]
    exact snorm_exponent_top_lim_le_liminf_snorm_exponent_top h_lim
  simp_rw [snorm_eq_snorm' hp0 hp_top]
  have hp_pos : 0 < p.toReal := ENNReal.toReal_pos hp0 hp_top
  exact snorm'_lim_le_liminf_snorm' hp_pos hf h_lim
#align measure_theory.Lp.snorm_lim_le_liminf_snorm MeasureTheory.Lp.snorm_lim_le_liminf_snorm

/-! ### `Lp` is complete iff Cauchy sequences of `ℒp` have limits in `ℒp` -/


theorem tendsto_Lp_iff_tendsto_ℒp' {ι} {fi : Filter ι} [Fact (1 ≤ p)] (f : ι → Lp E p μ)
    (f_lim : Lp E p μ) :
    fi.Tendsto f (𝓝 f_lim) ↔ fi.Tendsto (fun n => snorm (⇑(f n) - ⇑f_lim) p μ) (𝓝 0) := by
  rw [tendsto_iff_dist_tendsto_zero]
  simp_rw [dist_def]
  rw [← ENNReal.zero_toReal, ENNReal.tendsto_toReal_iff (fun n => ?_) ENNReal.zero_ne_top]
  rw [snorm_congr_ae (Lp.coeFn_sub _ _).symm]
  exact Lp.snorm_ne_top _
#align measure_theory.Lp.tendsto_Lp_iff_tendsto_ℒp' MeasureTheory.Lp.tendsto_Lp_iff_tendsto_ℒp'

theorem tendsto_Lp_iff_tendsto_ℒp {ι} {fi : Filter ι} [Fact (1 ≤ p)] (f : ι → Lp E p μ)
    (f_lim : α → E) (f_lim_ℒp : Memℒp f_lim p μ) :
    fi.Tendsto f (𝓝 (f_lim_ℒp.toLp f_lim)) ↔
      fi.Tendsto (fun n => snorm (⇑(f n) - f_lim) p μ) (𝓝 0) := by
  rw [tendsto_Lp_iff_tendsto_ℒp']
  suffices h_eq :
      (fun n => snorm (⇑(f n) - ⇑(Memℒp.toLp f_lim f_lim_ℒp)) p μ) =
        (fun n => snorm (⇑(f n) - f_lim) p μ) by
    rw [h_eq]
  exact funext fun n => snorm_congr_ae (EventuallyEq.rfl.sub (Memℒp.coeFn_toLp f_lim_ℒp))
#align measure_theory.Lp.tendsto_Lp_iff_tendsto_ℒp MeasureTheory.Lp.tendsto_Lp_iff_tendsto_ℒp

theorem tendsto_Lp_iff_tendsto_ℒp'' {ι} {fi : Filter ι} [Fact (1 ≤ p)] (f : ι → α → E)
    (f_ℒp : ∀ n, Memℒp (f n) p μ) (f_lim : α → E) (f_lim_ℒp : Memℒp f_lim p μ) :
    fi.Tendsto (fun n => (f_ℒp n).toLp (f n)) (𝓝 (f_lim_ℒp.toLp f_lim)) ↔
      fi.Tendsto (fun n => snorm (f n - f_lim) p μ) (𝓝 0) := by
  rw [Lp.tendsto_Lp_iff_tendsto_ℒp' (fun n => (f_ℒp n).toLp (f n)) (f_lim_ℒp.toLp f_lim)]
  refine Filter.tendsto_congr fun n => ?_
  apply snorm_congr_ae
  filter_upwards [((f_ℒp n).sub f_lim_ℒp).coeFn_toLp,
    Lp.coeFn_sub ((f_ℒp n).toLp (f n)) (f_lim_ℒp.toLp f_lim)] with _ hx₁ hx₂
  rw [← hx₂]
  exact hx₁
#align measure_theory.Lp.tendsto_Lp_iff_tendsto_ℒp'' MeasureTheory.Lp.tendsto_Lp_iff_tendsto_ℒp''

theorem tendsto_Lp_of_tendsto_ℒp {ι} {fi : Filter ι} [Fact (1 ≤ p)] {f : ι → Lp E p μ}
    (f_lim : α → E) (f_lim_ℒp : Memℒp f_lim p μ)
    (h_tendsto : fi.Tendsto (fun n => snorm (⇑(f n) - f_lim) p μ) (𝓝 0)) :
    fi.Tendsto f (𝓝 (f_lim_ℒp.toLp f_lim)) :=
  (tendsto_Lp_iff_tendsto_ℒp f f_lim f_lim_ℒp).mpr h_tendsto
#align measure_theory.Lp.tendsto_Lp_of_tendsto_ℒp MeasureTheory.Lp.tendsto_Lp_of_tendsto_ℒp

theorem cauchySeq_Lp_iff_cauchySeq_ℒp {ι} [Nonempty ι] [SemilatticeSup ι] [hp : Fact (1 ≤ p)]
    (f : ι → Lp E p μ) :
    CauchySeq f ↔ Tendsto (fun n : ι × ι => snorm (⇑(f n.fst) - ⇑(f n.snd)) p μ) atTop (𝓝 0) := by
  simp_rw [cauchySeq_iff_tendsto_dist_atTop_0, dist_def]
  rw [← ENNReal.zero_toReal, ENNReal.tendsto_toReal_iff (fun n => ?_) ENNReal.zero_ne_top]
  rw [snorm_congr_ae (Lp.coeFn_sub _ _).symm]
  exact snorm_ne_top _
#align measure_theory.Lp.cauchy_seq_Lp_iff_cauchy_seq_ℒp MeasureTheory.Lp.cauchySeq_Lp_iff_cauchySeq_ℒp

theorem completeSpace_lp_of_cauchy_complete_ℒp [hp : Fact (1 ≤ p)]
    (H :
      ∀ (f : ℕ → α → E) (hf : ∀ n, Memℒp (f n) p μ) (B : ℕ → ℝ≥0∞) (hB : ∑' i, B i < ∞)
        (h_cau : ∀ N n m : ℕ, N ≤ n → N ≤ m → snorm (f n - f m) p μ < B N),
        ∃ (f_lim : α → E), Memℒp f_lim p μ ∧
          atTop.Tendsto (fun n => snorm (f n - f_lim) p μ) (𝓝 0)) :
    CompleteSpace (Lp E p μ) := by
  let B := fun n : ℕ => ((1 : ℝ) / 2) ^ n
  have hB_pos : ∀ n, 0 < B n := fun n => pow_pos (div_pos zero_lt_one zero_lt_two) n
  refine Metric.complete_of_convergent_controlled_sequences B hB_pos fun f hf => ?_
  rsuffices ⟨f_lim, hf_lim_meas, h_tendsto⟩ :
    ∃ (f_lim : α → E), Memℒp f_lim p μ ∧
      atTop.Tendsto (fun n => snorm (⇑(f n) - f_lim) p μ) (𝓝 0)
  · exact ⟨hf_lim_meas.toLp f_lim, tendsto_Lp_of_tendsto_ℒp f_lim hf_lim_meas h_tendsto⟩
  obtain ⟨M, hB⟩ : Summable B := summable_geometric_two
  let B1 n := ENNReal.ofReal (B n)
  have hB1_has : HasSum B1 (ENNReal.ofReal M) := by
    have h_tsum_B1 : ∑' i, B1 i = ENNReal.ofReal M := by
      change (∑' n : ℕ, ENNReal.ofReal (B n)) = ENNReal.ofReal M
      rw [← hB.tsum_eq]
      exact (ENNReal.ofReal_tsum_of_nonneg (fun n => le_of_lt (hB_pos n)) hB.summable).symm
    have h_sum := (@ENNReal.summable _ B1).hasSum
    rwa [h_tsum_B1] at h_sum
  have hB1 : ∑' i, B1 i < ∞ := by
    rw [hB1_has.tsum_eq]
    exact ENNReal.ofReal_lt_top
  let f1 : ℕ → α → E := fun n => f n
  refine H f1 (fun n => Lp.memℒp (f n)) B1 hB1 fun N n m hn hm => ?_
  specialize hf N n m hn hm
  rw [dist_def] at hf
  dsimp only [f1]
  rwa [ENNReal.lt_ofReal_iff_toReal_lt]
  rw [snorm_congr_ae (Lp.coeFn_sub _ _).symm]
  exact Lp.snorm_ne_top _
#align measure_theory.Lp.complete_space_Lp_of_cauchy_complete_ℒp MeasureTheory.Lp.completeSpace_lp_of_cauchy_complete_ℒp

/-! ### Prove that controlled Cauchy sequences of `ℒp` have limits in `ℒp` -/


private theorem snorm'_sum_norm_sub_le_tsum_of_cauchy_snorm' {f : ℕ → α → E}
    (hf : ∀ n, AEStronglyMeasurable (f n) μ) {p : ℝ} (hp1 : 1 ≤ p) {B : ℕ → ℝ≥0∞}
    (h_cau : ∀ N n m : ℕ, N ≤ n → N ≤ m → snorm' (f n - f m) p μ < B N) (n : ℕ) :
    snorm' (fun x => ∑ i ∈ Finset.range (n + 1), ‖f (i + 1) x - f i x‖) p μ ≤ ∑' i, B i := by
  let f_norm_diff i x := ‖f (i + 1) x - f i x‖
  have hgf_norm_diff :
    ∀ n,
      (fun x => ∑ i ∈ Finset.range (n + 1), ‖f (i + 1) x - f i x‖) =
        ∑ i ∈ Finset.range (n + 1), f_norm_diff i :=
    fun n => funext fun x => by simp
  rw [hgf_norm_diff]
  refine (snorm'_sum_le (fun i _ => ((hf (i + 1)).sub (hf i)).norm) hp1).trans ?_
  simp_rw [snorm'_norm]
  refine (Finset.sum_le_sum ?_).trans (sum_le_tsum _ (fun m _ => zero_le _) ENNReal.summable)
  exact fun m _ => (h_cau m (m + 1) m (Nat.le_succ m) (le_refl m)).le

private theorem lintegral_rpow_sum_coe_nnnorm_sub_le_rpow_tsum
    {f : ℕ → α → E} {p : ℝ} (hp1 : 1 ≤ p) {B : ℕ → ℝ≥0∞} (n : ℕ)
    (hn : snorm' (fun x => ∑ i ∈ Finset.range (n + 1), ‖f (i + 1) x - f i x‖) p μ ≤ ∑' i, B i) :
    (∫⁻ a, (∑ i ∈ Finset.range (n + 1), ‖f (i + 1) a - f i a‖₊ : ℝ≥0∞) ^ p ∂μ) ≤
      (∑' i, B i) ^ p := by
  have hp_pos : 0 < p := zero_lt_one.trans_le hp1
  rw [← one_div_one_div p, @ENNReal.le_rpow_one_div_iff _ _ (1 / p) (by simp [hp_pos]),
    one_div_one_div p]
  simp_rw [snorm'] at hn
  have h_nnnorm_nonneg :
    (fun a => (‖∑ i ∈ Finset.range (n + 1), ‖f (i + 1) a - f i a‖‖₊ : ℝ≥0∞) ^ p) = fun a =>
      (∑ i ∈ Finset.range (n + 1), (‖f (i + 1) a - f i a‖₊ : ℝ≥0∞)) ^ p := by
    ext1 a
    congr
    simp_rw [← ofReal_norm_eq_coe_nnnorm]
    rw [← ENNReal.ofReal_sum_of_nonneg]
    · rw [Real.norm_of_nonneg _]
      exact Finset.sum_nonneg fun x _ => norm_nonneg _
    · exact fun x _ => norm_nonneg _
  change
    (∫⁻ a, (fun x => ↑‖∑ i ∈ Finset.range (n + 1), ‖f (i + 1) x - f i x‖‖₊ ^ p) a ∂μ) ^ (1 / p) ≤
      ∑' i, B i at hn
  rwa [h_nnnorm_nonneg] at hn

private theorem lintegral_rpow_tsum_coe_nnnorm_sub_le_tsum {f : ℕ → α → E}
    (hf : ∀ n, AEStronglyMeasurable (f n) μ) {p : ℝ} (hp1 : 1 ≤ p) {B : ℕ → ℝ≥0∞}
    (h :
      ∀ n,
        (∫⁻ a, (∑ i ∈ Finset.range (n + 1), ‖f (i + 1) a - f i a‖₊ : ℝ≥0∞) ^ p ∂μ) ≤
          (∑' i, B i) ^ p) :
    (∫⁻ a, (∑' i, ‖f (i + 1) a - f i a‖₊ : ℝ≥0∞) ^ p ∂μ) ^ (1 / p) ≤ ∑' i, B i := by
  have hp_pos : 0 < p := zero_lt_one.trans_le hp1
  suffices h_pow : (∫⁻ a, (∑' i, ‖f (i + 1) a - f i a‖₊ : ℝ≥0∞) ^ p ∂μ) ≤ (∑' i, B i) ^ p by
    rwa [← ENNReal.le_rpow_one_div_iff (by simp [hp_pos] : 0 < 1 / p), one_div_one_div]
  have h_tsum_1 :
    ∀ g : ℕ → ℝ≥0∞, ∑' i, g i = atTop.liminf fun n => ∑ i ∈ Finset.range (n + 1), g i := by
    intro g
    rw [ENNReal.tsum_eq_liminf_sum_nat, ← liminf_nat_add _ 1]
  simp_rw [h_tsum_1 _]
  rw [← h_tsum_1]
  have h_liminf_pow :
    (∫⁻ a, (atTop.liminf
      fun n => ∑ i ∈ Finset.range (n + 1), (‖f (i + 1) a - f i a‖₊ : ℝ≥0∞)) ^ p ∂μ) =
      ∫⁻ a, atTop.liminf
        fun n => (∑ i ∈ Finset.range (n + 1), (‖f (i + 1) a - f i a‖₊ : ℝ≥0∞)) ^ p ∂μ := by
    refine lintegral_congr fun x => ?_
    have h_rpow_mono := ENNReal.strictMono_rpow_of_pos (zero_lt_one.trans_le hp1)
    have h_rpow_surj := (ENNReal.rpow_left_bijective hp_pos.ne.symm).2
    refine (h_rpow_mono.orderIsoOfSurjective _ h_rpow_surj).liminf_apply ?_ ?_ ?_ ?_
    all_goals isBoundedDefault
  rw [h_liminf_pow]
  refine (lintegral_liminf_le' ?_).trans ?_
  · exact fun n =>
      (Finset.aemeasurable_sum (Finset.range (n + 1)) fun i _ =>
            ((hf (i + 1)).sub (hf i)).ennnorm).pow_const
        _
  · exact liminf_le_of_frequently_le' (frequently_of_forall h)

private theorem tsum_nnnorm_sub_ae_lt_top {f : ℕ → α → E} (hf : ∀ n, AEStronglyMeasurable (f n) μ)
    {p : ℝ} (hp1 : 1 ≤ p) {B : ℕ → ℝ≥0∞} (hB : ∑' i, B i ≠ ∞)
    (h : (∫⁻ a, (∑' i, ‖f (i + 1) a - f i a‖₊ : ℝ≥0∞) ^ p ∂μ) ^ (1 / p) ≤ ∑' i, B i) :
    ∀ᵐ x ∂μ, (∑' i, ‖f (i + 1) x - f i x‖₊ : ℝ≥0∞) < ∞ := by
  have hp_pos : 0 < p := zero_lt_one.trans_le hp1
  have h_integral : (∫⁻ a, (∑' i, ‖f (i + 1) a - f i a‖₊ : ℝ≥0∞) ^ p ∂μ) < ∞ := by
    have h_tsum_lt_top : (∑' i, B i) ^ p < ∞ := ENNReal.rpow_lt_top_of_nonneg hp_pos.le hB
    refine lt_of_le_of_lt ?_ h_tsum_lt_top
    rwa [← ENNReal.le_rpow_one_div_iff (by simp [hp_pos] : 0 < 1 / p), one_div_one_div] at h
  have rpow_ae_lt_top : ∀ᵐ x ∂μ, (∑' i, ‖f (i + 1) x - f i x‖₊ : ℝ≥0∞) ^ p < ∞ := by
    refine ae_lt_top' (AEMeasurable.pow_const ?_ _) h_integral.ne
    exact AEMeasurable.ennreal_tsum fun n => ((hf (n + 1)).sub (hf n)).ennnorm
  refine rpow_ae_lt_top.mono fun x hx => ?_
  rwa [← ENNReal.lt_rpow_one_div_iff hp_pos,
    ENNReal.top_rpow_of_pos (by simp [hp_pos] : 0 < 1 / p)] at hx

theorem ae_tendsto_of_cauchy_snorm' [CompleteSpace E] {f : ℕ → α → E} {p : ℝ}
    (hf : ∀ n, AEStronglyMeasurable (f n) μ) (hp1 : 1 ≤ p) {B : ℕ → ℝ≥0∞} (hB : ∑' i, B i ≠ ∞)
    (h_cau : ∀ N n m : ℕ, N ≤ n → N ≤ m → snorm' (f n - f m) p μ < B N) :
    ∀ᵐ x ∂μ, ∃ l : E, atTop.Tendsto (fun n => f n x) (𝓝 l) := by
  have h_summable : ∀ᵐ x ∂μ, Summable fun i : ℕ => f (i + 1) x - f i x := by
    have h1 :
      ∀ n, snorm' (fun x => ∑ i ∈ Finset.range (n + 1), ‖f (i + 1) x - f i x‖) p μ ≤ ∑' i, B i :=
      snorm'_sum_norm_sub_le_tsum_of_cauchy_snorm' hf hp1 h_cau
    have h2 :
      ∀ n,
        (∫⁻ a, (∑ i ∈ Finset.range (n + 1), ‖f (i + 1) a - f i a‖₊ : ℝ≥0∞) ^ p ∂μ) ≤
          (∑' i, B i) ^ p :=
      fun n => lintegral_rpow_sum_coe_nnnorm_sub_le_rpow_tsum hp1 n (h1 n)
    have h3 : (∫⁻ a, (∑' i, ‖f (i + 1) a - f i a‖₊ : ℝ≥0∞) ^ p ∂μ) ^ (1 / p) ≤ ∑' i, B i :=
      lintegral_rpow_tsum_coe_nnnorm_sub_le_tsum hf hp1 h2
    have h4 : ∀ᵐ x ∂μ, (∑' i, ‖f (i + 1) x - f i x‖₊ : ℝ≥0∞) < ∞ :=
      tsum_nnnorm_sub_ae_lt_top hf hp1 hB h3
    exact h4.mono fun x hx => .of_nnnorm <| ENNReal.tsum_coe_ne_top_iff_summable.mp hx.ne
  have h :
    ∀ᵐ x ∂μ, ∃ l : E,
      atTop.Tendsto (fun n => ∑ i ∈ Finset.range n, (f (i + 1) x - f i x)) (𝓝 l) := by
    refine h_summable.mono fun x hx => ?_
    let hx_sum := hx.hasSum.tendsto_sum_nat
    exact ⟨∑' i, (f (i + 1) x - f i x), hx_sum⟩
  refine h.mono fun x hx => ?_
  cases' hx with l hx
  have h_rw_sum :
      (fun n => ∑ i ∈ Finset.range n, (f (i + 1) x - f i x)) = fun n => f n x - f 0 x := by
    ext1 n
    change
      (∑ i ∈ Finset.range n, ((fun m => f m x) (i + 1) - (fun m => f m x) i)) = f n x - f 0 x
    rw [Finset.sum_range_sub (fun m => f m x)]
  rw [h_rw_sum] at hx
  have hf_rw : (fun n => f n x) = fun n => f n x - f 0 x + f 0 x := by
    ext1 n
    abel
  rw [hf_rw]
  exact ⟨l + f 0 x, Tendsto.add_const _ hx⟩
#align measure_theory.Lp.ae_tendsto_of_cauchy_snorm' MeasureTheory.Lp.ae_tendsto_of_cauchy_snorm'

theorem ae_tendsto_of_cauchy_snorm [CompleteSpace E] {f : ℕ → α → E}
    (hf : ∀ n, AEStronglyMeasurable (f n) μ) (hp : 1 ≤ p) {B : ℕ → ℝ≥0∞} (hB : ∑' i, B i ≠ ∞)
    (h_cau : ∀ N n m : ℕ, N ≤ n → N ≤ m → snorm (f n - f m) p μ < B N) :
    ∀ᵐ x ∂μ, ∃ l : E, atTop.Tendsto (fun n => f n x) (𝓝 l) := by
  by_cases hp_top : p = ∞
  · simp_rw [hp_top] at *
    have h_cau_ae : ∀ᵐ x ∂μ, ∀ N n m, N ≤ n → N ≤ m → (‖(f n - f m) x‖₊ : ℝ≥0∞) < B N := by
      simp_rw [ae_all_iff]
      exact fun N n m hnN hmN => ae_lt_of_essSup_lt (h_cau N n m hnN hmN)
    simp_rw [snorm_exponent_top, snormEssSup] at h_cau
    refine h_cau_ae.mono fun x hx => cauchySeq_tendsto_of_complete ?_
    refine cauchySeq_of_le_tendsto_0 (fun n => (B n).toReal) ?_ ?_
    · intro n m N hnN hmN
      specialize hx N n m hnN hmN
      rw [_root_.dist_eq_norm, ← ENNReal.toReal_ofReal (norm_nonneg _),
        ENNReal.toReal_le_toReal ENNReal.ofReal_ne_top (ENNReal.ne_top_of_tsum_ne_top hB N)]
      rw [← ofReal_norm_eq_coe_nnnorm] at hx
      exact hx.le
    · rw [← ENNReal.zero_toReal]
      exact
        Tendsto.comp (g := ENNReal.toReal) (ENNReal.tendsto_toReal ENNReal.zero_ne_top)
          (ENNReal.tendsto_atTop_zero_of_tsum_ne_top hB)
  have hp1 : 1 ≤ p.toReal := by
    rw [← ENNReal.ofReal_le_iff_le_toReal hp_top, ENNReal.ofReal_one]
    exact hp
  have h_cau' : ∀ N n m : ℕ, N ≤ n → N ≤ m → snorm' (f n - f m) p.toReal μ < B N := by
    intro N n m hn hm
    specialize h_cau N n m hn hm
    rwa [snorm_eq_snorm' (zero_lt_one.trans_le hp).ne.symm hp_top] at h_cau
  exact ae_tendsto_of_cauchy_snorm' hf hp1 hB h_cau'
#align measure_theory.Lp.ae_tendsto_of_cauchy_snorm MeasureTheory.Lp.ae_tendsto_of_cauchy_snorm

theorem cauchy_tendsto_of_tendsto {f : ℕ → α → E} (hf : ∀ n, AEStronglyMeasurable (f n) μ)
    (f_lim : α → E) {B : ℕ → ℝ≥0∞} (hB : ∑' i, B i ≠ ∞)
    (h_cau : ∀ N n m : ℕ, N ≤ n → N ≤ m → snorm (f n - f m) p μ < B N)
    (h_lim : ∀ᵐ x : α ∂μ, Tendsto (fun n => f n x) atTop (𝓝 (f_lim x))) :
    atTop.Tendsto (fun n => snorm (f n - f_lim) p μ) (𝓝 0) := by
  rw [ENNReal.tendsto_atTop_zero]
  intro ε hε
  have h_B : ∃ N : ℕ, B N ≤ ε := by
    suffices h_tendsto_zero : ∃ N : ℕ, ∀ n : ℕ, N ≤ n → B n ≤ ε from
      ⟨h_tendsto_zero.choose, h_tendsto_zero.choose_spec _ le_rfl⟩
    exact (ENNReal.tendsto_atTop_zero.mp (ENNReal.tendsto_atTop_zero_of_tsum_ne_top hB)) ε hε
  cases' h_B with N h_B
  refine ⟨N, fun n hn => ?_⟩
  have h_sub : snorm (f n - f_lim) p μ ≤ atTop.liminf fun m => snorm (f n - f m) p μ := by
    refine snorm_lim_le_liminf_snorm (fun m => (hf n).sub (hf m)) (f n - f_lim) ?_
    refine h_lim.mono fun x hx => ?_
    simp_rw [sub_eq_add_neg]
    exact Tendsto.add tendsto_const_nhds (Tendsto.neg hx)
  refine h_sub.trans ?_
  refine liminf_le_of_frequently_le' (frequently_atTop.mpr ?_)
  refine fun N1 => ⟨max N N1, le_max_right _ _, ?_⟩
  exact (h_cau N n (max N N1) hn (le_max_left _ _)).le.trans h_B
#align measure_theory.Lp.cauchy_tendsto_of_tendsto MeasureTheory.Lp.cauchy_tendsto_of_tendsto

theorem memℒp_of_cauchy_tendsto (hp : 1 ≤ p) {f : ℕ → α → E} (hf : ∀ n, Memℒp (f n) p μ)
    (f_lim : α → E) (h_lim_meas : AEStronglyMeasurable f_lim μ)
    (h_tendsto : atTop.Tendsto (fun n => snorm (f n - f_lim) p μ) (𝓝 0)) : Memℒp f_lim p μ := by
  refine ⟨h_lim_meas, ?_⟩
  rw [ENNReal.tendsto_atTop_zero] at h_tendsto
  cases' h_tendsto 1 zero_lt_one with N h_tendsto_1
  specialize h_tendsto_1 N (le_refl N)
  have h_add : f_lim = f_lim - f N + f N := by abel
  rw [h_add]
  refine lt_of_le_of_lt (snorm_add_le (h_lim_meas.sub (hf N).1) (hf N).1 hp) ?_
  rw [ENNReal.add_lt_top]
  constructor
  · refine lt_of_le_of_lt ?_ ENNReal.one_lt_top
    have h_neg : f_lim - f N = -(f N - f_lim) := by simp
    rwa [h_neg, snorm_neg]
  · exact (hf N).2
#align measure_theory.Lp.mem_ℒp_of_cauchy_tendsto MeasureTheory.Lp.memℒp_of_cauchy_tendsto

theorem cauchy_complete_ℒp [CompleteSpace E] (hp : 1 ≤ p) {f : ℕ → α → E}
    (hf : ∀ n, Memℒp (f n) p μ) {B : ℕ → ℝ≥0∞} (hB : ∑' i, B i ≠ ∞)
    (h_cau : ∀ N n m : ℕ, N ≤ n → N ≤ m → snorm (f n - f m) p μ < B N) :
    ∃ (f_lim : α → E), Memℒp f_lim p μ ∧
      atTop.Tendsto (fun n => snorm (f n - f_lim) p μ) (𝓝 0) := by
  obtain ⟨f_lim, h_f_lim_meas, h_lim⟩ :
      ∃ f_lim : α → E, StronglyMeasurable f_lim ∧
        ∀ᵐ x ∂μ, Tendsto (fun n => f n x) atTop (𝓝 (f_lim x)) :=
    exists_stronglyMeasurable_limit_of_tendsto_ae (fun n => (hf n).1)
      (ae_tendsto_of_cauchy_snorm (fun n => (hf n).1) hp hB h_cau)
  have h_tendsto' : atTop.Tendsto (fun n => snorm (f n - f_lim) p μ) (𝓝 0) :=
    cauchy_tendsto_of_tendsto (fun m => (hf m).1) f_lim hB h_cau h_lim
  have h_ℒp_lim : Memℒp f_lim p μ :=
    memℒp_of_cauchy_tendsto hp hf f_lim h_f_lim_meas.aestronglyMeasurable h_tendsto'
  exact ⟨f_lim, h_ℒp_lim, h_tendsto'⟩
#align measure_theory.Lp.cauchy_complete_ℒp MeasureTheory.Lp.cauchy_complete_ℒp

/-! ### `Lp` is complete for `1 ≤ p` -/

instance instCompleteSpace [CompleteSpace E] [hp : Fact (1 ≤ p)] : CompleteSpace (Lp E p μ) :=
  completeSpace_lp_of_cauchy_complete_ℒp fun _f hf _B hB h_cau =>
    cauchy_complete_ℒp hp.elim hf hB.ne h_cau
#align measure_theory.Lp.complete_space MeasureTheory.Lp.instCompleteSpace

end Lp

end MeasureTheory

end CompleteSpace

/-! ### Continuous functions in `Lp` -/


open scoped BoundedContinuousFunction

open BoundedContinuousFunction

section

variable [TopologicalSpace α] [BorelSpace α] [SecondCountableTopologyEither α E]
variable (E p μ)

/-- An additive subgroup of `Lp E p μ`, consisting of the equivalence classes which contain a
bounded continuous representative. -/
def MeasureTheory.Lp.boundedContinuousFunction : AddSubgroup (Lp E p μ) :=
  AddSubgroup.addSubgroupOf
    ((ContinuousMap.toAEEqFunAddHom μ).comp (toContinuousMapAddHom α E)).range (Lp E p μ)
#align measure_theory.Lp.bounded_continuous_function MeasureTheory.Lp.boundedContinuousFunction

variable {E p μ}

/-- By definition, the elements of `Lp.boundedContinuousFunction E p μ` are the elements of
`Lp E p μ` which contain a bounded continuous representative. -/
theorem MeasureTheory.Lp.mem_boundedContinuousFunction_iff {f : Lp E p μ} :
    f ∈ MeasureTheory.Lp.boundedContinuousFunction E p μ ↔
      ∃ f₀ : α →ᵇ E, f₀.toContinuousMap.toAEEqFun μ = (f : α →ₘ[μ] E) :=
  AddSubgroup.mem_addSubgroupOf
#align measure_theory.Lp.mem_bounded_continuous_function_iff MeasureTheory.Lp.mem_boundedContinuousFunction_iff

namespace BoundedContinuousFunction

variable [IsFiniteMeasure μ]

/-- A bounded continuous function on a finite-measure space is in `Lp`. -/
theorem mem_Lp (f : α →ᵇ E) : f.toContinuousMap.toAEEqFun μ ∈ Lp E p μ := by
  refine Lp.mem_Lp_of_ae_bound ‖f‖ ?_
  filter_upwards [f.toContinuousMap.coeFn_toAEEqFun μ] with x _
  convert f.norm_coe_le_norm x using 2
#align bounded_continuous_function.mem_Lp BoundedContinuousFunction.mem_Lp

/-- The `Lp`-norm of a bounded continuous function is at most a constant (depending on the measure
of the whole space) times its sup-norm. -/
theorem Lp_nnnorm_le (f : α →ᵇ E) :
    ‖(⟨f.toContinuousMap.toAEEqFun μ, mem_Lp f⟩ : Lp E p μ)‖₊ ≤
      measureUnivNNReal μ ^ p.toReal⁻¹ * ‖f‖₊ := by
  apply Lp.nnnorm_le_of_ae_bound
  refine (f.toContinuousMap.coeFn_toAEEqFun μ).mono ?_
  intro x hx
  rw [← NNReal.coe_le_coe, coe_nnnorm, coe_nnnorm]
  convert f.norm_coe_le_norm x using 2
#align bounded_continuous_function.Lp_nnnorm_le BoundedContinuousFunction.Lp_nnnorm_le

/-- The `Lp`-norm of a bounded continuous function is at most a constant (depending on the measure
of the whole space) times its sup-norm. -/
theorem Lp_norm_le (f : α →ᵇ E) :
    ‖(⟨f.toContinuousMap.toAEEqFun μ, mem_Lp f⟩ : Lp E p μ)‖ ≤
      measureUnivNNReal μ ^ p.toReal⁻¹ * ‖f‖ :=
  Lp_nnnorm_le f
#align bounded_continuous_function.Lp_norm_le BoundedContinuousFunction.Lp_norm_le

variable (p μ)

/-- The normed group homomorphism of considering a bounded continuous function on a finite-measure
space as an element of `Lp`. -/
def toLpHom [Fact (1 ≤ p)] : NormedAddGroupHom (α →ᵇ E) (Lp E p μ) :=
  { AddMonoidHom.codRestrict ((ContinuousMap.toAEEqFunAddHom μ).comp (toContinuousMapAddHom α E))
      (Lp E p μ) mem_Lp with
    bound' := ⟨_, Lp_norm_le⟩ }
#align bounded_continuous_function.to_Lp_hom BoundedContinuousFunction.toLpHom

theorem range_toLpHom [Fact (1 ≤ p)] :
    ((toLpHom p μ).range : AddSubgroup (Lp E p μ)) =
      MeasureTheory.Lp.boundedContinuousFunction E p μ := by
  symm
  convert AddMonoidHom.addSubgroupOf_range_eq_of_le
      ((ContinuousMap.toAEEqFunAddHom μ).comp (toContinuousMapAddHom α E))
      (by rintro - ⟨f, rfl⟩; exact mem_Lp f : _ ≤ Lp E p μ)
#align bounded_continuous_function.range_to_Lp_hom BoundedContinuousFunction.range_toLpHom

variable (𝕜 : Type*) [Fact (1 ≤ p)]

/-- The bounded linear map of considering a bounded continuous function on a finite-measure space
as an element of `Lp`. -/
def toLp [NormedField 𝕜] [NormedSpace 𝕜 E] : (α →ᵇ E) →L[𝕜] Lp E p μ :=
  LinearMap.mkContinuous
    (LinearMap.codRestrict (Lp.LpSubmodule E p μ 𝕜)
      ((ContinuousMap.toAEEqFunLinearMap μ).comp (toContinuousMapLinearMap α E 𝕜)) mem_Lp)
    _ Lp_norm_le
#align bounded_continuous_function.to_Lp BoundedContinuousFunction.toLp

theorem coeFn_toLp [NormedField 𝕜] [NormedSpace 𝕜 E] (f : α →ᵇ E) :
    toLp (E := E) p μ 𝕜 f =ᵐ[μ] f :=
  AEEqFun.coeFn_mk f _
#align bounded_continuous_function.coe_fn_to_Lp BoundedContinuousFunction.coeFn_toLp

variable {𝕜}

theorem range_toLp [NormedField 𝕜] [NormedSpace 𝕜 E] :
    (LinearMap.range (toLp p μ 𝕜 : (α →ᵇ E) →L[𝕜] Lp E p μ)).toAddSubgroup =
      MeasureTheory.Lp.boundedContinuousFunction E p μ :=
  range_toLpHom p μ
#align bounded_continuous_function.range_to_Lp BoundedContinuousFunction.range_toLp

variable {p}

theorem toLp_norm_le [NontriviallyNormedField 𝕜] [NormedSpace 𝕜 E] :
    ‖(toLp p μ 𝕜 : (α →ᵇ E) →L[𝕜] Lp E p μ)‖ ≤ measureUnivNNReal μ ^ p.toReal⁻¹ :=
  LinearMap.mkContinuous_norm_le _ (measureUnivNNReal μ ^ p.toReal⁻¹).coe_nonneg _
#align bounded_continuous_function.to_Lp_norm_le BoundedContinuousFunction.toLp_norm_le

theorem toLp_inj {f g : α →ᵇ E} [μ.IsOpenPosMeasure] [NormedField 𝕜] [NormedSpace 𝕜 E] :
    toLp (E := E) p μ 𝕜 f = toLp (E := E) p μ 𝕜 g ↔ f = g := by
  refine ⟨fun h => ?_, by tauto⟩
  rw [← DFunLike.coe_fn_eq, ← (map_continuous f).ae_eq_iff_eq μ (map_continuous g)]
  refine (coeFn_toLp p μ 𝕜 f).symm.trans (EventuallyEq.trans ?_ <| coeFn_toLp p μ 𝕜 g)
  rw [h]
#align bounded_continuous_function.to_Lp_inj BoundedContinuousFunction.toLp_inj

theorem toLp_injective [μ.IsOpenPosMeasure] [NormedField 𝕜] [NormedSpace 𝕜 E] :
    Function.Injective (⇑(toLp p μ 𝕜 : (α →ᵇ E) →L[𝕜] Lp E p μ)) :=
  fun _f _g hfg => (toLp_inj μ).mp hfg
#align bounded_continuous_function.to_Lp_injective BoundedContinuousFunction.toLp_injective

end BoundedContinuousFunction

namespace ContinuousMap

variable [CompactSpace α] [IsFiniteMeasure μ]
variable (𝕜 : Type*) (p μ) [Fact (1 ≤ p)]

/-- The bounded linear map of considering a continuous function on a compact finite-measure
space `α` as an element of `Lp`.  By definition, the norm on `C(α, E)` is the sup-norm, transferred
from the space `α →ᵇ E` of bounded continuous functions, so this construction is just a matter of
transferring the structure from `BoundedContinuousFunction.toLp` along the isometry. -/
def toLp [NormedField 𝕜] [NormedSpace 𝕜 E] : C(α, E) →L[𝕜] Lp E p μ :=
  (BoundedContinuousFunction.toLp p μ 𝕜).comp
    (linearIsometryBoundedOfCompact α E 𝕜).toLinearIsometry.toContinuousLinearMap
#align continuous_map.to_Lp ContinuousMap.toLp

variable {𝕜}

theorem range_toLp [NormedField 𝕜] [NormedSpace 𝕜 E] :
    (LinearMap.range (toLp p μ 𝕜 : C(α, E) →L[𝕜] Lp E p μ)).toAddSubgroup =
      MeasureTheory.Lp.boundedContinuousFunction E p μ := by
  refine SetLike.ext' ?_
  have := (linearIsometryBoundedOfCompact α E 𝕜).surjective
  convert Function.Surjective.range_comp this (BoundedContinuousFunction.toLp (E := E) p μ 𝕜)
  rw [← BoundedContinuousFunction.range_toLp p μ (𝕜 := 𝕜), Submodule.coe_toAddSubgroup,
    LinearMap.range_coe]
#align continuous_map.range_to_Lp ContinuousMap.range_toLp

variable {p}

theorem coeFn_toLp [NormedField 𝕜] [NormedSpace 𝕜 E] (f : C(α, E)) :
    toLp (E := E) p μ 𝕜 f =ᵐ[μ] f :=
  AEEqFun.coeFn_mk f _
#align continuous_map.coe_fn_to_Lp ContinuousMap.coeFn_toLp

theorem toLp_def [NormedField 𝕜] [NormedSpace 𝕜 E] (f : C(α, E)) :
    toLp (E := E) p μ 𝕜 f =
      BoundedContinuousFunction.toLp (E := E) p μ 𝕜 (linearIsometryBoundedOfCompact α E 𝕜 f) :=
  rfl
#align continuous_map.to_Lp_def ContinuousMap.toLp_def

@[simp]
theorem toLp_comp_toContinuousMap [NormedField 𝕜] [NormedSpace 𝕜 E] (f : α →ᵇ E) :
    toLp (E := E) p μ 𝕜 f.toContinuousMap = BoundedContinuousFunction.toLp (E := E) p μ 𝕜 f :=
  rfl
#align continuous_map.to_Lp_comp_to_continuous_map ContinuousMap.toLp_comp_toContinuousMap

@[simp]
theorem coe_toLp [NormedField 𝕜] [NormedSpace 𝕜 E] (f : C(α, E)) :
    (toLp (E := E) p μ 𝕜 f : α →ₘ[μ] E) = f.toAEEqFun μ :=
  rfl
#align continuous_map.coe_to_Lp ContinuousMap.coe_toLp

theorem toLp_injective [μ.IsOpenPosMeasure] [NormedField 𝕜] [NormedSpace 𝕜 E] :
    Function.Injective (⇑(toLp p μ 𝕜 : C(α, E) →L[𝕜] Lp E p μ)) :=
  (BoundedContinuousFunction.toLp_injective _).comp (linearIsometryBoundedOfCompact α E 𝕜).injective
#align continuous_map.to_Lp_injective ContinuousMap.toLp_injective

theorem toLp_inj {f g : C(α, E)} [μ.IsOpenPosMeasure] [NormedField 𝕜] [NormedSpace 𝕜 E] :
    toLp (E := E) p μ 𝕜 f = toLp (E := E) p μ 𝕜 g ↔ f = g :=
  (toLp_injective μ).eq_iff
#align continuous_map.to_Lp_inj ContinuousMap.toLp_inj

variable {μ}

/-- If a sum of continuous functions `g n` is convergent, and the same sum converges in `Lᵖ` to `h`,
then in fact `g n` converges uniformly to `h`.  -/
theorem hasSum_of_hasSum_Lp {β : Type*} [μ.IsOpenPosMeasure] [NormedField 𝕜] [NormedSpace 𝕜 E]
    {g : β → C(α, E)} {f : C(α, E)} (hg : Summable g)
    (hg2 : HasSum (toLp (E := E) p μ 𝕜 ∘ g) (toLp (E := E) p μ 𝕜 f)) : HasSum g f := by
  convert Summable.hasSum hg
  exact toLp_injective μ (hg2.unique ((toLp p μ 𝕜).hasSum <| Summable.hasSum hg))
#align continuous_map.has_sum_of_has_sum_Lp ContinuousMap.hasSum_of_hasSum_Lp

variable (μ) [NontriviallyNormedField 𝕜] [NormedSpace 𝕜 E]

theorem toLp_norm_eq_toLp_norm_coe :
    ‖(toLp p μ 𝕜 : C(α, E) →L[𝕜] Lp E p μ)‖ =
      ‖(BoundedContinuousFunction.toLp p μ 𝕜 : (α →ᵇ E) →L[𝕜] Lp E p μ)‖ :=
  ContinuousLinearMap.opNorm_comp_linearIsometryEquiv _ _
#align continuous_map.to_Lp_norm_eq_to_Lp_norm_coe ContinuousMap.toLp_norm_eq_toLp_norm_coe

/-- Bound for the operator norm of `ContinuousMap.toLp`. -/
theorem toLp_norm_le :
    ‖(toLp p μ 𝕜 : C(α, E) →L[𝕜] Lp E p μ)‖ ≤ measureUnivNNReal μ ^ p.toReal⁻¹ := by
  rw [toLp_norm_eq_toLp_norm_coe]
  exact BoundedContinuousFunction.toLp_norm_le μ
#align continuous_map.to_Lp_norm_le ContinuousMap.toLp_norm_le

end ContinuousMap

end

namespace MeasureTheory

namespace Lp

theorem pow_mul_meas_ge_le_norm (f : Lp E p μ) (hp_ne_zero : p ≠ 0) (hp_ne_top : p ≠ ∞) (ε : ℝ≥0∞) :
    (ε * μ { x | ε ≤ (‖f x‖₊ : ℝ≥0∞) ^ p.toReal }) ^ (1 / p.toReal) ≤ ENNReal.ofReal ‖f‖ :=
  (ENNReal.ofReal_toReal (snorm_ne_top f)).symm ▸
    pow_mul_meas_ge_le_snorm μ hp_ne_zero hp_ne_top (Lp.aestronglyMeasurable f) ε
#align measure_theory.Lp.pow_mul_meas_ge_le_norm MeasureTheory.Lp.pow_mul_meas_ge_le_norm

theorem mul_meas_ge_le_pow_norm (f : Lp E p μ) (hp_ne_zero : p ≠ 0) (hp_ne_top : p ≠ ∞) (ε : ℝ≥0∞) :
    ε * μ { x | ε ≤ (‖f x‖₊ : ℝ≥0∞) ^ p.toReal } ≤ ENNReal.ofReal ‖f‖ ^ p.toReal :=
  (ENNReal.ofReal_toReal (snorm_ne_top f)).symm ▸
    mul_meas_ge_le_pow_snorm μ hp_ne_zero hp_ne_top (Lp.aestronglyMeasurable f) ε
#align measure_theory.Lp.mul_meas_ge_le_pow_norm MeasureTheory.Lp.mul_meas_ge_le_pow_norm

/-- A version of Markov's inequality with elements of Lp. -/
theorem mul_meas_ge_le_pow_norm' (f : Lp E p μ) (hp_ne_zero : p ≠ 0) (hp_ne_top : p ≠ ∞)
    (ε : ℝ≥0∞) : ε ^ p.toReal * μ { x | ε ≤ ‖f x‖₊ } ≤ ENNReal.ofReal ‖f‖ ^ p.toReal :=
  (ENNReal.ofReal_toReal (snorm_ne_top f)).symm ▸
    mul_meas_ge_le_pow_snorm' μ hp_ne_zero hp_ne_top (Lp.aestronglyMeasurable f) ε
#align measure_theory.Lp.mul_meas_ge_le_pow_norm' MeasureTheory.Lp.mul_meas_ge_le_pow_norm'

theorem meas_ge_le_mul_pow_norm (f : Lp E p μ) (hp_ne_zero : p ≠ 0) (hp_ne_top : p ≠ ∞) {ε : ℝ≥0∞}
    (hε : ε ≠ 0) : μ { x | ε ≤ ‖f x‖₊ } ≤ ε⁻¹ ^ p.toReal * ENNReal.ofReal ‖f‖ ^ p.toReal :=
  (ENNReal.ofReal_toReal (snorm_ne_top f)).symm ▸
    meas_ge_le_mul_pow_snorm μ hp_ne_zero hp_ne_top (Lp.aestronglyMeasurable f) hε
#align measure_theory.Lp.meas_ge_le_mul_pow_norm MeasureTheory.Lp.meas_ge_le_mul_pow_norm

end Lp

end MeasureTheory<|MERGE_RESOLUTION|>--- conflicted
+++ resolved
@@ -838,11 +838,7 @@
   simp only [indicatorConstLp, Set.indicator_empty', Memℒp.toLp_zero]
 #align measure_theory.indicator_const_empty MeasureTheory.indicatorConstLp_empty
 
-<<<<<<< HEAD
-theorem indicatorConstLp_left_injective {s t : Set α} (hs : MeasurableSet s) (hsμ : μ s ≠ ∞)
-=======
 theorem indicatorConstLp_inj {s t : Set α} (hs : MeasurableSet s) (hsμ : μ s ≠ ∞)
->>>>>>> ac59a83c
     (ht : MeasurableSet t) (htμ : μ t ≠ ∞) {c : E} (hc : c ≠ 0)
     (h : indicatorConstLp p hs hsμ c = indicatorConstLp p ht htμ c) : s =ᵐ[μ] t :=
   .of_indicator_const hc <|
