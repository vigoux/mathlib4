/-
Copyright (c) 2017 Johannes Hölzl. All rights reserved.
Released under Apache 2.0 license as described in the file LICENSE.
Authors: Johannes Hölzl, Sébastien Gouëzel, Yury Kudryashov
-/
import Mathlib.Dynamics.Ergodic.MeasurePreserving
import Mathlib.LinearAlgebra.Determinant
import Mathlib.LinearAlgebra.Matrix.Diagonal
import Mathlib.LinearAlgebra.Matrix.Transvection
import Mathlib.MeasureTheory.Group.LIntegral
import Mathlib.MeasureTheory.Integral.Marginal
import Mathlib.MeasureTheory.Measure.Stieltjes
import Mathlib.MeasureTheory.Measure.Haar.OfBasis

#align_import measure_theory.measure.lebesgue.basic from "leanprover-community/mathlib"@"fd5edc43dc4f10b85abfe544b88f82cf13c5f844"

/-!
# Lebesgue measure on the real line and on `ℝⁿ`

We show that the Lebesgue measure on the real line (constructed as a particular case of additive
Haar measure on inner product spaces) coincides with the Stieltjes measure associated
to the function `x ↦ x`. We deduce properties of this measure on `ℝ`, and then of the product
Lebesgue measure on `ℝⁿ`. In particular, we prove that they are translation invariant.

We show that, on `ℝⁿ`, a linear map acts on Lebesgue measure by rescaling it through the absolute
value of its determinant, in `Real.map_linearMap_volume_pi_eq_smul_volume_pi`.

More properties of the Lebesgue measure are deduced from this in
`Mathlib/MeasureTheory/Measure/Lebesgue/EqHaar.lean`, where they are proved more generally for any
additive Haar measure on a finite-dimensional real vector space.
-/


assert_not_exists MeasureTheory.integral

noncomputable section

open scoped Classical
open Set Filter MeasureTheory MeasureTheory.Measure TopologicalSpace

open ENNReal (ofReal)

open scoped BigOperators ENNReal NNReal Topology

/-!
### Definition of the Lebesgue measure and lengths of intervals
-/


namespace Real

variable {ι : Type*} [Fintype ι]

/-- The volume on the real line (as a particular case of the volume on a finite-dimensional
inner product space) coincides with the Stieltjes measure coming from the identity function. -/
theorem volume_eq_stieltjes_id : (volume : Measure ℝ) = StieltjesFunction.id.measure := by
  haveI : IsAddLeftInvariant StieltjesFunction.id.measure :=
    ⟨fun a =>
      Eq.symm <|
        Real.measure_ext_Ioo_rat fun p q => by
          simp only [Measure.map_apply (measurable_const_add a) measurableSet_Ioo,
            sub_sub_sub_cancel_right, StieltjesFunction.measure_Ioo, StieltjesFunction.id_leftLim,
            StieltjesFunction.id_apply, id, preimage_const_add_Ioo]⟩
  have A : StieltjesFunction.id.measure (stdOrthonormalBasis ℝ ℝ).toBasis.parallelepiped = 1 := by
    change StieltjesFunction.id.measure (parallelepiped (stdOrthonormalBasis ℝ ℝ)) = 1
    rcases parallelepiped_orthonormalBasis_one_dim (stdOrthonormalBasis ℝ ℝ) with (H | H) <;>
      simp only [H, StieltjesFunction.measure_Icc, StieltjesFunction.id_apply, id, tsub_zero,
        StieltjesFunction.id_leftLim, sub_neg_eq_add, zero_add, ENNReal.ofReal_one]
  conv_rhs =>
    rw [addHaarMeasure_unique StieltjesFunction.id.measure
        (stdOrthonormalBasis ℝ ℝ).toBasis.parallelepiped, A]
  simp only [volume, Basis.addHaar, one_smul]
#align real.volume_eq_stieltjes_id Real.volume_eq_stieltjes_id

theorem volume_val (s) : volume s = StieltjesFunction.id.measure s := by
  simp [volume_eq_stieltjes_id]
#align real.volume_val Real.volume_val

@[simp]
theorem volume_Ico {a b : ℝ} : volume (Ico a b) = ofReal (b - a) := by simp [volume_val]
#align real.volume_Ico Real.volume_Ico

@[simp]
theorem volume_Icc {a b : ℝ} : volume (Icc a b) = ofReal (b - a) := by simp [volume_val]
#align real.volume_Icc Real.volume_Icc

@[simp]
theorem volume_Ioo {a b : ℝ} : volume (Ioo a b) = ofReal (b - a) := by simp [volume_val]
#align real.volume_Ioo Real.volume_Ioo

@[simp]
theorem volume_Ioc {a b : ℝ} : volume (Ioc a b) = ofReal (b - a) := by simp [volume_val]
#align real.volume_Ioc Real.volume_Ioc

-- @[simp] -- Porting note (#10618): simp can prove this
theorem volume_singleton {a : ℝ} : volume ({a} : Set ℝ) = 0 := by simp [volume_val]
#align real.volume_singleton Real.volume_singleton

-- @[simp] -- Porting note (#10618): simp can prove this, after mathlib4#4628
theorem volume_univ : volume (univ : Set ℝ) = ∞ :=
  ENNReal.eq_top_of_forall_nnreal_le fun r =>
    calc
      (r : ℝ≥0∞) = volume (Icc (0 : ℝ) r) := by simp
      _ ≤ volume univ := measure_mono (subset_univ _)
#align real.volume_univ Real.volume_univ

@[simp]
theorem volume_ball (a r : ℝ) : volume (Metric.ball a r) = ofReal (2 * r) := by
  rw [ball_eq_Ioo, volume_Ioo, ← sub_add, add_sub_cancel_left, two_mul]
#align real.volume_ball Real.volume_ball

@[simp]
theorem volume_closedBall (a r : ℝ) : volume (Metric.closedBall a r) = ofReal (2 * r) := by
  rw [closedBall_eq_Icc, volume_Icc, ← sub_add, add_sub_cancel_left, two_mul]
#align real.volume_closed_ball Real.volume_closedBall

@[simp]
theorem volume_emetric_ball (a : ℝ) (r : ℝ≥0∞) : volume (EMetric.ball a r) = 2 * r := by
  rcases eq_or_ne r ∞ with (rfl | hr)
  · rw [Metric.emetric_ball_top, volume_univ, two_mul, _root_.top_add]
  · lift r to ℝ≥0 using hr
    rw [Metric.emetric_ball_nnreal, volume_ball, two_mul, ← NNReal.coe_add,
      ENNReal.ofReal_coe_nnreal, ENNReal.coe_add, two_mul]
#align real.volume_emetric_ball Real.volume_emetric_ball

@[simp]
theorem volume_emetric_closedBall (a : ℝ) (r : ℝ≥0∞) : volume (EMetric.closedBall a r) = 2 * r := by
  rcases eq_or_ne r ∞ with (rfl | hr)
  · rw [EMetric.closedBall_top, volume_univ, two_mul, _root_.top_add]
  · lift r to ℝ≥0 using hr
    rw [Metric.emetric_closedBall_nnreal, volume_closedBall, two_mul, ← NNReal.coe_add,
      ENNReal.ofReal_coe_nnreal, ENNReal.coe_add, two_mul]
#align real.volume_emetric_closed_ball Real.volume_emetric_closedBall

instance noAtoms_volume : NoAtoms (volume : Measure ℝ) :=
  ⟨fun _ => volume_singleton⟩
#align real.has_no_atoms_volume Real.noAtoms_volume

@[simp]
theorem volume_interval {a b : ℝ} : volume (uIcc a b) = ofReal |b - a| := by
  rw [← Icc_min_max, volume_Icc, max_sub_min_eq_abs]
#align real.volume_interval Real.volume_interval

@[simp]
theorem volume_Ioi {a : ℝ} : volume (Ioi a) = ∞ :=
  top_unique <|
    le_of_tendsto' ENNReal.tendsto_nat_nhds_top fun n =>
      calc
        (n : ℝ≥0∞) = volume (Ioo a (a + n)) := by simp
        _ ≤ volume (Ioi a) := measure_mono Ioo_subset_Ioi_self
#align real.volume_Ioi Real.volume_Ioi

@[simp]
theorem volume_Ici {a : ℝ} : volume (Ici a) = ∞ := by rw [← measure_congr Ioi_ae_eq_Ici]; simp
#align real.volume_Ici Real.volume_Ici

@[simp]
theorem volume_Iio {a : ℝ} : volume (Iio a) = ∞ :=
  top_unique <|
    le_of_tendsto' ENNReal.tendsto_nat_nhds_top fun n =>
      calc
        (n : ℝ≥0∞) = volume (Ioo (a - n) a) := by simp
        _ ≤ volume (Iio a) := measure_mono Ioo_subset_Iio_self
#align real.volume_Iio Real.volume_Iio

@[simp]
theorem volume_Iic {a : ℝ} : volume (Iic a) = ∞ := by rw [← measure_congr Iio_ae_eq_Iic]; simp
#align real.volume_Iic Real.volume_Iic

instance locallyFinite_volume : IsLocallyFiniteMeasure (volume : Measure ℝ) :=
  ⟨fun x =>
    ⟨Ioo (x - 1) (x + 1),
      IsOpen.mem_nhds isOpen_Ioo ⟨sub_lt_self _ zero_lt_one, lt_add_of_pos_right _ zero_lt_one⟩, by
      simp only [Real.volume_Ioo, ENNReal.ofReal_lt_top]⟩⟩
#align real.locally_finite_volume Real.locallyFinite_volume

instance isFiniteMeasure_restrict_Icc (x y : ℝ) : IsFiniteMeasure (volume.restrict (Icc x y)) :=
  ⟨by simp⟩
#align real.is_finite_measure_restrict_Icc Real.isFiniteMeasure_restrict_Icc

instance isFiniteMeasure_restrict_Ico (x y : ℝ) : IsFiniteMeasure (volume.restrict (Ico x y)) :=
  ⟨by simp⟩
#align real.is_finite_measure_restrict_Ico Real.isFiniteMeasure_restrict_Ico

instance isFiniteMeasure_restrict_Ioc (x y : ℝ) : IsFiniteMeasure (volume.restrict (Ioc x y)) :=
  ⟨by simp⟩
#align real.is_finite_measure_restrict_Ioc Real.isFiniteMeasure_restrict_Ioc

instance isFiniteMeasure_restrict_Ioo (x y : ℝ) : IsFiniteMeasure (volume.restrict (Ioo x y)) :=
  ⟨by simp⟩
#align real.is_finite_measure_restrict_Ioo Real.isFiniteMeasure_restrict_Ioo

theorem volume_le_diam (s : Set ℝ) : volume s ≤ EMetric.diam s := by
  by_cases hs : Bornology.IsBounded s
  · rw [Real.ediam_eq hs, ← volume_Icc]
    exact volume.mono (Real.subset_Icc_sInf_sSup_of_isBounded hs)
  · rw [Metric.ediam_of_unbounded hs]; exact le_top
#align real.volume_le_diam Real.volume_le_diam

theorem _root_.Filter.Eventually.volume_pos_of_nhds_real {p : ℝ → Prop} {a : ℝ}
    (h : ∀ᶠ x in 𝓝 a, p x) : (0 : ℝ≥0∞) < volume { x | p x } := by
  rcases h.exists_Ioo_subset with ⟨l, u, hx, hs⟩
  refine' lt_of_lt_of_le _ (measure_mono hs)
  simpa [-mem_Ioo] using hx.1.trans hx.2
#align filter.eventually.volume_pos_of_nhds_real Filter.Eventually.volume_pos_of_nhds_real

/-!
### Volume of a box in `ℝⁿ`
-/


theorem volume_Icc_pi {a b : ι → ℝ} : volume (Icc a b) = ∏ i, ENNReal.ofReal (b i - a i) := by
  rw [← pi_univ_Icc, volume_pi_pi]
  simp only [Real.volume_Icc]
#align real.volume_Icc_pi Real.volume_Icc_pi

@[simp]
theorem volume_Icc_pi_toReal {a b : ι → ℝ} (h : a ≤ b) :
    (volume (Icc a b)).toReal = ∏ i, (b i - a i) := by
  simp only [volume_Icc_pi, ENNReal.toReal_prod, ENNReal.toReal_ofReal (sub_nonneg.2 (h _))]
#align real.volume_Icc_pi_to_real Real.volume_Icc_pi_toReal

theorem volume_pi_Ioo {a b : ι → ℝ} :
    volume (pi univ fun i => Ioo (a i) (b i)) = ∏ i, ENNReal.ofReal (b i - a i) :=
  (measure_congr Measure.univ_pi_Ioo_ae_eq_Icc).trans volume_Icc_pi
#align real.volume_pi_Ioo Real.volume_pi_Ioo

@[simp]
theorem volume_pi_Ioo_toReal {a b : ι → ℝ} (h : a ≤ b) :
    (volume (pi univ fun i => Ioo (a i) (b i))).toReal = ∏ i, (b i - a i) := by
  simp only [volume_pi_Ioo, ENNReal.toReal_prod, ENNReal.toReal_ofReal (sub_nonneg.2 (h _))]
#align real.volume_pi_Ioo_to_real Real.volume_pi_Ioo_toReal

theorem volume_pi_Ioc {a b : ι → ℝ} :
    volume (pi univ fun i => Ioc (a i) (b i)) = ∏ i, ENNReal.ofReal (b i - a i) :=
  (measure_congr Measure.univ_pi_Ioc_ae_eq_Icc).trans volume_Icc_pi
#align real.volume_pi_Ioc Real.volume_pi_Ioc

@[simp]
theorem volume_pi_Ioc_toReal {a b : ι → ℝ} (h : a ≤ b) :
    (volume (pi univ fun i => Ioc (a i) (b i))).toReal = ∏ i, (b i - a i) := by
  simp only [volume_pi_Ioc, ENNReal.toReal_prod, ENNReal.toReal_ofReal (sub_nonneg.2 (h _))]
#align real.volume_pi_Ioc_to_real Real.volume_pi_Ioc_toReal

theorem volume_pi_Ico {a b : ι → ℝ} :
    volume (pi univ fun i => Ico (a i) (b i)) = ∏ i, ENNReal.ofReal (b i - a i) :=
  (measure_congr Measure.univ_pi_Ico_ae_eq_Icc).trans volume_Icc_pi
#align real.volume_pi_Ico Real.volume_pi_Ico

@[simp]
theorem volume_pi_Ico_toReal {a b : ι → ℝ} (h : a ≤ b) :
    (volume (pi univ fun i => Ico (a i) (b i))).toReal = ∏ i, (b i - a i) := by
  simp only [volume_pi_Ico, ENNReal.toReal_prod, ENNReal.toReal_ofReal (sub_nonneg.2 (h _))]
#align real.volume_pi_Ico_to_real Real.volume_pi_Ico_toReal

@[simp]
nonrec theorem volume_pi_ball (a : ι → ℝ) {r : ℝ} (hr : 0 < r) :
    volume (Metric.ball a r) = ENNReal.ofReal ((2 * r) ^ Fintype.card ι) := by
  simp only [MeasureTheory.volume_pi_ball a hr, volume_ball, Finset.prod_const]
  exact (ENNReal.ofReal_pow (mul_nonneg zero_le_two hr.le) _).symm
#align real.volume_pi_ball Real.volume_pi_ball

@[simp]
nonrec theorem volume_pi_closedBall (a : ι → ℝ) {r : ℝ} (hr : 0 ≤ r) :
    volume (Metric.closedBall a r) = ENNReal.ofReal ((2 * r) ^ Fintype.card ι) := by
  simp only [MeasureTheory.volume_pi_closedBall a hr, volume_closedBall, Finset.prod_const]
  exact (ENNReal.ofReal_pow (mul_nonneg zero_le_two hr) _).symm
#align real.volume_pi_closed_ball Real.volume_pi_closedBall

theorem volume_pi_le_prod_diam (s : Set (ι → ℝ)) :
    volume s ≤ ∏ i : ι, EMetric.diam (Function.eval i '' s) :=
  calc
    volume s ≤ volume (pi univ fun i => closure (Function.eval i '' s)) :=
      volume.mono <|
        Subset.trans (subset_pi_eval_image univ s) <| pi_mono fun _ _ => subset_closure
    _ = ∏ i, volume (closure <| Function.eval i '' s) := (volume_pi_pi _)
    _ ≤ ∏ i : ι, EMetric.diam (Function.eval i '' s) :=
      Finset.prod_le_prod' fun _ _ => (volume_le_diam _).trans_eq (EMetric.diam_closure _)
#align real.volume_pi_le_prod_diam Real.volume_pi_le_prod_diam

theorem volume_pi_le_diam_pow (s : Set (ι → ℝ)) : volume s ≤ EMetric.diam s ^ Fintype.card ι :=
  calc
    volume s ≤ ∏ i : ι, EMetric.diam (Function.eval i '' s) := volume_pi_le_prod_diam s
    _ ≤ ∏ _i : ι, (1 : ℝ≥0) * EMetric.diam s :=
      (Finset.prod_le_prod' fun i _ => (LipschitzWith.eval i).ediam_image_le s)
    _ = EMetric.diam s ^ Fintype.card ι := by
      simp only [ENNReal.coe_one, one_mul, Finset.prod_const, Fintype.card]
#align real.volume_pi_le_diam_pow Real.volume_pi_le_diam_pow

/-!
### Images of the Lebesgue measure under multiplication in ℝ
-/


theorem smul_map_volume_mul_left {a : ℝ} (h : a ≠ 0) :
    ENNReal.ofReal |a| • Measure.map (a * ·) volume = volume := by
  refine' (Real.measure_ext_Ioo_rat fun p q => _).symm
  cases' lt_or_gt_of_ne h with h h
  · simp only [Real.volume_Ioo, Measure.smul_apply, ← ENNReal.ofReal_mul (le_of_lt <| neg_pos.2 h),
      Measure.map_apply (measurable_const_mul a) measurableSet_Ioo, neg_sub_neg, neg_mul,
      preimage_const_mul_Ioo_of_neg _ _ h, abs_of_neg h, mul_sub, smul_eq_mul,
      mul_div_cancel₀ _ (ne_of_lt h)]
  · simp only [Real.volume_Ioo, Measure.smul_apply, ← ENNReal.ofReal_mul (le_of_lt h),
      Measure.map_apply (measurable_const_mul a) measurableSet_Ioo, preimage_const_mul_Ioo _ _ h,
      abs_of_pos h, mul_sub, mul_div_cancel₀ _ (ne_of_gt h), smul_eq_mul]
#align real.smul_map_volume_mul_left Real.smul_map_volume_mul_left

theorem map_volume_mul_left {a : ℝ} (h : a ≠ 0) :
    Measure.map (a * ·) volume = ENNReal.ofReal |a⁻¹| • volume := by
  conv_rhs =>
    rw [← Real.smul_map_volume_mul_left h, smul_smul, ← ENNReal.ofReal_mul (abs_nonneg _), ←
      abs_mul, inv_mul_cancel h, abs_one, ENNReal.ofReal_one, one_smul]
#align real.map_volume_mul_left Real.map_volume_mul_left

@[simp]
theorem volume_preimage_mul_left {a : ℝ} (h : a ≠ 0) (s : Set ℝ) :
    volume ((a * ·) ⁻¹' s) = ENNReal.ofReal (abs a⁻¹) * volume s :=
  calc
    volume ((a * ·) ⁻¹' s) = Measure.map (a * ·) volume s :=
      ((Homeomorph.mulLeft₀ a h).toMeasurableEquiv.map_apply s).symm
    _ = ENNReal.ofReal (abs a⁻¹) * volume s := by rw [map_volume_mul_left h]; rfl
#align real.volume_preimage_mul_left Real.volume_preimage_mul_left

theorem smul_map_volume_mul_right {a : ℝ} (h : a ≠ 0) :
    ENNReal.ofReal |a| • Measure.map (· * a) volume = volume := by
  simpa only [mul_comm] using Real.smul_map_volume_mul_left h
#align real.smul_map_volume_mul_right Real.smul_map_volume_mul_right

theorem map_volume_mul_right {a : ℝ} (h : a ≠ 0) :
    Measure.map (· * a) volume = ENNReal.ofReal |a⁻¹| • volume := by
  simpa only [mul_comm] using Real.map_volume_mul_left h
#align real.map_volume_mul_right Real.map_volume_mul_right

@[simp]
theorem volume_preimage_mul_right {a : ℝ} (h : a ≠ 0) (s : Set ℝ) :
    volume ((· * a) ⁻¹' s) = ENNReal.ofReal (abs a⁻¹) * volume s :=
  calc
    volume ((· * a) ⁻¹' s) = Measure.map (· * a) volume s :=
      ((Homeomorph.mulRight₀ a h).toMeasurableEquiv.map_apply s).symm
    _ = ENNReal.ofReal (abs a⁻¹) * volume s := by rw [map_volume_mul_right h]; rfl
#align real.volume_preimage_mul_right Real.volume_preimage_mul_right

/-!
### Images of the Lebesgue measure under translation/linear maps in ℝⁿ
-/


open Matrix

/-- A diagonal matrix rescales Lebesgue according to its determinant. This is a special case of
`Real.map_matrix_volume_pi_eq_smul_volume_pi`, that one should use instead (and whose proof
uses this particular case). -/
theorem smul_map_diagonal_volume_pi [DecidableEq ι] {D : ι → ℝ} (h : det (diagonal D) ≠ 0) :
    ENNReal.ofReal (abs (det (diagonal D))) • Measure.map (toLin' (diagonal D)) volume =
      volume := by
  refine' (Measure.pi_eq fun s hs => _).symm
  simp only [det_diagonal, Measure.coe_smul, Algebra.id.smul_eq_mul, Pi.smul_apply]
  rw [Measure.map_apply _ (MeasurableSet.univ_pi hs)]
  swap; · exact Continuous.measurable (LinearMap.continuous_on_pi _)
  have :
    (Matrix.toLin' (diagonal D) ⁻¹' Set.pi Set.univ fun i : ι => s i) =
      Set.pi Set.univ fun i : ι => (D i * ·) ⁻¹' s i := by
    ext f
    simp only [LinearMap.coe_proj, Algebra.id.smul_eq_mul, LinearMap.smul_apply, mem_univ_pi,
      mem_preimage, LinearMap.pi_apply, diagonal_toLin']
  have B : ∀ i, ofReal (abs (D i)) * volume ((D i * ·) ⁻¹' s i) = volume (s i) := by
    intro i
    have A : D i ≠ 0 := by
      simp only [det_diagonal, Ne] at h
      exact Finset.prod_ne_zero_iff.1 h i (Finset.mem_univ i)
    rw [volume_preimage_mul_left A, ← mul_assoc, ← ENNReal.ofReal_mul (abs_nonneg _), ← abs_mul,
      mul_inv_cancel A, abs_one, ENNReal.ofReal_one, one_mul]
  rw [this, volume_pi_pi, Finset.abs_prod,
    ENNReal.ofReal_prod_of_nonneg fun i _ => abs_nonneg (D i), ← Finset.prod_mul_distrib]
  simp only [B]
#align real.smul_map_diagonal_volume_pi Real.smul_map_diagonal_volume_pi

/-- A transvection preserves Lebesgue measure. -/
theorem volume_preserving_transvectionStruct [DecidableEq ι] (t : TransvectionStruct ι ℝ) :
    MeasurePreserving (toLin' t.toMatrix) := by
  /- We use `lmarginal` to conveniently use Fubini's theorem.
    Along the coordinate where there is a shearing, it acts like a
    translation, and therefore preserves Lebesgue. -/
<<<<<<< HEAD
  let p : ι → Prop := fun i => i ≠ t.i
  let α : Type _ := { x // p x }
  let β : Type _ := { x // ¬p x }
  let g : (α → ℝ) → (β → ℝ) → β → ℝ := fun a b => (fun _ => t.c * a ⟨t.j, t.hij.symm⟩) + b
  let F : (α → ℝ) × (β → ℝ) → (α → ℝ) × (β → ℝ) := fun p => (id p.1, g p.1 p.2)
  let e : (ι → ℝ) ≃ᵐ (α → ℝ) × (β → ℝ) := MeasurableEquiv.piEquivPiSubtypeProd (fun _ : ι => ℝ) p
  have : (toLin' t.toMatrix : (ι → ℝ) → ι → ℝ) = e.symm ∘ F ∘ e := by
    cases t with | mk t_i t_j t_hij t_c =>
    ext f k
    simp only [e, g, p, LinearEquiv.map_smul, dite_eq_ite, LinearMap.id_coe, ite_not,
      Algebra.id.smul_eq_mul, one_mul, dotProduct, stdBasisMatrix,
      MeasurableEquiv.piEquivPiSubtypeProd_symm_apply, id, transvection, Pi.add_apply,
      zero_mul, LinearMap.smul_apply, Function.comp_apply,
      MeasurableEquiv.piEquivPiSubtypeProd_apply, Matrix.TransvectionStruct.toMatrix_mk,
      Matrix.mulVec, LinearEquiv.map_add, ite_mul, Matrix.toLin'_apply, Pi.smul_apply,
      Subtype.coe_mk, LinearMap.add_apply, Finset.sum_congr, Matrix.toLin'_one]
    by_cases h : t_i = k
    · simp only [h, true_and_iff, Finset.mem_univ, if_true, eq_self_iff_true, Finset.sum_ite_eq,
        one_apply, boole_mul, add_comm]
    · simp only [h, Ne.symm h, add_zero, if_false, Finset.sum_const_zero, false_and_iff,
        mul_zero]
  rw [this]
  have A : MeasurePreserving e := by
    convert volume_preserving_piEquivPiSubtypeProd (fun _ : ι => ℝ) p
  have B : MeasurePreserving F :=
    haveI g_meas : Measurable (Function.uncurry g) := by
      have : Measurable fun c : α → ℝ => c ⟨t.j, t.hij.symm⟩ :=
        measurable_pi_apply ⟨t.j, t.hij.symm⟩
      refine Measurable.add ?_ measurable_snd
      refine measurable_pi_lambda _ fun _ => Measurable.const_mul ?_ _
      exact this.comp measurable_fst
    (MeasurePreserving.id _).skew_product g_meas
      (eventually_of_forall fun a => map_add_left_eq_self
        (Measure.pi fun _ => (stdOrthonormalBasis ℝ ℝ).toBasis.addHaar) _)
  exact ((A.symm e).comp B).comp A
=======
  have ht : Measurable (toLin' t.toMatrix) :=
    (toLin' t.toMatrix).continuous_of_finiteDimensional.measurable
  refine ⟨ht, ?_⟩
  refine (pi_eq fun s hs ↦ ?_).symm
  have h2s : MeasurableSet (univ.pi s) := .pi countable_univ fun i _ ↦ hs i
  simp_rw [← pi_pi, ← lintegral_indicator_one h2s]
  rw [lintegral_map (measurable_one.indicator h2s) ht, volume_pi]
  refine lintegral_eq_of_lmarginal_eq {t.i} ((measurable_one.indicator h2s).comp ht)
    (measurable_one.indicator h2s) ?_
  simp_rw [lmarginal_singleton]
  ext x
  cases t with | mk t_i t_j t_hij t_c =>
  simp [transvection, mulVec_stdBasisMatrix, t_hij.symm, ← Function.update_add,
    lintegral_add_right_eq_self fun xᵢ ↦ indicator (univ.pi s) 1 (Function.update x t_i xᵢ)]
>>>>>>> 74bbb606
#align real.volume_preserving_transvection_struct Real.volume_preserving_transvectionStruct

/-- Any invertible matrix rescales Lebesgue measure through the absolute value of its
determinant. -/
theorem map_matrix_volume_pi_eq_smul_volume_pi [DecidableEq ι] {M : Matrix ι ι ℝ} (hM : det M ≠ 0) :
    Measure.map (toLin' M) volume = ENNReal.ofReal (abs (det M)⁻¹) • volume := by
  -- This follows from the cases we have already proved, of diagonal matrices and transvections,
  -- as these matrices generate all invertible matrices.
  apply diagonal_transvection_induction_of_det_ne_zero _ M hM
  · intro D hD
    conv_rhs => rw [← smul_map_diagonal_volume_pi hD]
    rw [smul_smul, ← ENNReal.ofReal_mul (abs_nonneg _), ← abs_mul, inv_mul_cancel hD, abs_one,
      ENNReal.ofReal_one, one_smul]
  · intro t
    simp_rw [Matrix.TransvectionStruct.det, _root_.inv_one, abs_one, ENNReal.ofReal_one, one_smul,
      (volume_preserving_transvectionStruct _).map_eq]
  · intro A B _ _ IHA IHB
    rw [toLin'_mul, det_mul, LinearMap.coe_comp, ← Measure.map_map, IHB, Measure.map_smul, IHA,
      smul_smul, ← ENNReal.ofReal_mul (abs_nonneg _), ← abs_mul, mul_comm, mul_inv]
    · apply Continuous.measurable
      apply LinearMap.continuous_on_pi
    · apply Continuous.measurable
      apply LinearMap.continuous_on_pi
#align real.map_matrix_volume_pi_eq_smul_volume_pi Real.map_matrix_volume_pi_eq_smul_volume_pi

/-- Any invertible linear map rescales Lebesgue measure through the absolute value of its
determinant. -/
theorem map_linearMap_volume_pi_eq_smul_volume_pi {f : (ι → ℝ) →ₗ[ℝ] ι → ℝ}
    (hf : LinearMap.det f ≠ 0) : Measure.map f volume =
      ENNReal.ofReal (abs (LinearMap.det f)⁻¹) • volume := by
  classical
    -- this is deduced from the matrix case
    let M := LinearMap.toMatrix' f
    have A : LinearMap.det f = det M := by simp only [M, LinearMap.det_toMatrix']
    have B : f = toLin' M := by simp only [M, toLin'_toMatrix']
    rw [A, B]
    apply map_matrix_volume_pi_eq_smul_volume_pi
    rwa [A] at hf
#align real.map_linear_map_volume_pi_eq_smul_volume_pi Real.map_linearMap_volume_pi_eq_smul_volume_pi

end Real

section regionBetween

variable {α : Type*}

/-- The region between two real-valued functions on an arbitrary set. -/
def regionBetween (f g : α → ℝ) (s : Set α) : Set (α × ℝ) :=
  { p : α × ℝ | p.1 ∈ s ∧ p.2 ∈ Ioo (f p.1) (g p.1) }
#align region_between regionBetween

theorem regionBetween_subset (f g : α → ℝ) (s : Set α) : regionBetween f g s ⊆ s ×ˢ univ := by
  simpa only [prod_univ, regionBetween, Set.preimage, setOf_subset_setOf] using fun a => And.left
#align region_between_subset regionBetween_subset

variable [MeasurableSpace α] {μ : Measure α} {f g : α → ℝ} {s : Set α}

/-- The region between two measurable functions on a measurable set is measurable. -/
theorem measurableSet_regionBetween (hf : Measurable f) (hg : Measurable g) (hs : MeasurableSet s) :
    MeasurableSet (regionBetween f g s) := by
  dsimp only [regionBetween, Ioo, mem_setOf_eq, setOf_and]
  refine'
    MeasurableSet.inter _
      ((measurableSet_lt (hf.comp measurable_fst) measurable_snd).inter
        (measurableSet_lt measurable_snd (hg.comp measurable_fst)))
  exact measurable_fst hs
#align measurable_set_region_between measurableSet_regionBetween

/-- The region between two measurable functions on a measurable set is measurable;
a version for the region together with the graph of the upper function. -/
theorem measurableSet_region_between_oc (hf : Measurable f) (hg : Measurable g)
    (hs : MeasurableSet s) :
    MeasurableSet { p : α × ℝ | p.fst ∈ s ∧ p.snd ∈ Ioc (f p.fst) (g p.fst) } := by
  dsimp only [regionBetween, Ioc, mem_setOf_eq, setOf_and]
  refine'
    MeasurableSet.inter _
      ((measurableSet_lt (hf.comp measurable_fst) measurable_snd).inter
        (measurableSet_le measurable_snd (hg.comp measurable_fst)))
  exact measurable_fst hs
#align measurable_set_region_between_oc measurableSet_region_between_oc

/-- The region between two measurable functions on a measurable set is measurable;
a version for the region together with the graph of the lower function. -/
theorem measurableSet_region_between_co (hf : Measurable f) (hg : Measurable g)
    (hs : MeasurableSet s) :
    MeasurableSet { p : α × ℝ | p.fst ∈ s ∧ p.snd ∈ Ico (f p.fst) (g p.fst) } := by
  dsimp only [regionBetween, Ico, mem_setOf_eq, setOf_and]
  refine'
    MeasurableSet.inter _
      ((measurableSet_le (hf.comp measurable_fst) measurable_snd).inter
        (measurableSet_lt measurable_snd (hg.comp measurable_fst)))
  exact measurable_fst hs
#align measurable_set_region_between_co measurableSet_region_between_co

/-- The region between two measurable functions on a measurable set is measurable;
a version for the region together with the graphs of both functions. -/
theorem measurableSet_region_between_cc (hf : Measurable f) (hg : Measurable g)
    (hs : MeasurableSet s) :
    MeasurableSet { p : α × ℝ | p.fst ∈ s ∧ p.snd ∈ Icc (f p.fst) (g p.fst) } := by
  dsimp only [regionBetween, Icc, mem_setOf_eq, setOf_and]
  refine'
    MeasurableSet.inter _
      ((measurableSet_le (hf.comp measurable_fst) measurable_snd).inter
        (measurableSet_le measurable_snd (hg.comp measurable_fst)))
  exact measurable_fst hs
#align measurable_set_region_between_cc measurableSet_region_between_cc

/-- The graph of a measurable function is a measurable set. -/
theorem measurableSet_graph (hf : Measurable f) : MeasurableSet { p : α × ℝ | p.snd = f p.fst } :=
  by simpa using measurableSet_region_between_cc hf hf MeasurableSet.univ
#align measurable_set_graph measurableSet_graph

theorem volume_regionBetween_eq_lintegral' (hf : Measurable f) (hg : Measurable g)
    (hs : MeasurableSet s) :
    μ.prod volume (regionBetween f g s) = ∫⁻ y in s, ENNReal.ofReal ((g - f) y) ∂μ := by
  classical
    rw [Measure.prod_apply]
    · have h :
        (fun x => volume { a | x ∈ s ∧ a ∈ Ioo (f x) (g x) }) =
          s.indicator fun x => ENNReal.ofReal (g x - f x) := by
        funext x
        rw [indicator_apply]
        split_ifs with h
        · have hx : { a | x ∈ s ∧ a ∈ Ioo (f x) (g x) } = Ioo (f x) (g x) := by simp [h, Ioo]
          simp only [hx, Real.volume_Ioo, sub_zero]
        · have hx : { a | x ∈ s ∧ a ∈ Ioo (f x) (g x) } = ∅ := by simp [h]
          simp only [hx, measure_empty]
      dsimp only [regionBetween, preimage_setOf_eq]
      rw [h, lintegral_indicator] <;> simp only [hs, Pi.sub_apply]
    · exact measurableSet_regionBetween hf hg hs
#align volume_region_between_eq_lintegral' volume_regionBetween_eq_lintegral'

/-- The volume of the region between two almost everywhere measurable functions on a measurable set
    can be represented as a Lebesgue integral. -/
theorem volume_regionBetween_eq_lintegral [SigmaFinite μ] (hf : AEMeasurable f (μ.restrict s))
    (hg : AEMeasurable g (μ.restrict s)) (hs : MeasurableSet s) :
    μ.prod volume (regionBetween f g s) = ∫⁻ y in s, ENNReal.ofReal ((g - f) y) ∂μ := by
  have h₁ :
    (fun y => ENNReal.ofReal ((g - f) y)) =ᵐ[μ.restrict s] fun y =>
      ENNReal.ofReal ((AEMeasurable.mk g hg - AEMeasurable.mk f hf) y) :=
    (hg.ae_eq_mk.sub hf.ae_eq_mk).fun_comp ENNReal.ofReal
  have h₂ :
    (μ.restrict s).prod volume (regionBetween f g s) =
      (μ.restrict s).prod volume
        (regionBetween (AEMeasurable.mk f hf) (AEMeasurable.mk g hg) s) := by
    apply measure_congr
    apply EventuallyEq.rfl.inter
    exact
      ((quasiMeasurePreserving_fst.ae_eq_comp hf.ae_eq_mk).comp₂ _ EventuallyEq.rfl).inter
        (EventuallyEq.rfl.comp₂ _ <| quasiMeasurePreserving_fst.ae_eq_comp hg.ae_eq_mk)
  rw [lintegral_congr_ae h₁, ←
    volume_regionBetween_eq_lintegral' hf.measurable_mk hg.measurable_mk hs]
  convert h₂ using 1
  · rw [Measure.restrict_prod_eq_prod_univ]
    exact (Measure.restrict_eq_self _ (regionBetween_subset f g s)).symm
  · rw [Measure.restrict_prod_eq_prod_univ]
    exact
      (Measure.restrict_eq_self _
          (regionBetween_subset (AEMeasurable.mk f hf) (AEMeasurable.mk g hg) s)).symm
#align volume_region_between_eq_lintegral volume_regionBetween_eq_lintegral

/-- The region between two a.e.-measurable functions on a null-measurable set is null-measurable. -/
lemma nullMeasurableSet_regionBetween (μ : Measure α)
    {f g : α → ℝ} (f_mble : AEMeasurable f μ) (g_mble : AEMeasurable g μ)
    {s : Set α} (s_mble : NullMeasurableSet s μ) :
    NullMeasurableSet {p : α × ℝ | p.1 ∈ s ∧ p.snd ∈ Ioo (f p.fst) (g p.fst)} (μ.prod volume) := by
  refine NullMeasurableSet.inter
          (s_mble.preimage quasiMeasurePreserving_fst) (NullMeasurableSet.inter ?_ ?_)
  · exact nullMeasurableSet_lt (AEMeasurable.fst f_mble) measurable_snd.aemeasurable
  · exact nullMeasurableSet_lt measurable_snd.aemeasurable (AEMeasurable.fst g_mble)

/-- The region between two a.e.-measurable functions on a null-measurable set is null-measurable;
a version for the region together with the graph of the upper function. -/
lemma nullMeasurableSet_region_between_oc (μ : Measure α)
    {f g : α → ℝ} (f_mble : AEMeasurable f μ) (g_mble : AEMeasurable g μ)
    {s : Set α} (s_mble : NullMeasurableSet s μ) :
    NullMeasurableSet {p : α × ℝ | p.1 ∈ s ∧ p.snd ∈ Ioc (f p.fst) (g p.fst)} (μ.prod volume) := by
  refine NullMeasurableSet.inter
          (s_mble.preimage quasiMeasurePreserving_fst) (NullMeasurableSet.inter ?_ ?_)
  · exact nullMeasurableSet_lt (AEMeasurable.fst f_mble) measurable_snd.aemeasurable
  · change NullMeasurableSet {p : α × ℝ | p.snd ≤ g p.fst} (μ.prod volume)
    rw [show {p : α × ℝ | p.snd ≤ g p.fst} = {p : α × ℝ | g p.fst < p.snd}ᶜ by
          ext p
          simp only [mem_setOf_eq, mem_compl_iff, not_lt]]
    exact (nullMeasurableSet_lt (AEMeasurable.fst g_mble) measurable_snd.aemeasurable).compl

/-- The region between two a.e.-measurable functions on a null-measurable set is null-measurable;
a version for the region together with the graph of the lower function. -/
lemma nullMeasurableSet_region_between_co (μ : Measure α)
    {f g : α → ℝ} (f_mble : AEMeasurable f μ) (g_mble : AEMeasurable g μ)
    {s : Set α} (s_mble : NullMeasurableSet s μ) :
    NullMeasurableSet {p : α × ℝ | p.1 ∈ s ∧ p.snd ∈ Ico (f p.fst) (g p.fst)} (μ.prod volume) := by
  refine NullMeasurableSet.inter
          (s_mble.preimage quasiMeasurePreserving_fst) (NullMeasurableSet.inter ?_ ?_)
  · change NullMeasurableSet {p : α × ℝ | f p.fst ≤ p.snd} (μ.prod volume)
    rw [show {p : α × ℝ | f p.fst ≤ p.snd} = {p : α × ℝ | p.snd < f p.fst}ᶜ by
          ext p
          simp only [mem_setOf_eq, mem_compl_iff, not_lt]]
    exact (nullMeasurableSet_lt measurable_snd.aemeasurable (AEMeasurable.fst f_mble)).compl
  · exact nullMeasurableSet_lt measurable_snd.aemeasurable (AEMeasurable.fst g_mble)

/-- The region between two a.e.-measurable functions on a null-measurable set is null-measurable;
a version for the region together with the graphs of both functions. -/
lemma nullMeasurableSet_region_between_cc (μ : Measure α)
    {f g : α → ℝ} (f_mble : AEMeasurable f μ) (g_mble : AEMeasurable g μ)
    {s : Set α} (s_mble : NullMeasurableSet s μ) :
    NullMeasurableSet {p : α × ℝ | p.1 ∈ s ∧ p.snd ∈ Icc (f p.fst) (g p.fst)} (μ.prod volume) := by
  refine NullMeasurableSet.inter
          (s_mble.preimage quasiMeasurePreserving_fst) (NullMeasurableSet.inter ?_ ?_)
  · change NullMeasurableSet {p : α × ℝ | f p.fst ≤ p.snd} (μ.prod volume)
    rw [show {p : α × ℝ | f p.fst ≤ p.snd} = {p : α × ℝ | p.snd < f p.fst}ᶜ by
          ext p
          simp only [mem_setOf_eq, mem_compl_iff, not_lt]]
    exact (nullMeasurableSet_lt measurable_snd.aemeasurable (AEMeasurable.fst f_mble)).compl
  · change NullMeasurableSet {p : α × ℝ | p.snd ≤ g p.fst} (μ.prod volume)
    rw [show {p : α × ℝ | p.snd ≤ g p.fst} = {p : α × ℝ | g p.fst < p.snd}ᶜ by
          ext p
          simp only [mem_setOf_eq, mem_compl_iff, not_lt]]
    exact (nullMeasurableSet_lt (AEMeasurable.fst g_mble) measurable_snd.aemeasurable).compl

end regionBetween

/-- Consider a real set `s`. If a property is true almost everywhere in `s ∩ (a, b)` for
all `a, b ∈ s`, then it is true almost everywhere in `s`. Formulated with `μ.restrict`.
See also `ae_of_mem_of_ae_of_mem_inter_Ioo`. -/
theorem ae_restrict_of_ae_restrict_inter_Ioo {μ : Measure ℝ} [NoAtoms μ] {s : Set ℝ} {p : ℝ → Prop}
    (h : ∀ a b, a ∈ s → b ∈ s → a < b → ∀ᵐ x ∂μ.restrict (s ∩ Ioo a b), p x) :
    ∀ᵐ x ∂μ.restrict s, p x := by
  /- By second-countability, we cover `s` by countably many intervals `(a, b)` (except maybe for
    two endpoints, which don't matter since `μ` does not have any atom). -/
  let T : s × s → Set ℝ := fun p => Ioo p.1 p.2
  let u := ⋃ i : ↥s × ↥s, T i
  have hfinite : (s \ u).Finite := s.finite_diff_iUnion_Ioo'
  obtain ⟨A, A_count, hA⟩ :
    ∃ A : Set (↥s × ↥s), A.Countable ∧ ⋃ i ∈ A, T i = ⋃ i : ↥s × ↥s, T i :=
    isOpen_iUnion_countable _ fun p => isOpen_Ioo
  have : s ⊆ s \ u ∪ ⋃ p ∈ A, s ∩ T p := by
    intro x hx
    by_cases h'x : x ∈ ⋃ i : ↥s × ↥s, T i
    · rw [← hA] at h'x
      obtain ⟨p, pA, xp⟩ : ∃ p : ↥s × ↥s, p ∈ A ∧ x ∈ T p := by
        simpa only [mem_iUnion, exists_prop, SetCoe.exists, exists_and_right] using h'x
      right
      exact mem_biUnion pA ⟨hx, xp⟩
    · exact Or.inl ⟨hx, h'x⟩
  apply ae_restrict_of_ae_restrict_of_subset this
  rw [ae_restrict_union_iff, ae_restrict_biUnion_iff _ A_count]
  constructor
  · have : μ.restrict (s \ u) = 0 := by simp only [restrict_eq_zero, hfinite.measure_zero]
    simp only [this, ae_zero, eventually_bot]
  · rintro ⟨⟨a, as⟩, ⟨b, bs⟩⟩ -
    dsimp [T]
    rcases le_or_lt b a with (hba | hab)
    · simp only [Ioo_eq_empty_of_le hba, inter_empty, restrict_empty, ae_zero, eventually_bot]
    · exact h a b as bs hab
#align ae_restrict_of_ae_restrict_inter_Ioo ae_restrict_of_ae_restrict_inter_Ioo

/-- Consider a real set `s`. If a property is true almost everywhere in `s ∩ (a, b)` for
all `a, b ∈ s`, then it is true almost everywhere in `s`. Formulated with bare membership.
See also `ae_restrict_of_ae_restrict_inter_Ioo`. -/
theorem ae_of_mem_of_ae_of_mem_inter_Ioo {μ : Measure ℝ} [NoAtoms μ] {s : Set ℝ} {p : ℝ → Prop}
    (h : ∀ a b, a ∈ s → b ∈ s → a < b → ∀ᵐ x ∂μ, x ∈ s ∩ Ioo a b → p x) :
    ∀ᵐ x ∂μ, x ∈ s → p x := by
  /- By second-countability, we cover `s` by countably many intervals `(a, b)` (except maybe for
    two endpoints, which don't matter since `μ` does not have any atom). -/
  let T : s × s → Set ℝ := fun p => Ioo p.1 p.2
  let u := ⋃ i : ↥s × ↥s, T i
  have hfinite : (s \ u).Finite := s.finite_diff_iUnion_Ioo'
  obtain ⟨A, A_count, hA⟩ :
    ∃ A : Set (↥s × ↥s), A.Countable ∧ ⋃ i ∈ A, T i = ⋃ i : ↥s × ↥s, T i :=
    isOpen_iUnion_countable _ fun p => isOpen_Ioo
  have M : ∀ᵐ x ∂μ, x ∉ s \ u := hfinite.countable.ae_not_mem _
  have M' : ∀ᵐ x ∂μ, ∀ (i : ↥s × ↥s), i ∈ A → x ∈ s ∩ T i → p x := by
    rw [ae_ball_iff A_count]
    rintro ⟨⟨a, as⟩, ⟨b, bs⟩⟩ -
    change ∀ᵐ x : ℝ ∂μ, x ∈ s ∩ Ioo a b → p x
    rcases le_or_lt b a with (hba | hab)
    · simp only [Ioo_eq_empty_of_le hba, inter_empty, IsEmpty.forall_iff, eventually_true,
        mem_empty_iff_false]
    · exact h a b as bs hab
  filter_upwards [M, M'] with x hx h'x
  intro xs
  by_cases Hx : x ∈ ⋃ i : ↥s × ↥s, T i
  · rw [← hA] at Hx
    obtain ⟨p, pA, xp⟩ : ∃ p : ↥s × ↥s, p ∈ A ∧ x ∈ T p := by
      simpa only [mem_iUnion, exists_prop, SetCoe.exists, exists_and_right] using Hx
    apply h'x p pA ⟨xs, xp⟩
  · exact False.elim (hx ⟨xs, Hx⟩)
#align ae_of_mem_of_ae_of_mem_inter_Ioo ae_of_mem_of_ae_of_mem_inter_Ioo<|MERGE_RESOLUTION|>--- conflicted
+++ resolved
@@ -381,7 +381,6 @@
   /- We use `lmarginal` to conveniently use Fubini's theorem.
     Along the coordinate where there is a shearing, it acts like a
     translation, and therefore preserves Lebesgue. -/
-<<<<<<< HEAD
   let p : ι → Prop := fun i => i ≠ t.i
   let α : Type _ := { x // p x }
   let β : Type _ := { x // ¬p x }
@@ -417,22 +416,6 @@
       (eventually_of_forall fun a => map_add_left_eq_self
         (Measure.pi fun _ => (stdOrthonormalBasis ℝ ℝ).toBasis.addHaar) _)
   exact ((A.symm e).comp B).comp A
-=======
-  have ht : Measurable (toLin' t.toMatrix) :=
-    (toLin' t.toMatrix).continuous_of_finiteDimensional.measurable
-  refine ⟨ht, ?_⟩
-  refine (pi_eq fun s hs ↦ ?_).symm
-  have h2s : MeasurableSet (univ.pi s) := .pi countable_univ fun i _ ↦ hs i
-  simp_rw [← pi_pi, ← lintegral_indicator_one h2s]
-  rw [lintegral_map (measurable_one.indicator h2s) ht, volume_pi]
-  refine lintegral_eq_of_lmarginal_eq {t.i} ((measurable_one.indicator h2s).comp ht)
-    (measurable_one.indicator h2s) ?_
-  simp_rw [lmarginal_singleton]
-  ext x
-  cases t with | mk t_i t_j t_hij t_c =>
-  simp [transvection, mulVec_stdBasisMatrix, t_hij.symm, ← Function.update_add,
-    lintegral_add_right_eq_self fun xᵢ ↦ indicator (univ.pi s) 1 (Function.update x t_i xᵢ)]
->>>>>>> 74bbb606
 #align real.volume_preserving_transvection_struct Real.volume_preserving_transvectionStruct
 
 /-- Any invertible matrix rescales Lebesgue measure through the absolute value of its
