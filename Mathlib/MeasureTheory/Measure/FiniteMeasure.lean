/-
Copyright (c) 2021 Kalle Kytölä. All rights reserved.
Released under Apache 2.0 license as described in the file LICENSE.
Authors: Kalle Kytölä
-/
import Mathlib.Topology.Algebra.Module.WeakDual
import Mathlib.MeasureTheory.Integral.BoundedContinuousFunction
import Mathlib.MeasureTheory.Measure.HasOuterApproxClosed

/-!
# Finite measures

This file defines the type of finite measures on a given measurable space. When the underlying
space has a topology and the measurable space structure (sigma algebra) is finer than the Borel
sigma algebra, then the type of finite measures is equipped with the topology of weak convergence
of measures. The topology of weak convergence is the coarsest topology w.r.t. which
for every bounded continuous `ℝ≥0`-valued function `f`, the integration of `f` against the
measure is continuous.

## Main definitions

The main definitions are
 * `MeasureTheory.FiniteMeasure Ω`: The type of finite measures on `Ω` with the topology of weak
   convergence of measures.
 * `MeasureTheory.FiniteMeasure.toWeakDualBCNN : FiniteMeasure Ω → (WeakDual ℝ≥0 (Ω →ᵇ ℝ≥0))`:
   Interpret a finite measure as a continuous linear functional on the space of
   bounded continuous nonnegative functions on `Ω`. This is used for the definition of the
   topology of weak convergence.
 * `MeasureTheory.FiniteMeasure.map`: The push-forward `f* μ` of a finite measure `μ` on `Ω`
   along a measurable function `f : Ω → Ω'`.
 * `MeasureTheory.FiniteMeasure.mapCLM`: The push-forward along a given continuous `f : Ω → Ω'`
   as a continuous linear map `f* : FiniteMeasure Ω →L[ℝ≥0] FiniteMeasure Ω'`.

## Main results

 * Finite measures `μ` on `Ω` give rise to continuous linear functionals on the space of
   bounded continuous nonnegative functions on `Ω` via integration:
   `MeasureTheory.FiniteMeasure.toWeakDualBCNN : FiniteMeasure Ω → (WeakDual ℝ≥0 (Ω →ᵇ ℝ≥0))`
 * `MeasureTheory.FiniteMeasure.tendsto_iff_forall_integral_tendsto`: Convergence of finite
   measures is characterized by the convergence of integrals of all bounded continuous functions.
   This shows that the chosen definition of topology coincides with the common textbook definition
   of weak convergence of measures. A similar characterization by the convergence of integrals (in
   the `MeasureTheory.lintegral` sense) of all bounded continuous nonnegative functions is
   `MeasureTheory.FiniteMeasure.tendsto_iff_forall_lintegral_tendsto`.
 * `MeasureTheory.FiniteMeasure.continuous_map`: For a continuous function `f : Ω → Ω'`, the
   push-forward of finite measures `f* : FiniteMeasure Ω → FiniteMeasure Ω'` is continuous.
 * `MeasureTheory.FiniteMeasure.t2Space`: The topology of weak convergence of finite Borel measures
   is Hausdorff on spaces where indicators of closed sets have continuous decreasing approximating
   sequences (in particular on any pseudo-metrizable spaces).

## Implementation notes

The topology of weak convergence of finite Borel measures is defined using a mapping from
`MeasureTheory.FiniteMeasure Ω` to `WeakDual ℝ≥0 (Ω →ᵇ ℝ≥0)`, inheriting the topology from the
latter.

The implementation of `MeasureTheory.FiniteMeasure Ω` and is directly as a subtype of
`MeasureTheory.Measure Ω`, and the coercion to a function is the composition `ENNReal.toNNReal`
and the coercion to function of `MeasureTheory.Measure Ω`. Another alternative would have been to
use a bijection with `MeasureTheory.VectorMeasure Ω ℝ≥0` as an intermediate step. Some
considerations:
 * Potential advantages of using the `NNReal`-valued vector measure alternative:
   * The coercion to function would avoid need to compose with `ENNReal.toNNReal`, the
     `NNReal`-valued API could be more directly available.
 * Potential drawbacks of the vector measure alternative:
   * The coercion to function would lose monotonicity, as non-measurable sets would be defined to
     have measure 0.
   * No integration theory directly. E.g., the topology definition requires
     `MeasureTheory.lintegral` w.r.t. a coercion to `MeasureTheory.Measure Ω` in any case.

## References

* [Billingsley, *Convergence of probability measures*][billingsley1999]

## Tags

weak convergence of measures, finite measure

-/


noncomputable section

open MeasureTheory Set Filter BoundedContinuousFunction
open scoped Topology ENNReal NNReal BoundedContinuousFunction

namespace MeasureTheory

namespace FiniteMeasure

section FiniteMeasure

/-! ### Finite measures

In this section we define the `Type` of `MeasureTheory.FiniteMeasure Ω`, when `Ω` is a measurable
space. Finite measures on `Ω` are a module over `ℝ≥0`.

If `Ω` is moreover a topological space and the sigma algebra on `Ω` is finer than the Borel sigma
algebra (i.e. `[OpensMeasurableSpace Ω]`), then `MeasureTheory.FiniteMeasure Ω` is equipped with
the topology of weak convergence of measures. This is implemented by defining a pairing of finite
measures `μ` on `Ω` with continuous bounded nonnegative functions `f : Ω →ᵇ ℝ≥0` via integration,
and using the associated weak topology (essentially the weak-star topology on the dual of
`Ω →ᵇ ℝ≥0`).
-/


variable {Ω : Type*} [MeasurableSpace Ω]

/-- Finite measures are defined as the subtype of measures that have the property of being finite
measures (i.e., their total mass is finite). -/
def _root_.MeasureTheory.FiniteMeasure (Ω : Type*) [MeasurableSpace Ω] : Type _ :=
  { μ : Measure Ω // IsFiniteMeasure μ }

-- Porting note: as with other subtype synonyms (e.g., `ℝ≥0`, we need a new function for the
-- coercion instead of relying on `Subtype.val`.
/-- Coercion from `MeasureTheory.FiniteMeasure Ω` to `MeasureTheory.Measure Ω`. -/
@[coe]
def toMeasure : FiniteMeasure Ω → Measure Ω := Subtype.val

/-- A finite measure can be interpreted as a measure. -/
instance instCoe : Coe (FiniteMeasure Ω) (MeasureTheory.Measure Ω) := { coe := toMeasure }

<<<<<<< HEAD
instance isFiniteMeasure (μ : FiniteMeasure Ω) : IsFiniteMeasure (μ : Measure Ω) := μ.prop
#align measure_theory.finite_measure.is_finite_measure MeasureTheory.FiniteMeasure.isFiniteMeasure

@[simp]
theorem val_eq_toMeasure (ν : FiniteMeasure Ω) : ν.val = (ν : Measure Ω) := rfl
#align measure_theory.finite_measure.val_eq_to_measure MeasureTheory.FiniteMeasure.val_eq_toMeasure
=======
instance isFiniteMeasure (μ : FiniteMeasure Ω) : IsFiniteMeasure (μ : Measure Ω) :=
  μ.prop

@[simp]
theorem val_eq_toMeasure (ν : FiniteMeasure Ω) : ν.val = (ν : Measure Ω) :=
  rfl
>>>>>>> bb85073b

theorem toMeasure_injective : Function.Injective ((↑) : FiniteMeasure Ω → Measure Ω) :=
  Subtype.coe_injective

instance instFunLike : FunLike (FiniteMeasure Ω) (Set Ω) ℝ≥0 where
  coe μ s := ((μ : Measure Ω) s).toNNReal
  coe_injective' μ ν h := toMeasure_injective $ Measure.ext fun s _ ↦ by
    simpa [ENNReal.toNNReal_eq_toNNReal_iff, measure_ne_top] using congr_fun h s

lemma coeFn_def (μ : FiniteMeasure Ω) : μ = fun s ↦ ((μ : Measure Ω) s).toNNReal := rfl

lemma coeFn_mk (μ : Measure Ω) (hμ) :
    DFunLike.coe (F := FiniteMeasure Ω) ⟨μ, hμ⟩ = fun s ↦ (μ s).toNNReal := rfl

@[simp, norm_cast]
lemma mk_apply (μ : Measure Ω) (hμ) (s : Set Ω) :
    DFunLike.coe (F := FiniteMeasure Ω) ⟨μ, hμ⟩ s = (μ s).toNNReal := rfl

@[simp]
theorem ennreal_coeFn_eq_coeFn_toMeasure (ν : FiniteMeasure Ω) (s : Set Ω) :
    (ν s : ℝ≥0∞) = (ν : Measure Ω) s :=
  ENNReal.coe_toNNReal (measure_lt_top (↑ν) s).ne

<<<<<<< HEAD
@[simp]
theorem null_iff_toMeasure_null (ν : FiniteMeasure Ω) (s : Set Ω) :
    ν s = 0 ↔ (ν : Measure Ω) s = 0 :=
  ⟨fun h ↦ by rw [← ennreal_coeFn_eq_coeFn_toMeasure, h, ENNReal.coe_zero],
   fun h ↦ congrArg ENNReal.toNNReal h⟩

theorem apply_mono (μ : FiniteMeasure Ω) {s₁ s₂ : Set Ω} (h : s₁ ⊆ s₂) : μ s₁ ≤ μ s₂ :=
  ENNReal.toNNReal_mono (measure_ne_top _ s₂) ((μ : Measure Ω).mono h)
#align measure_theory.finite_measure.apply_mono MeasureTheory.FiniteMeasure.apply_mono

/-- The (total) mass of a finite measure `μ` is `μ univ`, i.e., the cast to `NNReal` of
`(μ : measure Ω) univ`. -/
def mass (μ : FiniteMeasure Ω) : ℝ≥0 := μ univ
#align measure_theory.finite_measure.mass MeasureTheory.FiniteMeasure.mass
=======
theorem apply_mono (μ : FiniteMeasure Ω) {s₁ s₂ : Set Ω} (h : s₁ ⊆ s₂) : μ s₁ ≤ μ s₂ := by
  change ((μ : Measure Ω) s₁).toNNReal ≤ ((μ : Measure Ω) s₂).toNNReal
  have key : (μ : Measure Ω) s₁ ≤ (μ : Measure Ω) s₂ := (μ : Measure Ω).mono h
  apply (ENNReal.toNNReal_le_toNNReal (measure_ne_top _ s₁) (measure_ne_top _ s₂)).mpr key

/-- The (total) mass of a finite measure `μ` is `μ univ`, i.e., the cast to `NNReal` of
`(μ : measure Ω) univ`. -/
def mass (μ : FiniteMeasure Ω) : ℝ≥0 :=
  μ univ
>>>>>>> bb85073b

@[simp] theorem apply_le_mass (μ : FiniteMeasure Ω) (s : Set Ω) : μ s ≤ μ.mass := by
  simpa using apply_mono μ (subset_univ s)

@[simp]
theorem ennreal_mass {μ : FiniteMeasure Ω} : (μ.mass : ℝ≥0∞) = (μ : Measure Ω) univ :=
  ennreal_coeFn_eq_coeFn_toMeasure μ Set.univ

instance instZero : Zero (FiniteMeasure Ω) where zero := ⟨0, MeasureTheory.isFiniteMeasureZero⟩

@[simp, norm_cast] lemma coeFn_zero : ⇑(0 : FiniteMeasure Ω) = 0 := rfl

@[simp]
<<<<<<< HEAD
theorem zero_mass : (0 : FiniteMeasure Ω).mass = 0 := rfl
#align measure_theory.finite_measure.zero.mass MeasureTheory.FiniteMeasure.zero_mass
=======
theorem zero_mass : (0 : FiniteMeasure Ω).mass = 0 :=
  rfl
>>>>>>> bb85073b

@[simp]
theorem mass_zero_iff (μ : FiniteMeasure Ω) : μ.mass = 0 ↔ μ = 0 := by
  refine ⟨fun μ_mass ↦ ?_, fun hμ ↦ by simp only [hμ, zero_mass]⟩
  apply toMeasure_injective
  apply Measure.measure_univ_eq_zero.mp
  rwa [← ennreal_mass, ENNReal.coe_eq_zero]

<<<<<<< HEAD
theorem mass_nonzero_iff (μ : FiniteMeasure Ω) : μ.mass ≠ 0 ↔ μ ≠ 0 :=
  not_iff_not.mpr <| FiniteMeasure.mass_zero_iff μ
#align measure_theory.finite_measure.mass_nonzero_iff MeasureTheory.FiniteMeasure.mass_nonzero_iff
=======
theorem mass_nonzero_iff (μ : FiniteMeasure Ω) : μ.mass ≠ 0 ↔ μ ≠ 0 := by
  rw [not_iff_not]
  exact FiniteMeasure.mass_zero_iff μ
>>>>>>> bb85073b

@[ext]
theorem eq_of_forall_toMeasure_apply_eq (μ ν : FiniteMeasure Ω)
    (h : ∀ s : Set Ω, MeasurableSet s → (μ : Measure Ω) s = (ν : Measure Ω) s) : μ = ν := by
  apply Subtype.ext
  ext1 s s_mble
  exact h s s_mble

theorem eq_of_forall_apply_eq (μ ν : FiniteMeasure Ω)
    (h : ∀ s : Set Ω, MeasurableSet s → μ s = ν s) : μ = ν := by
  ext1 s s_mble
  simpa [ennreal_coeFn_eq_coeFn_toMeasure] using congr_arg ((↑) : ℝ≥0 → ℝ≥0∞) (h s s_mble)

instance instInhabited : Inhabited (FiniteMeasure Ω) := ⟨0⟩

instance instAdd : Add (FiniteMeasure Ω) where add μ ν := ⟨μ + ν, MeasureTheory.isFiniteMeasureAdd⟩

variable {R : Type*} [SMul R ℝ≥0] [SMul R ℝ≥0∞] [IsScalarTower R ℝ≥0 ℝ≥0∞]
  [IsScalarTower R ℝ≥0∞ ℝ≥0∞]

instance instSMul : SMul R (FiniteMeasure Ω) where
  smul (c : R) μ := ⟨c • (μ : Measure Ω), MeasureTheory.isFiniteMeasureSMulOfNNRealTower⟩

@[simp, norm_cast]
<<<<<<< HEAD
theorem toMeasure_zero : ((↑) : FiniteMeasure Ω → Measure Ω) 0 = 0 := rfl
#align measure_theory.finite_measure.coe_zero MeasureTheory.FiniteMeasure.toMeasure_zero

-- Porting note: with `simp` here the `coeFn` lemmas below fall prey to `simpNF`: the LHS simplifies
@[norm_cast]
theorem toMeasure_add (μ ν : FiniteMeasure Ω) : ↑(μ + ν) = (↑μ + ↑ν : Measure Ω) := rfl
#align measure_theory.finite_measure.coe_add MeasureTheory.FiniteMeasure.toMeasure_add
=======
theorem toMeasure_zero : ((↑) : FiniteMeasure Ω → Measure Ω) 0 = 0 :=
  rfl

-- Porting note: with `simp` here the `coeFn` lemmas below fall prey to `simpNF`: the LHS simplifies
@[norm_cast]
theorem toMeasure_add (μ ν : FiniteMeasure Ω) : ↑(μ + ν) = (↑μ + ↑ν : Measure Ω) :=
  rfl
>>>>>>> bb85073b

@[simp, norm_cast]
theorem toMeasure_smul (c : R) (μ : FiniteMeasure Ω) : ↑(c • μ) = c • (μ : Measure Ω) :=
  rfl

@[simp, norm_cast]
theorem coeFn_add (μ ν : FiniteMeasure Ω) : (⇑(μ + ν) : Set Ω → ℝ≥0) = (⇑μ + ⇑ν : Set Ω → ℝ≥0) := by
  funext
  simp only [Pi.add_apply, ← ENNReal.coe_inj, ne_eq, ennreal_coeFn_eq_coeFn_toMeasure,
    ENNReal.coe_add]
  norm_cast

@[simp, norm_cast]
theorem coeFn_smul [IsScalarTower R ℝ≥0 ℝ≥0] (c : R) (μ : FiniteMeasure Ω) :
    (⇑(c • μ) : Set Ω → ℝ≥0) = c • (⇑μ : Set Ω → ℝ≥0) := by
  funext; simp [← ENNReal.coe_inj, ENNReal.coe_smul]

instance instAddCommMonoid : AddCommMonoid (FiniteMeasure Ω) :=
  toMeasure_injective.addCommMonoid (↑) toMeasure_zero toMeasure_add fun _ _ ↦ toMeasure_smul _ _

/-- Coercion is an `AddMonoidHom`. -/
@[simps]
def toMeasureAddMonoidHom : FiniteMeasure Ω →+ Measure Ω where
  toFun := (↑)
  map_zero' := toMeasure_zero
  map_add' := toMeasure_add

instance {Ω : Type*} [MeasurableSpace Ω] : Module ℝ≥0 (FiniteMeasure Ω) :=
  Function.Injective.module _ toMeasureAddMonoidHom toMeasure_injective toMeasure_smul

@[simp]
theorem smul_apply [IsScalarTower R ℝ≥0 ℝ≥0] (c : R) (μ : FiniteMeasure Ω) (s : Set Ω) :
    (c • μ) s = c • μ s := by
  rw [coeFn_smul, Pi.smul_apply]

/-- Restrict a finite measure μ to a set A. -/
def restrict (μ : FiniteMeasure Ω) (A : Set Ω) : FiniteMeasure Ω where
  val := (μ : Measure Ω).restrict A
  property := MeasureTheory.isFiniteMeasureRestrict (μ : Measure Ω) A

theorem restrict_measure_eq (μ : FiniteMeasure Ω) (A : Set Ω) :
<<<<<<< HEAD
    (μ.restrict A : Measure Ω) = (μ : Measure Ω).restrict A := rfl
#align measure_theory.finite_measure.restrict_measure_eq MeasureTheory.FiniteMeasure.restrict_measure_eq
=======
    (μ.restrict A : Measure Ω) = (μ : Measure Ω).restrict A :=
  rfl
>>>>>>> bb85073b

theorem restrict_apply_measure (μ : FiniteMeasure Ω) (A : Set Ω) {s : Set Ω}
    (s_mble : MeasurableSet s) : (μ.restrict A : Measure Ω) s = (μ : Measure Ω) (s ∩ A) :=
  Measure.restrict_apply s_mble

theorem restrict_apply (μ : FiniteMeasure Ω) (A : Set Ω) {s : Set Ω} (s_mble : MeasurableSet s) :
    (μ.restrict A) s = μ (s ∩ A) := by
  apply congr_arg ENNReal.toNNReal
  exact Measure.restrict_apply s_mble

theorem restrict_mass (μ : FiniteMeasure Ω) (A : Set Ω) : (μ.restrict A).mass = μ A := by
  simp only [mass, restrict_apply μ A MeasurableSet.univ, univ_inter]

theorem restrict_eq_zero_iff (μ : FiniteMeasure Ω) (A : Set Ω) : μ.restrict A = 0 ↔ μ A = 0 := by
  rw [← mass_zero_iff, restrict_mass]

theorem restrict_nonzero_iff (μ : FiniteMeasure Ω) (A : Set Ω) : μ.restrict A ≠ 0 ↔ μ A ≠ 0 := by
  rw [← mass_nonzero_iff, restrict_mass]

variable [TopologicalSpace Ω]

/-- Two finite Borel measures are equal if the integrals of all bounded continuous functions with
respect to both agree. -/
theorem ext_of_forall_lintegral_eq [HasOuterApproxClosed Ω] [BorelSpace Ω]
    {μ ν : FiniteMeasure Ω} (h : ∀ (f : Ω →ᵇ ℝ≥0), ∫⁻ x, f x ∂μ = ∫⁻ x, f x ∂ν) :
    μ = ν := by
  apply Subtype.ext
  change (μ : Measure Ω) = (ν : Measure Ω)
  exact ext_of_forall_lintegral_eq_of_IsFiniteMeasure h

/-- The pairing of a finite (Borel) measure `μ` with a nonnegative bounded continuous
function is obtained by (Lebesgue) integrating the (test) function against the measure.
This is `MeasureTheory.FiniteMeasure.testAgainstNN`. -/
def testAgainstNN (μ : FiniteMeasure Ω) (f : Ω →ᵇ ℝ≥0) : ℝ≥0 :=
  (∫⁻ ω, f ω ∂(μ : Measure Ω)).toNNReal

@[simp]
theorem testAgainstNN_coe_eq {μ : FiniteMeasure Ω} {f : Ω →ᵇ ℝ≥0} :
    (μ.testAgainstNN f : ℝ≥0∞) = ∫⁻ ω, f ω ∂(μ : Measure Ω) :=
  ENNReal.coe_toNNReal (f.lintegral_lt_top_of_nnreal _).ne

theorem testAgainstNN_const (μ : FiniteMeasure Ω) (c : ℝ≥0) :
    μ.testAgainstNN (BoundedContinuousFunction.const Ω c) = c * μ.mass := by
  simp [← ENNReal.coe_inj]

theorem testAgainstNN_mono (μ : FiniteMeasure Ω) {f g : Ω →ᵇ ℝ≥0} (f_le_g : (f : Ω → ℝ≥0) ≤ g) :
    μ.testAgainstNN f ≤ μ.testAgainstNN g := by
  simp only [← ENNReal.coe_le_coe, testAgainstNN_coe_eq]
  gcongr
  apply f_le_g

@[simp]
theorem testAgainstNN_zero (μ : FiniteMeasure Ω) : μ.testAgainstNN 0 = 0 := by
  simpa only [zero_mul] using μ.testAgainstNN_const 0

@[simp]
theorem testAgainstNN_one (μ : FiniteMeasure Ω) : μ.testAgainstNN 1 = μ.mass := by
  simp only [testAgainstNN, coe_one, Pi.one_apply, ENNReal.coe_one, lintegral_one]
  rfl

@[simp]
theorem zero_testAgainstNN_apply (f : Ω →ᵇ ℝ≥0) : (0 : FiniteMeasure Ω).testAgainstNN f = 0 := by
  simp only [testAgainstNN, toMeasure_zero, lintegral_zero_measure, ENNReal.zero_toNNReal]

theorem zero_testAgainstNN : (0 : FiniteMeasure Ω).testAgainstNN = 0 := by
  funext
  simp only [zero_testAgainstNN_apply, Pi.zero_apply]

@[simp]
theorem smul_testAgainstNN_apply (c : ℝ≥0) (μ : FiniteMeasure Ω) (f : Ω →ᵇ ℝ≥0) :
    (c • μ).testAgainstNN f = c • μ.testAgainstNN f := by
  simp only [testAgainstNN, toMeasure_smul, smul_eq_mul, ← ENNReal.smul_toNNReal, ENNReal.smul_def,
    lintegral_smul_measure]

section weak_convergence

variable [OpensMeasurableSpace Ω]

theorem testAgainstNN_add (μ : FiniteMeasure Ω) (f₁ f₂ : Ω →ᵇ ℝ≥0) :
    μ.testAgainstNN (f₁ + f₂) = μ.testAgainstNN f₁ + μ.testAgainstNN f₂ := by
  simp only [← ENNReal.coe_inj, BoundedContinuousFunction.coe_add, ENNReal.coe_add, Pi.add_apply,
    testAgainstNN_coe_eq]
  exact lintegral_add_left (BoundedContinuousFunction.measurable_coe_ennreal_comp _) _

theorem testAgainstNN_smul [IsScalarTower R ℝ≥0 ℝ≥0] [PseudoMetricSpace R] [Zero R]
    [BoundedSMul R ℝ≥0] (μ : FiniteMeasure Ω) (c : R) (f : Ω →ᵇ ℝ≥0) :
    μ.testAgainstNN (c • f) = c • μ.testAgainstNN f := by
  simp only [← ENNReal.coe_inj, BoundedContinuousFunction.coe_smul, testAgainstNN_coe_eq,
    ENNReal.coe_smul]
  simp_rw [← smul_one_smul ℝ≥0∞ c (f _ : ℝ≥0∞), ← smul_one_smul ℝ≥0∞ c (lintegral _ _ : ℝ≥0∞),
    smul_eq_mul]
<<<<<<< HEAD
  exact lintegral_const_mul (c • (1 : ℝ≥0∞)) f.measurable_coe_ennreal_comp
#align measure_theory.finite_measure.test_against_nn_smul MeasureTheory.FiniteMeasure.testAgainstNN_smul
=======
  exact
    @lintegral_const_mul _ _ (μ : Measure Ω) (c • (1 : ℝ≥0∞)) _ f.measurable_coe_ennreal_comp
>>>>>>> bb85073b

theorem testAgainstNN_lipschitz_estimate (μ : FiniteMeasure Ω) (f g : Ω →ᵇ ℝ≥0) :
    μ.testAgainstNN f ≤ μ.testAgainstNN g + nndist f g * μ.mass := by
  simp only [← μ.testAgainstNN_const (nndist f g), ← testAgainstNN_add, ← ENNReal.coe_le_coe,
    BoundedContinuousFunction.coe_add, const_apply, ENNReal.coe_add, Pi.add_apply,
    coe_nnreal_ennreal_nndist, testAgainstNN_coe_eq]
  apply lintegral_mono
  have le_dist : ∀ ω, dist (f ω) (g ω) ≤ nndist f g := BoundedContinuousFunction.dist_coe_le_dist
  intro ω
  have le' : f ω ≤ g ω + nndist f g := by
    calc f ω
     _ ≤ g ω + nndist (f ω) (g ω)     := NNReal.le_add_nndist (f ω) (g ω)
     _ ≤ g ω + nndist f g             := (add_le_add_iff_left (g ω)).mpr (le_dist ω)
  have le : (f ω : ℝ≥0∞) ≤ (g ω : ℝ≥0∞) + nndist f g := by
<<<<<<< HEAD
    simpa only [← ENNReal.coe_add] using (by exact_mod_cast le')
=======
    rw [← ENNReal.coe_add]
    exact ENNReal.coe_mono le'
>>>>>>> bb85073b
  rwa [coe_nnreal_ennreal_nndist] at le

theorem testAgainstNN_lipschitz (μ : FiniteMeasure Ω) :
    LipschitzWith μ.mass fun f : Ω →ᵇ ℝ≥0 ↦ μ.testAgainstNN f := by
  rw [lipschitzWith_iff_dist_le_mul]
  intro f₁ f₂
  suffices abs (μ.testAgainstNN f₁ - μ.testAgainstNN f₂ : ℝ) ≤ μ.mass * dist f₁ f₂ by
    rwa [NNReal.dist_eq]
  apply abs_le.mpr
  constructor
  · have key := μ.testAgainstNN_lipschitz_estimate f₂ f₁
    rw [mul_comm] at key
    suffices ↑(μ.testAgainstNN f₂) ≤ ↑(μ.testAgainstNN f₁) + ↑μ.mass * dist f₁ f₂ by linarith
    simpa [nndist_comm] using NNReal.coe_mono key
  · have key := μ.testAgainstNN_lipschitz_estimate f₁ f₂
    rw [mul_comm] at key
    suffices ↑(μ.testAgainstNN f₁) ≤ ↑(μ.testAgainstNN f₂) + ↑μ.mass * dist f₁ f₂ by linarith
<<<<<<< HEAD
    simpa using NNReal.coe_mono key
#align measure_theory.finite_measure.test_against_nn_lipschitz MeasureTheory.FiniteMeasure.testAgainstNN_lipschitz
=======
    have key := NNReal.coe_mono key'
    rwa [NNReal.coe_add, NNReal.coe_mul] at key
>>>>>>> bb85073b

/-- Finite measures yield elements of the `WeakDual` of bounded continuous nonnegative
functions via `MeasureTheory.FiniteMeasure.testAgainstNN`, i.e., integration. -/
def toWeakDualBCNN (μ : FiniteMeasure Ω) : WeakDual ℝ≥0 (Ω →ᵇ ℝ≥0) where
  toFun f := μ.testAgainstNN f
  map_add' := testAgainstNN_add μ
  map_smul' := testAgainstNN_smul μ
  cont := μ.testAgainstNN_lipschitz.continuous

@[simp]
theorem coe_toWeakDualBCNN (μ : FiniteMeasure Ω) : ⇑μ.toWeakDualBCNN = μ.testAgainstNN :=
  rfl

@[simp]
theorem toWeakDualBCNN_apply (μ : FiniteMeasure Ω) (f : Ω →ᵇ ℝ≥0) :
<<<<<<< HEAD
    μ.toWeakDualBCNN f = (∫⁻ x, f x ∂(μ : Measure Ω)).toNNReal := rfl
#align measure_theory.finite_measure.to_weak_dual_bcnn_apply MeasureTheory.FiniteMeasure.toWeakDualBCNN_apply
=======
    μ.toWeakDualBCNN f = (∫⁻ x, f x ∂(μ : Measure Ω)).toNNReal :=
  rfl
>>>>>>> bb85073b

/-- The topology of weak convergence on `MeasureTheory.FiniteMeasure Ω` is inherited (induced)
from the weak-* topology on `WeakDual ℝ≥0 (Ω →ᵇ ℝ≥0)` via the function
`MeasureTheory.FiniteMeasure.toWeakDualBCNN`. -/
instance instTopologicalSpace : TopologicalSpace (FiniteMeasure Ω) :=
  TopologicalSpace.induced toWeakDualBCNN inferInstance

theorem toWeakDualBCNN_continuous : Continuous (@toWeakDualBCNN Ω _ _ _) :=
  continuous_induced_dom

/-- Integration of (nonnegative bounded continuous) test functions against finite Borel measures
depends continuously on the measure. -/
theorem continuous_testAgainstNN_eval (f : Ω →ᵇ ℝ≥0) :
    Continuous fun μ : FiniteMeasure Ω ↦ μ.testAgainstNN f := by
  show Continuous ((fun φ : WeakDual ℝ≥0 (Ω →ᵇ ℝ≥0) ↦ φ f) ∘ toWeakDualBCNN)
  refine Continuous.comp ?_ (toWeakDualBCNN_continuous (Ω := Ω))
  exact WeakBilin.eval_continuous (𝕜 := ℝ≥0) (E := (Ω →ᵇ ℝ≥0) →L[ℝ≥0] ℝ≥0) _ _
  /- porting note: without explicitly providing `𝕜` and `E` TC synthesis times
  out trying to find `Module ℝ≥0 ((Ω →ᵇ ℝ≥0) →L[ℝ≥0] ℝ≥0)`, but it can find it with enough time:
  `set_option synthInstance.maxHeartbeats 47000` was sufficient. -/

/-- The total mass of a finite measure depends continuously on the measure. -/
theorem continuous_mass : Continuous fun μ : FiniteMeasure Ω ↦ μ.mass := by
  simp_rw [← testAgainstNN_one]; exact continuous_testAgainstNN_eval 1

/-- Convergence of finite measures implies the convergence of their total masses. -/
theorem _root_.Filter.Tendsto.mass {γ : Type*} {F : Filter γ} {μs : γ → FiniteMeasure Ω}
    {μ : FiniteMeasure Ω} (h : Tendsto μs F (𝓝 μ)) : Tendsto (fun i ↦ (μs i).mass) F (𝓝 μ.mass) :=
  (continuous_mass.tendsto μ).comp h

theorem tendsto_iff_weakDual_tendsto {γ : Type*} {F : Filter γ} {μs : γ → FiniteMeasure Ω}
    {μ : FiniteMeasure Ω} :
    Tendsto μs F (𝓝 μ) ↔ Tendsto (fun i ↦ (μs i).toWeakDualBCNN) F (𝓝 μ.toWeakDualBCNN) :=
  Inducing.tendsto_nhds_iff ⟨rfl⟩
<<<<<<< HEAD
#align measure_theory.finite_measure.tendsto_iff_weak_star_tendsto MeasureTheory.FiniteMeasure.tendsto_iff_weakDual_tendsto
=======
>>>>>>> bb85073b

theorem tendsto_iff_forall_toWeakDualBCNN_tendsto {γ : Type*} {F : Filter γ}
    {μs : γ → FiniteMeasure Ω} {μ : FiniteMeasure Ω} :
    Tendsto μs F (𝓝 μ) ↔
<<<<<<< HEAD
      ∀ f : Ω →ᵇ ℝ≥0, Tendsto (fun i ↦ (μs i).toWeakDualBCNN f) F (𝓝 (μ.toWeakDualBCNN f)) := by
  rw [tendsto_iff_weakDual_tendsto, tendsto_iff_forall_eval_tendsto_topDualPairing]; rfl
#align measure_theory.finite_measure.tendsto_iff_forall_to_weak_dual_bcnn_tendsto MeasureTheory.FiniteMeasure.tendsto_iff_forall_toWeakDualBCNN_tendsto
=======
      ∀ f : Ω →ᵇ ℝ≥0, Tendsto (fun i => (μs i).toWeakDualBCNN f) F (𝓝 (μ.toWeakDualBCNN f)) := by
  rw [tendsto_iff_weak_star_tendsto, tendsto_iff_forall_eval_tendsto_topDualPairing]; rfl
>>>>>>> bb85073b

theorem tendsto_iff_forall_testAgainstNN_tendsto {γ : Type*} {F : Filter γ}
    {μs : γ → FiniteMeasure Ω} {μ : FiniteMeasure Ω} :
    Tendsto μs F (𝓝 μ) ↔
      ∀ f : Ω →ᵇ ℝ≥0, Tendsto (fun i ↦ (μs i).testAgainstNN f) F (𝓝 (μ.testAgainstNN f)) := by
  rw [FiniteMeasure.tendsto_iff_forall_toWeakDualBCNN_tendsto]; rfl

/-- If the total masses of finite measures tend to zero, then the measures tend to
zero. This formulation concerns the associated functionals on bounded continuous
nonnegative test functions. See `MeasureTheory.FiniteMeasure.tendsto_zero_of_tendsto_zero_mass` for
a formulation stating the weak convergence of measures. -/
theorem tendsto_zero_testAgainstNN_of_tendsto_zero_mass {γ : Type*} {F : Filter γ}
    {μs : γ → FiniteMeasure Ω} (mass_lim : Tendsto (fun i ↦ (μs i).mass) F (𝓝 0)) (f : Ω →ᵇ ℝ≥0) :
    Tendsto (fun i ↦ (μs i).testAgainstNN f) F (𝓝 0) := by
  apply tendsto_iff_dist_tendsto_zero.mpr
  have obs := fun i ↦ (μs i).testAgainstNN_lipschitz_estimate f 0
  simp_rw [testAgainstNN_zero, zero_add] at obs
  simp_rw [show ∀ i, dist ((μs i).testAgainstNN f) 0 = (μs i).testAgainstNN f by
      simp only [dist_nndist, NNReal.nndist_zero_eq_val', eq_self_iff_true, imp_true_iff]]
<<<<<<< HEAD
  apply squeeze_zero (fun i ↦ NNReal.coe_nonneg _) obs
  have lim_pair : Tendsto (fun i ↦ (⟨nndist f 0, (μs i).mass⟩ : ℝ × ℝ)) F (𝓝 ⟨nndist f 0, 0⟩) :=
    (Prod.tendsto_iff _ _).mpr ⟨tendsto_const_nhds, (NNReal.continuous_coe.tendsto 0).comp mass_lim⟩
  simpa using tendsto_mul.comp lim_pair
#align measure_theory.finite_measure.tendsto_zero_test_against_nn_of_tendsto_zero_mass MeasureTheory.FiniteMeasure.tendsto_zero_testAgainstNN_of_tendsto_zero_mass
=======
  refine squeeze_zero (fun i => NNReal.coe_nonneg _) obs ?_
  have lim_pair : Tendsto (fun i => (⟨nndist f 0, (μs i).mass⟩ : ℝ × ℝ)) F (𝓝 ⟨nndist f 0, 0⟩) := by
    refine (Prod.tendsto_iff _ _).mpr ⟨tendsto_const_nhds, ?_⟩
    exact (NNReal.continuous_coe.tendsto 0).comp mass_lim
  have key := tendsto_mul.comp lim_pair
  rwa [mul_zero] at key
>>>>>>> bb85073b

/-- If the total masses of finite measures tend to zero, then the measures tend to zero. -/
theorem tendsto_zero_of_tendsto_zero_mass {γ : Type*} {F : Filter γ} {μs : γ → FiniteMeasure Ω}
    (mass_lim : Tendsto (fun i ↦ (μs i).mass) F (𝓝 0)) : Tendsto μs F (𝓝 0) := by
  rw [tendsto_iff_forall_testAgainstNN_tendsto]
  intro f
  convert tendsto_zero_testAgainstNN_of_tendsto_zero_mass mass_lim f
  rw [zero_testAgainstNN_apply]

/-- A characterization of weak convergence in terms of integrals of bounded continuous
nonnegative functions. -/
theorem tendsto_iff_forall_lintegral_tendsto {γ : Type*} {F : Filter γ} {μs : γ → FiniteMeasure Ω}
    {μ : FiniteMeasure Ω} :
    Tendsto μs F (𝓝 μ) ↔
      ∀ f : Ω →ᵇ ℝ≥0,
        Tendsto (fun i ↦ ∫⁻ x, f x ∂(μs i : Measure Ω)) F (𝓝 (∫⁻ x, f x ∂(μ : Measure Ω))) := by
  rw [tendsto_iff_forall_toWeakDualBCNN_tendsto]
  simp_rw [toWeakDualBCNN_apply _ _, ← testAgainstNN_coe_eq, ENNReal.tendsto_coe,
    ENNReal.toNNReal_coe]

end weak_convergence -- section

section Hausdorff

variable [HasOuterApproxClosed Ω] [BorelSpace Ω]

open Function

/-- The mapping `toWeakDualBCNN` from finite Borel measures to the weak dual of `Ω →ᵇ ℝ≥0` is
injective, if in the underlying space `Ω`, indicator functions of closed sets have decreasing
approximations by sequences of continuous functions (in particular if `Ω` is pseudometrizable). -/
lemma injective_toWeakDualBCNN :
    Injective (toWeakDualBCNN : FiniteMeasure Ω → WeakDual ℝ≥0 (Ω →ᵇ ℝ≥0)) := by
  intro μ ν hμν
  apply ext_of_forall_lintegral_eq
  intro f
  have key := congr_fun (congrArg DFunLike.coe hμν) f
  apply (ENNReal.toNNReal_eq_toNNReal_iff' ?_ ?_).mp key
  · exact (lintegral_lt_top_of_nnreal μ f).ne
  · exact (lintegral_lt_top_of_nnreal ν f).ne

variable (Ω)

lemma embedding_toWeakDualBCNN :
    Embedding (toWeakDualBCNN : FiniteMeasure Ω → WeakDual ℝ≥0 (Ω →ᵇ ℝ≥0)) where
  induced := rfl
  inj := injective_toWeakDualBCNN

/-- On topological spaces where indicators of closed sets have decreasing approximating sequences of
continuous functions (`HasOuterApproxClosed`), the topology of weak convergence of finite Borel
measures is Hausdorff (`T2Space`). -/
instance t2Space : T2Space (FiniteMeasure Ω) :=
  Embedding.t2Space (embedding_toWeakDualBCNN Ω)

end Hausdorff -- section

end FiniteMeasure

-- section
section FiniteMeasureBoundedConvergence

/-! ### Bounded convergence results for finite measures

This section is about bounded convergence theorems for finite measures.
-/


variable {Ω : Type*} [MeasurableSpace Ω] [TopologicalSpace Ω] [OpensMeasurableSpace Ω]

/-- A bounded convergence theorem for a finite measure:
If a sequence of bounded continuous non-negative functions are uniformly bounded by a constant
and tend pointwise to a limit, then their integrals (`MeasureTheory.lintegral`) against the finite
measure tend to the integral of the limit.

A related result with more general assumptions is
`MeasureTheory.tendsto_lintegral_nn_filter_of_le_const`.
-/
theorem tendsto_lintegral_nn_of_le_const (μ : FiniteMeasure Ω) {fs : ℕ → Ω →ᵇ ℝ≥0} {c : ℝ≥0}
    (fs_le_const : ∀ n ω, fs n ω ≤ c) {f : Ω → ℝ≥0}
    (fs_lim : ∀ ω, Tendsto (fun n ↦ fs n ω) atTop (𝓝 (f ω))) :
    Tendsto (fun n ↦ ∫⁻ ω, fs n ω ∂(μ : Measure Ω)) atTop (𝓝 (∫⁻ ω, f ω ∂(μ : Measure Ω))) :=
  tendsto_lintegral_nn_filter_of_le_const μ
    (eventually_of_forall fun n ↦ eventually_of_forall (fs_le_const n))
    (eventually_of_forall fs_lim)

/-- A bounded convergence theorem for a finite measure:
If bounded continuous non-negative functions are uniformly bounded by a constant and tend to a
limit, then their integrals against the finite measure tend to the integral of the limit.
This formulation assumes:
 * the functions tend to a limit along a countably generated filter;
 * the limit is in the almost everywhere sense;
 * boundedness holds almost everywhere;
 * integration is the pairing against non-negative continuous test functions
   (`MeasureTheory.FiniteMeasure.testAgainstNN`).

A related result using `MeasureTheory.lintegral` for integration is
`MeasureTheory.FiniteMeasure.tendsto_lintegral_nn_filter_of_le_const`.
-/
theorem tendsto_testAgainstNN_filter_of_le_const {ι : Type*} {L : Filter ι}
    [L.IsCountablyGenerated] {μ : FiniteMeasure Ω} {fs : ι → Ω →ᵇ ℝ≥0} {c : ℝ≥0}
    (fs_le_const : ∀ᶠ i in L, ∀ᵐ ω : Ω ∂(μ : Measure Ω), fs i ω ≤ c) {f : Ω →ᵇ ℝ≥0}
    (fs_lim : ∀ᵐ ω : Ω ∂(μ : Measure Ω), Tendsto (fun i ↦ fs i ω) L (𝓝 (f ω))) :
    Tendsto (fun i ↦ μ.testAgainstNN (fs i)) L (𝓝 (μ.testAgainstNN f)) := by
  apply (ENNReal.tendsto_toNNReal (f.lintegral_lt_top_of_nnreal (μ : Measure Ω)).ne).comp
  exact tendsto_lintegral_nn_filter_of_le_const μ fs_le_const fs_lim

/-- A bounded convergence theorem for a finite measure:
If a sequence of bounded continuous non-negative functions are uniformly bounded by a constant and
tend pointwise to a limit, then their integrals (`MeasureTheory.FiniteMeasure.testAgainstNN`)
against the finite measure tend to the integral of the limit.

Related results:
 * `MeasureTheory.FiniteMeasure.tendsto_testAgainstNN_filter_of_le_const`:
   more general assumptions
 * `MeasureTheory.FiniteMeasure.tendsto_lintegral_nn_of_le_const`:
   using `MeasureTheory.lintegral` for integration.
-/
theorem tendsto_testAgainstNN_of_le_const {μ : FiniteMeasure Ω} {fs : ℕ → Ω →ᵇ ℝ≥0} {c : ℝ≥0}
    (fs_le_const : ∀ n ω, fs n ω ≤ c) {f : Ω →ᵇ ℝ≥0}
    (fs_lim : ∀ ω, Tendsto (fun n ↦ fs n ω) atTop (𝓝 (f ω))) :
    Tendsto (fun n ↦ μ.testAgainstNN (fs n)) atTop (𝓝 (μ.testAgainstNN f)) :=
  tendsto_testAgainstNN_filter_of_le_const
    (eventually_of_forall fun n ↦ eventually_of_forall (fs_le_const n))
    (eventually_of_forall fs_lim)

end FiniteMeasureBoundedConvergence

-- section
section FiniteMeasureConvergenceByBoundedContinuousFunctions

/-! ### Weak convergence of finite measures with bounded continuous real-valued functions

In this section we characterize the weak convergence of finite measures by the usual (defining)
condition that the integrals of all bounded continuous real-valued functions converge.
-/


variable {Ω : Type*} [MeasurableSpace Ω] [TopologicalSpace Ω] [OpensMeasurableSpace Ω]

theorem tendsto_of_forall_integral_tendsto {γ : Type*} {F : Filter γ} {μs : γ → FiniteMeasure Ω}
    {μ : FiniteMeasure Ω}
    (h : ∀ f : Ω →ᵇ ℝ,
          Tendsto (fun i ↦ ∫ x, f x ∂(μs i : Measure Ω)) F (𝓝 (∫ x, f x ∂(μ : Measure Ω)))) :
    Tendsto μs F (𝓝 μ) := by
  apply tendsto_iff_forall_lintegral_tendsto.mpr
  intro f
  apply (ENNReal.tendsto_toReal_iff (fi := F)
      (fun i ↦ (f.lintegral_lt_top_of_nnreal (μs i)).ne) (f.lintegral_lt_top_of_nnreal μ).ne).mp
  have lip : LipschitzWith 1 ((↑) : ℝ≥0 → ℝ) := isometry_subtype_coe.lipschitz
  set f₀ := BoundedContinuousFunction.comp _ lip f with _def_f₀
  have f₀_eq : ⇑f₀ = ((↑) : ℝ≥0 → ℝ) ∘ ⇑f := rfl
  have f₀_nn : 0 ≤ ⇑f₀ := fun _ ↦ by
    simp only [f₀_eq, Pi.zero_apply, Function.comp_apply, NNReal.zero_le_coe]
  have f₀_ae_nn : 0 ≤ᵐ[(μ : Measure Ω)] ⇑f₀ := eventually_of_forall f₀_nn
  have f₀_ae_nns : ∀ i, 0 ≤ᵐ[(μs i : Measure Ω)] ⇑f₀ := fun i ↦ eventually_of_forall f₀_nn
  have aux :=
    integral_eq_lintegral_of_nonneg_ae f₀_ae_nn f₀.continuous.measurable.aestronglyMeasurable
  have auxs := fun i ↦
    integral_eq_lintegral_of_nonneg_ae (f₀_ae_nns i) f₀.continuous.measurable.aestronglyMeasurable
  simp_rw [f₀_eq, Function.comp_apply, ENNReal.ofReal_coe_nnreal] at aux auxs
  simpa only [← aux, ← auxs] using h f₀

/-- A characterization of weak convergence in terms of integrals of bounded continuous
real-valued functions. -/
theorem tendsto_iff_forall_integral_tendsto {γ : Type*} {F : Filter γ} {μs : γ → FiniteMeasure Ω}
    {μ : FiniteMeasure Ω} :
    Tendsto μs F (𝓝 μ) ↔
      ∀ f : Ω →ᵇ ℝ,
        Tendsto (fun i ↦ ∫ x, f x ∂(μs i : Measure Ω)) F (𝓝 (∫ x, f x ∂(μ : Measure Ω))) := by
  refine ⟨?_, tendsto_of_forall_integral_tendsto⟩
  rw [tendsto_iff_forall_lintegral_tendsto]
  intro h f
  simp_rw [BoundedContinuousFunction.integral_eq_integral_nnrealPart_sub]
  set f_pos := f.nnrealPart with _def_f_pos
  set f_neg := (-f).nnrealPart with _def_f_neg
  have tends_pos := (ENNReal.tendsto_toReal (f_pos.lintegral_lt_top_of_nnreal μ).ne).comp (h f_pos)
  have tends_neg := (ENNReal.tendsto_toReal (f_neg.lintegral_lt_top_of_nnreal μ).ne).comp (h f_neg)
  have aux :
    ∀ g : Ω →ᵇ ℝ≥0,
      (ENNReal.toReal ∘ fun i : γ ↦ ∫⁻ x : Ω, ↑(g x) ∂(μs i : Measure Ω)) =
        fun i : γ ↦ (∫⁻ x : Ω, ↑(g x) ∂(μs i : Measure Ω)).toReal :=
    fun _ ↦ rfl
  simp_rw [aux, BoundedContinuousFunction.toReal_lintegral_coe_eq_integral] at tends_pos tends_neg
  exact Tendsto.sub tends_pos tends_neg

end FiniteMeasureConvergenceByBoundedContinuousFunctions -- section

section map

variable {Ω Ω' : Type*} [MeasurableSpace Ω] [MeasurableSpace Ω']

/-- The push-forward of a finite measure by a function between measurable spaces. -/
noncomputable def map (ν : FiniteMeasure Ω) (f : Ω → Ω') : FiniteMeasure Ω' :=
  ⟨(ν : Measure Ω).map f, by
    constructor
    by_cases f_aemble : AEMeasurable f ν
    · rw [Measure.map_apply_of_aemeasurable f_aemble MeasurableSet.univ]
      exact measure_lt_top (↑ν) (f ⁻¹' univ)
    · simp [Measure.map, f_aemble]⟩

@[simp] lemma toMeasure_map (ν : FiniteMeasure Ω) (f : Ω → Ω') :
    (ν.map f).toMeasure = ν.toMeasure.map f := rfl

/-- Note that this is an equality of elements of `ℝ≥0∞`. See also
`MeasureTheory.FiniteMeasure.map_apply` for the corresponding equality as elements of `ℝ≥0`. -/
lemma map_apply' (ν : FiniteMeasure Ω) {f : Ω → Ω'} (f_aemble : AEMeasurable f ν)
    {A : Set Ω'} (A_mble : MeasurableSet A) :
    (ν.map f : Measure Ω') A = (ν : Measure Ω) (f ⁻¹' A) :=
  Measure.map_apply_of_aemeasurable f_aemble A_mble

lemma map_apply_of_aemeasurable (ν : FiniteMeasure Ω) {f : Ω → Ω'} (f_aemble : AEMeasurable f ν)
    {A : Set Ω'} (A_mble : MeasurableSet A) :
    ν.map f A = ν (f ⁻¹' A) := by
  have key := ν.map_apply' f_aemble A_mble
  exact (ENNReal.toNNReal_eq_toNNReal_iff' (measure_ne_top _ _) (measure_ne_top _ _)).mpr key

lemma map_apply (ν : FiniteMeasure Ω) {f : Ω → Ω'} (f_mble : Measurable f)
    {A : Set Ω'} (A_mble : MeasurableSet A) :
    ν.map f A = ν (f ⁻¹' A) :=
  map_apply_of_aemeasurable ν f_mble.aemeasurable A_mble

@[simp] lemma map_add {f : Ω → Ω'} (f_mble : Measurable f) (ν₁ ν₂ : FiniteMeasure Ω) :
    (ν₁ + ν₂).map f = ν₁.map f + ν₂.map f := by
  ext s s_mble
  simp only [map_apply' _ f_mble.aemeasurable s_mble, toMeasure_add, Measure.add_apply]

@[simp] lemma map_smul {f : Ω → Ω'} (c : ℝ≥0) (ν : FiniteMeasure Ω) :
    (c • ν).map f = c • (ν.map f) := by
  ext s _
  simp [toMeasure_smul]

/-- The push-forward of a finite measure by a function between measurable spaces as a linear map. -/
noncomputable def mapHom {f : Ω → Ω'} (f_mble : Measurable f) :
    FiniteMeasure Ω →ₗ[ℝ≥0] FiniteMeasure Ω' where
  toFun := fun ν ↦ ν.map f
  map_add' := map_add f_mble
  map_smul' := map_smul

variable [TopologicalSpace Ω] [OpensMeasurableSpace Ω]
variable [TopologicalSpace Ω'] [BorelSpace Ω']

/-- If `f : X → Y` is continuous and `Y` is equipped with the Borel sigma algebra, then
(weak) convergence of `FiniteMeasure`s on `X` implies (weak) convergence of the push-forwards
of these measures by `f`. -/
lemma tendsto_map_of_tendsto_of_continuous {ι : Type*} {L : Filter ι}
    (νs : ι → FiniteMeasure Ω) (ν : FiniteMeasure Ω) (lim : Tendsto νs L (𝓝 ν))
    {f : Ω → Ω'} (f_cont : Continuous f) :
    Tendsto (fun i ↦ (νs i).map f) L (𝓝 (ν.map f)) := by
  rw [FiniteMeasure.tendsto_iff_forall_lintegral_tendsto] at lim ⊢
  intro g
  convert lim (g.compContinuous ⟨f, f_cont⟩) <;>
  · simp only [map, compContinuous_apply, ContinuousMap.coe_mk]
    refine lintegral_map ?_ f_cont.measurable
    exact (ENNReal.continuous_coe.comp g.continuous).measurable

/-- If `f : X → Y` is continuous and `Y` is equipped with the Borel sigma algebra, then
the push-forward of finite measures `f* : FiniteMeasure X → FiniteMeasure Y` is continuous
(in the topologies of weak convergence of measures). -/
lemma continuous_map {f : Ω → Ω'} (f_cont : Continuous f) :
    Continuous (fun ν ↦ FiniteMeasure.map ν f) := by
  rw [continuous_iff_continuousAt]
  exact fun _ ↦ tendsto_map_of_tendsto_of_continuous _ _ continuous_id.continuousAt f_cont

/-- The push-forward of a finite measure by a continuous function between Borel spaces as
a continuous linear map. -/
noncomputable def mapCLM {f : Ω → Ω'} (f_cont : Continuous f) :
    FiniteMeasure Ω →L[ℝ≥0] FiniteMeasure Ω' where
  toFun := fun ν ↦ ν.map f
  map_add' := map_add f_cont.measurable
  map_smul' := map_smul
  cont := continuous_map f_cont

end map -- section

end FiniteMeasure -- namespace

end MeasureTheory -- namespace<|MERGE_RESOLUTION|>--- conflicted
+++ resolved
@@ -120,21 +120,10 @@
 /-- A finite measure can be interpreted as a measure. -/
 instance instCoe : Coe (FiniteMeasure Ω) (MeasureTheory.Measure Ω) := { coe := toMeasure }
 
-<<<<<<< HEAD
 instance isFiniteMeasure (μ : FiniteMeasure Ω) : IsFiniteMeasure (μ : Measure Ω) := μ.prop
-#align measure_theory.finite_measure.is_finite_measure MeasureTheory.FiniteMeasure.isFiniteMeasure
 
 @[simp]
 theorem val_eq_toMeasure (ν : FiniteMeasure Ω) : ν.val = (ν : Measure Ω) := rfl
-#align measure_theory.finite_measure.val_eq_to_measure MeasureTheory.FiniteMeasure.val_eq_toMeasure
-=======
-instance isFiniteMeasure (μ : FiniteMeasure Ω) : IsFiniteMeasure (μ : Measure Ω) :=
-  μ.prop
-
-@[simp]
-theorem val_eq_toMeasure (ν : FiniteMeasure Ω) : ν.val = (ν : Measure Ω) :=
-  rfl
->>>>>>> bb85073b
 
 theorem toMeasure_injective : Function.Injective ((↑) : FiniteMeasure Ω → Measure Ω) :=
   Subtype.coe_injective
@@ -158,7 +147,6 @@
     (ν s : ℝ≥0∞) = (ν : Measure Ω) s :=
   ENNReal.coe_toNNReal (measure_lt_top (↑ν) s).ne
 
-<<<<<<< HEAD
 @[simp]
 theorem null_iff_toMeasure_null (ν : FiniteMeasure Ω) (s : Set Ω) :
     ν s = 0 ↔ (ν : Measure Ω) s = 0 :=
@@ -167,23 +155,10 @@
 
 theorem apply_mono (μ : FiniteMeasure Ω) {s₁ s₂ : Set Ω} (h : s₁ ⊆ s₂) : μ s₁ ≤ μ s₂ :=
   ENNReal.toNNReal_mono (measure_ne_top _ s₂) ((μ : Measure Ω).mono h)
-#align measure_theory.finite_measure.apply_mono MeasureTheory.FiniteMeasure.apply_mono
 
 /-- The (total) mass of a finite measure `μ` is `μ univ`, i.e., the cast to `NNReal` of
 `(μ : measure Ω) univ`. -/
 def mass (μ : FiniteMeasure Ω) : ℝ≥0 := μ univ
-#align measure_theory.finite_measure.mass MeasureTheory.FiniteMeasure.mass
-=======
-theorem apply_mono (μ : FiniteMeasure Ω) {s₁ s₂ : Set Ω} (h : s₁ ⊆ s₂) : μ s₁ ≤ μ s₂ := by
-  change ((μ : Measure Ω) s₁).toNNReal ≤ ((μ : Measure Ω) s₂).toNNReal
-  have key : (μ : Measure Ω) s₁ ≤ (μ : Measure Ω) s₂ := (μ : Measure Ω).mono h
-  apply (ENNReal.toNNReal_le_toNNReal (measure_ne_top _ s₁) (measure_ne_top _ s₂)).mpr key
-
-/-- The (total) mass of a finite measure `μ` is `μ univ`, i.e., the cast to `NNReal` of
-`(μ : measure Ω) univ`. -/
-def mass (μ : FiniteMeasure Ω) : ℝ≥0 :=
-  μ univ
->>>>>>> bb85073b
 
 @[simp] theorem apply_le_mass (μ : FiniteMeasure Ω) (s : Set Ω) : μ s ≤ μ.mass := by
   simpa using apply_mono μ (subset_univ s)
@@ -197,30 +172,17 @@
 @[simp, norm_cast] lemma coeFn_zero : ⇑(0 : FiniteMeasure Ω) = 0 := rfl
 
 @[simp]
-<<<<<<< HEAD
 theorem zero_mass : (0 : FiniteMeasure Ω).mass = 0 := rfl
-#align measure_theory.finite_measure.zero.mass MeasureTheory.FiniteMeasure.zero_mass
-=======
-theorem zero_mass : (0 : FiniteMeasure Ω).mass = 0 :=
-  rfl
->>>>>>> bb85073b
 
 @[simp]
 theorem mass_zero_iff (μ : FiniteMeasure Ω) : μ.mass = 0 ↔ μ = 0 := by
-  refine ⟨fun μ_mass ↦ ?_, fun hμ ↦ by simp only [hμ, zero_mass]⟩
+  refine ⟨fun μ_mass => ?_, fun hμ => by simp only [hμ, zero_mass]⟩
   apply toMeasure_injective
   apply Measure.measure_univ_eq_zero.mp
   rwa [← ennreal_mass, ENNReal.coe_eq_zero]
 
-<<<<<<< HEAD
 theorem mass_nonzero_iff (μ : FiniteMeasure Ω) : μ.mass ≠ 0 ↔ μ ≠ 0 :=
   not_iff_not.mpr <| FiniteMeasure.mass_zero_iff μ
-#align measure_theory.finite_measure.mass_nonzero_iff MeasureTheory.FiniteMeasure.mass_nonzero_iff
-=======
-theorem mass_nonzero_iff (μ : FiniteMeasure Ω) : μ.mass ≠ 0 ↔ μ ≠ 0 := by
-  rw [not_iff_not]
-  exact FiniteMeasure.mass_zero_iff μ
->>>>>>> bb85073b
 
 @[ext]
 theorem eq_of_forall_toMeasure_apply_eq (μ ν : FiniteMeasure Ω)
@@ -245,23 +207,11 @@
   smul (c : R) μ := ⟨c • (μ : Measure Ω), MeasureTheory.isFiniteMeasureSMulOfNNRealTower⟩
 
 @[simp, norm_cast]
-<<<<<<< HEAD
 theorem toMeasure_zero : ((↑) : FiniteMeasure Ω → Measure Ω) 0 = 0 := rfl
-#align measure_theory.finite_measure.coe_zero MeasureTheory.FiniteMeasure.toMeasure_zero
 
 -- Porting note: with `simp` here the `coeFn` lemmas below fall prey to `simpNF`: the LHS simplifies
 @[norm_cast]
 theorem toMeasure_add (μ ν : FiniteMeasure Ω) : ↑(μ + ν) = (↑μ + ↑ν : Measure Ω) := rfl
-#align measure_theory.finite_measure.coe_add MeasureTheory.FiniteMeasure.toMeasure_add
-=======
-theorem toMeasure_zero : ((↑) : FiniteMeasure Ω → Measure Ω) 0 = 0 :=
-  rfl
-
--- Porting note: with `simp` here the `coeFn` lemmas below fall prey to `simpNF`: the LHS simplifies
-@[norm_cast]
-theorem toMeasure_add (μ ν : FiniteMeasure Ω) : ↑(μ + ν) = (↑μ + ↑ν : Measure Ω) :=
-  rfl
->>>>>>> bb85073b
 
 @[simp, norm_cast]
 theorem toMeasure_smul (c : R) (μ : FiniteMeasure Ω) : ↑(c • μ) = c • (μ : Measure Ω) :=
@@ -303,13 +253,7 @@
   property := MeasureTheory.isFiniteMeasureRestrict (μ : Measure Ω) A
 
 theorem restrict_measure_eq (μ : FiniteMeasure Ω) (A : Set Ω) :
-<<<<<<< HEAD
     (μ.restrict A : Measure Ω) = (μ : Measure Ω).restrict A := rfl
-#align measure_theory.finite_measure.restrict_measure_eq MeasureTheory.FiniteMeasure.restrict_measure_eq
-=======
-    (μ.restrict A : Measure Ω) = (μ : Measure Ω).restrict A :=
-  rfl
->>>>>>> bb85073b
 
 theorem restrict_apply_measure (μ : FiniteMeasure Ω) (A : Set Ω) {s : Set Ω}
     (s_mble : MeasurableSet s) : (μ.restrict A : Measure Ω) s = (μ : Measure Ω) (s ∩ A) :=
@@ -401,13 +345,7 @@
     ENNReal.coe_smul]
   simp_rw [← smul_one_smul ℝ≥0∞ c (f _ : ℝ≥0∞), ← smul_one_smul ℝ≥0∞ c (lintegral _ _ : ℝ≥0∞),
     smul_eq_mul]
-<<<<<<< HEAD
   exact lintegral_const_mul (c • (1 : ℝ≥0∞)) f.measurable_coe_ennreal_comp
-#align measure_theory.finite_measure.test_against_nn_smul MeasureTheory.FiniteMeasure.testAgainstNN_smul
-=======
-  exact
-    @lintegral_const_mul _ _ (μ : Measure Ω) (c • (1 : ℝ≥0∞)) _ f.measurable_coe_ennreal_comp
->>>>>>> bb85073b
 
 theorem testAgainstNN_lipschitz_estimate (μ : FiniteMeasure Ω) (f g : Ω →ᵇ ℝ≥0) :
     μ.testAgainstNN f ≤ μ.testAgainstNN g + nndist f g * μ.mass := by
@@ -422,12 +360,7 @@
      _ ≤ g ω + nndist (f ω) (g ω)     := NNReal.le_add_nndist (f ω) (g ω)
      _ ≤ g ω + nndist f g             := (add_le_add_iff_left (g ω)).mpr (le_dist ω)
   have le : (f ω : ℝ≥0∞) ≤ (g ω : ℝ≥0∞) + nndist f g := by
-<<<<<<< HEAD
     simpa only [← ENNReal.coe_add] using (by exact_mod_cast le')
-=======
-    rw [← ENNReal.coe_add]
-    exact ENNReal.coe_mono le'
->>>>>>> bb85073b
   rwa [coe_nnreal_ennreal_nndist] at le
 
 theorem testAgainstNN_lipschitz (μ : FiniteMeasure Ω) :
@@ -445,13 +378,7 @@
   · have key := μ.testAgainstNN_lipschitz_estimate f₁ f₂
     rw [mul_comm] at key
     suffices ↑(μ.testAgainstNN f₁) ≤ ↑(μ.testAgainstNN f₂) + ↑μ.mass * dist f₁ f₂ by linarith
-<<<<<<< HEAD
     simpa using NNReal.coe_mono key
-#align measure_theory.finite_measure.test_against_nn_lipschitz MeasureTheory.FiniteMeasure.testAgainstNN_lipschitz
-=======
-    have key := NNReal.coe_mono key'
-    rwa [NNReal.coe_add, NNReal.coe_mul] at key
->>>>>>> bb85073b
 
 /-- Finite measures yield elements of the `WeakDual` of bounded continuous nonnegative
 functions via `MeasureTheory.FiniteMeasure.testAgainstNN`, i.e., integration. -/
@@ -467,13 +394,7 @@
 
 @[simp]
 theorem toWeakDualBCNN_apply (μ : FiniteMeasure Ω) (f : Ω →ᵇ ℝ≥0) :
-<<<<<<< HEAD
     μ.toWeakDualBCNN f = (∫⁻ x, f x ∂(μ : Measure Ω)).toNNReal := rfl
-#align measure_theory.finite_measure.to_weak_dual_bcnn_apply MeasureTheory.FiniteMeasure.toWeakDualBCNN_apply
-=======
-    μ.toWeakDualBCNN f = (∫⁻ x, f x ∂(μ : Measure Ω)).toNNReal :=
-  rfl
->>>>>>> bb85073b
 
 /-- The topology of weak convergence on `MeasureTheory.FiniteMeasure Ω` is inherited (induced)
 from the weak-* topology on `WeakDual ℝ≥0 (Ω →ᵇ ℝ≥0)` via the function
@@ -508,22 +429,12 @@
     {μ : FiniteMeasure Ω} :
     Tendsto μs F (𝓝 μ) ↔ Tendsto (fun i ↦ (μs i).toWeakDualBCNN) F (𝓝 μ.toWeakDualBCNN) :=
   Inducing.tendsto_nhds_iff ⟨rfl⟩
-<<<<<<< HEAD
-#align measure_theory.finite_measure.tendsto_iff_weak_star_tendsto MeasureTheory.FiniteMeasure.tendsto_iff_weakDual_tendsto
-=======
->>>>>>> bb85073b
 
 theorem tendsto_iff_forall_toWeakDualBCNN_tendsto {γ : Type*} {F : Filter γ}
     {μs : γ → FiniteMeasure Ω} {μ : FiniteMeasure Ω} :
     Tendsto μs F (𝓝 μ) ↔
-<<<<<<< HEAD
       ∀ f : Ω →ᵇ ℝ≥0, Tendsto (fun i ↦ (μs i).toWeakDualBCNN f) F (𝓝 (μ.toWeakDualBCNN f)) := by
   rw [tendsto_iff_weakDual_tendsto, tendsto_iff_forall_eval_tendsto_topDualPairing]; rfl
-#align measure_theory.finite_measure.tendsto_iff_forall_to_weak_dual_bcnn_tendsto MeasureTheory.FiniteMeasure.tendsto_iff_forall_toWeakDualBCNN_tendsto
-=======
-      ∀ f : Ω →ᵇ ℝ≥0, Tendsto (fun i => (μs i).toWeakDualBCNN f) F (𝓝 (μ.toWeakDualBCNN f)) := by
-  rw [tendsto_iff_weak_star_tendsto, tendsto_iff_forall_eval_tendsto_topDualPairing]; rfl
->>>>>>> bb85073b
 
 theorem tendsto_iff_forall_testAgainstNN_tendsto {γ : Type*} {F : Filter γ}
     {μs : γ → FiniteMeasure Ω} {μ : FiniteMeasure Ω} :
@@ -543,20 +454,10 @@
   simp_rw [testAgainstNN_zero, zero_add] at obs
   simp_rw [show ∀ i, dist ((μs i).testAgainstNN f) 0 = (μs i).testAgainstNN f by
       simp only [dist_nndist, NNReal.nndist_zero_eq_val', eq_self_iff_true, imp_true_iff]]
-<<<<<<< HEAD
   apply squeeze_zero (fun i ↦ NNReal.coe_nonneg _) obs
   have lim_pair : Tendsto (fun i ↦ (⟨nndist f 0, (μs i).mass⟩ : ℝ × ℝ)) F (𝓝 ⟨nndist f 0, 0⟩) :=
     (Prod.tendsto_iff _ _).mpr ⟨tendsto_const_nhds, (NNReal.continuous_coe.tendsto 0).comp mass_lim⟩
   simpa using tendsto_mul.comp lim_pair
-#align measure_theory.finite_measure.tendsto_zero_test_against_nn_of_tendsto_zero_mass MeasureTheory.FiniteMeasure.tendsto_zero_testAgainstNN_of_tendsto_zero_mass
-=======
-  refine squeeze_zero (fun i => NNReal.coe_nonneg _) obs ?_
-  have lim_pair : Tendsto (fun i => (⟨nndist f 0, (μs i).mass⟩ : ℝ × ℝ)) F (𝓝 ⟨nndist f 0, 0⟩) := by
-    refine (Prod.tendsto_iff _ _).mpr ⟨tendsto_const_nhds, ?_⟩
-    exact (NNReal.continuous_coe.tendsto 0).comp mass_lim
-  have key := tendsto_mul.comp lim_pair
-  rwa [mul_zero] at key
->>>>>>> bb85073b
 
 /-- If the total masses of finite measures tend to zero, then the measures tend to zero. -/
 theorem tendsto_zero_of_tendsto_zero_mass {γ : Type*} {F : Filter γ} {μs : γ → FiniteMeasure Ω}
