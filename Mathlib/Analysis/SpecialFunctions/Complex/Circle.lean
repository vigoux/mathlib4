--- conflicted
+++ resolved
@@ -5,7 +5,6 @@
 -/
 import Mathlib.Analysis.Complex.Circle
 import Mathlib.Analysis.SpecialFunctions.Complex.Log
-import Mathlib.NumberTheory.LegendreSymbol.AddCharacter
 
 /-!
 # Maps on the unit circle
@@ -200,12 +199,6 @@
     homeomorphAddCircle_apply_mk, homeomorphCircle'_apply_mk, toCircle_apply_mk]
   ring_nf
 
-/-- The canoncial map from the additive to the multiplicative circle, as an `AddChar`. -/
-noncomputable def toCircle_addChar : AddChar (AddCircle T) circle where
-  toFun := toCircle
-  map_zero_eq_one' := toCircle_zero
-  map_add_eq_mul' := toCircle_add
-
 end AddCircle
 
 open AddCircle
@@ -213,66 +206,4 @@
 -- todo: upgrade this to `IsCoveringMap expMapCircle`.
 lemma isLocalHomeomorph_expMapCircle : IsLocalHomeomorph expMapCircle := by
   have : Fact (0 < 2 * π) := ⟨by positivity⟩
-<<<<<<< HEAD
-  exact homeomorphCircle'.isLocalHomeomorph.comp (isLocalHomeomorph_coe (2 * π))
-
-namespace ZMod
-
-/-!
-### Additive characters valued in the complex circle
--/
-
-open scoped Real
-
-variable {N : ℕ} [NeZero N]
-
-/-- The additive character from `ZMod N` to the unit circle in `ℂ`, sending `j mod N` to
-`exp (2 * π * I * j / N)`. -/
-noncomputable def toCircle : AddChar (ZMod N) circle :=
-  toCircle_addChar.compAddMonoidHom toAddCircle
-
-lemma toCircle_intCast (j : ℤ) :
-    toCircle (j : ZMod N) = exp (2 * π * I * j / N) := by
-  rw [toCircle, AddChar.compAddMonoidHom_apply, toCircle_addChar, AddChar.coe_mk,
-    AddCircle.toCircle, toAddCircle_intCast, Function.Periodic.lift_coe, expMapCircle_apply]
-  push_cast
-  ring_nf
-
-lemma toCircle_natCast (j : ℕ) :
-    toCircle (j : ZMod N) = exp (2 * π * I * j / N) := by
-  simpa using toCircle_intCast (N := N) j
-
-/--
-Explicit formula for `toCircle j`. Note that this is "evil" because it uses `ZMod.val`. Where
-possible, it is recommended to lift `j` to `ℤ` and use `toCircle_intCast` instead.
--/
-lemma toCircle_apply (j : ZMod N) :
-    toCircle j = exp (2 * π * I * j.val / N) := by
-  rw [← toCircle_natCast, natCast_zmod_val]
-
-lemma injective_toCircle : Injective (toCircle : ZMod N → circle) :=
-  (AddCircle.injective_toCircle one_ne_zero).comp (toAddCircle_injective N)
-
-/-- The additive character from `ZMod N` to `ℂ`, sending `j mod N` to `exp (2 * π * I * j / N)`. -/
-noncomputable def stdAddChar : AddChar (ZMod N) ℂ := circle.subtype.compAddChar toCircle
-
-lemma stdAddChar_coe (j : ℤ) :
-    stdAddChar (j : ZMod N) = exp (2 * π * I * j / N) := by
-  simp only [stdAddChar, MonoidHom.coe_compAddChar, Function.comp_apply,
-    Submonoid.coe_subtype, toCircle_intCast]
-
-lemma stdAddChar_apply (j : ZMod N) : stdAddChar j = ↑(toCircle j) := rfl
-
-lemma injective_stdAddChar : Injective (stdAddChar : AddChar (ZMod N) ℂ) :=
-  Subtype.coe_injective.comp injective_toCircle
-
-/-- The standard additive character `ZMod N → ℂ` is primitive. -/
-lemma isPrimitive_stdAddChar (N : ℕ) [NeZero N] :
-    (stdAddChar (N := N)).IsPrimitive := by
-  refine AddChar.zmod_char_primitive_of_eq_one_only_at_zero _ _ (fun t ht ↦ ?_)
-  rwa [← (stdAddChar (N := N)).map_zero_eq_one, injective_stdAddChar.eq_iff] at ht
-
-end ZMod
-=======
-  exact homeomorphCircle'.isLocalHomeomorph.comp (isLocalHomeomorph_coe (2 * π))
->>>>>>> c96401c7
+  exact homeomorphCircle'.isLocalHomeomorph.comp (isLocalHomeomorph_coe (2 * π))