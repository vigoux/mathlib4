/-
Copyright (c) 2024 Jireh Loreaux. All rights reserved.
Released under Apache 2.0 license as described in the file LICENSE.
Authors: Jireh Loreaux
-/
import Mathlib.Algebra.Algebra.Quasispectrum
import Mathlib.Algebra.Algebra.Spectrum
import Mathlib.Algebra.Star.Order
import Mathlib.Topology.Algebra.Polynomial
import Mathlib.Topology.ContinuousFunction.Algebra
import Mathlib.Tactic.ContinuousFunctionalCalculus

/-!
# The continuous functional calculus

This file defines a generic API for the *continuous functional calculus* which is suitable in a wide
range of settings.

A continuous functional calculus for an element `a : A` in a topological `R`-algebra is a continuous
extension of the polynomial functional calculus (i.e., `Polynomial.aeval`) to continuous `R`-valued
functions on `spectrum R a`. More precisely, it is a continuous star algebra homomorphism
`C(spectrum R a, R) →⋆ₐ[R] A` that sends `(ContinuousMap.id R).restrict (spectrum R a)` to
`a`. In all cases of interest (e.g., when `spectrum R a` is compact and `R` is `ℝ≥0`, `ℝ`, or `ℂ`),
this is sufficient to uniquely determine the continuous functional calculus which is encoded in the
`UniqueContinuousFunctionalCalculus` class.

Although these properties suffice to uniquely determine the continuous functional calculus, we
choose to bundle more information into the class itself. Namely, we include that the star algebra
homomorphism is a closed embedding, and also that the spectrum of the image of
`f : C(spectrum R a, R)` under this morphism is the range of `f`. In addition, the class specifies
a collection of continuous functional calculi for elements satisfying a given predicate
`p : A → Prop`, and we require that this predicate is preserved by the functional calculus.

Although `cfcHom : p a → C(spectrum R a, R) →*ₐ[R] A` is a necessity for getting the full power
out of the continuous functional calculus, this declaration will generally not be accessed directly
by the user. One reason for this is that `cfcHom` requires a proof of `p a` (indeed, if the
spectrum is empty, there cannot exist a star algebra homomorphism like this). Instead, we provide
the completely unbundled `cfc : (R → R) → A → A` which operates on bare functions and provides junk
values when either `a` does not satisfy the property `p`, or else when the function which is the
argument to `cfc` is not continuous on the spectrum of `a`.

This completely unbundled approach may give up some conveniences, but it allows for tremendous
freedom. In particular, `cfc f a` makes sense for *any* `a : A` and `f : R → R`. This is quite
useful in a variety of settings, but perhaps the most important is the following.
Besides being a star algebra homomorphism sending the identity to `a`, the key property enjoyed
by the continuous functional calculus is the *composition property*, which guarantees that
`cfc (g ∘ f) a = cfc g (cfc f a)` under suitable hypotheses on `a`, `f` and `g`. Note that this
theorem is nearly impossible to state nicely in terms of `cfcHom` (see `cfcHom_comp`). An
additional advantage of the unbundled approach is that expressions like `fun x : R ↦ x⁻¹` are valid
arguments to `cfc`, and a bundled continuous counterpart can only make sense when the spectrum of
`a` does not contain zero and when we have an `⁻¹` operation on the domain.

A reader familiar with C⋆-algebra theory may be somewhat surprised at the level of abstraction here.
For instance, why not require `A` to be an actual C⋆-algebra? Why define separate continuous
functional calculi for `R := ℂ`, `ℝ` or `ℝ≥0` instead of simply using the continuous functional
calculus for normal elements? The reason for both can be explained with a simple example,
`A := Matrix n n ℝ`. In Mathlib, matrices are not equipped with a norm (nor even a metric), and so
requiring `A` to be a C⋆-algebra is far too stringent. Likewise, `A` is not a `ℂ`-algebra, and so
it is impossible to consider the `ℂ`-spectrum of `a : Matrix n n ℝ`.

There is another, more practical reason to define separate continuous functional calculi for
different scalar rings. It gives us the ability to use functions defined on these types, and the
algebra of functions on them. For example, for `R := ℝ` it is quite natural to consider the
functions `(·⁺ : ℝ → ℝ)` and `(·⁻ : ℝ → ℝ)` because the functions `ℝ → ℝ` form a lattice ordered
group. If `a : A` is selfadjoint, and we define `a⁺ := cfc (·⁺ : ℝ → ℝ) a`, and likewise for `a⁻`,
then the properties `a⁺ * a⁻ = 0 = a⁻ * a⁺` and `a = a⁺ - a⁻` are trivial consequences of the
corresponding facts for functions. In contrast, if we had to do this using functions on `ℂ`, the
proofs of these facts would be much more cumbersome.

## Example

The canonical example of the continuous functional calculus is when `A := Matrix n n ℂ`, `R := ℂ`
and `p := IsStarNormal`. In this case, `spectrum ℂ a` consists of the eigenvalues of the normal
matrix `a : Matrix n n ℂ`, and, because this set is discrete, any function is continuous on the
spectrum. The continuous functional calculus allows us to make sense of expressions like `log a`
(`:= cfc log a`), and when `0 ∉ spectrum ℂ a`, we get the nice property `exp (log a) = a`, which
arises from the composition property `cfc exp (cfc log a) = cfc (exp ∘ log) a = cfc id a = a`, since
`exp ∘ log = id` *on the spectrum of `a`*. Of course, there are other ways to make sense of `exp`
and `log` for matrices (power series), and these agree with the continuous functional calculus.
In fact, given `f : C(spectrum ℂ a, ℂ)`, `cfc f a` amounts to diagonalizing `a` (possible since `a`
is normal), and applying `f` to the resulting diagonal entries. That is, if `a = u * d * star u`
with `u` a unitary matrix and `d` diagonal, then `cfc f a = u * d.map f * star u`.

In addition, if `a : Matrix n n ℂ` is positive semidefinite, then the `ℂ`-spectrum of `a` is
contained in (the range of the coercion of) `ℝ≥0`. In this case, we get a continuous functional
calculus with `R := ℝ≥0`. From this we can define `√a := cfc a NNReal.sqrt`, which is also
positive semidefinite (because `cfc` preserves the predicate), and this is truly a square root since
```
√a * √a = cfc NNReal.sqrt a * cfc NNReal.sqrt a =
  cfc (NNReal.sqrt ^ 2) a = cfc id a = a
```
The composition property allows us to show that, in fact, this is the *unique* positive semidefinite
square root of `a` because, if `b` is any positive semidefinite square root, then
```
b = cfc id b = cfc (NNReal.sqrt ∘ (· ^ 2)) b =
  cfc NNReal.sqrt (cfc b (· ^ 2)) = cfc NNReal.sqrt a = √a
```

## Main declarations

+ `ContinuousFunctionalCalculus R (p : A → Prop)`: a class stating that every `a : A` satisfying
  `p a` has a star algebra homomorphism from the continuous `R`-valued functions on the
  `R`-spectrum of `a` into the algebra `A`. This map is a closed embedding, and satisfies the
  **spectral mapping theorem**.
+ `cfcHom : p a → C(spectrum R a, R) →⋆ₐ[R] A`: the underlying star algebra homomorphism for an
  element satisfying property `p`.
+ `cfc : (R → R) → A → A`: an unbundled version of `cfcHom` which takes the junk value `0` when
  `cfcHom` is not defined.
+ `cfcUnits`: builds a unit from `cfc f a` when `f` is nonzero and continuous on the
  specturm of `a`.

## Main theorems

+ `cfc_comp : cfc (x ↦ g (f x)) a = cfc g (cfc f a)`
+ `cfc_polynomial`: the continuous functional calculus extends the polynomial functional calculus.

## Implementation details

Instead of defining a class depending on a term `a : A`, we register it for an `outParam` predicate
`p : A → Prop`, and then any element of `A` satisfying this predicate has the associated star
algebra homomorphism with the specified properties. In so doing we avoid a common pitfall:
dependence of the class on a term. This avoids annoying situations where `a b : A` are
propositionally equal, but not definitionally so, and hence Lean would not be able to automatically
identify the continuous functional calculi associated to these elements. In order to guarantee
the necessary properties, we require that the continuous functional calculus preserves this
predicate. That is, `p a → p (cfc f a)` for any function `f` continuous on the spectrum of `a`.

As stated above, the unbundled approach to `cfc` has its advantages. For instance, given an
expression `cfc f a`, the user is free to rewrite either `a` or `f` as desired with no possibility
of the expression ceasing to be defined. However, this unbundling also has some potential downsides.
In particular, by unbundling, proof requirements are deferred until the user calls the lemmas, most
of which have hypotheses both of `p a` and of `ContinuousOn f (spectrum R a)`.

In order to minimize burden to the user, we provide `autoParams` in terms of two tactics. Goals
related to continuity are dispatched by (a small wrapper around) `fun_prop`. As for goals involving
the predicate `p`, it should be noted that these will only ever be of the form `IsStarNormal a`,
`IsSelfAdjoint a` or `0 ≤ a`. For the moment we provide a rudimentary tactic to deal with these
goals, but it can be modified to become more sophisticated as the need arises.
-/

section Basic

/-- A star `R`-algebra `A` has a *continuous functional calculus* for elements satisfying the
property `p : A → Prop` if

+ for every such element `a : A` there is a star algebra homomorphism
  `cfcHom : C(spectrum R a, R) →⋆ₐ[R] A` sending the (restriction of) the identity map to `a`.
+ `cfcHom` is a closed embedding for which the spectrum of the image of function `f` is its range.
+ `cfcHom` preserves the property `p`.
+ `p 0` is true, which ensures among other things that `p ≠ fun _ ↦ False`.

The property `p` is marked as an `outParam` so that the user need not specify it. In practice,

+ for `R := ℂ`, we choose `p := IsStarNormal`,
+ for `R := ℝ`, we choose `p := IsSelfAdjoint`,
+ for `R := ℝ≥0`, we choose `p := (0 ≤ ·)`.

Instead of directly providing the data we opt instead for a `Prop` class. In all relevant cases,
the continuous functional calculus is uniquely determined, and utilizing this approach
prevents diamonds or problems arising from multiple instances. -/
class ContinuousFunctionalCalculus (R : Type*) {A : Type*} (p : outParam (A → Prop))
    [CommSemiring R] [StarRing R] [MetricSpace R] [TopologicalSemiring R] [ContinuousStar R]
    [Ring A] [StarRing A] [TopologicalSpace A] [Algebra R A] : Prop where
  predicate_zero : p 0
  exists_cfc_of_predicate : ∀ a, p a → ∃ φ : C(spectrum R a, R) →⋆ₐ[R] A,
    ClosedEmbedding φ ∧ φ ((ContinuousMap.id R).restrict <| spectrum R a) = a ∧
      (∀ f, spectrum R (φ f) = Set.range f) ∧ ∀ f, p (φ f)

/-- A class guaranteeing that the continuous functional calculus is uniquely determined by the
properties that it is a continuous star algebra homomorphism mapping the (restriction of) the
identity to `a`. This is the necessary tool used to establish `cfcHom_comp` and the more common
variant `cfc_comp`.

This class has instances, which can be found in
`Mathlib.Analysis.CStarAlgebra.ContinuousFunctionalCalculus.Unique`, in each of the common cases
`ℂ`, `ℝ` and `ℝ≥0` as a consequence of the Stone-Weierstrass theorem.

This class is separate from `ContinuousFunctionalCalculus` primarily because we will later use
`SpectrumRestricts` to derive an instance of `ContinuousFunctionalCalculus` on a scalar subring
from one on a larger ring (i.e., to go from a continuous functional calculus over `ℂ` for normal
elements to one over `ℝ` for selfadjoint elements), and proving this additional property is
preserved would be burdensome or impossible. -/
class UniqueContinuousFunctionalCalculus (R A : Type*) [CommSemiring R] [StarRing R]
    [MetricSpace R] [TopologicalSemiring R] [ContinuousStar R] [Ring A] [StarRing A]
    [TopologicalSpace A] [Algebra R A] : Prop where
  eq_of_continuous_of_map_id (s : Set R) [CompactSpace s]
    (φ ψ : C(s, R) →⋆ₐ[R] A) (hφ : Continuous φ) (hψ : Continuous ψ)
    (h : φ (.restrict s <| .id R) = ψ (.restrict s <| .id R)) :
    φ = ψ
  compactSpace_spectrum (a : A) : CompactSpace (spectrum R a)

variable {R A : Type*} {p : A → Prop} [CommSemiring R] [StarRing R] [MetricSpace R]
variable [TopologicalSemiring R] [ContinuousStar R] [TopologicalSpace A] [Ring A] [StarRing A]
variable [Algebra R A] [instCFC : ContinuousFunctionalCalculus R p]

lemma StarAlgHom.ext_continuousMap [UniqueContinuousFunctionalCalculus R A]
    (a : A) (φ ψ : C(spectrum R a, R) →⋆ₐ[R] A) (hφ : Continuous φ) (hψ : Continuous ψ)
    (h : φ (.restrict (spectrum R a) <| .id R) = ψ (.restrict (spectrum R a) <| .id R)) :
    φ = ψ :=
  have := UniqueContinuousFunctionalCalculus.compactSpace_spectrum (R := R) a
  UniqueContinuousFunctionalCalculus.eq_of_continuous_of_map_id (spectrum R a) φ ψ hφ hψ h

section cfcHom

variable {a : A} (ha : p a)

-- Note: since `spectrum R a` is closed, we may always extend `f : C(spectrum R a, R)` to a function
-- of type `C(R, R)` by the Tietze extension theorem (assuming `R` is either `ℝ`, `ℂ` or `ℝ≥0`).

/-- The star algebra homomorphism underlying a instance of the continuous functional calculus;
a version for continuous functions on the spectrum.

In this case, the user must supply the fact that `a` satisfies the predicate `p`, for otherwise it
may be the case that no star algebra homomorphism exists. For instance if `R := ℝ` and `a` is an
element whose spectrum (in `ℂ`) is disjoint from `ℝ`, then `spectrum ℝ a = ∅` and so there can be
no star algebra homomorphism between these spaces.

While `ContinuousFunctionalCalculus` is stated in terms of these homomorphisms, in practice the
user should instead prefer `cfc` over `cfcHom`.
-/
noncomputable def cfcHom : C(spectrum R a, R) →⋆ₐ[R] A :=
  (ContinuousFunctionalCalculus.exists_cfc_of_predicate a ha).choose

lemma cfcHom_closedEmbedding :
    ClosedEmbedding <| (cfcHom ha : C(spectrum R a, R) →⋆ₐ[R] A) :=
  (ContinuousFunctionalCalculus.exists_cfc_of_predicate a ha).choose_spec.1

lemma cfcHom_id :
    cfcHom ha ((ContinuousMap.id R).restrict <| spectrum R a) = a :=
  (ContinuousFunctionalCalculus.exists_cfc_of_predicate a ha).choose_spec.2.1

/-- The **spectral mapping theorem** for the continuous functional calculus. -/
lemma cfcHom_map_spectrum (f : C(spectrum R a, R)) :
    spectrum R (cfcHom ha f) = Set.range f :=
  (ContinuousFunctionalCalculus.exists_cfc_of_predicate a ha).choose_spec.2.2.1 f

lemma cfcHom_predicate (f : C(spectrum R a, R)) :
    p (cfcHom ha f) :=
  (ContinuousFunctionalCalculus.exists_cfc_of_predicate a ha).choose_spec.2.2.2 f

lemma cfcHom_eq_of_continuous_of_map_id [UniqueContinuousFunctionalCalculus R A]
    (φ : C(spectrum R a, R) →⋆ₐ[R] A) (hφ₁ : Continuous φ)
    (hφ₂ : φ (.restrict (spectrum R a) <| .id R) = a) : cfcHom ha = φ :=
  (cfcHom ha).ext_continuousMap a φ (cfcHom_closedEmbedding ha).continuous hφ₁ <| by
    rw [cfcHom_id ha, hφ₂]

theorem cfcHom_comp [UniqueContinuousFunctionalCalculus R A] (f : C(spectrum R a, R))
    (f' : C(spectrum R a, spectrum R (cfcHom ha f)))
    (hff' : ∀ x, f x = f' x) (g : C(spectrum R (cfcHom ha f), R)) :
    cfcHom ha (g.comp f') = cfcHom (cfcHom_predicate ha f) g := by
  let φ : C(spectrum R (cfcHom ha f), R) →⋆ₐ[R] A :=
    (cfcHom ha).comp <| ContinuousMap.compStarAlgHom' R R f'
  suffices cfcHom (cfcHom_predicate ha f) = φ from DFunLike.congr_fun this.symm g
  refine cfcHom_eq_of_continuous_of_map_id (cfcHom_predicate ha f) φ ?_ ?_
  · exact (cfcHom_closedEmbedding ha).continuous.comp f'.continuous_comp_left
  · simp only [φ, StarAlgHom.comp_apply, ContinuousMap.compStarAlgHom'_apply]
    congr
    ext x
    simp [hff']

end cfcHom

section CFC

open scoped Classical in
/-- This is the *continuous functional calculus* of an element `a : A` applied to bare functions.
When either `a` does not satisfy the predicate `p` (i.e., `a` is not `IsStarNormal`,
`IsSelfAdjoint`, or `0 ≤ a` when `R` is `ℂ`, `ℝ`, or `ℝ≥0`, respectively), or when `f : R → R` is
not continuous on the spectrum of `a`, then `cfc f a` returns the junk value `0`.

This is the primary declaration intended for widespread use of the continuous functional calculus,
and all the API applies to this declaration. For more information, see the module documentation
for `Analysis.CStarAlgebra.ContinuousFunctionalCalculus.Unital`. -/
noncomputable irreducible_def cfc (f : R → R) (a : A) : A :=
  if h : p a ∧ ContinuousOn f (spectrum R a)
    then cfcHom h.1 ⟨_, h.2.restrict⟩
    else 0

variable (f g : R → R) (a : A) (ha : p a := by cfc_tac)
variable (hf : ContinuousOn f (spectrum R a) := by cfc_cont_tac)
variable (hg : ContinuousOn g (spectrum R a) := by cfc_cont_tac)

lemma cfc_apply : cfc f a = cfcHom (a := a) ha ⟨_, hf.restrict⟩ := by
  rw [cfc_def, dif_pos ⟨ha, hf⟩]

lemma cfc_apply_pi {ι : Type*} (f : ι → R → R) (a : A) (ha : p a := by cfc_tac)
    (hf : ∀ i, ContinuousOn (f i) (spectrum R a) := by cfc_cont_tac) :
    (fun i => cfc (f i) a) = (fun i => cfcHom (a := a) ha ⟨_, (hf i).restrict⟩) := by
  ext i
  simp only [cfc_apply (f i) a ha (hf i)]

lemma cfc_apply_of_not_and {f : R → R} (a : A) (ha : ¬ (p a ∧ ContinuousOn f (spectrum R a))) :
    cfc f a = 0 := by
  rw [cfc_def, dif_neg ha]

lemma cfc_apply_of_not_predicate {f : R → R} (a : A) (ha : ¬ p a) :
    cfc f a = 0 := by
  rw [cfc_def, dif_neg (not_and_of_not_left _ ha)]

lemma cfc_apply_of_not_continuousOn {f : R → R} (a : A) (hf : ¬ ContinuousOn f (spectrum R a)) :
    cfc f a = 0 := by
  rw [cfc_def, dif_neg (not_and_of_not_right _ hf)]

lemma cfcHom_eq_cfc_extend {a : A} (g : R → R) (ha : p a) (f : C(spectrum R a, R)) :
    cfcHom ha f = cfc (Function.extend Subtype.val f g) a := by
  have h : f = (spectrum R a).restrict (Function.extend Subtype.val f g) := by
    ext; simp [Subtype.val_injective.extend_apply]
  have hg : ContinuousOn (Function.extend Subtype.val f g) (spectrum R a) :=
    continuousOn_iff_continuous_restrict.mpr <| h ▸ map_continuous f
  rw [cfc_apply ..]
  congr!

lemma cfc_cases (P : A → Prop) (a : A) (f : R → R) (h₀ : P 0)
    (haf : (hf : ContinuousOn f (spectrum R a)) → (ha : p a) → P (cfcHom ha ⟨_, hf.restrict⟩)) :
    P (cfc f a) := by
  by_cases h : p a ∧ ContinuousOn f (spectrum R a)
  · rw [cfc_apply f a h.1 h.2]
    exact haf h.2 h.1
  · simp only [not_and_or] at h
    obtain (h | h) := h
    · rwa [cfc_apply_of_not_predicate _ h]
    · rwa [cfc_apply_of_not_continuousOn _ h]

variable (R) in
lemma cfc_id (ha : p a := by cfc_tac) : cfc (id : R → R) a = a :=
  cfc_apply (id : R → R) a ▸ cfcHom_id (p := p) ha

variable (R) in
lemma cfc_id' (ha : p a := by cfc_tac) : cfc (fun x : R ↦ x) a = a := cfc_id R a

include ha hf in
/-- The **spectral mapping theorem** for the continuous functional calculus. -/
lemma cfc_map_spectrum (ha : p a := by cfc_tac)
    (hf : ContinuousOn f (spectrum R a) := by cfc_cont_tac) :
    spectrum R (cfc f a) = f '' spectrum R a := by
  simp [cfc_apply f a, cfcHom_map_spectrum (p := p)]

lemma cfc_const (r : R) (a : A) (ha : p a := by cfc_tac) :
    cfc (fun _ ↦ r) a = algebraMap R A r := by
  rw [cfc_apply (fun _ : R ↦ r) a, ← AlgHomClass.commutes (cfcHom ha (p := p)) r]
  congr

variable (R) in
include R in
lemma cfc_predicate_zero : p 0 :=
  ContinuousFunctionalCalculus.predicate_zero (R := R)

lemma cfc_predicate (f : R → R) (a : A) : p (cfc f a) :=
  cfc_cases p a f (cfc_predicate_zero R) fun _ _ ↦ cfcHom_predicate ..

lemma cfc_predicate_algebraMap (r : R) : p (algebraMap R A r) :=
  cfc_const r (0 : A) (cfc_predicate_zero R) ▸ cfc_predicate (fun _ ↦ r) 0

variable (R) in
include R in
lemma cfc_predicate_one : p 1 :=
  map_one (algebraMap R A) ▸ cfc_predicate_algebraMap (1 : R)

lemma cfc_congr {f g : R → R} {a : A} (hfg : (spectrum R a).EqOn f g) :
    cfc f a = cfc g a := by
  by_cases h : p a ∧ ContinuousOn g (spectrum R a)
  · rw [cfc_apply (ha := h.1) (hf := h.2.congr hfg), cfc_apply (ha := h.1) (hf := h.2)]
    congr
    exact Set.restrict_eq_iff.mpr hfg
  · obtain (ha | hg) := not_and_or.mp h
    · simp [cfc_apply_of_not_predicate a ha]
    · rw [cfc_apply_of_not_continuousOn a hg, cfc_apply_of_not_continuousOn]
      exact fun hf ↦ hg (hf.congr hfg.symm)

lemma eqOn_of_cfc_eq_cfc {f g : R → R} {a : A} (h : cfc f a = cfc g a)
    (hf : ContinuousOn f (spectrum R a) := by cfc_cont_tac)
    (hg : ContinuousOn g (spectrum R a) := by cfc_cont_tac) (ha : p a := by cfc_tac) :
    (spectrum R a).EqOn f g := by
  rw [cfc_apply f a, cfc_apply g a] at h
  have := (cfcHom_closedEmbedding (show p a from ha) (R := R)).inj h
  intro x hx
  congrm($(this) ⟨x, hx⟩)

variable {a f g} in
<<<<<<< HEAD
include ha hf hg in
lemma cfc_eq_cfc_iff_eqOn : cfc f a = cfc g a ↔ (spectrum R a).EqOn f g :=
=======
lemma cfc_eq_cfc_iff_eqOn (ha : p a := by cfc_tac)
    (hf : ContinuousOn f (spectrum R a) := by cfc_cont_tac)
    (hg : ContinuousOn g (spectrum R a) := by cfc_cont_tac) :
    cfc f a = cfc g a ↔ (spectrum R a).EqOn f g :=
>>>>>>> 2b719dae
  ⟨eqOn_of_cfc_eq_cfc, cfc_congr⟩

variable (R)

<<<<<<< HEAD
include ha in
lemma cfc_one : cfc (1 : R → R) a = 1 :=
  cfc_apply (1 : R → R) a ▸ map_one (cfcHom (show p a from ha))

include ha in
lemma cfc_const_one : cfc (fun _ : R ↦ 1) a = 1 := cfc_one R a
=======
lemma cfc_one (ha : p a := by cfc_tac) : cfc (1 : R → R) a = 1 :=
  cfc_apply (1 : R → R) a ▸ map_one (cfcHom (show p a from ha))

lemma cfc_const_one (ha : p a := by cfc_tac) : cfc (fun _ : R ↦ 1) a = 1 := cfc_one R a
>>>>>>> 2b719dae

@[simp]
lemma cfc_zero : cfc (0 : R → R) a = 0 := by
  by_cases ha : p a
  · exact cfc_apply (0 : R → R) a ▸ map_zero (cfcHom ha)
  · rw [cfc_apply_of_not_predicate a ha]

@[simp]
lemma cfc_const_zero : cfc (fun _ : R ↦ 0) a = 0 :=
  cfc_zero R a

variable {R}

lemma cfc_mul (f g : R → R) (a : A) (hf : ContinuousOn f (spectrum R a) := by cfc_cont_tac)
    (hg : ContinuousOn g (spectrum R a) := by cfc_cont_tac) :
    cfc (fun x ↦ f x * g x) a = cfc f a * cfc g a := by
  by_cases ha : p a
  · rw [cfc_apply f a, cfc_apply g a, ← map_mul, cfc_apply _ a]
    congr
  · simp [cfc_apply_of_not_predicate a ha]

lemma cfc_pow (f : R → R) (n : ℕ) (a : A)
    (hf : ContinuousOn f (spectrum R a) := by cfc_cont_tac) (ha : p a := by cfc_tac) :
    cfc (fun x ↦ (f x) ^ n) a = cfc f a ^ n := by
  rw [cfc_apply f a, ← map_pow, cfc_apply _ a]
  congr

lemma cfc_add (f g : R → R) (hf : ContinuousOn f (spectrum R a) := by cfc_cont_tac)
    (hg : ContinuousOn g (spectrum R a) := by cfc_cont_tac) :
    cfc (fun x ↦ f x + g x) a = cfc f a + cfc g a := by
  by_cases ha : p a
  · rw [cfc_apply f a, cfc_apply g a, ← map_add, cfc_apply _ a]
    congr
  · simp [cfc_apply_of_not_predicate a ha]

lemma cfc_const_add (r : R) (f : R → R) (a : A)
    (hf : ContinuousOn f (spectrum R a) := by cfc_cont_tac) (ha : p a := by cfc_tac) :
    cfc (fun x => r + f x) a = algebraMap R A r + cfc f a := by
  have : (fun z => r + f z) = (fun z => (fun _ => r) z + f z) := by ext; simp
  rw [this, cfc_add a _ _ (continuousOn_const (c := r)) hf, cfc_const r a ha]

lemma cfc_add_const (r : R) (f : R → R) (a : A)
    (hf : ContinuousOn f (spectrum R a) := by cfc_cont_tac) (ha : p a := by cfc_tac) :
    cfc (fun x => f x + r) a = cfc f a + algebraMap R A r := by
  rw [add_comm (cfc f a)]
  conv_lhs => simp only [add_comm]
  exact cfc_const_add r f a hf ha

open Finset in
lemma cfc_sum {ι : Type*} (f : ι → R → R) (a : A) (s : Finset ι)
    (hf : ∀ i ∈ s, ContinuousOn (f i) (spectrum R a) := by cfc_cont_tac) :
    cfc (∑ i in s, f i)  a = ∑ i in s, cfc (f i) a := by
  by_cases ha : p a
  · have hsum : s.sum f = fun z => ∑ i ∈ s, f i z := by ext; simp
    have hf' : ContinuousOn (∑ i : s, f i) (spectrum R a) := by
      rw [sum_coe_sort s, hsum]
      exact continuousOn_finset_sum s fun i hi => hf i hi
    rw [← sum_coe_sort s, ← sum_coe_sort s]
    rw [cfc_apply_pi _ a _ (fun ⟨i, hi⟩ => hf i hi), ← map_sum, cfc_apply _ a ha hf']
    congr 1
    ext
    simp
  · simp [cfc_apply_of_not_predicate a ha]

open Finset in
lemma cfc_sum_univ {ι : Type*} [Fintype ι] (f : ι → R → R) (a : A)
    (hf : ∀ i, ContinuousOn (f i) (spectrum R a) := by cfc_cont_tac) :
    cfc (∑ i, f i) a = ∑ i, cfc (f i) a :=
  cfc_sum f a _ fun i _ ↦ hf i

lemma cfc_smul {S : Type*} [SMul S R] [ContinuousConstSMul S R]
    [SMulZeroClass S A] [IsScalarTower S R A] [IsScalarTower S R (R → R)]
    (s : S) (f : R → R) (a : A) (hf : ContinuousOn f (spectrum R a) := by cfc_cont_tac) :
    cfc (fun x ↦ s • f x) a = s • cfc f a := by
  by_cases ha : p a
  · rw [cfc_apply f a, cfc_apply _ a]
    simp_rw [← Pi.smul_def, ← smul_one_smul R s _]
    rw [← map_smul]
    congr
  · simp [cfc_apply_of_not_predicate a ha]

lemma cfc_const_mul (r : R) (f : R → R) (a : A)
    (hf : ContinuousOn f (spectrum R a) := by cfc_cont_tac) :
    cfc (fun x ↦ r * f x) a = r • cfc f a :=
  cfc_smul r f a

lemma cfc_star (f : R → R) (a : A) : cfc (fun x ↦ star (f x)) a = star (cfc f a) := by
  by_cases h : p a ∧ ContinuousOn f (spectrum R a)
  · obtain ⟨ha, hf⟩ := h
    rw [cfc_apply f a, ← map_star, cfc_apply _ a]
    congr
  · obtain (ha | hf) := not_and_or.mp h
    · simp [cfc_apply_of_not_predicate a ha]
    · rw [cfc_apply_of_not_continuousOn a hf, cfc_apply_of_not_continuousOn, star_zero]
      exact fun hf_star ↦ hf <| by simpa using hf_star.star

lemma cfc_pow_id (a : A) (n : ℕ) (ha : p a := by cfc_tac) : cfc (· ^ n : R → R) a = a ^ n := by
  rw [cfc_pow .., cfc_id' ..]

lemma cfc_smul_id {S : Type*} [SMul S R] [ContinuousConstSMul S R]
    [SMulZeroClass S A] [IsScalarTower S R A] [IsScalarTower S R (R → R)]
    (s : S) (a : A) (ha : p a := by cfc_tac) : cfc (s • · : R → R) a = s • a := by
  rw [cfc_smul .., cfc_id' ..]

lemma cfc_const_mul_id (r : R) (a : A) (ha : p a := by cfc_tac) : cfc (r * ·) a = r • a :=
  cfc_smul_id r a

<<<<<<< HEAD
include ha in
lemma cfc_star_id : cfc (star · : R → R) a = star a := by
=======
lemma cfc_star_id (ha : p a := by cfc_tac) : cfc (star · : R → R) a = star a := by
>>>>>>> 2b719dae
  rw [cfc_star .., cfc_id' ..]

section Polynomial
open Polynomial

lemma cfc_eval_X (ha : p a := by cfc_tac) : cfc (X : R[X]).eval a = a := by
  simpa using cfc_id R a

lemma cfc_eval_C (r : R) (a : A) (ha : p a := by cfc_tac) :
    cfc (C r).eval a = algebraMap R A r := by
  simp [cfc_const r a]

lemma cfc_map_polynomial (q : R[X]) (f : R → R) (a : A) (ha : p a := by cfc_tac)
    (hf : ContinuousOn f (spectrum R a) := by cfc_cont_tac) :
    cfc (fun x ↦ q.eval (f x)) a = aeval (cfc f a) q := by
  induction q using Polynomial.induction_on with
  | h_C r => simp [cfc_const r a]
  | h_add q₁ q₂ hq₁ hq₂ =>
    simp only [eval_add, map_add, ← hq₁, ← hq₂, cfc_add a (q₁.eval <| f ·) (q₂.eval <| f ·)]
  | h_monomial n r _ =>
    simp only [eval_mul, eval_C, eval_pow, eval_X, map_mul, aeval_C, map_pow, aeval_X]
    rw [cfc_const_mul .., cfc_pow _ (n + 1) _, ← smul_eq_mul, algebraMap_smul]

lemma cfc_polynomial (q : R[X]) (a : A) (ha : p a := by cfc_tac) :
    cfc q.eval a = aeval a q := by
  rw [cfc_map_polynomial .., cfc_id' ..]

end Polynomial

<<<<<<< HEAD
section Comp
=======
lemma CFC.eq_algebraMap_of_spectrum_subset_singleton (r : R) (h_spec : spectrum R a ⊆ {r})
    (ha : p a := by cfc_tac) : a = algebraMap R A r := by
  simpa [cfc_id R a, cfc_const r a] using
    cfc_congr (f := id) (g := fun _ : R ↦ r) (a := a) fun x hx ↦ by simpa using h_spec hx

lemma CFC.eq_zero_of_spectrum_subset_zero (h_spec : spectrum R a ⊆ {0}) (ha : p a := by cfc_tac) :
    a = 0 := by
  simpa using eq_algebraMap_of_spectrum_subset_singleton a 0 h_spec

lemma CFC.eq_one_of_spectrum_subset_one (h_spec : spectrum R a ⊆ {1}) (ha : p a := by cfc_tac) :
    a = 1 := by
  simpa using eq_algebraMap_of_spectrum_subset_singleton a 1 h_spec
>>>>>>> 2b719dae

variable [UniqueContinuousFunctionalCalculus R A]

lemma cfc_comp (g f : R → R) (a : A) (ha : p a := by cfc_tac)
    (hg : ContinuousOn g (f '' spectrum R a) := by cfc_cont_tac)
    (hf : ContinuousOn f (spectrum R a) := by cfc_cont_tac) :
    cfc (g ∘ f) a = cfc g (cfc f a) := by
  have := hg.comp hf <| (spectrum R a).mapsTo_image f
  have sp_eq : spectrum R (cfcHom (show p a from ha) (ContinuousMap.mk _ hf.restrict)) =
      f '' (spectrum R a) := by
    rw [cfcHom_map_spectrum (by exact ha) _]
    ext
    simp
  rw [cfc_apply .., cfc_apply f a,
    cfc_apply _ _ (cfcHom_predicate (show p a from ha) _) (by convert hg), ← cfcHom_comp _ _]
  swap
  · exact ContinuousMap.mk _ <| hf.restrict.codRestrict fun x ↦ by rw [sp_eq]; use x.1; simp
  · congr
  · exact fun _ ↦ rfl

lemma cfc_comp' (g f : R → R) (a : A) (hg : ContinuousOn g (f '' spectrum R a) := by cfc_cont_tac)
    (hf : ContinuousOn f (spectrum R a) := by cfc_cont_tac) (ha : p a := by cfc_tac) :
    cfc (g <| f ·) a = cfc g (cfc f a) :=
  cfc_comp g f a

lemma cfc_comp_pow (f : R → R) (n : ℕ) (a : A)
    (hf : ContinuousOn f ((· ^ n) '' (spectrum R a)) := by cfc_cont_tac) (ha : p a := by cfc_tac) :
    cfc (f <| · ^ n) a = cfc f (a ^ n) := by
  rw [cfc_comp' .., cfc_pow_id ..]

lemma cfc_comp_smul {S : Type*} [SMul S R] [ContinuousConstSMul S R] [SMulZeroClass S A]
    [IsScalarTower S R A] [IsScalarTower S R (R → R)] (s : S) (f : R → R) (a : A)
    (hf : ContinuousOn f ((s • ·) '' (spectrum R a)) := by cfc_cont_tac) (ha : p a := by cfc_tac) :
    cfc (f <| s • ·) a = cfc f (s • a) := by
  rw [cfc_comp' .., cfc_smul_id ..]

lemma cfc_comp_const_mul (r : R) (f : R → R) (a : A)
    (hf : ContinuousOn f ((r * ·) '' (spectrum R a)) := by cfc_cont_tac)  (ha : p a := by cfc_tac) :
    cfc (f <| r * ·) a = cfc f (r • a) := by
  rw [cfc_comp' .., cfc_const_mul_id ..]

lemma cfc_comp_star (f : R → R) (a : A)
    (hf : ContinuousOn f (star '' (spectrum R a)) := by cfc_cont_tac) (ha : p a := by cfc_tac) :
    cfc (f <| star ·) a = cfc f (star a) := by
  rw [cfc_comp' .., cfc_star_id ..]

open Polynomial in
lemma cfc_comp_polynomial (q : R[X]) (f : R → R) (a : A)
    (hf : ContinuousOn f (q.eval '' (spectrum R a)) := by cfc_cont_tac) (ha : p a := by cfc_tac) :
    cfc (f <| q.eval ·) a = cfc f (aeval a q) := by
  rw [cfc_comp' .., cfc_polynomial ..]

<<<<<<< HEAD
end Comp

lemma CFC.eq_algebraMap_of_spectrum_subset_singleton (r : R) (h_spec : spectrum R a ⊆ {r})
    (ha : p a := by cfc_tac) : a = algebraMap R A r := by
  simpa [cfc_id R a, cfc_const r a] using
    cfc_congr (f := id) (g := fun _ : R ↦ r) (a := a) fun x hx ↦ by simpa using h_spec hx

lemma CFC.eq_zero_of_spectrum_subset_zero (h_spec : spectrum R a ⊆ {0}) (ha : p a := by cfc_tac) :
    a = 0 := by
  simpa using eq_algebraMap_of_spectrum_subset_singleton a 0 h_spec

lemma CFC.eq_one_of_spectrum_subset_one (h_spec : spectrum R a ⊆ {1}) (ha : p a := by cfc_tac) :
    a = 1 := by
  simpa using eq_algebraMap_of_spectrum_subset_singleton a 1 h_spec

include instCFC in
=======
>>>>>>> 2b719dae
lemma CFC.spectrum_algebraMap_subset (r : R) : spectrum R (algebraMap R A r) ⊆ {r} := by
  rw [← cfc_const r 0 (cfc_predicate_zero R),
    cfc_map_spectrum (fun _ ↦ r) 0 (cfc_predicate_zero R)]
  rintro - ⟨x, -, rfl⟩
  simp

include instCFC in
lemma CFC.spectrum_algebraMap_eq [Nontrivial A] (r : R) :
    spectrum R (algebraMap R A r) = {r} := by
  have hp : p 0 := cfc_predicate_zero R
  rw [← cfc_const r 0 hp, cfc_map_spectrum (fun _ => r) 0 hp]
  exact Set.Nonempty.image_const (⟨0, spectrum.zero_mem (R := R) not_isUnit_zero⟩) _

include instCFC in
lemma CFC.spectrum_zero_eq [Nontrivial A] :
    spectrum R (0 : A) = {0} := by
  have : (0 : A) = algebraMap R A 0 := Eq.symm (RingHom.map_zero (algebraMap R A))
  rw [this, spectrum_algebraMap_eq]

include instCFC in
lemma CFC.spectrum_one_eq [Nontrivial A] :
    spectrum R (1 : A) = {1} := by
  have : (1 : A) = algebraMap R A 1 := Eq.symm (RingHom.map_one (algebraMap R A))
  rw [this, spectrum_algebraMap_eq]

@[simp]
lemma cfc_algebraMap (r : R) (f : R → R) : cfc f (algebraMap R A r) = algebraMap R A (f r) := by
  have h₁ : ContinuousOn f (spectrum R (algebraMap R A r)) :=
  continuousOn_singleton _ _ |>.mono <| CFC.spectrum_algebraMap_subset r
  rw [cfc_apply f (algebraMap R A r) (cfc_predicate_algebraMap r),
    ← AlgHomClass.commutes (cfcHom (p := p) (cfc_predicate_algebraMap r)) (f r)]
  congr
  ext ⟨x, hx⟩
  apply CFC.spectrum_algebraMap_subset r at hx
  simp_all

@[simp] lemma cfc_apply_zero {f : R → R} : cfc f (0 : A) = algebraMap R A (f 0) := by
  simpa using cfc_algebraMap (A := A) 0 f

@[simp] lemma cfc_apply_one {f : R → R} : cfc f (1 : A) = algebraMap R A (f 1) := by
  simpa using cfc_algebraMap (A := A) 1 f

instance IsStarNormal.cfc_map (f : R → R) (a : A) : IsStarNormal (cfc f a) where
  star_comm_self := by
    rw [Commute, SemiconjBy]
    by_cases h : ContinuousOn f (spectrum R a)
    · rw [← cfc_star, ← cfc_mul .., ← cfc_mul ..]
      congr! 2
      exact mul_comm _ _
    · simp [cfc_apply_of_not_continuousOn a h]

end CFC

end Basic

section Inv

variable {R A : Type*} {p : A → Prop} [Semifield R] [StarRing R] [MetricSpace R]
variable [TopologicalSemiring R] [ContinuousStar R] [TopologicalSpace A]
variable [Ring A] [StarRing A] [Algebra R A] [ContinuousFunctionalCalculus R p]

lemma isUnit_cfc_iff (f : R → R) (a : A) (hf : ContinuousOn f (spectrum R a) := by cfc_cont_tac)
    (ha : p a := by cfc_tac) : IsUnit (cfc f a) ↔ ∀ x ∈ spectrum R a, f x ≠ 0 := by
  rw [← spectrum.zero_not_mem_iff R, cfc_map_spectrum ..]
  aesop

alias ⟨_, isUnit_cfc⟩ := isUnit_cfc_iff

<<<<<<< HEAD
variable [HasContinuousInv₀ R] (f : R → R) (a : A)
=======
variable [HasContinuousInv₀ R]
>>>>>>> 2b719dae

/-- Bundle `cfc f a` into a unit given a proof that `f` is nonzero on the spectrum of `a`. -/
@[simps]
noncomputable def cfcUnits (hf' : ∀ x ∈ spectrum R a, f x ≠ 0)
    (hf : ContinuousOn f (spectrum R a) := by cfc_cont_tac) (ha : p a := by cfc_tac) : Aˣ where
  val := cfc f a
  inv := cfc (fun x ↦ (f x)⁻¹) a
  val_inv := by
    rw [← cfc_mul .., ← cfc_one R a]
    exact cfc_congr fun _ _ ↦ by aesop
  inv_val := by
    rw [← cfc_mul .., ← cfc_one R a]
    exact cfc_congr fun _ _ ↦ by aesop

lemma cfcUnits_pow (hf' : ∀ x ∈ spectrum R a, f x ≠ 0) (n : ℕ)
    (hf : ContinuousOn f (spectrum R a) := by cfc_cont_tac) (ha : p a := by cfc_tac) :
    (cfcUnits f a hf') ^ n =
      cfcUnits (forall₂_imp (fun _ _ ↦ pow_ne_zero n) hf') (hf := hf.pow n) := by
  ext
  cases n with
  | zero => simp [cfc_const_one R a]
  | succ n => simp [cfc_pow f _ a]

lemma cfc_inv (hf' : ∀ x ∈ spectrum R a, f x ≠ 0)
    (hf : ContinuousOn f (spectrum R a) := by cfc_cont_tac) (ha : p a := by cfc_tac) :
    cfc (fun x ↦ (f x) ⁻¹) a = Ring.inverse (cfc f a) := by
  rw [← val_inv_cfcUnits f a hf', ← val_cfcUnits f a hf', Ring.inverse_unit]

lemma cfc_inv_id (a : Aˣ) (ha : p a := by cfc_tac) :
    cfc (fun x ↦ x⁻¹ : R → R) (a : A) = a⁻¹ := by
  rw [← Ring.inverse_unit]
  convert cfc_inv (id : R → R) (a : A) ?_
  · exact (cfc_id R (a : A)).symm
  · rintro x hx rfl
    exact spectrum.zero_not_mem R a.isUnit hx

lemma cfc_map_div (f g : R → R) (a : A) (hg' : ∀ x ∈ spectrum R a, g x ≠ 0)
    (hf : ContinuousOn f (spectrum R a) := by cfc_cont_tac)
    (hg : ContinuousOn g (spectrum R a) := by cfc_cont_tac) (ha : p a := by cfc_tac) :
    cfc (fun x ↦ f x / g x) a = cfc f a * Ring.inverse (cfc g a) := by
  simp only [div_eq_mul_inv]
  rw [cfc_mul .., cfc_inv g a hg']

section ContinuousOnInvSpectrum
-- TODO: this section should probably be moved to another file altogether

variable {R A : Type*} [Semifield R] [Ring A] [TopologicalSpace R] [HasContinuousInv₀ R]
variable [Algebra R A]

@[fun_prop]
lemma Units.continuousOn_inv₀_spectrum (a : Aˣ) : ContinuousOn (· ⁻¹) (spectrum R (a : A)) :=
  continuousOn_inv₀.mono <| by
    simpa only [Set.subset_compl_singleton_iff] using spectrum.zero_not_mem R a.isUnit

@[fun_prop]
lemma Units.continuousOn_zpow₀_spectrum [ContinuousMul R] (a : Aˣ) (n : ℤ) :
    ContinuousOn (· ^ n) (spectrum R (a : A)) :=
  (continuousOn_zpow₀ n).mono <| by
    simpa only [Set.subset_compl_singleton_iff] using spectrum.zero_not_mem R a.isUnit

end ContinuousOnInvSpectrum

lemma cfcUnits_zpow (hf' : ∀ x ∈ spectrum R a, f x ≠ 0) (n : ℤ)
    (hf : ContinuousOn f (spectrum R a) := by cfc_cont_tac) (ha : p a := by cfc_tac) :
    (cfcUnits f a hf') ^ n =
      cfcUnits (f ^ n) a (forall₂_imp (fun _ _ ↦ zpow_ne_zero n) hf')
        (hf.zpow₀ n (forall₂_imp (fun _ _ ↦ Or.inl) hf')) := by
  cases n with
  | ofNat _ => simpa using cfcUnits_pow f a hf' _
  | negSucc n =>
    simp only [zpow_negSucc, ← inv_pow]
    ext
    exact cfc_pow (hf := hf.inv₀ hf') _ |>.symm

lemma cfc_zpow (a : Aˣ) (n : ℤ) (ha : p a := by cfc_tac) :
    cfc (fun x : R ↦ x ^ n) (a : A) = ↑(a ^ n) := by
  cases n with
  | ofNat n => simpa using cfc_pow_id (a : A) n
  | negSucc n =>
    simp only [zpow_negSucc, ← inv_pow, Units.val_pow_eq_pow_val]
    have := cfc_pow (fun x ↦ x⁻¹ : R → R) (n + 1) (a : A)
    exact this.trans <| congr($(cfc_inv_id a) ^ (n + 1))

variable [UniqueContinuousFunctionalCalculus R A]

lemma cfc_comp_inv (f : R → R) (a : Aˣ)
    (hf : ContinuousOn f ((· ⁻¹) '' (spectrum R (a : A))) := by cfc_cont_tac)
    (ha : p a := by cfc_tac) :
    cfc (fun x ↦ f x⁻¹) (a : A) = cfc f (↑a⁻¹ : A) := by
  rw [cfc_comp' .., cfc_inv_id _]

lemma cfc_comp_zpow (f : R → R) (n : ℤ) (a : Aˣ)
    (hf : ContinuousOn f ((· ^ n) '' (spectrum R (a : A))) := by cfc_cont_tac)
    (ha : p a := by cfc_tac) :
    cfc (fun x ↦ f (x ^ n)) (a : A) = cfc f (↑(a ^ n) : A) := by
  rw [cfc_comp' .., cfc_zpow a]

end Inv

section Neg

variable {R A : Type*} {p : A → Prop} [CommRing R] [StarRing R] [MetricSpace R]
variable [TopologicalRing R] [ContinuousStar R] [TopologicalSpace A]
variable [Ring A] [StarRing A] [Algebra R A] [ContinuousFunctionalCalculus R p]
variable (f g : R → R) (a : A) (hf : ContinuousOn f (spectrum R a) := by cfc_cont_tac)
variable (hg : ContinuousOn g (spectrum R a) := by cfc_cont_tac)

include hf hg in
lemma cfc_sub : cfc (fun x ↦ f x - g x) a = cfc f a - cfc g a := by
  by_cases ha : p a
  · rw [cfc_apply f a, cfc_apply g a, ← map_sub, cfc_apply ..]
    congr
  · simp [cfc_apply_of_not_predicate a ha]

lemma cfc_neg : cfc (fun x ↦ - (f x)) a = - (cfc f a) := by
  by_cases h : p a ∧ ContinuousOn f (spectrum R a)
  · obtain ⟨ha, hf⟩ := h
    rw [cfc_apply f a, ← map_neg, cfc_apply ..]
    congr
  · obtain (ha | hf) := not_and_or.mp h
    · simp [cfc_apply_of_not_predicate a ha]
    · rw [cfc_apply_of_not_continuousOn a hf, cfc_apply_of_not_continuousOn, neg_zero]
      exact fun hf_neg ↦ hf <| by simpa using hf_neg.neg

lemma cfc_neg_id (ha : p a := by cfc_tac) : cfc (- · : R → R) a = -a := by
  rw [cfc_neg _ a, cfc_id' R a]

variable [UniqueContinuousFunctionalCalculus R A]

lemma cfc_comp_neg (hf : ContinuousOn f ((- ·) '' (spectrum R (a : A))) := by cfc_cont_tac)
    (ha : p a := by cfc_tac) : cfc (f <| - ·) a = cfc f (-a) := by
  rw [cfc_comp' .., cfc_neg_id _]

end Neg

section Order

section Semiring

variable {R A : Type*} {p : A → Prop} [OrderedCommSemiring R] [StarRing R]
variable [MetricSpace R] [TopologicalSemiring R] [ContinuousStar R]
variable [∀ (α) [TopologicalSpace α], StarOrderedRing C(α, R)]
variable [TopologicalSpace A] [Ring A] [StarRing A] [PartialOrder A] [StarOrderedRing A]
variable [Algebra R A] [ContinuousFunctionalCalculus R p]

lemma cfcHom_mono {a : A} (ha : p a) {f g : C(spectrum R a, R)} (hfg : f ≤ g) :
    cfcHom ha f ≤ cfcHom ha g :=
  OrderHomClass.mono (cfcHom ha) hfg

lemma cfcHom_nonneg_iff [NonnegSpectrumClass R A] {a : A} (ha : p a) {f : C(spectrum R a, R)} :
    0 ≤ cfcHom ha f ↔ 0 ≤ f := by
  constructor
  · exact fun hf x ↦ (cfcHom_map_spectrum ha (R := R) _ ▸ spectrum_nonneg_of_nonneg hf) ⟨x, rfl⟩
  · simpa using (cfcHom_mono ha (f := 0) (g := f) ·)

lemma cfc_mono {f g : R → R} {a : A} (h : ∀ x ∈ spectrum R a, f x ≤ g x)
    (hf : ContinuousOn f (spectrum R a) := by cfc_cont_tac)
    (hg : ContinuousOn g (spectrum R a) := by cfc_cont_tac) :
    cfc f a ≤ cfc g a := by
  by_cases ha : p a
  · rw [cfc_apply f a, cfc_apply g a]
    exact cfcHom_mono ha fun x ↦ h x.1 x.2
  · simp only [cfc_apply_of_not_predicate _ ha, le_rfl]

lemma cfc_nonneg_iff [NonnegSpectrumClass R A] (f : R → R) (a : A)
    (hf : ContinuousOn f (spectrum R a) := by cfc_cont_tac)
    (ha : p a := by cfc_tac) : 0 ≤ cfc f a ↔ ∀ x ∈ spectrum R a, 0 ≤ f x := by
  rw [cfc_apply .., cfcHom_nonneg_iff, ContinuousMap.le_def]
  simp

lemma StarOrderedRing.nonneg_iff_spectrum_nonneg [NonnegSpectrumClass R A] (a : A)
    (ha : p a := by cfc_tac) : 0 ≤ a ↔ ∀ x ∈ spectrum R a, 0 ≤ x := by
  have := cfc_nonneg_iff (id : R → R) a (by fun_prop) ha
  simpa [cfc_id _ a ha] using this

lemma cfc_nonneg {f : R → R} {a : A} (h : ∀ x ∈ spectrum R a, 0 ≤ f x) :
    0 ≤ cfc f a := by
  by_cases hf : ContinuousOn f (spectrum R a)
  · simpa using cfc_mono h
  · simp only [cfc_apply_of_not_continuousOn _ hf, le_rfl]

lemma cfc_nonpos (f : R → R) (a : A) (h : ∀ x ∈ spectrum R a, f x ≤ 0) :
    cfc f a ≤ 0 := by
  by_cases hf : ContinuousOn f (spectrum R a)
  · simpa using cfc_mono h
  · simp only [cfc_apply_of_not_continuousOn _ hf, le_rfl]

lemma cfc_le_algebraMap (f : R → R) (r : R) (a : A) (h : ∀ x ∈ spectrum R a, f x ≤ r)
    (hf : ContinuousOn f (spectrum R a) := by cfc_cont_tac) (ha : p a := by cfc_tac) :
    cfc f a ≤ algebraMap R A r :=
  cfc_const r a ▸ cfc_mono h

lemma algebraMap_le_cfc (f : R → R) (r : R) (a : A) (h : ∀ x ∈ spectrum R a, r ≤ f x)
    (hf : ContinuousOn f (spectrum R a) := by cfc_cont_tac) (ha : p a := by cfc_tac) :
    algebraMap R A r ≤ cfc f a :=
  cfc_const r a ▸ cfc_mono h

lemma le_algebraMap_of_spectrum_le {r : R} {a : A} (h : ∀ x ∈ spectrum R a, x ≤ r)
    (ha : p a := by cfc_tac) : a ≤ algebraMap R A r := by
  rw [← cfc_id R a]
  exact cfc_le_algebraMap id r a h

lemma algebraMap_le_of_le_spectrum {r : R} {a : A} (h : ∀ x ∈ spectrum R a, r ≤ x)
    (ha : p a := by cfc_tac) : algebraMap R A r ≤ a := by
  rw [← cfc_id R a]
  exact algebraMap_le_cfc id r a h

lemma cfc_le_one (f : R → R) (a : A) (h : ∀ x ∈ spectrum R a, f x ≤ 1) : cfc f a ≤ 1 := by
  apply cfc_cases (· ≤ 1) _ _ (by simp) fun hf ha ↦ ?_
  rw [← map_one (cfcHom ha (R := R))]
  apply cfcHom_mono ha
  simpa [ContinuousMap.le_def] using h

lemma one_le_cfc (f : R → R) (a : A) (h : ∀ x ∈ spectrum R a, 1 ≤ f x)
    (hf : ContinuousOn f (spectrum R a) := by cfc_cont_tac) (ha : p a := by cfc_tac) :
    1 ≤ cfc f a := by
  simpa using algebraMap_le_cfc f 1 a h

end Semiring

section Ring

variable {R A : Type*} {p : A → Prop} [OrderedCommRing R] [StarRing R]
variable [MetricSpace R] [TopologicalRing R] [ContinuousStar R]
variable [∀ (α) [TopologicalSpace α], StarOrderedRing C(α, R)]
variable [TopologicalSpace A] [Ring A] [StarRing A] [PartialOrder A] [StarOrderedRing A]
variable [Algebra R A] [ContinuousFunctionalCalculus R p]
variable [NonnegSpectrumClass R A]

lemma cfcHom_le_iff {a : A} (ha : p a) {f g : C(spectrum R a, R)} :
    cfcHom ha f ≤ cfcHom ha g ↔ f ≤ g := by
  rw [← sub_nonneg, ← map_sub, cfcHom_nonneg_iff, sub_nonneg]

lemma cfc_le_iff (f g : R → R) (a : A) (hf : ContinuousOn f (spectrum R a) := by cfc_cont_tac)
    (hg : ContinuousOn g (spectrum R a) := by cfc_cont_tac) (ha : p a := by cfc_tac) :
    cfc f a ≤ cfc g a ↔ ∀ x ∈ spectrum R a, f x ≤ g x := by
  rw [cfc_apply f a, cfc_apply g a, cfcHom_le_iff (show p a from ha), ContinuousMap.le_def]
  simp

lemma cfc_nonpos_iff (f : R → R) (a : A) (hf : ContinuousOn f (spectrum R a) := by cfc_cont_tac)
    (ha : p a := by cfc_tac) : cfc f a ≤ 0 ↔ ∀ x ∈ spectrum R a, f x ≤ 0 := by
  simp_rw [← neg_nonneg, ← cfc_neg]
  exact cfc_nonneg_iff (fun x ↦ -f x) a

end Ring

end Order<|MERGE_RESOLUTION|>--- conflicted
+++ resolved
@@ -328,7 +328,6 @@
 variable (R) in
 lemma cfc_id' (ha : p a := by cfc_tac) : cfc (fun x : R ↦ x) a = a := cfc_id R a
 
-include ha hf in
 /-- The **spectral mapping theorem** for the continuous functional calculus. -/
 lemma cfc_map_spectrum (ha : p a := by cfc_tac)
     (hf : ContinuousOn f (spectrum R a) := by cfc_cont_tac) :
@@ -377,32 +376,18 @@
   congrm($(this) ⟨x, hx⟩)
 
 variable {a f g} in
-<<<<<<< HEAD
 include ha hf hg in
 lemma cfc_eq_cfc_iff_eqOn : cfc f a = cfc g a ↔ (spectrum R a).EqOn f g :=
-=======
-lemma cfc_eq_cfc_iff_eqOn (ha : p a := by cfc_tac)
-    (hf : ContinuousOn f (spectrum R a) := by cfc_cont_tac)
-    (hg : ContinuousOn g (spectrum R a) := by cfc_cont_tac) :
-    cfc f a = cfc g a ↔ (spectrum R a).EqOn f g :=
->>>>>>> 2b719dae
   ⟨eqOn_of_cfc_eq_cfc, cfc_congr⟩
 
 variable (R)
 
-<<<<<<< HEAD
 include ha in
 lemma cfc_one : cfc (1 : R → R) a = 1 :=
   cfc_apply (1 : R → R) a ▸ map_one (cfcHom (show p a from ha))
 
 include ha in
 lemma cfc_const_one : cfc (fun _ : R ↦ 1) a = 1 := cfc_one R a
-=======
-lemma cfc_one (ha : p a := by cfc_tac) : cfc (1 : R → R) a = 1 :=
-  cfc_apply (1 : R → R) a ▸ map_one (cfcHom (show p a from ha))
-
-lemma cfc_const_one (ha : p a := by cfc_tac) : cfc (fun _ : R ↦ 1) a = 1 := cfc_one R a
->>>>>>> 2b719dae
 
 @[simp]
 lemma cfc_zero : cfc (0 : R → R) a = 0 := by
@@ -510,12 +495,8 @@
 lemma cfc_const_mul_id (r : R) (a : A) (ha : p a := by cfc_tac) : cfc (r * ·) a = r • a :=
   cfc_smul_id r a
 
-<<<<<<< HEAD
 include ha in
 lemma cfc_star_id : cfc (star · : R → R) a = star a := by
-=======
-lemma cfc_star_id (ha : p a := by cfc_tac) : cfc (star · : R → R) a = star a := by
->>>>>>> 2b719dae
   rw [cfc_star .., cfc_id' ..]
 
 section Polynomial
@@ -545,22 +526,7 @@
 
 end Polynomial
 
-<<<<<<< HEAD
 section Comp
-=======
-lemma CFC.eq_algebraMap_of_spectrum_subset_singleton (r : R) (h_spec : spectrum R a ⊆ {r})
-    (ha : p a := by cfc_tac) : a = algebraMap R A r := by
-  simpa [cfc_id R a, cfc_const r a] using
-    cfc_congr (f := id) (g := fun _ : R ↦ r) (a := a) fun x hx ↦ by simpa using h_spec hx
-
-lemma CFC.eq_zero_of_spectrum_subset_zero (h_spec : spectrum R a ⊆ {0}) (ha : p a := by cfc_tac) :
-    a = 0 := by
-  simpa using eq_algebraMap_of_spectrum_subset_singleton a 0 h_spec
-
-lemma CFC.eq_one_of_spectrum_subset_one (h_spec : spectrum R a ⊆ {1}) (ha : p a := by cfc_tac) :
-    a = 1 := by
-  simpa using eq_algebraMap_of_spectrum_subset_singleton a 1 h_spec
->>>>>>> 2b719dae
 
 variable [UniqueContinuousFunctionalCalculus R A]
 
@@ -613,7 +579,6 @@
     cfc (f <| q.eval ·) a = cfc f (aeval a q) := by
   rw [cfc_comp' .., cfc_polynomial ..]
 
-<<<<<<< HEAD
 end Comp
 
 lemma CFC.eq_algebraMap_of_spectrum_subset_singleton (r : R) (h_spec : spectrum R a ⊆ {r})
@@ -630,8 +595,6 @@
   simpa using eq_algebraMap_of_spectrum_subset_singleton a 1 h_spec
 
 include instCFC in
-=======
->>>>>>> 2b719dae
 lemma CFC.spectrum_algebraMap_subset (r : R) : spectrum R (algebraMap R A r) ⊆ {r} := by
   rw [← cfc_const r 0 (cfc_predicate_zero R),
     cfc_map_spectrum (fun _ ↦ r) 0 (cfc_predicate_zero R)]
@@ -700,11 +663,7 @@
 
 alias ⟨_, isUnit_cfc⟩ := isUnit_cfc_iff
 
-<<<<<<< HEAD
 variable [HasContinuousInv₀ R] (f : R → R) (a : A)
-=======
-variable [HasContinuousInv₀ R]
->>>>>>> 2b719dae
 
 /-- Bundle `cfc f a` into a unit given a proof that `f` is nonzero on the spectrum of `a`. -/
 @[simps]
