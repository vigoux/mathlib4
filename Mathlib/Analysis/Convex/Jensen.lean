--- conflicted
+++ resolved
@@ -111,13 +111,8 @@
   -- We replace `t` by `t \ {j, k}`
   have : k ∈ t.erase j := mem_erase.2 ⟨ne_of_apply_ne _ hjk.symm, hk⟩
   let u := (t.erase j).erase k
-<<<<<<< HEAD
-  have hj : j ∉ u := by simp
-  have hk : k ∉ u := by simp
-=======
   have hj : j ∉ u := by simp [u]
   have hk : k ∉ u := by simp [u]
->>>>>>> ed027c1a
   have ht :
       t = (u.cons k hk).cons j (mem_cons.not.2 <| not_or_intro (ne_of_apply_ne _ hjk) hj) := by
     simp [insert_erase this, insert_erase ‹j ∈ t›, *]
