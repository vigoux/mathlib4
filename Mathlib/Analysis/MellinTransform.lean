--- conflicted
+++ resolved
@@ -363,13 +363,8 @@
       ⟨min w w', lt_min hw1 hw1', (min_le_right _ _).trans_lt hw2', (min_le_left _ _).trans_lt hw2⟩
   let bound : ℝ → ℝ := fun t : ℝ => (t ^ (s.re + v - 1) + t ^ (s.re - v - 1)) * |log t| * ‖f t‖
   have h1 : ∀ᶠ z : ℂ in 𝓝 s, AEStronglyMeasurable (F z) (volume.restrict <| Ioi 0) := by
-<<<<<<< HEAD
-    refine' eventually_of_forall fun z => AEStronglyMeasurable.smul _ hfc.aestronglyMeasurable
-    refine' ContinuousOn.aestronglyMeasurable _ measurableSet_Ioi
-=======
     refine eventually_of_forall fun z => AEStronglyMeasurable.smul ?_ hfc.aestronglyMeasurable
     refine ContinuousOn.aestronglyMeasurable ?_ measurableSet_Ioi
->>>>>>> 20c42930
     refine ContinuousAt.continuousOn fun t ht => ?_
     exact continuousAt_ofReal_cpow_const _ _ (Or.inr <| ne_of_gt ht)
   have h2 : IntegrableOn (F s) (Ioi (0 : ℝ)) := by
