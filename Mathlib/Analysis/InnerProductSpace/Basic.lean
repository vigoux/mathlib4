/-
Copyright (c) 2019 Zhouhang Zhou. All rights reserved.
Released under Apache 2.0 license as described in the file LICENSE.
Authors: Zhouhang Zhou, Sébastien Gouëzel, Frédéric Dupuis
-/
import Mathlib.Algebra.DirectSum.Module
import Mathlib.Analysis.Complex.Basic
import Mathlib.Analysis.Convex.Uniform
import Mathlib.Analysis.NormedSpace.Completion
import Mathlib.Analysis.NormedSpace.BoundedLinearMaps
import Mathlib.LinearAlgebra.BilinearForm.Basic

#align_import analysis.inner_product_space.basic from "leanprover-community/mathlib"@"3f655f5297b030a87d641ad4e825af8d9679eb0b"

/-!
# Inner product space

This file defines inner product spaces and proves the basic properties.  We do not formally
define Hilbert spaces, but they can be obtained using the set of assumptions
`[NormedAddCommGroup E] [InnerProductSpace 𝕜 E] [CompleteSpace E]`.

An inner product space is a vector space endowed with an inner product. It generalizes the notion of
dot product in `ℝ^n` and provides the means of defining the length of a vector and the angle between
two vectors. In particular vectors `x` and `y` are orthogonal if their inner product equals zero.
We define both the real and complex cases at the same time using the `IsROrC` typeclass.

This file proves general results on inner product spaces. For the specific construction of an inner
product structure on `n → 𝕜` for `𝕜 = ℝ` or `ℂ`, see `EuclideanSpace` in
`Analysis.InnerProductSpace.PiL2`.

## Main results

- We define the class `InnerProductSpace 𝕜 E` extending `NormedSpace 𝕜 E` with a number of basic
  properties, most notably the Cauchy-Schwarz inequality. Here `𝕜` is understood to be either `ℝ`
  or `ℂ`, through the `IsROrC` typeclass.
- We show that the inner product is continuous, `continuous_inner`, and bundle it as the
  continuous sesquilinear map `innerSL` (see also `innerₛₗ` for the non-continuous version).
- We define `Orthonormal`, a predicate on a function `v : ι → E`, and prove the existence of a
  maximal orthonormal set, `exists_maximal_orthonormal`.  Bessel's inequality,
  `Orthonormal.tsum_inner_products_le`, states that given an orthonormal set `v` and a vector `x`,
  the sum of the norm-squares of the inner products `⟪v i, x⟫` is no more than the norm-square of
  `x`. For the existence of orthonormal bases, Hilbert bases, etc., see the file
  `Analysis.InnerProductSpace.projection`.

## Notation

We globally denote the real and complex inner products by `⟪·, ·⟫_ℝ` and `⟪·, ·⟫_ℂ` respectively.
We also provide two notation namespaces: `RealInnerProductSpace`, `ComplexInnerProductSpace`,
which respectively introduce the plain notation `⟪·, ·⟫` for the real and complex inner product.

## Implementation notes

We choose the convention that inner products are conjugate linear in the first argument and linear
in the second.

## Tags

inner product space, Hilbert space, norm

## References
* [Clément & Martin, *The Lax-Milgram Theorem. A detailed proof to be formalized in Coq*]
* [Clément & Martin, *A Coq formal proof of the Lax–Milgram theorem*]

The Coq code is available at the following address: <http://www.lri.fr/~sboldo/elfic/index.html>
-/


noncomputable section

open IsROrC Real Filter

open BigOperators Topology ComplexConjugate

variable {𝕜 E F : Type*} [IsROrC 𝕜]

/-- Syntactic typeclass for types endowed with an inner product -/
class Inner (𝕜 E : Type*) where
  /-- The inner product function. -/
  inner : E → E → 𝕜
#align has_inner Inner

export Inner (inner)

/-- The inner product with values in `𝕜`. -/
notation3:max "⟪" x ", " y "⟫_" 𝕜:max => @inner 𝕜 _ _ x y

section Notations

/-- The inner product with values in `ℝ`. -/
scoped[RealInnerProductSpace] notation "⟪" x ", " y "⟫" => @inner ℝ _ _ x y

/-- The inner product with values in `ℂ`. -/
scoped[ComplexInnerProductSpace] notation "⟪" x ", " y "⟫" => @inner ℂ _ _ x y

end Notations

/-- An inner product space is a vector space with an additional operation called inner product.
The norm could be derived from the inner product, instead we require the existence of a norm and
the fact that `‖x‖^2 = re ⟪x, x⟫` to be able to put instances on `𝕂` or product
spaces.

To construct a norm from an inner product, see `InnerProductSpace.ofCore`.
-/
class InnerProductSpace (𝕜 : Type*) (E : Type*) [IsROrC 𝕜] [NormedAddCommGroup E] extends
  NormedSpace 𝕜 E, Inner 𝕜 E where
  /-- The inner product induces the norm. -/
  norm_sq_eq_inner : ∀ x : E, ‖x‖ ^ 2 = re (inner x x)
  /-- The inner product is *hermitian*, taking the `conj` swaps the arguments. -/
  conj_symm : ∀ x y, conj (inner y x) = inner x y
  /-- The inner product is additive in the first coordinate. -/
  add_left : ∀ x y z, inner (x + y) z = inner x z + inner y z
  /-- The inner product is conjugate linear in the first coordinate. -/
  smul_left : ∀ x y r, inner (r • x) y = conj r * inner x y
#align inner_product_space InnerProductSpace

/-!
### Constructing a normed space structure from an inner product

In the definition of an inner product space, we require the existence of a norm, which is equal
(but maybe not defeq) to the square root of the scalar product. This makes it possible to put
an inner product space structure on spaces with a preexisting norm (for instance `ℝ`), with good
properties. However, sometimes, one would like to define the norm starting only from a well-behaved
scalar product. This is what we implement in this paragraph, starting from a structure
`InnerProductSpace.Core` stating that we have a nice scalar product.

Our goal here is not to develop a whole theory with all the supporting API, as this will be done
below for `InnerProductSpace`. Instead, we implement the bare minimum to go as directly as
possible to the construction of the norm and the proof of the triangular inequality.

Warning: Do not use this `Core` structure if the space you are interested in already has a norm
instance defined on it, otherwise this will create a second non-defeq norm instance!
-/


/-- A structure requiring that a scalar product is positive definite and symmetric, from which one
can construct an `InnerProductSpace` instance in `InnerProductSpace.ofCore`. -/
-- @[nolint HasNonemptyInstance] porting note: I don't think we have this linter anymore
structure InnerProductSpace.Core (𝕜 : Type*) (F : Type*) [IsROrC 𝕜] [AddCommGroup F]
  [Module 𝕜 F] extends Inner 𝕜 F where
  /-- The inner product is *hermitian*, taking the `conj` swaps the arguments. -/
  conj_symm : ∀ x y, conj (inner y x) = inner x y
  /-- The inner product is positive (semi)definite. -/
  nonneg_re : ∀ x, 0 ≤ re (inner x x)
  /-- The inner product is positive definite. -/
  definite : ∀ x, inner x x = 0 → x = 0
  /-- The inner product is additive in the first coordinate. -/
  add_left : ∀ x y z, inner (x + y) z = inner x z + inner y z
  /-- The inner product is conjugate linear in the first coordinate. -/
  smul_left : ∀ x y r, inner (r • x) y = conj r * inner x y
#align inner_product_space.core InnerProductSpace.Core

/- We set `InnerProductSpace.Core` to be a class as we will use it as such in the construction
of the normed space structure that it produces. However, all the instances we will use will be
local to this proof. -/
attribute [class] InnerProductSpace.Core

/-- Define `InnerProductSpace.Core` from `InnerProductSpace`. Defined to reuse lemmas about
`InnerProductSpace.Core` for `InnerProductSpace`s. Note that the `Norm` instance provided by
`InnerProductSpace.Core.norm` is propositionally but not definitionally equal to the original
norm. -/
def InnerProductSpace.toCore [NormedAddCommGroup E] [c : InnerProductSpace 𝕜 E] :
    InnerProductSpace.Core 𝕜 E :=
  { c with
    nonneg_re := fun x => by
      rw [← InnerProductSpace.norm_sq_eq_inner]
      apply sq_nonneg
    definite := fun x hx =>
      norm_eq_zero.1 <| pow_eq_zero (n := 2) <| by
        rw [InnerProductSpace.norm_sq_eq_inner (𝕜 := 𝕜) x, hx, map_zero] }
#align inner_product_space.to_core InnerProductSpace.toCore

namespace InnerProductSpace.Core

variable [AddCommGroup F] [Module 𝕜 F] [c : InnerProductSpace.Core 𝕜 F]

local notation "⟪" x ", " y "⟫" => @inner 𝕜 F _ x y

local notation "normSqK" => @IsROrC.normSq 𝕜 _

local notation "reK" => @IsROrC.re 𝕜 _

local notation "ext_iff" => @IsROrC.ext_iff 𝕜 _

local postfix:90 "†" => starRingEnd _

/-- Inner product defined by the `InnerProductSpace.Core` structure. We can't reuse
`inner_product_space.core.to_has_inner` because it takes `InnerProductSpace.Core` as an explicit
argument. -/
def toInner' : Inner 𝕜 F :=
  c.toInner
#align inner_product_space.core.to_has_inner' InnerProductSpace.Core.toInner'

attribute [local instance] toInner'

/-- The norm squared function for `InnerProductSpace.Core` structure. -/
def normSq (x : F) :=
  reK ⟪x, x⟫
#align inner_product_space.core.norm_sq InnerProductSpace.Core.normSq

local notation "normSqF" => @normSq 𝕜 F _ _ _ _

theorem inner_conj_symm (x y : F) : ⟪y, x⟫† = ⟪x, y⟫ :=
  c.conj_symm x y
#align inner_product_space.core.inner_conj_symm InnerProductSpace.Core.inner_conj_symm

theorem inner_self_nonneg {x : F} : 0 ≤ re ⟪x, x⟫ :=
  c.nonneg_re _
#align inner_product_space.core.inner_self_nonneg InnerProductSpace.Core.inner_self_nonneg

theorem inner_self_im (x : F) : im ⟪x, x⟫ = 0 := by
  rw [← @ofReal_inj 𝕜, im_eq_conj_sub]
  simp [inner_conj_symm]
#align inner_product_space.core.inner_self_im InnerProductSpace.Core.inner_self_im

theorem inner_add_left (x y z : F) : ⟪x + y, z⟫ = ⟪x, z⟫ + ⟪y, z⟫ :=
  c.add_left _ _ _
#align inner_product_space.core.inner_add_left InnerProductSpace.Core.inner_add_left

theorem inner_add_right (x y z : F) : ⟪x, y + z⟫ = ⟪x, y⟫ + ⟪x, z⟫ := by
  rw [← inner_conj_symm, inner_add_left, RingHom.map_add]; simp only [inner_conj_symm]
#align inner_product_space.core.inner_add_right InnerProductSpace.Core.inner_add_right

theorem ofReal_normSq_eq_inner_self (x : F) : (normSqF x : 𝕜) = ⟪x, x⟫ := by
  rw [ext_iff]
  exact ⟨by simp only [ofReal_re]; rfl, by simp only [inner_self_im, ofReal_im]⟩
#align inner_product_space.core.coe_norm_sq_eq_inner_self InnerProductSpace.Core.ofReal_normSq_eq_inner_self

theorem inner_re_symm (x y : F) : re ⟪x, y⟫ = re ⟪y, x⟫ := by rw [← inner_conj_symm, conj_re]
#align inner_product_space.core.inner_re_symm InnerProductSpace.Core.inner_re_symm

theorem inner_im_symm (x y : F) : im ⟪x, y⟫ = -im ⟪y, x⟫ := by rw [← inner_conj_symm, conj_im]
#align inner_product_space.core.inner_im_symm InnerProductSpace.Core.inner_im_symm

theorem inner_smul_left (x y : F) {r : 𝕜} : ⟪r • x, y⟫ = r† * ⟪x, y⟫ :=
  c.smul_left _ _ _
#align inner_product_space.core.inner_smul_left InnerProductSpace.Core.inner_smul_left

theorem inner_smul_right (x y : F) {r : 𝕜} : ⟪x, r • y⟫ = r * ⟪x, y⟫ := by
  rw [← inner_conj_symm, inner_smul_left];
    simp only [conj_conj, inner_conj_symm, RingHom.map_mul]
#align inner_product_space.core.inner_smul_right InnerProductSpace.Core.inner_smul_right

theorem inner_zero_left (x : F) : ⟪0, x⟫ = 0 := by
  rw [← zero_smul 𝕜 (0 : F), inner_smul_left];
    simp only [zero_mul, RingHom.map_zero]
#align inner_product_space.core.inner_zero_left InnerProductSpace.Core.inner_zero_left

theorem inner_zero_right (x : F) : ⟪x, 0⟫ = 0 := by
  rw [← inner_conj_symm, inner_zero_left]; simp only [RingHom.map_zero]
#align inner_product_space.core.inner_zero_right InnerProductSpace.Core.inner_zero_right

theorem inner_self_eq_zero {x : F} : ⟪x, x⟫ = 0 ↔ x = 0 :=
  ⟨c.definite _, by
    rintro rfl
    exact inner_zero_left _⟩
#align inner_product_space.core.inner_self_eq_zero InnerProductSpace.Core.inner_self_eq_zero

theorem normSq_eq_zero {x : F} : normSqF x = 0 ↔ x = 0 :=
  Iff.trans
    (by simp only [normSq, ext_iff, map_zero, inner_self_im, eq_self_iff_true, and_true_iff])
    (@inner_self_eq_zero 𝕜 _ _ _ _ _ x)
#align inner_product_space.core.norm_sq_eq_zero InnerProductSpace.Core.normSq_eq_zero

theorem inner_self_ne_zero {x : F} : ⟪x, x⟫ ≠ 0 ↔ x ≠ 0 :=
  inner_self_eq_zero.not
#align inner_product_space.core.inner_self_ne_zero InnerProductSpace.Core.inner_self_ne_zero

theorem inner_self_ofReal_re (x : F) : (re ⟪x, x⟫ : 𝕜) = ⟪x, x⟫ := by
  norm_num [ext_iff, inner_self_im]
set_option linter.uppercaseLean3 false in
#align inner_product_space.core.inner_self_re_to_K InnerProductSpace.Core.inner_self_ofReal_re

theorem norm_inner_symm (x y : F) : ‖⟪x, y⟫‖ = ‖⟪y, x⟫‖ := by rw [← inner_conj_symm, norm_conj]
#align inner_product_space.core.norm_inner_symm InnerProductSpace.Core.norm_inner_symm

theorem inner_neg_left (x y : F) : ⟪-x, y⟫ = -⟪x, y⟫ := by
  rw [← neg_one_smul 𝕜 x, inner_smul_left]
  simp
#align inner_product_space.core.inner_neg_left InnerProductSpace.Core.inner_neg_left

theorem inner_neg_right (x y : F) : ⟪x, -y⟫ = -⟪x, y⟫ := by
  rw [← inner_conj_symm, inner_neg_left]; simp only [RingHom.map_neg, inner_conj_symm]
#align inner_product_space.core.inner_neg_right InnerProductSpace.Core.inner_neg_right

theorem inner_sub_left (x y z : F) : ⟪x - y, z⟫ = ⟪x, z⟫ - ⟪y, z⟫ := by
  simp [sub_eq_add_neg, inner_add_left, inner_neg_left]
#align inner_product_space.core.inner_sub_left InnerProductSpace.Core.inner_sub_left

theorem inner_sub_right (x y z : F) : ⟪x, y - z⟫ = ⟪x, y⟫ - ⟪x, z⟫ := by
  simp [sub_eq_add_neg, inner_add_right, inner_neg_right]
#align inner_product_space.core.inner_sub_right InnerProductSpace.Core.inner_sub_right

theorem inner_mul_symm_re_eq_norm (x y : F) : re (⟪x, y⟫ * ⟪y, x⟫) = ‖⟪x, y⟫ * ⟪y, x⟫‖ := by
  rw [← inner_conj_symm, mul_comm]
  exact re_eq_norm_of_mul_conj (inner y x)
#align inner_product_space.core.inner_mul_symm_re_eq_norm InnerProductSpace.Core.inner_mul_symm_re_eq_norm

/-- Expand `inner (x + y) (x + y)` -/
theorem inner_add_add_self (x y : F) : ⟪x + y, x + y⟫ = ⟪x, x⟫ + ⟪x, y⟫ + ⟪y, x⟫ + ⟪y, y⟫ := by
  simp only [inner_add_left, inner_add_right]; ring
#align inner_product_space.core.inner_add_add_self InnerProductSpace.Core.inner_add_add_self

-- Expand `inner (x - y) (x - y)`
theorem inner_sub_sub_self (x y : F) : ⟪x - y, x - y⟫ = ⟪x, x⟫ - ⟪x, y⟫ - ⟪y, x⟫ + ⟪y, y⟫ := by
  simp only [inner_sub_left, inner_sub_right]; ring
#align inner_product_space.core.inner_sub_sub_self InnerProductSpace.Core.inner_sub_sub_self

/-- An auxiliary equality useful to prove the **Cauchy–Schwarz inequality**: the square of the norm
of `⟪x, y⟫ • x - ⟪x, x⟫ • y` is equal to `‖x‖ ^ 2 * (‖x‖ ^ 2 * ‖y‖ ^ 2 - ‖⟪x, y⟫‖ ^ 2)`. We use
`InnerProductSpace.ofCore.normSq x` etc (defeq to `is_R_or_C.re ⟪x, x⟫`) instead of `‖x‖ ^ 2`
etc to avoid extra rewrites when applying it to an `InnerProductSpace`. -/
theorem cauchy_schwarz_aux (x y : F) :
    normSqF (⟪x, y⟫ • x - ⟪x, x⟫ • y) = normSqF x * (normSqF x * normSqF y - ‖⟪x, y⟫‖ ^ 2) := by
  rw [← @ofReal_inj 𝕜, ofReal_normSq_eq_inner_self]
  simp only [inner_sub_sub_self, inner_smul_left, inner_smul_right, conj_ofReal, mul_sub, ←
    ofReal_normSq_eq_inner_self x, ← ofReal_normSq_eq_inner_self y]
  rw [← mul_assoc, mul_conj, IsROrC.conj_mul, mul_left_comm, ← inner_conj_symm y, mul_conj]
  push_cast
  ring
#align inner_product_space.core.cauchy_schwarz_aux InnerProductSpace.Core.cauchy_schwarz_aux

/-- **Cauchy–Schwarz inequality**.
We need this for the `Core` structure to prove the triangle inequality below when
showing the core is a normed group.
-/
theorem inner_mul_inner_self_le (x y : F) : ‖⟪x, y⟫‖ * ‖⟪y, x⟫‖ ≤ re ⟪x, x⟫ * re ⟪y, y⟫ := by
  rcases eq_or_ne x 0 with (rfl | hx)
  · simpa only [inner_zero_left, map_zero, zero_mul, norm_zero] using le_rfl
  · have hx' : 0 < normSqF x := inner_self_nonneg.lt_of_ne' (mt normSq_eq_zero.1 hx)
    rw [← sub_nonneg, ← mul_nonneg_iff_right_nonneg_of_pos hx', ← normSq, ← normSq,
      norm_inner_symm y, ← sq, ← cauchy_schwarz_aux]
    exact inner_self_nonneg
#align inner_product_space.core.inner_mul_inner_self_le InnerProductSpace.Core.inner_mul_inner_self_le

/-- Norm constructed from an `InnerProductSpace.Core` structure, defined to be the square root
of the scalar product. -/
def toNorm : Norm F where norm x := √(re ⟪x, x⟫)
#align inner_product_space.core.to_has_norm InnerProductSpace.Core.toNorm

attribute [local instance] toNorm

theorem norm_eq_sqrt_inner (x : F) : ‖x‖ = √(re ⟪x, x⟫) := rfl
#align inner_product_space.core.norm_eq_sqrt_inner InnerProductSpace.Core.norm_eq_sqrt_inner

theorem inner_self_eq_norm_mul_norm (x : F) : re ⟪x, x⟫ = ‖x‖ * ‖x‖ := by
  rw [norm_eq_sqrt_inner, ← sqrt_mul inner_self_nonneg (re ⟪x, x⟫), sqrt_mul_self inner_self_nonneg]
#align inner_product_space.core.inner_self_eq_norm_mul_norm InnerProductSpace.Core.inner_self_eq_norm_mul_norm

theorem sqrt_normSq_eq_norm (x : F) : √(normSqF x) = ‖x‖ := rfl
#align inner_product_space.core.sqrt_norm_sq_eq_norm InnerProductSpace.Core.sqrt_normSq_eq_norm

/-- Cauchy–Schwarz inequality with norm -/
theorem norm_inner_le_norm (x y : F) : ‖⟪x, y⟫‖ ≤ ‖x‖ * ‖y‖ :=
  nonneg_le_nonneg_of_sq_le_sq (mul_nonneg (sqrt_nonneg _) (sqrt_nonneg _)) <|
    calc
      ‖⟪x, y⟫‖ * ‖⟪x, y⟫‖ = ‖⟪x, y⟫‖ * ‖⟪y, x⟫‖ := by rw [norm_inner_symm]
      _ ≤ re ⟪x, x⟫ * re ⟪y, y⟫ := (inner_mul_inner_self_le x y)
      _ = ‖x‖ * ‖y‖ * (‖x‖ * ‖y‖) := by simp only [inner_self_eq_norm_mul_norm]; ring
#align inner_product_space.core.norm_inner_le_norm InnerProductSpace.Core.norm_inner_le_norm

/-- Normed group structure constructed from an `InnerProductSpace.Core` structure -/
def toNormedAddCommGroup : NormedAddCommGroup F :=
  AddGroupNorm.toNormedAddCommGroup
    { toFun := fun x => √(re ⟪x, x⟫)
      map_zero' := by simp only [sqrt_zero, inner_zero_right, map_zero]
      neg' := fun x => by simp only [inner_neg_left, neg_neg, inner_neg_right]
      add_le' := fun x y => by
        have h₁ : ‖⟪x, y⟫‖ ≤ ‖x‖ * ‖y‖ := norm_inner_le_norm _ _
        have h₂ : re ⟪x, y⟫ ≤ ‖⟪x, y⟫‖ := re_le_norm _
        have h₃ : re ⟪x, y⟫ ≤ ‖x‖ * ‖y‖ := h₂.trans h₁
        have h₄ : re ⟪y, x⟫ ≤ ‖x‖ * ‖y‖ := by rwa [← inner_conj_symm, conj_re]
        have : ‖x + y‖ * ‖x + y‖ ≤ (‖x‖ + ‖y‖) * (‖x‖ + ‖y‖) := by
          simp only [← inner_self_eq_norm_mul_norm, inner_add_add_self, mul_add, mul_comm, map_add]
          linarith
        exact nonneg_le_nonneg_of_sq_le_sq (add_nonneg (sqrt_nonneg _) (sqrt_nonneg _)) this
      eq_zero_of_map_eq_zero' := fun x hx =>
        normSq_eq_zero.1 <| (sqrt_eq_zero inner_self_nonneg).1 hx }
#align inner_product_space.core.to_normed_add_comm_group InnerProductSpace.Core.toNormedAddCommGroup

attribute [local instance] toNormedAddCommGroup

/-- Normed space structure constructed from an `InnerProductSpace.Core` structure -/
def toNormedSpace : NormedSpace 𝕜 F where
  norm_smul_le r x := by
    rw [norm_eq_sqrt_inner, inner_smul_left, inner_smul_right, ← mul_assoc]
    rw [IsROrC.conj_mul, ← ofReal_pow, re_ofReal_mul, sqrt_mul, ← ofReal_normSq_eq_inner_self,
      ofReal_re]
    · simp [sqrt_normSq_eq_norm, IsROrC.sqrt_normSq_eq_norm]
    · positivity
#align inner_product_space.core.to_normed_space InnerProductSpace.Core.toNormedSpace

end InnerProductSpace.Core

section

attribute [local instance] InnerProductSpace.Core.toNormedAddCommGroup

/-- Given an `InnerProductSpace.Core` structure on a space, one can use it to turn
the space into an inner product space. The `NormedAddCommGroup` structure is expected
to already be defined with `InnerProductSpace.ofCore.toNormedAddCommGroup`. -/
def InnerProductSpace.ofCore [AddCommGroup F] [Module 𝕜 F] (c : InnerProductSpace.Core 𝕜 F) :
    InnerProductSpace 𝕜 F :=
  letI : NormedSpace 𝕜 F := @InnerProductSpace.Core.toNormedSpace 𝕜 F _ _ _ c
  { c with
    norm_sq_eq_inner := fun x => by
      have h₁ : ‖x‖ ^ 2 = √(re (c.inner x x)) ^ 2 := rfl
      have h₂ : 0 ≤ re (c.inner x x) := InnerProductSpace.Core.inner_self_nonneg
      simp [h₁, sq_sqrt, h₂] }
#align inner_product_space.of_core InnerProductSpace.ofCore

end

/-! ### Properties of inner product spaces -/


variable [NormedAddCommGroup E] [InnerProductSpace 𝕜 E]

variable [NormedAddCommGroup F] [InnerProductSpace ℝ F]

local notation "⟪" x ", " y "⟫" => @inner 𝕜 _ _ x y

local notation "IK" => @IsROrC.I 𝕜 _

local postfix:90 "†" => starRingEnd _

export InnerProductSpace (norm_sq_eq_inner)

section BasicProperties

@[simp]
theorem inner_conj_symm (x y : E) : ⟪y, x⟫† = ⟪x, y⟫ :=
  InnerProductSpace.conj_symm _ _
#align inner_conj_symm inner_conj_symm

theorem real_inner_comm (x y : F) : ⟪y, x⟫_ℝ = ⟪x, y⟫_ℝ :=
  @inner_conj_symm ℝ _ _ _ _ x y
#align real_inner_comm real_inner_comm

theorem inner_eq_zero_symm {x y : E} : ⟪x, y⟫ = 0 ↔ ⟪y, x⟫ = 0 := by
  rw [← inner_conj_symm]
  exact star_eq_zero
#align inner_eq_zero_symm inner_eq_zero_symm

@[simp]
theorem inner_self_im (x : E) : im ⟪x, x⟫ = 0 := by rw [← @ofReal_inj 𝕜, im_eq_conj_sub]; simp
#align inner_self_im inner_self_im

theorem inner_add_left (x y z : E) : ⟪x + y, z⟫ = ⟪x, z⟫ + ⟪y, z⟫ :=
  InnerProductSpace.add_left _ _ _
#align inner_add_left inner_add_left

theorem inner_add_right (x y z : E) : ⟪x, y + z⟫ = ⟪x, y⟫ + ⟪x, z⟫ := by
  rw [← inner_conj_symm, inner_add_left, RingHom.map_add]
  simp only [inner_conj_symm]
#align inner_add_right inner_add_right

theorem inner_re_symm (x y : E) : re ⟪x, y⟫ = re ⟪y, x⟫ := by rw [← inner_conj_symm, conj_re]
#align inner_re_symm inner_re_symm

theorem inner_im_symm (x y : E) : im ⟪x, y⟫ = -im ⟪y, x⟫ := by rw [← inner_conj_symm, conj_im]
#align inner_im_symm inner_im_symm

theorem inner_smul_left (x y : E) (r : 𝕜) : ⟪r • x, y⟫ = r† * ⟪x, y⟫ :=
  InnerProductSpace.smul_left _ _ _
#align inner_smul_left inner_smul_left

theorem real_inner_smul_left (x y : F) (r : ℝ) : ⟪r • x, y⟫_ℝ = r * ⟪x, y⟫_ℝ :=
  inner_smul_left _ _ _
#align real_inner_smul_left real_inner_smul_left

theorem inner_smul_real_left (x y : E) (r : ℝ) : ⟪(r : 𝕜) • x, y⟫ = r • ⟪x, y⟫ := by
  rw [inner_smul_left, conj_ofReal, Algebra.smul_def]
  rfl
#align inner_smul_real_left inner_smul_real_left

theorem inner_smul_right (x y : E) (r : 𝕜) : ⟪x, r • y⟫ = r * ⟪x, y⟫ := by
  rw [← inner_conj_symm, inner_smul_left, RingHom.map_mul, conj_conj, inner_conj_symm]
#align inner_smul_right inner_smul_right

theorem real_inner_smul_right (x y : F) (r : ℝ) : ⟪x, r • y⟫_ℝ = r * ⟪x, y⟫_ℝ :=
  inner_smul_right _ _ _
#align real_inner_smul_right real_inner_smul_right

theorem inner_smul_real_right (x y : E) (r : ℝ) : ⟪x, (r : 𝕜) • y⟫ = r • ⟪x, y⟫ := by
  rw [inner_smul_right, Algebra.smul_def]
  rfl
#align inner_smul_real_right inner_smul_real_right

/-- The inner product as a sesquilinear form.

Note that in the case `𝕜 = ℝ` this is a bilinear form. -/
@[simps!]
def sesqFormOfInner : E →ₗ[𝕜] E →ₗ⋆[𝕜] 𝕜 :=
  LinearMap.mk₂'ₛₗ (RingHom.id 𝕜) (starRingEnd _) (fun x y => ⟪y, x⟫)
    (fun _x _y _z => inner_add_right _ _ _) (fun _r _x _y => inner_smul_right _ _ _)
    (fun _x _y _z => inner_add_left _ _ _) fun _r _x _y => inner_smul_left _ _ _
#align sesq_form_of_inner sesqFormOfInner

/-- The real inner product as a bilinear form. -/
@[simps]
def bilinFormOfRealInner : BilinForm ℝ F where
  bilin := inner
  bilin_add_left := inner_add_left
  bilin_smul_left _a _x _y := inner_smul_left _ _ _
  bilin_add_right := inner_add_right
  bilin_smul_right _a _x _y := inner_smul_right _ _ _
#align bilin_form_of_real_inner bilinFormOfRealInner

/-- An inner product with a sum on the left. -/
theorem sum_inner {ι : Type*} (s : Finset ι) (f : ι → E) (x : E) :
    ⟪∑ i in s, f i, x⟫ = ∑ i in s, ⟪f i, x⟫ :=
  map_sum (sesqFormOfInner (𝕜 := 𝕜) (E := E) x) _ _
#align sum_inner sum_inner

/-- An inner product with a sum on the right. -/
theorem inner_sum {ι : Type*} (s : Finset ι) (f : ι → E) (x : E) :
    ⟪x, ∑ i in s, f i⟫ = ∑ i in s, ⟪x, f i⟫ :=
  map_sum (LinearMap.flip sesqFormOfInner x) _ _
#align inner_sum inner_sum

/-- An inner product with a sum on the left, `Finsupp` version. -/
theorem Finsupp.sum_inner {ι : Type*} (l : ι →₀ 𝕜) (v : ι → E) (x : E) :
    ⟪l.sum fun (i : ι) (a : 𝕜) => a • v i, x⟫ = l.sum fun (i : ι) (a : 𝕜) => conj a • ⟪v i, x⟫ := by
  convert _root_.sum_inner (𝕜 := 𝕜) l.support (fun a => l a • v a) x
  simp only [inner_smul_left, Finsupp.sum, smul_eq_mul]
#align finsupp.sum_inner Finsupp.sum_inner

/-- An inner product with a sum on the right, `Finsupp` version. -/
theorem Finsupp.inner_sum {ι : Type*} (l : ι →₀ 𝕜) (v : ι → E) (x : E) :
    ⟪x, l.sum fun (i : ι) (a : 𝕜) => a • v i⟫ = l.sum fun (i : ι) (a : 𝕜) => a • ⟪x, v i⟫ := by
  convert _root_.inner_sum (𝕜 := 𝕜) l.support (fun a => l a • v a) x
  simp only [inner_smul_right, Finsupp.sum, smul_eq_mul]
#align finsupp.inner_sum Finsupp.inner_sum

theorem DFinsupp.sum_inner {ι : Type*} [DecidableEq ι] {α : ι → Type*}
    [∀ i, AddZeroClass (α i)] [∀ (i) (x : α i), Decidable (x ≠ 0)] (f : ∀ i, α i → E)
    (l : Π₀ i, α i) (x : E) : ⟪l.sum f, x⟫ = l.sum fun i a => ⟪f i a, x⟫ := by
  simp (config := { contextual := true }) only [DFinsupp.sum, _root_.sum_inner, smul_eq_mul]
#align dfinsupp.sum_inner DFinsupp.sum_inner

theorem DFinsupp.inner_sum {ι : Type*} [DecidableEq ι] {α : ι → Type*}
    [∀ i, AddZeroClass (α i)] [∀ (i) (x : α i), Decidable (x ≠ 0)] (f : ∀ i, α i → E)
    (l : Π₀ i, α i) (x : E) : ⟪x, l.sum f⟫ = l.sum fun i a => ⟪x, f i a⟫ := by
  simp (config := { contextual := true }) only [DFinsupp.sum, _root_.inner_sum, smul_eq_mul]
#align dfinsupp.inner_sum DFinsupp.inner_sum

@[simp]
theorem inner_zero_left (x : E) : ⟪0, x⟫ = 0 := by
  rw [← zero_smul 𝕜 (0 : E), inner_smul_left, RingHom.map_zero, zero_mul]
#align inner_zero_left inner_zero_left

theorem inner_re_zero_left (x : E) : re ⟪0, x⟫ = 0 := by
  simp only [inner_zero_left, AddMonoidHom.map_zero]
#align inner_re_zero_left inner_re_zero_left

@[simp]
theorem inner_zero_right (x : E) : ⟪x, 0⟫ = 0 := by
  rw [← inner_conj_symm, inner_zero_left, RingHom.map_zero]
#align inner_zero_right inner_zero_right

theorem inner_re_zero_right (x : E) : re ⟪x, 0⟫ = 0 := by
  simp only [inner_zero_right, AddMonoidHom.map_zero]
#align inner_re_zero_right inner_re_zero_right

theorem inner_self_nonneg {x : E} : 0 ≤ re ⟪x, x⟫ :=
  InnerProductSpace.toCore.nonneg_re x
#align inner_self_nonneg inner_self_nonneg

theorem real_inner_self_nonneg {x : F} : 0 ≤ ⟪x, x⟫_ℝ :=
  @inner_self_nonneg ℝ F _ _ _ x
#align real_inner_self_nonneg real_inner_self_nonneg

@[simp]
theorem inner_self_ofReal_re (x : E) : (re ⟪x, x⟫ : 𝕜) = ⟪x, x⟫ :=
  ((IsROrC.is_real_TFAE (⟪x, x⟫ : 𝕜)).out 2 3).2 (inner_self_im _)
set_option linter.uppercaseLean3 false in
#align inner_self_re_to_K inner_self_ofReal_re

theorem inner_self_eq_norm_sq_to_K (x : E) : ⟪x, x⟫ = (‖x‖ : 𝕜) ^ 2 := by
  rw [← inner_self_ofReal_re, ← norm_sq_eq_inner, ofReal_pow]
set_option linter.uppercaseLean3 false in
#align inner_self_eq_norm_sq_to_K inner_self_eq_norm_sq_to_K

theorem inner_self_re_eq_norm (x : E) : re ⟪x, x⟫ = ‖⟪x, x⟫‖ := by
  conv_rhs => rw [← inner_self_ofReal_re]
  symm
  exact norm_of_nonneg inner_self_nonneg
#align inner_self_re_eq_norm inner_self_re_eq_norm

theorem inner_self_ofReal_norm (x : E) : (‖⟪x, x⟫‖ : 𝕜) = ⟪x, x⟫ := by
  rw [← inner_self_re_eq_norm]
  exact inner_self_ofReal_re _
set_option linter.uppercaseLean3 false in
#align inner_self_norm_to_K inner_self_ofReal_norm

theorem real_inner_self_abs (x : F) : |⟪x, x⟫_ℝ| = ⟪x, x⟫_ℝ :=
  @inner_self_ofReal_norm ℝ F _ _ _ x
#align real_inner_self_abs real_inner_self_abs

@[simp]
theorem inner_self_eq_zero {x : E} : ⟪x, x⟫ = 0 ↔ x = 0 := by
  rw [inner_self_eq_norm_sq_to_K, sq_eq_zero_iff, ofReal_eq_zero, norm_eq_zero]
#align inner_self_eq_zero inner_self_eq_zero

theorem inner_self_ne_zero {x : E} : ⟪x, x⟫ ≠ 0 ↔ x ≠ 0 :=
  inner_self_eq_zero.not
#align inner_self_ne_zero inner_self_ne_zero

@[simp]
theorem inner_self_nonpos {x : E} : re ⟪x, x⟫ ≤ 0 ↔ x = 0 := by
  rw [← norm_sq_eq_inner, (sq_nonneg _).le_iff_eq, sq_eq_zero_iff, norm_eq_zero]
#align inner_self_nonpos inner_self_nonpos

theorem real_inner_self_nonpos {x : F} : ⟪x, x⟫_ℝ ≤ 0 ↔ x = 0 :=
  @inner_self_nonpos ℝ F _ _ _ x
#align real_inner_self_nonpos real_inner_self_nonpos

theorem norm_inner_symm (x y : E) : ‖⟪x, y⟫‖ = ‖⟪y, x⟫‖ := by rw [← inner_conj_symm, norm_conj]
#align norm_inner_symm norm_inner_symm

@[simp]
theorem inner_neg_left (x y : E) : ⟪-x, y⟫ = -⟪x, y⟫ := by
  rw [← neg_one_smul 𝕜 x, inner_smul_left]
  simp
#align inner_neg_left inner_neg_left

@[simp]
theorem inner_neg_right (x y : E) : ⟪x, -y⟫ = -⟪x, y⟫ := by
  rw [← inner_conj_symm, inner_neg_left]; simp only [RingHom.map_neg, inner_conj_symm]
#align inner_neg_right inner_neg_right

theorem inner_neg_neg (x y : E) : ⟪-x, -y⟫ = ⟪x, y⟫ := by simp
#align inner_neg_neg inner_neg_neg

-- porting note: removed `simp` because it can prove it using `inner_conj_symm`
theorem inner_self_conj (x : E) : ⟪x, x⟫† = ⟪x, x⟫ := inner_conj_symm _ _
#align inner_self_conj inner_self_conj

theorem inner_sub_left (x y z : E) : ⟪x - y, z⟫ = ⟪x, z⟫ - ⟪y, z⟫ := by
  simp [sub_eq_add_neg, inner_add_left]
#align inner_sub_left inner_sub_left

theorem inner_sub_right (x y z : E) : ⟪x, y - z⟫ = ⟪x, y⟫ - ⟪x, z⟫ := by
  simp [sub_eq_add_neg, inner_add_right]
#align inner_sub_right inner_sub_right

theorem inner_mul_symm_re_eq_norm (x y : E) : re (⟪x, y⟫ * ⟪y, x⟫) = ‖⟪x, y⟫ * ⟪y, x⟫‖ := by
  rw [← inner_conj_symm, mul_comm]
  exact re_eq_norm_of_mul_conj (inner y x)
#align inner_mul_symm_re_eq_norm inner_mul_symm_re_eq_norm

/-- Expand `⟪x + y, x + y⟫` -/
theorem inner_add_add_self (x y : E) : ⟪x + y, x + y⟫ = ⟪x, x⟫ + ⟪x, y⟫ + ⟪y, x⟫ + ⟪y, y⟫ := by
  simp only [inner_add_left, inner_add_right]; ring
#align inner_add_add_self inner_add_add_self

/-- Expand `⟪x + y, x + y⟫_ℝ` -/
theorem real_inner_add_add_self (x y : F) :
    ⟪x + y, x + y⟫_ℝ = ⟪x, x⟫_ℝ + 2 * ⟪x, y⟫_ℝ + ⟪y, y⟫_ℝ := by
  have : ⟪y, x⟫_ℝ = ⟪x, y⟫_ℝ := by rw [← inner_conj_symm]; rfl
  simp only [inner_add_add_self, this, add_left_inj]
  ring
#align real_inner_add_add_self real_inner_add_add_self

-- Expand `⟪x - y, x - y⟫`
theorem inner_sub_sub_self (x y : E) : ⟪x - y, x - y⟫ = ⟪x, x⟫ - ⟪x, y⟫ - ⟪y, x⟫ + ⟪y, y⟫ := by
  simp only [inner_sub_left, inner_sub_right]; ring
#align inner_sub_sub_self inner_sub_sub_self

/-- Expand `⟪x - y, x - y⟫_ℝ` -/
theorem real_inner_sub_sub_self (x y : F) :
    ⟪x - y, x - y⟫_ℝ = ⟪x, x⟫_ℝ - 2 * ⟪x, y⟫_ℝ + ⟪y, y⟫_ℝ := by
  have : ⟪y, x⟫_ℝ = ⟪x, y⟫_ℝ := by rw [← inner_conj_symm]; rfl
  simp only [inner_sub_sub_self, this, add_left_inj]
  ring
#align real_inner_sub_sub_self real_inner_sub_sub_self

variable (𝕜)

theorem ext_inner_left {x y : E} (h : ∀ v, ⟪v, x⟫ = ⟪v, y⟫) : x = y := by
  rw [← sub_eq_zero, ← @inner_self_eq_zero 𝕜, inner_sub_right, sub_eq_zero, h (x - y)]
#align ext_inner_left ext_inner_left

theorem ext_inner_right {x y : E} (h : ∀ v, ⟪x, v⟫ = ⟪y, v⟫) : x = y := by
  rw [← sub_eq_zero, ← @inner_self_eq_zero 𝕜, inner_sub_left, sub_eq_zero, h (x - y)]
#align ext_inner_right ext_inner_right

variable {𝕜}

/-- Parallelogram law -/
theorem parallelogram_law {x y : E} : ⟪x + y, x + y⟫ + ⟪x - y, x - y⟫ = 2 * (⟪x, x⟫ + ⟪y, y⟫) := by
  simp only [inner_add_add_self, inner_sub_sub_self]
  ring

#align parallelogram_law parallelogram_law

/-- **Cauchy–Schwarz inequality**. -/
theorem inner_mul_inner_self_le (x y : E) : ‖⟪x, y⟫‖ * ‖⟪y, x⟫‖ ≤ re ⟪x, x⟫ * re ⟪y, y⟫ :=
  letI c : InnerProductSpace.Core 𝕜 E := InnerProductSpace.toCore
  InnerProductSpace.Core.inner_mul_inner_self_le x y
#align inner_mul_inner_self_le inner_mul_inner_self_le

/-- Cauchy–Schwarz inequality for real inner products. -/
theorem real_inner_mul_inner_self_le (x y : F) : ⟪x, y⟫_ℝ * ⟪x, y⟫_ℝ ≤ ⟪x, x⟫_ℝ * ⟪y, y⟫_ℝ :=
  calc
    ⟪x, y⟫_ℝ * ⟪x, y⟫_ℝ ≤ ‖⟪x, y⟫_ℝ‖ * ‖⟪y, x⟫_ℝ‖ := by
      rw [real_inner_comm y, ← norm_mul]
      exact le_abs_self _
    _ ≤ ⟪x, x⟫_ℝ * ⟪y, y⟫_ℝ := @inner_mul_inner_self_le ℝ _ _ _ _ x y

#align real_inner_mul_inner_self_le real_inner_mul_inner_self_le

/-- A family of vectors is linearly independent if they are nonzero
and orthogonal. -/
theorem linearIndependent_of_ne_zero_of_inner_eq_zero {ι : Type*} {v : ι → E} (hz : ∀ i, v i ≠ 0)
    (ho : Pairwise fun i j => ⟪v i, v j⟫ = 0) : LinearIndependent 𝕜 v := by
  rw [linearIndependent_iff']
  intro s g hg i hi
  have h' : g i * inner (v i) (v i) = inner (v i) (∑ j in s, g j • v j) := by
    rw [inner_sum]
    symm
    convert Finset.sum_eq_single (β := 𝕜) i ?_ ?_
    · rw [inner_smul_right]
    · intro j _hj hji
      rw [inner_smul_right, ho hji.symm, mul_zero]
    · exact fun h => False.elim (h hi)
  simpa [hg, hz] using h'
#align linear_independent_of_ne_zero_of_inner_eq_zero linearIndependent_of_ne_zero_of_inner_eq_zero

end BasicProperties

section OrthonormalSets

variable {ι : Type*} (𝕜)

/-- An orthonormal set of vectors in an `InnerProductSpace` -/
def Orthonormal (v : ι → E) : Prop :=
  (∀ i, ‖v i‖ = 1) ∧ Pairwise fun i j => ⟪v i, v j⟫ = 0
#align orthonormal Orthonormal

variable {𝕜}

/-- `if ... then ... else` characterization of an indexed set of vectors being orthonormal.  (Inner
product equals Kronecker delta.) -/
theorem orthonormal_iff_ite [DecidableEq ι] {v : ι → E} :
    Orthonormal 𝕜 v ↔ ∀ i j, ⟪v i, v j⟫ = if i = j then (1 : 𝕜) else (0 : 𝕜) := by
  constructor
  · intro hv i j
    split_ifs with h
    · simp [h, inner_self_eq_norm_sq_to_K, hv.1]
    · exact hv.2 h
  · intro h
    constructor
    · intro i
      have h' : ‖v i‖ ^ 2 = 1 ^ 2 := by simp [@norm_sq_eq_inner 𝕜, h i i]
      have h₁ : 0 ≤ ‖v i‖ := norm_nonneg _
      have h₂ : (0 : ℝ) ≤ 1 := zero_le_one
      rwa [sq_eq_sq h₁ h₂] at h'
    · intro i j hij
      simpa [hij] using h i j
#align orthonormal_iff_ite orthonormal_iff_ite

/-- `if ... then ... else` characterization of a set of vectors being orthonormal.  (Inner product
equals Kronecker delta.) -/
theorem orthonormal_subtype_iff_ite [DecidableEq E] {s : Set E} :
    Orthonormal 𝕜 (Subtype.val : s → E) ↔ ∀ v ∈ s, ∀ w ∈ s, ⟪v, w⟫ = if v = w then 1 else 0 := by
  rw [orthonormal_iff_ite]
  constructor
  · intro h v hv w hw
    convert h ⟨v, hv⟩ ⟨w, hw⟩ using 1
    simp
  · rintro h ⟨v, hv⟩ ⟨w, hw⟩
    convert h v hv w hw using 1
    simp
#align orthonormal_subtype_iff_ite orthonormal_subtype_iff_ite

/-- The inner product of a linear combination of a set of orthonormal vectors with one of those
vectors picks out the coefficient of that vector. -/
theorem Orthonormal.inner_right_finsupp {v : ι → E} (hv : Orthonormal 𝕜 v) (l : ι →₀ 𝕜) (i : ι) :
    ⟪v i, Finsupp.total ι E 𝕜 v l⟫ = l i := by
  classical!
  simpa [Finsupp.total_apply, Finsupp.inner_sum, orthonormal_iff_ite.mp hv] using Eq.symm
#align orthonormal.inner_right_finsupp Orthonormal.inner_right_finsupp

/-- The inner product of a linear combination of a set of orthonormal vectors with one of those
vectors picks out the coefficient of that vector. -/
theorem Orthonormal.inner_right_sum {v : ι → E} (hv : Orthonormal 𝕜 v) (l : ι → 𝕜) {s : Finset ι}
    {i : ι} (hi : i ∈ s) : ⟪v i, ∑ i in s, l i • v i⟫ = l i := by
  classical!
  simp [inner_sum, inner_smul_right, orthonormal_iff_ite.mp hv, hi]
#align orthonormal.inner_right_sum Orthonormal.inner_right_sum

/-- The inner product of a linear combination of a set of orthonormal vectors with one of those
vectors picks out the coefficient of that vector. -/
theorem Orthonormal.inner_right_fintype [Fintype ι] {v : ι → E} (hv : Orthonormal 𝕜 v) (l : ι → 𝕜)
    (i : ι) : ⟪v i, ∑ i : ι, l i • v i⟫ = l i :=
  hv.inner_right_sum l (Finset.mem_univ _)
#align orthonormal.inner_right_fintype Orthonormal.inner_right_fintype

/-- The inner product of a linear combination of a set of orthonormal vectors with one of those
vectors picks out the coefficient of that vector. -/
theorem Orthonormal.inner_left_finsupp {v : ι → E} (hv : Orthonormal 𝕜 v) (l : ι →₀ 𝕜) (i : ι) :
    ⟪Finsupp.total ι E 𝕜 v l, v i⟫ = conj (l i) := by rw [← inner_conj_symm, hv.inner_right_finsupp]
#align orthonormal.inner_left_finsupp Orthonormal.inner_left_finsupp

/-- The inner product of a linear combination of a set of orthonormal vectors with one of those
vectors picks out the coefficient of that vector. -/
theorem Orthonormal.inner_left_sum {v : ι → E} (hv : Orthonormal 𝕜 v) (l : ι → 𝕜) {s : Finset ι}
    {i : ι} (hi : i ∈ s) : ⟪∑ i in s, l i • v i, v i⟫ = conj (l i) := by
  classical!
  simp only [sum_inner, inner_smul_left, orthonormal_iff_ite.mp hv, hi, mul_boole,
    Finset.sum_ite_eq', if_true]
#align orthonormal.inner_left_sum Orthonormal.inner_left_sum

/-- The inner product of a linear combination of a set of orthonormal vectors with one of those
vectors picks out the coefficient of that vector. -/
theorem Orthonormal.inner_left_fintype [Fintype ι] {v : ι → E} (hv : Orthonormal 𝕜 v) (l : ι → 𝕜)
    (i : ι) : ⟪∑ i : ι, l i • v i, v i⟫ = conj (l i) :=
  hv.inner_left_sum l (Finset.mem_univ _)
#align orthonormal.inner_left_fintype Orthonormal.inner_left_fintype

/-- The inner product of two linear combinations of a set of orthonormal vectors, expressed as
a sum over the first `Finsupp`. -/
theorem Orthonormal.inner_finsupp_eq_sum_left {v : ι → E} (hv : Orthonormal 𝕜 v) (l₁ l₂ : ι →₀ 𝕜) :
    ⟪Finsupp.total ι E 𝕜 v l₁, Finsupp.total ι E 𝕜 v l₂⟫ = l₁.sum fun i y => conj y * l₂ i := by
  simp only [l₁.total_apply _, Finsupp.sum_inner, hv.inner_right_finsupp, smul_eq_mul]
#align orthonormal.inner_finsupp_eq_sum_left Orthonormal.inner_finsupp_eq_sum_left

/-- The inner product of two linear combinations of a set of orthonormal vectors, expressed as
a sum over the second `Finsupp`. -/
theorem Orthonormal.inner_finsupp_eq_sum_right {v : ι → E} (hv : Orthonormal 𝕜 v) (l₁ l₂ : ι →₀ 𝕜) :
    ⟪Finsupp.total ι E 𝕜 v l₁, Finsupp.total ι E 𝕜 v l₂⟫ = l₂.sum fun i y => conj (l₁ i) * y := by
  simp only [l₂.total_apply _, Finsupp.inner_sum, hv.inner_left_finsupp, mul_comm, smul_eq_mul]
#align orthonormal.inner_finsupp_eq_sum_right Orthonormal.inner_finsupp_eq_sum_right

/-- The inner product of two linear combinations of a set of orthonormal vectors, expressed as
a sum. -/
theorem Orthonormal.inner_sum {v : ι → E} (hv : Orthonormal 𝕜 v) (l₁ l₂ : ι → 𝕜) (s : Finset ι) :
    ⟪∑ i in s, l₁ i • v i, ∑ i in s, l₂ i • v i⟫ = ∑ i in s, conj (l₁ i) * l₂ i := by
  simp_rw [sum_inner, inner_smul_left]
  refine' Finset.sum_congr rfl fun i hi => _
  rw [hv.inner_right_sum l₂ hi]
#align orthonormal.inner_sum Orthonormal.inner_sum

/--
The double sum of weighted inner products of pairs of vectors from an orthonormal sequence is the
sum of the weights.
-/
theorem Orthonormal.inner_left_right_finset {s : Finset ι} {v : ι → E} (hv : Orthonormal 𝕜 v)
    {a : ι → ι → 𝕜} : (∑ i in s, ∑ j in s, a i j • ⟪v j, v i⟫) = ∑ k in s, a k k := by
  classical!
  simp [orthonormal_iff_ite.mp hv, Finset.sum_ite_of_true]
#align orthonormal.inner_left_right_finset Orthonormal.inner_left_right_finset

/-- An orthonormal set is linearly independent. -/
theorem Orthonormal.linearIndependent {v : ι → E} (hv : Orthonormal 𝕜 v) :
    LinearIndependent 𝕜 v := by
  rw [linearIndependent_iff]
  intro l hl
  ext i
  have key : ⟪v i, Finsupp.total ι E 𝕜 v l⟫ = ⟪v i, 0⟫ := by rw [hl]
  simpa only [hv.inner_right_finsupp, inner_zero_right] using key
#align orthonormal.linear_independent Orthonormal.linearIndependent

/-- A subfamily of an orthonormal family (i.e., a composition with an injective map) is an
orthonormal family. -/
theorem Orthonormal.comp {ι' : Type*} {v : ι → E} (hv : Orthonormal 𝕜 v) (f : ι' → ι)
    (hf : Function.Injective f) : Orthonormal 𝕜 (v ∘ f) := by
  classical!
  rw [orthonormal_iff_ite] at hv ⊢
  intro i j
  convert hv (f i) (f j) using 1
  simp [hf.eq_iff]
#align orthonormal.comp Orthonormal.comp

/-- An injective family `v : ι → E` is orthonormal if and only if `Subtype.val : (range v) → E` is
orthonormal. -/
theorem orthonormal_subtype_range {v : ι → E} (hv : Function.Injective v) :
    Orthonormal 𝕜 (Subtype.val : Set.range v → E) ↔ Orthonormal 𝕜 v := by
  let f : ι ≃ Set.range v := Equiv.ofInjective v hv
  refine' ⟨fun h => h.comp f f.injective, fun h => _⟩
  rw [← Equiv.self_comp_ofInjective_symm hv]
  exact h.comp f.symm f.symm.injective
#align orthonormal_subtype_range orthonormal_subtype_range

/-- If `v : ι → E` is an orthonormal family, then `Subtype.val : (range v) → E` is an orthonormal
family. -/
theorem Orthonormal.toSubtypeRange {v : ι → E} (hv : Orthonormal 𝕜 v) :
    Orthonormal 𝕜 (Subtype.val : Set.range v → E) :=
  (orthonormal_subtype_range hv.linearIndependent.injective).2 hv
#align orthonormal.to_subtype_range Orthonormal.toSubtypeRange

/-- A linear combination of some subset of an orthonormal set is orthogonal to other members of the
set. -/
theorem Orthonormal.inner_finsupp_eq_zero {v : ι → E} (hv : Orthonormal 𝕜 v) {s : Set ι} {i : ι}
    (hi : i ∉ s) {l : ι →₀ 𝕜} (hl : l ∈ Finsupp.supported 𝕜 𝕜 s) :
    ⟪Finsupp.total ι E 𝕜 v l, v i⟫ = 0 := by
  rw [Finsupp.mem_supported'] at hl
  simp only [hv.inner_left_finsupp, hl i hi, map_zero]
#align orthonormal.inner_finsupp_eq_zero Orthonormal.inner_finsupp_eq_zero

/-- Given an orthonormal family, a second family of vectors is orthonormal if every vector equals
the corresponding vector in the original family or its negation. -/
theorem Orthonormal.orthonormal_of_forall_eq_or_eq_neg {v w : ι → E} (hv : Orthonormal 𝕜 v)
    (hw : ∀ i, w i = v i ∨ w i = -v i) : Orthonormal 𝕜 w := by
  classical!
  rw [orthonormal_iff_ite] at *
  intro i j
  cases' hw i with hi hi <;> cases' hw j with hj hj <;>
    replace hv := hv i j <;> split_ifs at hv ⊢ with h <;>
    simpa only [hi, hj, h, inner_neg_right, inner_neg_left, neg_neg, eq_self_iff_true,
      neg_eq_zero] using hv
#align orthonormal.orthonormal_of_forall_eq_or_eq_neg Orthonormal.orthonormal_of_forall_eq_or_eq_neg

/- The material that follows, culminating in the existence of a maximal orthonormal subset, is
adapted from the corresponding development of the theory of linearly independents sets.  See
`exists_linearIndependent` in particular. -/
variable (𝕜 E)

theorem orthonormal_empty : Orthonormal 𝕜 (fun x => x : (∅ : Set E) → E) := by
  classical!
  simp [orthonormal_subtype_iff_ite]
#align orthonormal_empty orthonormal_empty

variable {𝕜 E}

theorem orthonormal_iUnion_of_directed {η : Type*} {s : η → Set E} (hs : Directed (· ⊆ ·) s)
    (h : ∀ i, Orthonormal 𝕜 (fun x => x : s i → E)) :
    Orthonormal 𝕜 (fun x => x : (⋃ i, s i) → E) := by
  classical!
  rw [orthonormal_subtype_iff_ite]
  rintro x ⟨_, ⟨i, rfl⟩, hxi⟩ y ⟨_, ⟨j, rfl⟩, hyj⟩
  obtain ⟨k, hik, hjk⟩ := hs i j
  have h_orth : Orthonormal 𝕜 (fun x => x : s k → E) := h k
  rw [orthonormal_subtype_iff_ite] at h_orth
  exact h_orth x (hik hxi) y (hjk hyj)
#align orthonormal_Union_of_directed orthonormal_iUnion_of_directed

theorem orthonormal_sUnion_of_directed {s : Set (Set E)} (hs : DirectedOn (· ⊆ ·) s)
    (h : ∀ a ∈ s, Orthonormal 𝕜 (fun x => ((x : a) : E))) :
    Orthonormal 𝕜 (fun x => x : ⋃₀ s → E) := by
  rw [Set.sUnion_eq_iUnion]; exact orthonormal_iUnion_of_directed hs.directed_val (by simpa using h)
#align orthonormal_sUnion_of_directed orthonormal_sUnion_of_directed

/-- Given an orthonormal set `v` of vectors in `E`, there exists a maximal orthonormal set
containing it. -/
theorem exists_maximal_orthonormal {s : Set E} (hs : Orthonormal 𝕜 (Subtype.val : s → E)) :
    ∃ w ⊇ s, Orthonormal 𝕜 (Subtype.val : w → E) ∧
      ∀ u ⊇ w, Orthonormal 𝕜 (Subtype.val : u → E) → u = w := by
  have := zorn_subset_nonempty { b | Orthonormal 𝕜 (Subtype.val : b → E) } ?_ _ hs
  · obtain ⟨b, bi, sb, h⟩ := this
    refine' ⟨b, sb, bi, _⟩
    exact fun u hus hu => h u hu hus
  · refine' fun c hc cc _c0 => ⟨⋃₀ c, _, _⟩
    · exact orthonormal_sUnion_of_directed cc.directedOn fun x xc => hc xc
    · exact fun _ => Set.subset_sUnion_of_mem
#align exists_maximal_orthonormal exists_maximal_orthonormal

theorem Orthonormal.ne_zero {v : ι → E} (hv : Orthonormal 𝕜 v) (i : ι) : v i ≠ 0 := by
  have : ‖v i‖ ≠ 0 := by
    rw [hv.1 i]
    norm_num
  simpa using this
#align orthonormal.ne_zero Orthonormal.ne_zero

open FiniteDimensional

/-- A family of orthonormal vectors with the correct cardinality forms a basis. -/
def basisOfOrthonormalOfCardEqFinrank [Fintype ι] [Nonempty ι] {v : ι → E} (hv : Orthonormal 𝕜 v)
    (card_eq : Fintype.card ι = finrank 𝕜 E) : Basis ι 𝕜 E :=
  basisOfLinearIndependentOfCardEqFinrank hv.linearIndependent card_eq
#align basis_of_orthonormal_of_card_eq_finrank basisOfOrthonormalOfCardEqFinrank

@[simp]
theorem coe_basisOfOrthonormalOfCardEqFinrank [Fintype ι] [Nonempty ι] {v : ι → E}
    (hv : Orthonormal 𝕜 v) (card_eq : Fintype.card ι = finrank 𝕜 E) :
    (basisOfOrthonormalOfCardEqFinrank hv card_eq : ι → E) = v :=
  coe_basisOfLinearIndependentOfCardEqFinrank _ _
#align coe_basis_of_orthonormal_of_card_eq_finrank coe_basisOfOrthonormalOfCardEqFinrank

end OrthonormalSets

section Norm

theorem norm_eq_sqrt_inner (x : E) : ‖x‖ = √(re ⟪x, x⟫) :=
  calc
    ‖x‖ = √(‖x‖ ^ 2) := (sqrt_sq (norm_nonneg _)).symm
    _ = √(re ⟪x, x⟫) := congr_arg _ (norm_sq_eq_inner _)
#align norm_eq_sqrt_inner norm_eq_sqrt_inner

theorem norm_eq_sqrt_real_inner (x : F) : ‖x‖ = √⟪x, x⟫_ℝ :=
  @norm_eq_sqrt_inner ℝ _ _ _ _ x
#align norm_eq_sqrt_real_inner norm_eq_sqrt_real_inner

theorem inner_self_eq_norm_mul_norm (x : E) : re ⟪x, x⟫ = ‖x‖ * ‖x‖ := by
  rw [@norm_eq_sqrt_inner 𝕜, ← sqrt_mul inner_self_nonneg (re ⟪x, x⟫),
    sqrt_mul_self inner_self_nonneg]
#align inner_self_eq_norm_mul_norm inner_self_eq_norm_mul_norm

theorem inner_self_eq_norm_sq (x : E) : re ⟪x, x⟫ = ‖x‖ ^ 2 := by
  rw [pow_two, inner_self_eq_norm_mul_norm]
#align inner_self_eq_norm_sq inner_self_eq_norm_sq

theorem real_inner_self_eq_norm_mul_norm (x : F) : ⟪x, x⟫_ℝ = ‖x‖ * ‖x‖ := by
  have h := @inner_self_eq_norm_mul_norm ℝ F _ _ _ x
  simpa using h
#align real_inner_self_eq_norm_mul_norm real_inner_self_eq_norm_mul_norm

theorem real_inner_self_eq_norm_sq (x : F) : ⟪x, x⟫_ℝ = ‖x‖ ^ 2 := by
  rw [pow_two, real_inner_self_eq_norm_mul_norm]
#align real_inner_self_eq_norm_sq real_inner_self_eq_norm_sq

-- Porting note: this was present in mathlib3 but seemingly didn't do anything.
-- variable (𝕜)

/-- Expand the square -/
theorem norm_add_sq (x y : E) : ‖x + y‖ ^ 2 = ‖x‖ ^ 2 + 2 * re ⟪x, y⟫ + ‖y‖ ^ 2 := by
  repeat' rw [sq (M := ℝ), ← @inner_self_eq_norm_mul_norm 𝕜]
  rw [inner_add_add_self, two_mul]
  simp only [add_assoc, add_left_inj, add_right_inj, AddMonoidHom.map_add]
  rw [← inner_conj_symm, conj_re]
#align norm_add_sq norm_add_sq

alias norm_add_pow_two := norm_add_sq
#align norm_add_pow_two norm_add_pow_two

/-- Expand the square -/
theorem norm_add_sq_real (x y : F) : ‖x + y‖ ^ 2 = ‖x‖ ^ 2 + 2 * ⟪x, y⟫_ℝ + ‖y‖ ^ 2 := by
  have h := @norm_add_sq ℝ _ _ _ _ x y
  simpa using h
#align norm_add_sq_real norm_add_sq_real

alias norm_add_pow_two_real := norm_add_sq_real
#align norm_add_pow_two_real norm_add_pow_two_real

/-- Expand the square -/
theorem norm_add_mul_self (x y : E) :
    ‖x + y‖ * ‖x + y‖ = ‖x‖ * ‖x‖ + 2 * re ⟪x, y⟫ + ‖y‖ * ‖y‖ := by
  repeat' rw [← sq (M := ℝ)]
  exact norm_add_sq _ _
#align norm_add_mul_self norm_add_mul_self

/-- Expand the square -/
theorem norm_add_mul_self_real (x y : F) :
    ‖x + y‖ * ‖x + y‖ = ‖x‖ * ‖x‖ + 2 * ⟪x, y⟫_ℝ + ‖y‖ * ‖y‖ := by
  have h := @norm_add_mul_self ℝ _ _ _ _ x y
  simpa using h
#align norm_add_mul_self_real norm_add_mul_self_real

/-- Expand the square -/
theorem norm_sub_sq (x y : E) : ‖x - y‖ ^ 2 = ‖x‖ ^ 2 - 2 * re ⟪x, y⟫ + ‖y‖ ^ 2 := by
  rw [sub_eq_add_neg, @norm_add_sq 𝕜 _ _ _ _ x (-y), norm_neg, inner_neg_right, map_neg, mul_neg,
    sub_eq_add_neg]
#align norm_sub_sq norm_sub_sq

alias norm_sub_pow_two := norm_sub_sq
#align norm_sub_pow_two norm_sub_pow_two

/-- Expand the square -/
theorem norm_sub_sq_real (x y : F) : ‖x - y‖ ^ 2 = ‖x‖ ^ 2 - 2 * ⟪x, y⟫_ℝ + ‖y‖ ^ 2 :=
  @norm_sub_sq ℝ _ _ _ _ _ _
#align norm_sub_sq_real norm_sub_sq_real

alias norm_sub_pow_two_real := norm_sub_sq_real
#align norm_sub_pow_two_real norm_sub_pow_two_real

/-- Expand the square -/
theorem norm_sub_mul_self (x y : E) :
    ‖x - y‖ * ‖x - y‖ = ‖x‖ * ‖x‖ - 2 * re ⟪x, y⟫ + ‖y‖ * ‖y‖ := by
  repeat' rw [← sq (M := ℝ)]
  exact norm_sub_sq _ _
#align norm_sub_mul_self norm_sub_mul_self

/-- Expand the square -/
theorem norm_sub_mul_self_real (x y : F) :
    ‖x - y‖ * ‖x - y‖ = ‖x‖ * ‖x‖ - 2 * ⟪x, y⟫_ℝ + ‖y‖ * ‖y‖ := by
  have h := @norm_sub_mul_self ℝ _ _ _ _ x y
  simpa using h
#align norm_sub_mul_self_real norm_sub_mul_self_real

/-- Cauchy–Schwarz inequality with norm -/
theorem norm_inner_le_norm (x y : E) : ‖⟪x, y⟫‖ ≤ ‖x‖ * ‖y‖ := by
  rw [norm_eq_sqrt_inner (𝕜 := 𝕜) x, norm_eq_sqrt_inner (𝕜 := 𝕜) y]
  letI : InnerProductSpace.Core 𝕜 E := InnerProductSpace.toCore
  exact InnerProductSpace.Core.norm_inner_le_norm x y
#align norm_inner_le_norm norm_inner_le_norm

theorem nnnorm_inner_le_nnnorm (x y : E) : ‖⟪x, y⟫‖₊ ≤ ‖x‖₊ * ‖y‖₊ :=
  norm_inner_le_norm x y
#align nnnorm_inner_le_nnnorm nnnorm_inner_le_nnnorm

theorem re_inner_le_norm (x y : E) : re ⟪x, y⟫ ≤ ‖x‖ * ‖y‖ :=
  le_trans (re_le_norm (inner x y)) (norm_inner_le_norm x y)
#align re_inner_le_norm re_inner_le_norm

/-- Cauchy–Schwarz inequality with norm -/
theorem abs_real_inner_le_norm (x y : F) : |⟪x, y⟫_ℝ| ≤ ‖x‖ * ‖y‖ :=
  (Real.norm_eq_abs _).ge.trans (norm_inner_le_norm x y)
#align abs_real_inner_le_norm abs_real_inner_le_norm

/-- Cauchy–Schwarz inequality with norm -/
theorem real_inner_le_norm (x y : F) : ⟪x, y⟫_ℝ ≤ ‖x‖ * ‖y‖ :=
  le_trans (le_abs_self _) (abs_real_inner_le_norm _ _)
#align real_inner_le_norm real_inner_le_norm

variable (𝕜)

theorem parallelogram_law_with_norm (x y : E) :
    ‖x + y‖ * ‖x + y‖ + ‖x - y‖ * ‖x - y‖ = 2 * (‖x‖ * ‖x‖ + ‖y‖ * ‖y‖) := by
  simp only [← @inner_self_eq_norm_mul_norm 𝕜]
  rw [← re.map_add, parallelogram_law, two_mul, two_mul]
  simp only [re.map_add]
#align parallelogram_law_with_norm parallelogram_law_with_norm

theorem parallelogram_law_with_nnnorm (x y : E) :
    ‖x + y‖₊ * ‖x + y‖₊ + ‖x - y‖₊ * ‖x - y‖₊ = 2 * (‖x‖₊ * ‖x‖₊ + ‖y‖₊ * ‖y‖₊) :=
  Subtype.ext <| parallelogram_law_with_norm 𝕜 x y
#align parallelogram_law_with_nnnorm parallelogram_law_with_nnnorm

variable {𝕜}

/-- Polarization identity: The real part of the inner product, in terms of the norm. -/
theorem re_inner_eq_norm_add_mul_self_sub_norm_mul_self_sub_norm_mul_self_div_two (x y : E) :
    re ⟪x, y⟫ = (‖x + y‖ * ‖x + y‖ - ‖x‖ * ‖x‖ - ‖y‖ * ‖y‖) / 2 := by
  rw [@norm_add_mul_self 𝕜]
  ring
#align re_inner_eq_norm_add_mul_self_sub_norm_mul_self_sub_norm_mul_self_div_two re_inner_eq_norm_add_mul_self_sub_norm_mul_self_sub_norm_mul_self_div_two

/-- Polarization identity: The real part of the inner product, in terms of the norm. -/
theorem re_inner_eq_norm_mul_self_add_norm_mul_self_sub_norm_sub_mul_self_div_two (x y : E) :
    re ⟪x, y⟫ = (‖x‖ * ‖x‖ + ‖y‖ * ‖y‖ - ‖x - y‖ * ‖x - y‖) / 2 := by
  rw [@norm_sub_mul_self 𝕜]
  ring
#align re_inner_eq_norm_mul_self_add_norm_mul_self_sub_norm_sub_mul_self_div_two re_inner_eq_norm_mul_self_add_norm_mul_self_sub_norm_sub_mul_self_div_two

/-- Polarization identity: The real part of the inner product, in terms of the norm. -/
theorem re_inner_eq_norm_add_mul_self_sub_norm_sub_mul_self_div_four (x y : E) :
    re ⟪x, y⟫ = (‖x + y‖ * ‖x + y‖ - ‖x - y‖ * ‖x - y‖) / 4 := by
  rw [@norm_add_mul_self 𝕜, @norm_sub_mul_self 𝕜]
  ring
#align re_inner_eq_norm_add_mul_self_sub_norm_sub_mul_self_div_four re_inner_eq_norm_add_mul_self_sub_norm_sub_mul_self_div_four

/-- Polarization identity: The imaginary part of the inner product, in terms of the norm. -/
theorem im_inner_eq_norm_sub_i_smul_mul_self_sub_norm_add_i_smul_mul_self_div_four (x y : E) :
    im ⟪x, y⟫ = (‖x - IK • y‖ * ‖x - IK • y‖ - ‖x + IK • y‖ * ‖x + IK • y‖) / 4 := by
  simp only [@norm_add_mul_self 𝕜, @norm_sub_mul_self 𝕜, inner_smul_right, I_mul_re]
  ring
set_option linter.uppercaseLean3 false in
#align im_inner_eq_norm_sub_I_smul_mul_self_sub_norm_add_I_smul_mul_self_div_four im_inner_eq_norm_sub_i_smul_mul_self_sub_norm_add_i_smul_mul_self_div_four

/-- Polarization identity: The inner product, in terms of the norm. -/
theorem inner_eq_sum_norm_sq_div_four (x y : E) :
    ⟪x, y⟫ = ((‖x + y‖ : 𝕜) ^ 2 - (‖x - y‖ : 𝕜) ^ 2 +
              ((‖x - IK • y‖ : 𝕜) ^ 2 - (‖x + IK • y‖ : 𝕜) ^ 2) * IK) / 4 := by
  rw [← re_add_im ⟪x, y⟫, re_inner_eq_norm_add_mul_self_sub_norm_sub_mul_self_div_four,
    im_inner_eq_norm_sub_i_smul_mul_self_sub_norm_add_i_smul_mul_self_div_four]
  push_cast
  simp only [sq, ← mul_div_right_comm, ← add_div]
#align inner_eq_sum_norm_sq_div_four inner_eq_sum_norm_sq_div_four

/-- Formula for the distance between the images of two nonzero points under an inversion with center
zero. See also `EuclideanGeometry.dist_inversion_inversion` for inversions around a general
point. -/
theorem dist_div_norm_sq_smul {x y : F} (hx : x ≠ 0) (hy : y ≠ 0) (R : ℝ) :
    dist ((R / ‖x‖) ^ 2 • x) ((R / ‖y‖) ^ 2 • y) = R ^ 2 / (‖x‖ * ‖y‖) * dist x y :=
  have hx' : ‖x‖ ≠ 0 := norm_ne_zero_iff.2 hx
  have hy' : ‖y‖ ≠ 0 := norm_ne_zero_iff.2 hy
  calc
    dist ((R / ‖x‖) ^ 2 • x) ((R / ‖y‖) ^ 2 • y) =
<<<<<<< HEAD
        √(‖(R / ‖x‖) ^ 2 • x - (R / ‖y‖) ^ 2 • y‖ ^ 2) :=
      by rw [dist_eq_norm, sqrt_sq (norm_nonneg _)]
    _ = √((R ^ 2 / (‖x‖ * ‖y‖)) ^ 2 * ‖x - y‖ ^ 2) :=
      (congr_arg (√·) <| by
=======
        sqrt (‖(R / ‖x‖) ^ 2 • x - (R / ‖y‖) ^ 2 • y‖ ^ 2) := by
      rw [dist_eq_norm, sqrt_sq (norm_nonneg _)]
    _ = sqrt ((R ^ 2 / (‖x‖ * ‖y‖)) ^ 2 * ‖x - y‖ ^ 2) :=
      congr_arg sqrt <| by
>>>>>>> a6a17daf
        field_simp [sq, norm_sub_mul_self_real, norm_smul, real_inner_smul_left, inner_smul_right,
          Real.norm_of_nonneg (mul_self_nonneg _)]
        ring
    _ = R ^ 2 / (‖x‖ * ‖y‖) * dist x y := by
<<<<<<< HEAD
      rw [sqrt_mul (sq_nonneg _), sqrt_sq (norm_nonneg _),
        sqrt_sq (div_nonneg (sq_nonneg _) (mul_nonneg (norm_nonneg _) (norm_nonneg _))),
        dist_eq_norm]
=======
      rw [sqrt_mul, sqrt_sq, sqrt_sq, dist_eq_norm] <;> positivity

>>>>>>> a6a17daf
#align dist_div_norm_sq_smul dist_div_norm_sq_smul

-- See note [lower instance priority]
instance (priority := 100) InnerProductSpace.toUniformConvexSpace : UniformConvexSpace F :=
  ⟨fun ε hε => by
    refine'
      ⟨2 - √(4 - ε ^ 2), sub_pos_of_lt <| (sqrt_lt' zero_lt_two).2 _, fun x hx y hy hxy => _⟩
    · norm_num
      exact pow_pos hε _
    rw [sub_sub_cancel]
    refine' le_sqrt_of_sq_le _
    rw [sq, eq_sub_iff_add_eq.2 (parallelogram_law_with_norm ℝ x y), ← sq ‖x - y‖, hx, hy]
    ring_nf
    exact sub_le_sub_left (pow_le_pow_left hε.le hxy _) 4⟩
#align inner_product_space.to_uniform_convex_space InnerProductSpace.toUniformConvexSpace

section Complex

variable {V : Type*} [NormedAddCommGroup V] [InnerProductSpace ℂ V]

/-- A complex polarization identity, with a linear map
-/
theorem inner_map_polarization (T : V →ₗ[ℂ] V) (x y : V) :
    ⟪T y, x⟫_ℂ =
      (⟪T (x + y), x + y⟫_ℂ - ⟪T (x - y), x - y⟫_ℂ +
            Complex.I * ⟪T (x + Complex.I • y), x + Complex.I • y⟫_ℂ -
          Complex.I * ⟪T (x - Complex.I • y), x - Complex.I • y⟫_ℂ) /
        4 := by
  simp only [map_add, map_sub, inner_add_left, inner_add_right, LinearMap.map_smul, inner_smul_left,
    inner_smul_right, Complex.conj_I, ← pow_two, Complex.I_sq, inner_sub_left, inner_sub_right,
    mul_add, ← mul_assoc, mul_neg, neg_neg, sub_neg_eq_add, one_mul, neg_one_mul, mul_sub, sub_sub]
  ring
#align inner_map_polarization inner_map_polarization

theorem inner_map_polarization' (T : V →ₗ[ℂ] V) (x y : V) :
    ⟪T x, y⟫_ℂ =
      (⟪T (x + y), x + y⟫_ℂ - ⟪T (x - y), x - y⟫_ℂ -
            Complex.I * ⟪T (x + Complex.I • y), x + Complex.I • y⟫_ℂ +
          Complex.I * ⟪T (x - Complex.I • y), x - Complex.I • y⟫_ℂ) /
        4 := by
  simp only [map_add, map_sub, inner_add_left, inner_add_right, LinearMap.map_smul, inner_smul_left,
    inner_smul_right, Complex.conj_I, ← pow_two, Complex.I_sq, inner_sub_left, inner_sub_right,
    mul_add, ← mul_assoc, mul_neg, neg_neg, sub_neg_eq_add, one_mul, neg_one_mul, mul_sub, sub_sub]
  ring
#align inner_map_polarization' inner_map_polarization'

/-- A linear map `T` is zero, if and only if the identity `⟪T x, x⟫_ℂ = 0` holds for all `x`.
-/
theorem inner_map_self_eq_zero (T : V →ₗ[ℂ] V) : (∀ x : V, ⟪T x, x⟫_ℂ = 0) ↔ T = 0 := by
  constructor
  · intro hT
    ext x
    rw [LinearMap.zero_apply, ← @inner_self_eq_zero ℂ V, inner_map_polarization]
    simp only [hT]
    norm_num
  · rintro rfl x
    simp only [LinearMap.zero_apply, inner_zero_left]
#align inner_map_self_eq_zero inner_map_self_eq_zero

/--
Two linear maps `S` and `T` are equal, if and only if the identity `⟪S x, x⟫_ℂ = ⟪T x, x⟫_ℂ` holds
for all `x`.
-/
theorem ext_inner_map (S T : V →ₗ[ℂ] V) : (∀ x : V, ⟪S x, x⟫_ℂ = ⟪T x, x⟫_ℂ) ↔ S = T := by
  rw [← sub_eq_zero, ← inner_map_self_eq_zero]
  refine' forall_congr' fun x => _
  rw [LinearMap.sub_apply, inner_sub_left, sub_eq_zero]
#align ext_inner_map ext_inner_map

end Complex

section

variable {ι : Type*} {ι' : Type*} {ι'' : Type*}

variable {E' : Type*} [NormedAddCommGroup E'] [InnerProductSpace 𝕜 E']

variable {E'' : Type*} [NormedAddCommGroup E''] [InnerProductSpace 𝕜 E'']

/-- A linear isometry preserves the inner product. -/
@[simp]
theorem LinearIsometry.inner_map_map (f : E →ₗᵢ[𝕜] E') (x y : E) : ⟪f x, f y⟫ = ⟪x, y⟫ := by
  simp [inner_eq_sum_norm_sq_div_four, ← f.norm_map]
#align linear_isometry.inner_map_map LinearIsometry.inner_map_map

/-- A linear isometric equivalence preserves the inner product. -/
@[simp]
theorem LinearIsometryEquiv.inner_map_map (f : E ≃ₗᵢ[𝕜] E') (x y : E) : ⟪f x, f y⟫ = ⟪x, y⟫ :=
  f.toLinearIsometry.inner_map_map x y
#align linear_isometry_equiv.inner_map_map LinearIsometryEquiv.inner_map_map

/-- A linear map that preserves the inner product is a linear isometry. -/
def LinearMap.isometryOfInner (f : E →ₗ[𝕜] E') (h : ∀ x y, ⟪f x, f y⟫ = ⟪x, y⟫) : E →ₗᵢ[𝕜] E' :=
  ⟨f, fun x => by simp only [@norm_eq_sqrt_inner 𝕜, h]⟩
#align linear_map.isometry_of_inner LinearMap.isometryOfInner

@[simp]
theorem LinearMap.coe_isometryOfInner (f : E →ₗ[𝕜] E') (h) : ⇑(f.isometryOfInner h) = f :=
  rfl
#align linear_map.coe_isometry_of_inner LinearMap.coe_isometryOfInner

@[simp]
theorem LinearMap.isometryOfInner_toLinearMap (f : E →ₗ[𝕜] E') (h) :
    (f.isometryOfInner h).toLinearMap = f :=
  rfl
#align linear_map.isometry_of_inner_to_linear_map LinearMap.isometryOfInner_toLinearMap

/-- A linear equivalence that preserves the inner product is a linear isometric equivalence. -/
def LinearEquiv.isometryOfInner (f : E ≃ₗ[𝕜] E') (h : ∀ x y, ⟪f x, f y⟫ = ⟪x, y⟫) : E ≃ₗᵢ[𝕜] E' :=
  ⟨f, ((f : E →ₗ[𝕜] E').isometryOfInner h).norm_map⟩
#align linear_equiv.isometry_of_inner LinearEquiv.isometryOfInner

@[simp]
theorem LinearEquiv.coe_isometryOfInner (f : E ≃ₗ[𝕜] E') (h) : ⇑(f.isometryOfInner h) = f :=
  rfl
#align linear_equiv.coe_isometry_of_inner LinearEquiv.coe_isometryOfInner

@[simp]
theorem LinearEquiv.isometryOfInner_toLinearEquiv (f : E ≃ₗ[𝕜] E') (h) :
    (f.isometryOfInner h).toLinearEquiv = f :=
  rfl
#align linear_equiv.isometry_of_inner_to_linear_equiv LinearEquiv.isometryOfInner_toLinearEquiv

/-- A linear isometry preserves the property of being orthonormal. -/
theorem LinearIsometry.orthonormal_comp_iff {v : ι → E} (f : E →ₗᵢ[𝕜] E') :
    Orthonormal 𝕜 (f ∘ v) ↔ Orthonormal 𝕜 v := by
  classical simp_rw [orthonormal_iff_ite, Function.comp_apply, LinearIsometry.inner_map_map]
#align linear_isometry.orthonormal_comp_iff LinearIsometry.orthonormal_comp_iff

/-- A linear isometry preserves the property of being orthonormal. -/
theorem Orthonormal.comp_linearIsometry {v : ι → E} (hv : Orthonormal 𝕜 v) (f : E →ₗᵢ[𝕜] E') :
    Orthonormal 𝕜 (f ∘ v) := by rwa [f.orthonormal_comp_iff]
#align orthonormal.comp_linear_isometry Orthonormal.comp_linearIsometry

/-- A linear isometric equivalence preserves the property of being orthonormal. -/
theorem Orthonormal.comp_linearIsometryEquiv {v : ι → E} (hv : Orthonormal 𝕜 v) (f : E ≃ₗᵢ[𝕜] E') :
    Orthonormal 𝕜 (f ∘ v) :=
  hv.comp_linearIsometry f.toLinearIsometry
#align orthonormal.comp_linear_isometry_equiv Orthonormal.comp_linearIsometryEquiv

/-- A linear isometric equivalence, applied with `Basis.map`, preserves the property of being
orthonormal. -/
theorem Orthonormal.mapLinearIsometryEquiv {v : Basis ι 𝕜 E} (hv : Orthonormal 𝕜 v)
    (f : E ≃ₗᵢ[𝕜] E') : Orthonormal 𝕜 (v.map f.toLinearEquiv) :=
  hv.comp_linearIsometryEquiv f
#align orthonormal.map_linear_isometry_equiv Orthonormal.mapLinearIsometryEquiv

/-- A linear map that sends an orthonormal basis to orthonormal vectors is a linear isometry. -/
def LinearMap.isometryOfOrthonormal (f : E →ₗ[𝕜] E') {v : Basis ι 𝕜 E} (hv : Orthonormal 𝕜 v)
    (hf : Orthonormal 𝕜 (f ∘ v)) : E →ₗᵢ[𝕜] E' :=
  f.isometryOfInner fun x y => by
    classical rw [← v.total_repr x, ← v.total_repr y, Finsupp.apply_total, Finsupp.apply_total,
      hv.inner_finsupp_eq_sum_left, hf.inner_finsupp_eq_sum_left]
#align linear_map.isometry_of_orthonormal LinearMap.isometryOfOrthonormal

@[simp]
theorem LinearMap.coe_isometryOfOrthonormal (f : E →ₗ[𝕜] E') {v : Basis ι 𝕜 E}
    (hv : Orthonormal 𝕜 v) (hf : Orthonormal 𝕜 (f ∘ v)) : ⇑(f.isometryOfOrthonormal hv hf) = f :=
  rfl
#align linear_map.coe_isometry_of_orthonormal LinearMap.coe_isometryOfOrthonormal

@[simp]
theorem LinearMap.isometryOfOrthonormal_toLinearMap (f : E →ₗ[𝕜] E') {v : Basis ι 𝕜 E}
    (hv : Orthonormal 𝕜 v) (hf : Orthonormal 𝕜 (f ∘ v)) :
    (f.isometryOfOrthonormal hv hf).toLinearMap = f :=
  rfl
#align linear_map.isometry_of_orthonormal_to_linear_map LinearMap.isometryOfOrthonormal_toLinearMap

/-- A linear equivalence that sends an orthonormal basis to orthonormal vectors is a linear
isometric equivalence. -/
def LinearEquiv.isometryOfOrthonormal (f : E ≃ₗ[𝕜] E') {v : Basis ι 𝕜 E} (hv : Orthonormal 𝕜 v)
    (hf : Orthonormal 𝕜 (f ∘ v)) : E ≃ₗᵢ[𝕜] E' :=
  f.isometryOfInner fun x y => by
    rw [← LinearEquiv.coe_coe] at hf
    classical rw [← v.total_repr x, ← v.total_repr y, ← LinearEquiv.coe_coe f, Finsupp.apply_total,
      Finsupp.apply_total, hv.inner_finsupp_eq_sum_left, hf.inner_finsupp_eq_sum_left]
#align linear_equiv.isometry_of_orthonormal LinearEquiv.isometryOfOrthonormal

@[simp]
theorem LinearEquiv.coe_isometryOfOrthonormal (f : E ≃ₗ[𝕜] E') {v : Basis ι 𝕜 E}
    (hv : Orthonormal 𝕜 v) (hf : Orthonormal 𝕜 (f ∘ v)) : ⇑(f.isometryOfOrthonormal hv hf) = f :=
  rfl
#align linear_equiv.coe_isometry_of_orthonormal LinearEquiv.coe_isometryOfOrthonormal

@[simp]
theorem LinearEquiv.isometryOfOrthonormal_toLinearEquiv (f : E ≃ₗ[𝕜] E') {v : Basis ι 𝕜 E}
    (hv : Orthonormal 𝕜 v) (hf : Orthonormal 𝕜 (f ∘ v)) :
    (f.isometryOfOrthonormal hv hf).toLinearEquiv = f :=
  rfl
#align linear_equiv.isometry_of_orthonormal_to_linear_equiv LinearEquiv.isometryOfOrthonormal_toLinearEquiv

/-- A linear isometric equivalence that sends an orthonormal basis to a given orthonormal basis. -/
def Orthonormal.equiv {v : Basis ι 𝕜 E} (hv : Orthonormal 𝕜 v) {v' : Basis ι' 𝕜 E'}
    (hv' : Orthonormal 𝕜 v') (e : ι ≃ ι') : E ≃ₗᵢ[𝕜] E' :=
  (v.equiv v' e).isometryOfOrthonormal hv
    (by
      have h : v.equiv v' e ∘ v = v' ∘ e := by
        ext i
        simp
      rw [h]
      classical exact hv'.comp _ e.injective)
#align orthonormal.equiv Orthonormal.equiv

@[simp]
theorem Orthonormal.equiv_toLinearEquiv {v : Basis ι 𝕜 E} (hv : Orthonormal 𝕜 v)
    {v' : Basis ι' 𝕜 E'} (hv' : Orthonormal 𝕜 v') (e : ι ≃ ι') :
    (hv.equiv hv' e).toLinearEquiv = v.equiv v' e :=
  rfl
#align orthonormal.equiv_to_linear_equiv Orthonormal.equiv_toLinearEquiv

@[simp]
theorem Orthonormal.equiv_apply {ι' : Type*} {v : Basis ι 𝕜 E} (hv : Orthonormal 𝕜 v)
    {v' : Basis ι' 𝕜 E'} (hv' : Orthonormal 𝕜 v') (e : ι ≃ ι') (i : ι) :
    hv.equiv hv' e (v i) = v' (e i) :=
  Basis.equiv_apply _ _ _ _
#align orthonormal.equiv_apply Orthonormal.equiv_apply

@[simp]
theorem Orthonormal.equiv_refl {v : Basis ι 𝕜 E} (hv : Orthonormal 𝕜 v) :
    hv.equiv hv (Equiv.refl ι) = LinearIsometryEquiv.refl 𝕜 E :=
  v.ext_linearIsometryEquiv fun i => by
    simp only [Orthonormal.equiv_apply, Equiv.coe_refl, id.def, LinearIsometryEquiv.coe_refl]
#align orthonormal.equiv_refl Orthonormal.equiv_refl

@[simp]
theorem Orthonormal.equiv_symm {v : Basis ι 𝕜 E} (hv : Orthonormal 𝕜 v) {v' : Basis ι' 𝕜 E'}
    (hv' : Orthonormal 𝕜 v') (e : ι ≃ ι') : (hv.equiv hv' e).symm = hv'.equiv hv e.symm :=
  v'.ext_linearIsometryEquiv fun i =>
    (hv.equiv hv' e).injective <| by
      simp only [LinearIsometryEquiv.apply_symm_apply, Orthonormal.equiv_apply, e.apply_symm_apply]
#align orthonormal.equiv_symm Orthonormal.equiv_symm

@[simp]
theorem Orthonormal.equiv_trans {v : Basis ι 𝕜 E} (hv : Orthonormal 𝕜 v) {v' : Basis ι' 𝕜 E'}
    (hv' : Orthonormal 𝕜 v') (e : ι ≃ ι') {v'' : Basis ι'' 𝕜 E''} (hv'' : Orthonormal 𝕜 v'')
    (e' : ι' ≃ ι'') : (hv.equiv hv' e).trans (hv'.equiv hv'' e') = hv.equiv hv'' (e.trans e') :=
  v.ext_linearIsometryEquiv fun i => by
    simp only [LinearIsometryEquiv.trans_apply, Orthonormal.equiv_apply, e.coe_trans,
      Function.comp_apply]
#align orthonormal.equiv_trans Orthonormal.equiv_trans

theorem Orthonormal.map_equiv {v : Basis ι 𝕜 E} (hv : Orthonormal 𝕜 v) {v' : Basis ι' 𝕜 E'}
    (hv' : Orthonormal 𝕜 v') (e : ι ≃ ι') :
    v.map (hv.equiv hv' e).toLinearEquiv = v'.reindex e.symm :=
  v.map_equiv _ _
#align orthonormal.map_equiv Orthonormal.map_equiv

end

/-- Polarization identity: The real inner product, in terms of the norm. -/
theorem real_inner_eq_norm_add_mul_self_sub_norm_mul_self_sub_norm_mul_self_div_two (x y : F) :
    ⟪x, y⟫_ℝ = (‖x + y‖ * ‖x + y‖ - ‖x‖ * ‖x‖ - ‖y‖ * ‖y‖) / 2 :=
  re_to_real.symm.trans <|
    re_inner_eq_norm_add_mul_self_sub_norm_mul_self_sub_norm_mul_self_div_two x y
#align real_inner_eq_norm_add_mul_self_sub_norm_mul_self_sub_norm_mul_self_div_two real_inner_eq_norm_add_mul_self_sub_norm_mul_self_sub_norm_mul_self_div_two

/-- Polarization identity: The real inner product, in terms of the norm. -/
theorem real_inner_eq_norm_mul_self_add_norm_mul_self_sub_norm_sub_mul_self_div_two (x y : F) :
    ⟪x, y⟫_ℝ = (‖x‖ * ‖x‖ + ‖y‖ * ‖y‖ - ‖x - y‖ * ‖x - y‖) / 2 :=
  re_to_real.symm.trans <|
    re_inner_eq_norm_mul_self_add_norm_mul_self_sub_norm_sub_mul_self_div_two x y
#align real_inner_eq_norm_mul_self_add_norm_mul_self_sub_norm_sub_mul_self_div_two real_inner_eq_norm_mul_self_add_norm_mul_self_sub_norm_sub_mul_self_div_two

/-- Pythagorean theorem, if-and-only-if vector inner product form. -/
theorem norm_add_sq_eq_norm_sq_add_norm_sq_iff_real_inner_eq_zero (x y : F) :
    ‖x + y‖ * ‖x + y‖ = ‖x‖ * ‖x‖ + ‖y‖ * ‖y‖ ↔ ⟪x, y⟫_ℝ = 0 := by
  rw [@norm_add_mul_self ℝ, add_right_cancel_iff, add_right_eq_self, mul_eq_zero]
  norm_num
#align norm_add_sq_eq_norm_sq_add_norm_sq_iff_real_inner_eq_zero norm_add_sq_eq_norm_sq_add_norm_sq_iff_real_inner_eq_zero

/-- Pythagorean theorem, if-and-if vector inner product form using square roots. -/
theorem norm_add_eq_sqrt_iff_real_inner_eq_zero {x y : F} :
    ‖x + y‖ = √(‖x‖ * ‖x‖ + ‖y‖ * ‖y‖) ↔ ⟪x, y⟫_ℝ = 0 := by
  rw [← norm_add_sq_eq_norm_sq_add_norm_sq_iff_real_inner_eq_zero, eq_comm,
    sqrt_eq_iff_mul_self_eq (add_nonneg (mul_self_nonneg _) (mul_self_nonneg _)) (norm_nonneg _)]
#align norm_add_eq_sqrt_iff_real_inner_eq_zero norm_add_eq_sqrt_iff_real_inner_eq_zero

/-- Pythagorean theorem, vector inner product form. -/
theorem norm_add_sq_eq_norm_sq_add_norm_sq_of_inner_eq_zero (x y : E) (h : ⟪x, y⟫ = 0) :
    ‖x + y‖ * ‖x + y‖ = ‖x‖ * ‖x‖ + ‖y‖ * ‖y‖ := by
  rw [@norm_add_mul_self 𝕜, add_right_cancel_iff, add_right_eq_self, mul_eq_zero]
  apply Or.inr
  simp only [h, zero_re']
#align norm_add_sq_eq_norm_sq_add_norm_sq_of_inner_eq_zero norm_add_sq_eq_norm_sq_add_norm_sq_of_inner_eq_zero

/-- Pythagorean theorem, vector inner product form. -/
theorem norm_add_sq_eq_norm_sq_add_norm_sq_real {x y : F} (h : ⟪x, y⟫_ℝ = 0) :
    ‖x + y‖ * ‖x + y‖ = ‖x‖ * ‖x‖ + ‖y‖ * ‖y‖ :=
  (norm_add_sq_eq_norm_sq_add_norm_sq_iff_real_inner_eq_zero x y).2 h
#align norm_add_sq_eq_norm_sq_add_norm_sq_real norm_add_sq_eq_norm_sq_add_norm_sq_real

/-- Pythagorean theorem, subtracting vectors, if-and-only-if vector
inner product form. -/
theorem norm_sub_sq_eq_norm_sq_add_norm_sq_iff_real_inner_eq_zero (x y : F) :
    ‖x - y‖ * ‖x - y‖ = ‖x‖ * ‖x‖ + ‖y‖ * ‖y‖ ↔ ⟪x, y⟫_ℝ = 0 := by
  rw [@norm_sub_mul_self ℝ, add_right_cancel_iff, sub_eq_add_neg, add_right_eq_self, neg_eq_zero,
    mul_eq_zero]
  norm_num
#align norm_sub_sq_eq_norm_sq_add_norm_sq_iff_real_inner_eq_zero norm_sub_sq_eq_norm_sq_add_norm_sq_iff_real_inner_eq_zero

/-- Pythagorean theorem, subtracting vectors, if-and-if vector inner product form using square
roots. -/
theorem norm_sub_eq_sqrt_iff_real_inner_eq_zero {x y : F} :
    ‖x - y‖ = √(‖x‖ * ‖x‖ + ‖y‖ * ‖y‖) ↔ ⟪x, y⟫_ℝ = 0 := by
  rw [← norm_sub_sq_eq_norm_sq_add_norm_sq_iff_real_inner_eq_zero, eq_comm,
    sqrt_eq_iff_mul_self_eq (add_nonneg (mul_self_nonneg _) (mul_self_nonneg _)) (norm_nonneg _)]
#align norm_sub_eq_sqrt_iff_real_inner_eq_zero norm_sub_eq_sqrt_iff_real_inner_eq_zero

/-- Pythagorean theorem, subtracting vectors, vector inner product
form. -/
theorem norm_sub_sq_eq_norm_sq_add_norm_sq_real {x y : F} (h : ⟪x, y⟫_ℝ = 0) :
    ‖x - y‖ * ‖x - y‖ = ‖x‖ * ‖x‖ + ‖y‖ * ‖y‖ :=
  (norm_sub_sq_eq_norm_sq_add_norm_sq_iff_real_inner_eq_zero x y).2 h
#align norm_sub_sq_eq_norm_sq_add_norm_sq_real norm_sub_sq_eq_norm_sq_add_norm_sq_real

/-- The sum and difference of two vectors are orthogonal if and only
if they have the same norm. -/
theorem real_inner_add_sub_eq_zero_iff (x y : F) : ⟪x + y, x - y⟫_ℝ = 0 ↔ ‖x‖ = ‖y‖ := by
  conv_rhs => rw [← mul_self_inj_of_nonneg (norm_nonneg _) (norm_nonneg _)]
  simp only [← @inner_self_eq_norm_mul_norm ℝ, inner_add_left, inner_sub_right, real_inner_comm y x,
    sub_eq_zero, re_to_real]
  constructor
  · intro h
    rw [add_comm] at h
    linarith
  · intro h
    linarith
#align real_inner_add_sub_eq_zero_iff real_inner_add_sub_eq_zero_iff

/-- Given two orthogonal vectors, their sum and difference have equal norms. -/
theorem norm_sub_eq_norm_add {v w : E} (h : ⟪v, w⟫ = 0) : ‖w - v‖ = ‖w + v‖ := by
  rw [← mul_self_inj_of_nonneg (norm_nonneg _) (norm_nonneg _)]
  simp only [h, ← @inner_self_eq_norm_mul_norm 𝕜, sub_neg_eq_add, sub_zero, map_sub, zero_re',
    zero_sub, add_zero, map_add, inner_add_right, inner_sub_left, inner_sub_right, inner_re_symm,
    zero_add]
#align norm_sub_eq_norm_add norm_sub_eq_norm_add

/-- The real inner product of two vectors, divided by the product of their
norms, has absolute value at most 1. -/
theorem abs_real_inner_div_norm_mul_norm_le_one (x y : F) : |⟪x, y⟫_ℝ / (‖x‖ * ‖y‖)| ≤ 1 := by
  rw [abs_div, abs_mul, abs_norm, abs_norm]
  exact div_le_one_of_le (abs_real_inner_le_norm x y) (by positivity)
#align abs_real_inner_div_norm_mul_norm_le_one abs_real_inner_div_norm_mul_norm_le_one

/-- The inner product of a vector with a multiple of itself. -/
theorem real_inner_smul_self_left (x : F) (r : ℝ) : ⟪r • x, x⟫_ℝ = r * (‖x‖ * ‖x‖) := by
  rw [real_inner_smul_left, ← real_inner_self_eq_norm_mul_norm]
#align real_inner_smul_self_left real_inner_smul_self_left

/-- The inner product of a vector with a multiple of itself. -/
theorem real_inner_smul_self_right (x : F) (r : ℝ) : ⟪x, r • x⟫_ℝ = r * (‖x‖ * ‖x‖) := by
  rw [inner_smul_right, ← real_inner_self_eq_norm_mul_norm]
#align real_inner_smul_self_right real_inner_smul_self_right

/-- The inner product of a nonzero vector with a nonzero multiple of
itself, divided by the product of their norms, has absolute value
1. -/
theorem norm_inner_div_norm_mul_norm_eq_one_of_ne_zero_of_ne_zero_mul {x : E} {r : 𝕜} (hx : x ≠ 0)
    (hr : r ≠ 0) : ‖⟪x, r • x⟫‖ / (‖x‖ * ‖r • x‖) = 1 := by
  have hx' : ‖x‖ ≠ 0 := by simp [hx]
  have hr' : ‖r‖ ≠ 0 := by simp [hr]
  rw [inner_smul_right, norm_mul, ← inner_self_re_eq_norm, inner_self_eq_norm_mul_norm, norm_smul]
  rw [← mul_assoc, ← div_div, mul_div_cancel _ hx', ← div_div, mul_comm, mul_div_cancel _ hr',
    div_self hx']
#align norm_inner_div_norm_mul_norm_eq_one_of_ne_zero_of_ne_zero_mul norm_inner_div_norm_mul_norm_eq_one_of_ne_zero_of_ne_zero_mul

/-- The inner product of a nonzero vector with a nonzero multiple of
itself, divided by the product of their norms, has absolute value
1. -/
theorem abs_real_inner_div_norm_mul_norm_eq_one_of_ne_zero_of_ne_zero_mul {x : F} {r : ℝ}
    (hx : x ≠ 0) (hr : r ≠ 0) : |⟪x, r • x⟫_ℝ| / (‖x‖ * ‖r • x‖) = 1 :=
  norm_inner_div_norm_mul_norm_eq_one_of_ne_zero_of_ne_zero_mul hx hr
#align abs_real_inner_div_norm_mul_norm_eq_one_of_ne_zero_of_ne_zero_mul abs_real_inner_div_norm_mul_norm_eq_one_of_ne_zero_of_ne_zero_mul

/-- The inner product of a nonzero vector with a positive multiple of
itself, divided by the product of their norms, has value 1. -/
theorem real_inner_div_norm_mul_norm_eq_one_of_ne_zero_of_pos_mul {x : F} {r : ℝ} (hx : x ≠ 0)
    (hr : 0 < r) : ⟪x, r • x⟫_ℝ / (‖x‖ * ‖r • x‖) = 1 := by
  rw [real_inner_smul_self_right, norm_smul, Real.norm_eq_abs, ← mul_assoc ‖x‖, mul_comm _ |r|,
    mul_assoc, abs_of_nonneg hr.le, div_self]
  exact mul_ne_zero hr.ne' (mul_self_ne_zero.2 (norm_ne_zero_iff.2 hx))
#align real_inner_div_norm_mul_norm_eq_one_of_ne_zero_of_pos_mul real_inner_div_norm_mul_norm_eq_one_of_ne_zero_of_pos_mul

/-- The inner product of a nonzero vector with a negative multiple of
itself, divided by the product of their norms, has value -1. -/
theorem real_inner_div_norm_mul_norm_eq_neg_one_of_ne_zero_of_neg_mul {x : F} {r : ℝ} (hx : x ≠ 0)
    (hr : r < 0) : ⟪x, r • x⟫_ℝ / (‖x‖ * ‖r • x‖) = -1 := by
  rw [real_inner_smul_self_right, norm_smul, Real.norm_eq_abs, ← mul_assoc ‖x‖, mul_comm _ |r|,
    mul_assoc, abs_of_neg hr, neg_mul, div_neg_eq_neg_div, div_self]
  exact mul_ne_zero hr.ne (mul_self_ne_zero.2 (norm_ne_zero_iff.2 hx))
#align real_inner_div_norm_mul_norm_eq_neg_one_of_ne_zero_of_neg_mul real_inner_div_norm_mul_norm_eq_neg_one_of_ne_zero_of_neg_mul

theorem norm_inner_eq_norm_tfae (x y : E) :
    List.TFAE [‖⟪x, y⟫‖ = ‖x‖ * ‖y‖,
      x = 0 ∨ y = (⟪x, y⟫ / ⟪x, x⟫) • x,
      x = 0 ∨ ∃ r : 𝕜, y = r • x,
      x = 0 ∨ y ∈ 𝕜 ∙ x] := by
  tfae_have 1 → 2
  · refine' fun h => or_iff_not_imp_left.2 fun hx₀ => _
    have : ‖x‖ ^ 2 ≠ 0 := pow_ne_zero _ (norm_ne_zero_iff.2 hx₀)
    rw [← sq_eq_sq, mul_pow, ← mul_right_inj' this, eq_comm, ← sub_eq_zero, ← mul_sub] at h <;>
      try positivity
    simp only [@norm_sq_eq_inner 𝕜] at h
    letI : InnerProductSpace.Core 𝕜 E := InnerProductSpace.toCore
    erw [← InnerProductSpace.Core.cauchy_schwarz_aux, InnerProductSpace.Core.normSq_eq_zero,
      sub_eq_zero] at h
    rw [div_eq_inv_mul, mul_smul, h, inv_smul_smul₀]
    rwa [inner_self_ne_zero]
  tfae_have 2 → 3; exact fun h => h.imp_right fun h' => ⟨_, h'⟩
  tfae_have 3 → 1
  · rintro (rfl | ⟨r, rfl⟩) <;>
    simp [inner_smul_right, norm_smul, inner_self_eq_norm_sq_to_K, inner_self_eq_norm_mul_norm,
      sq, mul_left_comm]
  tfae_have 3 ↔ 4; · simp only [Submodule.mem_span_singleton, eq_comm]
  tfae_finish
#align norm_inner_eq_norm_tfae norm_inner_eq_norm_tfae

/-- If the inner product of two vectors is equal to the product of their norms, then the two vectors
are multiples of each other. One form of the equality case for Cauchy-Schwarz.
Compare `inner_eq_norm_mul_iff`, which takes the stronger hypothesis `⟪x, y⟫ = ‖x‖ * ‖y‖`. -/
theorem norm_inner_eq_norm_iff {x y : E} (hx₀ : x ≠ 0) (hy₀ : y ≠ 0) :
    ‖⟪x, y⟫‖ = ‖x‖ * ‖y‖ ↔ ∃ r : 𝕜, r ≠ 0 ∧ y = r • x :=
  calc
    ‖⟪x, y⟫‖ = ‖x‖ * ‖y‖ ↔ x = 0 ∨ ∃ r : 𝕜, y = r • x :=
      (@norm_inner_eq_norm_tfae 𝕜 _ _ _ _ x y).out 0 2
    _ ↔ ∃ r : 𝕜, y = r • x := (or_iff_right hx₀)
    _ ↔ ∃ r : 𝕜, r ≠ 0 ∧ y = r • x :=
      ⟨fun ⟨r, h⟩ => ⟨r, fun hr₀ => hy₀ <| h.symm ▸ smul_eq_zero.2 <| Or.inl hr₀, h⟩,
        fun ⟨r, _hr₀, h⟩ => ⟨r, h⟩⟩
#align norm_inner_eq_norm_iff norm_inner_eq_norm_iff

/-- The inner product of two vectors, divided by the product of their
norms, has absolute value 1 if and only if they are nonzero and one is
a multiple of the other. One form of equality case for Cauchy-Schwarz. -/
theorem norm_inner_div_norm_mul_norm_eq_one_iff (x y : E) :
    ‖⟪x, y⟫ / (‖x‖ * ‖y‖)‖ = 1 ↔ x ≠ 0 ∧ ∃ r : 𝕜, r ≠ 0 ∧ y = r • x := by
  constructor
  · intro h
    have hx₀ : x ≠ 0 := fun h₀ => by simp [h₀] at h
    have hy₀ : y ≠ 0 := fun h₀ => by simp [h₀] at h
    refine' ⟨hx₀, (norm_inner_eq_norm_iff hx₀ hy₀).1 <| eq_of_div_eq_one _⟩
    simpa using h
  · rintro ⟨hx, ⟨r, ⟨hr, rfl⟩⟩⟩
    simp only [norm_div, norm_mul, norm_ofReal, abs_norm]
    exact norm_inner_div_norm_mul_norm_eq_one_of_ne_zero_of_ne_zero_mul hx hr
#align norm_inner_div_norm_mul_norm_eq_one_iff norm_inner_div_norm_mul_norm_eq_one_iff

/-- The inner product of two vectors, divided by the product of their
norms, has absolute value 1 if and only if they are nonzero and one is
a multiple of the other. One form of equality case for Cauchy-Schwarz. -/
theorem abs_real_inner_div_norm_mul_norm_eq_one_iff (x y : F) :
    |⟪x, y⟫_ℝ / (‖x‖ * ‖y‖)| = 1 ↔ x ≠ 0 ∧ ∃ r : ℝ, r ≠ 0 ∧ y = r • x :=
  @norm_inner_div_norm_mul_norm_eq_one_iff ℝ F _ _ _ x y
#align abs_real_inner_div_norm_mul_norm_eq_one_iff abs_real_inner_div_norm_mul_norm_eq_one_iff

theorem inner_eq_norm_mul_iff_div {x y : E} (h₀ : x ≠ 0) :
    ⟪x, y⟫ = (‖x‖ : 𝕜) * ‖y‖ ↔ (‖y‖ / ‖x‖ : 𝕜) • x = y := by
  have h₀' := h₀
  rw [← norm_ne_zero_iff, Ne.def, ← @ofReal_eq_zero 𝕜] at h₀'
  constructor <;> intro h
  · have : x = 0 ∨ y = (⟪x, y⟫ / ⟪x, x⟫ : 𝕜) • x :=
      ((@norm_inner_eq_norm_tfae 𝕜 _ _ _ _ x y).out 0 1).1 (by simp [h])
    rw [this.resolve_left h₀, h]
    simp [norm_smul, inner_self_ofReal_norm, mul_div_cancel _ h₀']
  · conv_lhs => rw [← h, inner_smul_right, inner_self_eq_norm_sq_to_K]
    field_simp [sq, mul_left_comm]
#align inner_eq_norm_mul_iff_div inner_eq_norm_mul_iff_div

/-- If the inner product of two vectors is equal to the product of their norms (i.e.,
`⟪x, y⟫ = ‖x‖ * ‖y‖`), then the two vectors are nonnegative real multiples of each other. One form
of the equality case for Cauchy-Schwarz.
Compare `norm_inner_eq_norm_iff`, which takes the weaker hypothesis `abs ⟪x, y⟫ = ‖x‖ * ‖y‖`. -/
theorem inner_eq_norm_mul_iff {x y : E} :
    ⟪x, y⟫ = (‖x‖ : 𝕜) * ‖y‖ ↔ (‖y‖ : 𝕜) • x = (‖x‖ : 𝕜) • y := by
  rcases eq_or_ne x 0 with (rfl | h₀)
  · simp
  · rw [inner_eq_norm_mul_iff_div h₀, div_eq_inv_mul, mul_smul, inv_smul_eq_iff₀]
    rwa [Ne.def, ofReal_eq_zero, norm_eq_zero]
#align inner_eq_norm_mul_iff inner_eq_norm_mul_iff

/-- If the inner product of two vectors is equal to the product of their norms (i.e.,
`⟪x, y⟫ = ‖x‖ * ‖y‖`), then the two vectors are nonnegative real multiples of each other. One form
of the equality case for Cauchy-Schwarz.
Compare `norm_inner_eq_norm_iff`, which takes the weaker hypothesis `abs ⟪x, y⟫ = ‖x‖ * ‖y‖`. -/
theorem inner_eq_norm_mul_iff_real {x y : F} : ⟪x, y⟫_ℝ = ‖x‖ * ‖y‖ ↔ ‖y‖ • x = ‖x‖ • y :=
  inner_eq_norm_mul_iff
#align inner_eq_norm_mul_iff_real inner_eq_norm_mul_iff_real

/-- The inner product of two vectors, divided by the product of their
norms, has value 1 if and only if they are nonzero and one is
a positive multiple of the other. -/
theorem real_inner_div_norm_mul_norm_eq_one_iff (x y : F) :
    ⟪x, y⟫_ℝ / (‖x‖ * ‖y‖) = 1 ↔ x ≠ 0 ∧ ∃ r : ℝ, 0 < r ∧ y = r • x := by
  constructor
  · intro h
    have hx₀ : x ≠ 0 := fun h₀ => by simp [h₀] at h
    have hy₀ : y ≠ 0 := fun h₀ => by simp [h₀] at h
    refine' ⟨hx₀, ‖y‖ / ‖x‖, div_pos (norm_pos_iff.2 hy₀) (norm_pos_iff.2 hx₀), _⟩
    exact ((inner_eq_norm_mul_iff_div hx₀).1 (eq_of_div_eq_one h)).symm
  · rintro ⟨hx, ⟨r, ⟨hr, rfl⟩⟩⟩
    exact real_inner_div_norm_mul_norm_eq_one_of_ne_zero_of_pos_mul hx hr
#align real_inner_div_norm_mul_norm_eq_one_iff real_inner_div_norm_mul_norm_eq_one_iff

/-- The inner product of two vectors, divided by the product of their
norms, has value -1 if and only if they are nonzero and one is
a negative multiple of the other. -/
theorem real_inner_div_norm_mul_norm_eq_neg_one_iff (x y : F) :
    ⟪x, y⟫_ℝ / (‖x‖ * ‖y‖) = -1 ↔ x ≠ 0 ∧ ∃ r : ℝ, r < 0 ∧ y = r • x := by
  rw [← neg_eq_iff_eq_neg, ← neg_div, ← inner_neg_right, ← norm_neg y,
    real_inner_div_norm_mul_norm_eq_one_iff, (@neg_surjective ℝ _).exists]
  refine' Iff.rfl.and (exists_congr fun r => _)
  rw [neg_pos, neg_smul, neg_inj]
#align real_inner_div_norm_mul_norm_eq_neg_one_iff real_inner_div_norm_mul_norm_eq_neg_one_iff

/-- If the inner product of two unit vectors is `1`, then the two vectors are equal. One form of
the equality case for Cauchy-Schwarz. -/
theorem inner_eq_one_iff_of_norm_one {x y : E} (hx : ‖x‖ = 1) (hy : ‖y‖ = 1) : ⟪x, y⟫ = 1 ↔ x = y :=
  by convert inner_eq_norm_mul_iff (𝕜 := 𝕜) (E := E) using 2 <;> simp [hx, hy]
#align inner_eq_one_iff_of_norm_one inner_eq_one_iff_of_norm_one

theorem inner_lt_norm_mul_iff_real {x y : F} : ⟪x, y⟫_ℝ < ‖x‖ * ‖y‖ ↔ ‖y‖ • x ≠ ‖x‖ • y :=
  calc
    ⟪x, y⟫_ℝ < ‖x‖ * ‖y‖ ↔ ⟪x, y⟫_ℝ ≠ ‖x‖ * ‖y‖ :=
      ⟨ne_of_lt, lt_of_le_of_ne (real_inner_le_norm _ _)⟩
    _ ↔ ‖y‖ • x ≠ ‖x‖ • y := not_congr inner_eq_norm_mul_iff_real
#align inner_lt_norm_mul_iff_real inner_lt_norm_mul_iff_real

/-- If the inner product of two unit vectors is strictly less than `1`, then the two vectors are
distinct. One form of the equality case for Cauchy-Schwarz. -/
theorem inner_lt_one_iff_real_of_norm_one {x y : F} (hx : ‖x‖ = 1) (hy : ‖y‖ = 1) :
    ⟪x, y⟫_ℝ < 1 ↔ x ≠ y := by convert inner_lt_norm_mul_iff_real (F := F) <;> simp [hx, hy]
#align inner_lt_one_iff_real_of_norm_one inner_lt_one_iff_real_of_norm_one

/-- The sphere of radius `r = ‖y‖` is tangent to the plane `⟪x, y⟫ = ‖y‖ ^ 2` at `x = y`. -/
theorem eq_of_norm_le_re_inner_eq_norm_sq {x y : E} (hle : ‖x‖ ≤ ‖y‖) (h : re ⟪x, y⟫ = ‖y‖ ^ 2) :
    x = y := by
  suffices H : re ⟪x - y, x - y⟫ ≤ 0
  · rwa [inner_self_nonpos, sub_eq_zero] at H
  have H₁ : ‖x‖ ^ 2 ≤ ‖y‖ ^ 2 := by gcongr
  have H₂ : re ⟪y, x⟫ = ‖y‖ ^ 2 := by rwa [← inner_conj_symm, conj_re]
  simpa [inner_sub_left, inner_sub_right, ← norm_sq_eq_inner, h, H₂] using H₁

/-- The inner product of two weighted sums, where the weights in each
sum add to 0, in terms of the norms of pairwise differences. -/
theorem inner_sum_smul_sum_smul_of_sum_eq_zero {ι₁ : Type*} {s₁ : Finset ι₁} {w₁ : ι₁ → ℝ}
    (v₁ : ι₁ → F) (h₁ : ∑ i in s₁, w₁ i = 0) {ι₂ : Type*} {s₂ : Finset ι₂} {w₂ : ι₂ → ℝ}
    (v₂ : ι₂ → F) (h₂ : ∑ i in s₂, w₂ i = 0) :
    ⟪∑ i₁ in s₁, w₁ i₁ • v₁ i₁, ∑ i₂ in s₂, w₂ i₂ • v₂ i₂⟫_ℝ =
      (-∑ i₁ in s₁, ∑ i₂ in s₂, w₁ i₁ * w₂ i₂ * (‖v₁ i₁ - v₂ i₂‖ * ‖v₁ i₁ - v₂ i₂‖)) / 2 := by
  simp_rw [sum_inner, inner_sum, real_inner_smul_left, real_inner_smul_right,
    real_inner_eq_norm_mul_self_add_norm_mul_self_sub_norm_sub_mul_self_div_two, ← div_sub_div_same,
    ← div_add_div_same, mul_sub_left_distrib, left_distrib, Finset.sum_sub_distrib,
    Finset.sum_add_distrib, ← Finset.mul_sum, ← Finset.sum_mul, h₁, h₂, zero_mul,
    mul_zero, Finset.sum_const_zero, zero_add, zero_sub, Finset.mul_sum, neg_div,
    Finset.sum_div, mul_div_assoc, mul_assoc]
#align inner_sum_smul_sum_smul_of_sum_eq_zero inner_sum_smul_sum_smul_of_sum_eq_zero

variable (𝕜)

/-- The inner product as a sesquilinear map. -/
def innerₛₗ : E →ₗ⋆[𝕜] E →ₗ[𝕜] 𝕜 :=
  LinearMap.mk₂'ₛₗ _ _ (fun v w => ⟪v, w⟫) inner_add_left (fun _ _ _ => inner_smul_left _ _ _)
    inner_add_right fun _ _ _ => inner_smul_right _ _ _
#align innerₛₗ innerₛₗ

@[simp]
theorem innerₛₗ_apply_coe (v : E) : ⇑(innerₛₗ 𝕜 v) = fun w => ⟪v, w⟫ :=
  rfl
#align innerₛₗ_apply_coe innerₛₗ_apply_coe

@[simp]
theorem innerₛₗ_apply (v w : E) : innerₛₗ 𝕜 v w = ⟪v, w⟫ :=
  rfl
#align innerₛₗ_apply innerₛₗ_apply

/-- The inner product as a continuous sesquilinear map. Note that `toDualMap` (resp. `toDual`)
in `InnerProductSpace.Dual` is a version of this given as a linear isometry (resp. linear
isometric equivalence). -/
def innerSL : E →L⋆[𝕜] E →L[𝕜] 𝕜 :=
  LinearMap.mkContinuous₂ (innerₛₗ 𝕜) 1 fun x y => by
    simp only [norm_inner_le_norm, one_mul, innerₛₗ_apply]
set_option linter.uppercaseLean3 false in
#align innerSL innerSL

@[simp]
theorem innerSL_apply_coe (v : E) : ⇑(innerSL 𝕜 v) = fun w => ⟪v, w⟫ :=
  rfl
set_option linter.uppercaseLean3 false in
#align innerSL_apply_coe innerSL_apply_coe

@[simp]
theorem innerSL_apply (v w : E) : innerSL 𝕜 v w = ⟪v, w⟫ :=
  rfl
set_option linter.uppercaseLean3 false in
#align innerSL_apply innerSL_apply

/-- `innerSL` is an isometry. Note that the associated `LinearIsometry` is defined in
`InnerProductSpace.Dual` as `toDualMap`.  -/
@[simp]
theorem innerSL_apply_norm (x : E) : ‖innerSL 𝕜 x‖ = ‖x‖ := by
  refine'
    le_antisymm ((innerSL 𝕜 x).opNorm_le_bound (norm_nonneg _) fun y => norm_inner_le_norm _ _) _
  rcases eq_or_ne x 0 with (rfl | h)
  · simp
  · refine' (mul_le_mul_right (norm_pos_iff.2 h)).mp _
    calc
      ‖x‖ * ‖x‖ = ‖(⟪x, x⟫ : 𝕜)‖ := by
        rw [← sq, inner_self_eq_norm_sq_to_K, norm_pow, norm_ofReal, abs_norm]
      _ ≤ ‖innerSL 𝕜 x‖ * ‖x‖ := (innerSL 𝕜 x).le_opNorm _
set_option linter.uppercaseLean3 false in
#align innerSL_apply_norm innerSL_apply_norm

/-- The inner product as a continuous sesquilinear map, with the two arguments flipped. -/
def innerSLFlip : E →L[𝕜] E →L⋆[𝕜] 𝕜 :=
  @ContinuousLinearMap.flipₗᵢ' 𝕜 𝕜 𝕜 E E 𝕜 _ _ _ _ _ _ _ _ _ (RingHom.id 𝕜) (starRingEnd 𝕜) _ _
    (innerSL 𝕜)
set_option linter.uppercaseLean3 false in
#align innerSL_flip innerSLFlip

@[simp]
theorem innerSLFlip_apply (x y : E) : innerSLFlip 𝕜 x y = ⟪y, x⟫ :=
  rfl
set_option linter.uppercaseLean3 false in
#align innerSL_flip_apply innerSLFlip_apply

variable {𝕜}

namespace ContinuousLinearMap

variable {E' : Type*} [NormedAddCommGroup E'] [InnerProductSpace 𝕜 E']

-- Note: odd and expensive build behavior is explicitly turned off using `noncomputable`
/-- Given `f : E →L[𝕜] E'`, construct the continuous sesquilinear form `fun x y ↦ ⟪x, A y⟫`, given
as a continuous linear map. -/
noncomputable def toSesqForm : (E →L[𝕜] E') →L[𝕜] E' →L⋆[𝕜] E →L[𝕜] 𝕜 :=
  (ContinuousLinearMap.flipₗᵢ' E E' 𝕜 (starRingEnd 𝕜) (RingHom.id 𝕜)).toContinuousLinearEquiv ∘L
    ContinuousLinearMap.compSL E E' (E' →L⋆[𝕜] 𝕜) (RingHom.id 𝕜) (RingHom.id 𝕜) (innerSLFlip 𝕜)
#align continuous_linear_map.to_sesq_form ContinuousLinearMap.toSesqForm

@[simp]
theorem toSesqForm_apply_coe (f : E →L[𝕜] E') (x : E') : toSesqForm f x = (innerSL 𝕜 x).comp f :=
  rfl
#align continuous_linear_map.to_sesq_form_apply_coe ContinuousLinearMap.toSesqForm_apply_coe

theorem toSesqForm_apply_norm_le {f : E →L[𝕜] E'} {v : E'} : ‖toSesqForm f v‖ ≤ ‖f‖ * ‖v‖ := by
  refine opNorm_le_bound _ (by positivity) fun x ↦ ?_
  have h₁ : ‖f x‖ ≤ ‖f‖ * ‖x‖ := le_opNorm _ _
  have h₂ := @norm_inner_le_norm 𝕜 E' _ _ _ v (f x)
  calc
    ‖⟪v, f x⟫‖ ≤ ‖v‖ * ‖f x‖ := h₂
    _ ≤ ‖v‖ * (‖f‖ * ‖x‖) := (mul_le_mul_of_nonneg_left h₁ (norm_nonneg v))
    _ = ‖f‖ * ‖v‖ * ‖x‖ := by ring

#align continuous_linear_map.to_sesq_form_apply_norm_le ContinuousLinearMap.toSesqForm_apply_norm_le

end ContinuousLinearMap

/-- When an inner product space `E` over `𝕜` is considered as a real normed space, its inner
product satisfies `IsBoundedBilinearMap`.

In order to state these results, we need a `NormedSpace ℝ E` instance. We will later establish
such an instance by restriction-of-scalars, `InnerProductSpace.isROrCToReal 𝕜 E`, but this
instance may be not definitionally equal to some other “natural” instance. So, we assume
`[NormedSpace ℝ E]`.
-/
theorem _root_.isBoundedBilinearMap_inner [NormedSpace ℝ E] :
    IsBoundedBilinearMap ℝ fun p : E × E => ⟪p.1, p.2⟫ :=
  { add_left := inner_add_left
    smul_left := fun r x y => by
      simp only [← algebraMap_smul 𝕜 r x, algebraMap_eq_ofReal, inner_smul_real_left]
    add_right := inner_add_right
    smul_right := fun r x y => by
      simp only [← algebraMap_smul 𝕜 r y, algebraMap_eq_ofReal, inner_smul_real_right]
    bound :=
      ⟨1, zero_lt_one, fun x y => by
        rw [one_mul]
        exact norm_inner_le_norm x y⟩ }
#align is_bounded_bilinear_map_inner isBoundedBilinearMap_inner

end Norm

section BesselsInequality

variable {ι : Type*} (x : E) {v : ι → E}

/-- Bessel's inequality for finite sums. -/
theorem Orthonormal.sum_inner_products_le {s : Finset ι} (hv : Orthonormal 𝕜 v) :
    ∑ i in s, ‖⟪v i, x⟫‖ ^ 2 ≤ ‖x‖ ^ 2 := by
  have h₂ :
    (∑ i in s, ∑ j in s, ⟪v i, x⟫ * ⟪x, v j⟫ * ⟪v j, v i⟫) = (∑ k in s, ⟪v k, x⟫ * ⟪x, v k⟫ : 𝕜) :=
    by classical exact hv.inner_left_right_finset
  have h₃ : ∀ z : 𝕜, re (z * conj z) = ‖z‖ ^ 2 := by
    intro z
    simp only [mul_conj, normSq_eq_def']
    norm_cast
  suffices hbf : ‖x - ∑ i in s, ⟪v i, x⟫ • v i‖ ^ 2 = ‖x‖ ^ 2 - ∑ i in s, ‖⟪v i, x⟫‖ ^ 2
  · rw [← sub_nonneg, ← hbf]
    simp only [norm_nonneg, pow_nonneg]
  rw [@norm_sub_sq 𝕜, sub_add]
  classical
    simp only [@InnerProductSpace.norm_sq_eq_inner 𝕜, _root_.inner_sum, _root_.sum_inner]
    simp only [inner_smul_right, two_mul, inner_smul_left, inner_conj_symm, ← mul_assoc, h₂,
      add_sub_cancel, sub_right_inj]
    simp only [map_sum, ← inner_conj_symm x, ← h₃]

#align orthonormal.sum_inner_products_le Orthonormal.sum_inner_products_le

/-- Bessel's inequality. -/
theorem Orthonormal.tsum_inner_products_le (hv : Orthonormal 𝕜 v) :
    ∑' i, ‖⟪v i, x⟫‖ ^ 2 ≤ ‖x‖ ^ 2 := by
  refine' tsum_le_of_sum_le' _ fun s => hv.sum_inner_products_le x
  simp only [norm_nonneg, pow_nonneg]
#align orthonormal.tsum_inner_products_le Orthonormal.tsum_inner_products_le

/-- The sum defined in Bessel's inequality is summable. -/
theorem Orthonormal.inner_products_summable (hv : Orthonormal 𝕜 v) :
    Summable fun i => ‖⟪v i, x⟫‖ ^ 2 := by
  use ⨆ s : Finset ι, ∑ i in s, ‖⟪v i, x⟫‖ ^ 2
  apply hasSum_of_isLUB_of_nonneg
  · intro b
    simp only [norm_nonneg, pow_nonneg]
  · refine' isLUB_ciSup _
    use ‖x‖ ^ 2
    rintro y ⟨s, rfl⟩
    exact hv.sum_inner_products_le x
#align orthonormal.inner_products_summable Orthonormal.inner_products_summable

end BesselsInequality

/-- A field `𝕜` satisfying `IsROrC` is itself a `𝕜`-inner product space. -/
instance IsROrC.innerProductSpace : InnerProductSpace 𝕜 𝕜 where
  inner x y := conj x * y
  norm_sq_eq_inner x := by simp only [inner, conj_mul, ← ofReal_pow, ofReal_re]
  conj_symm x y := by simp only [mul_comm, map_mul, starRingEnd_self_apply]
  add_left x y z := by simp only [add_mul, map_add]
  smul_left x y z := by simp only [mul_assoc, smul_eq_mul, map_mul]
#align is_R_or_C.inner_product_space IsROrC.innerProductSpace

@[simp]
theorem IsROrC.inner_apply (x y : 𝕜) : ⟪x, y⟫ = conj x * y :=
  rfl
#align is_R_or_C.inner_apply IsROrC.inner_apply

/-! ### Inner product space structure on subspaces -/


/-- Induced inner product on a submodule. -/
instance Submodule.innerProductSpace (W : Submodule 𝕜 E) : InnerProductSpace 𝕜 W :=
  { Submodule.normedSpace W with
    inner := fun x y => ⟪(x : E), (y : E)⟫
    conj_symm := fun _ _ => inner_conj_symm _ _
    norm_sq_eq_inner := fun x => norm_sq_eq_inner (x : E)
    add_left := fun _ _ _ => inner_add_left _ _ _
    smul_left := fun _ _ _ => inner_smul_left _ _ _ }
#align submodule.inner_product_space Submodule.innerProductSpace

/-- The inner product on submodules is the same as on the ambient space. -/
@[simp]
theorem Submodule.coe_inner (W : Submodule 𝕜 E) (x y : W) : ⟪x, y⟫ = ⟪(x : E), ↑y⟫ :=
  rfl
#align submodule.coe_inner Submodule.coe_inner

theorem Orthonormal.codRestrict {ι : Type*} {v : ι → E} (hv : Orthonormal 𝕜 v) (s : Submodule 𝕜 E)
    (hvs : ∀ i, v i ∈ s) : @Orthonormal 𝕜 s _ _ _ ι (Set.codRestrict v s hvs) :=
  s.subtypeₗᵢ.orthonormal_comp_iff.mp hv
#align orthonormal.cod_restrict Orthonormal.codRestrict

theorem orthonormal_span {ι : Type*} {v : ι → E} (hv : Orthonormal 𝕜 v) :
    @Orthonormal 𝕜 (Submodule.span 𝕜 (Set.range v)) _ _ _ ι fun i : ι =>
      ⟨v i, Submodule.subset_span (Set.mem_range_self i)⟩ :=
  hv.codRestrict (Submodule.span 𝕜 (Set.range v)) fun i =>
    Submodule.subset_span (Set.mem_range_self i)
#align orthonormal_span orthonormal_span

/-! ### Families of mutually-orthogonal subspaces of an inner product space -/


section OrthogonalFamily

variable {ι : Type*} (𝕜)

open DirectSum

/-- An indexed family of mutually-orthogonal subspaces of an inner product space `E`.

The simple way to express this concept would be as a condition on `V : ι → Submodule 𝕜 E`.  We
instead implement it as a condition on a family of inner product spaces each equipped with an
isometric embedding into `E`, thus making it a property of morphisms rather than subobjects.
The connection to the subobject spelling is shown in `orthogonalFamily_iff_pairwise`.

This definition is less lightweight, but allows for better definitional properties when the inner
product space structure on each of the submodules is important -- for example, when considering
their Hilbert sum (`PiLp V 2`).  For example, given an orthonormal set of vectors `v : ι → E`,
we have an associated orthogonal family of one-dimensional subspaces of `E`, which it is convenient
to be able to discuss using `ι → 𝕜` rather than `Π i : ι, span 𝕜 (v i)`. -/
def OrthogonalFamily (G : ι → Type*) [∀ i, NormedAddCommGroup (G i)]
    [∀ i, InnerProductSpace 𝕜 (G i)] (V : ∀ i, G i →ₗᵢ[𝕜] E) : Prop :=
  Pairwise fun i j => ∀ v : G i, ∀ w : G j, ⟪V i v, V j w⟫ = 0
#align orthogonal_family OrthogonalFamily

variable {𝕜}
variable {G : ι → Type*} [∀ i, NormedAddCommGroup (G i)] [∀ i, InnerProductSpace 𝕜 (G i)]
  {V : ∀ i, G i →ₗᵢ[𝕜] E} (hV : OrthogonalFamily 𝕜 G V) [dec_V : ∀ (i) (x : G i), Decidable (x ≠ 0)]

theorem Orthonormal.orthogonalFamily {v : ι → E} (hv : Orthonormal 𝕜 v) :
    OrthogonalFamily 𝕜 (fun _i : ι => 𝕜) fun i => LinearIsometry.toSpanSingleton 𝕜 E (hv.1 i) :=
  fun i j hij a b => by simp [inner_smul_left, inner_smul_right, hv.2 hij]
#align orthonormal.orthogonal_family Orthonormal.orthogonalFamily

theorem OrthogonalFamily.eq_ite [DecidableEq ι] {i j : ι} (v : G i) (w : G j) :
    ⟪V i v, V j w⟫ = ite (i = j) ⟪V i v, V j w⟫ 0 := by
  split_ifs with h
  · rfl
  · exact hV h v w
#align orthogonal_family.eq_ite OrthogonalFamily.eq_ite

theorem OrthogonalFamily.inner_right_dfinsupp [DecidableEq ι] (l : ⨁ i, G i) (i : ι) (v : G i) :
    ⟪V i v, l.sum fun j => V j⟫ = ⟪v, l i⟫ :=
  calc
    ⟪V i v, l.sum fun j => V j⟫ = l.sum fun j => fun w => ⟪V i v, V j w⟫ :=
      DFinsupp.inner_sum (fun j => V j) l (V i v)
    _ = l.sum fun j => fun w => ite (i = j) ⟪V i v, V j w⟫ 0 :=
      (congr_arg l.sum <| funext fun j => funext <| hV.eq_ite v)
    _ = ⟪v, l i⟫ := by
      simp only [DFinsupp.sum, Submodule.coe_inner, Finset.sum_ite_eq, ite_eq_left_iff,
        DFinsupp.mem_support_toFun]
      split_ifs with h
      · simp only [LinearIsometry.inner_map_map]
      · simp only [of_not_not h, inner_zero_right]

#align orthogonal_family.inner_right_dfinsupp OrthogonalFamily.inner_right_dfinsupp

theorem OrthogonalFamily.inner_right_fintype [Fintype ι] (l : ∀ i, G i) (i : ι) (v : G i) :
    ⟪V i v, ∑ j : ι, V j (l j)⟫ = ⟪v, l i⟫ := by
  classical!
  calc
    ⟪V i v, ∑ j : ι, V j (l j)⟫ = ∑ j : ι, ⟪V i v, V j (l j)⟫ := by rw [inner_sum]
    _ = ∑ j, ite (i = j) ⟪V i v, V j (l j)⟫ 0 :=
      (congr_arg (Finset.sum Finset.univ) <| funext fun j => hV.eq_ite v (l j))
    _ = ⟪v, l i⟫ := by
      simp only [Finset.sum_ite_eq, Finset.mem_univ, (V i).inner_map_map, if_true]
#align orthogonal_family.inner_right_fintype OrthogonalFamily.inner_right_fintype

theorem OrthogonalFamily.inner_sum (l₁ l₂ : ∀ i, G i) (s : Finset ι) :
    ⟪∑ i in s, V i (l₁ i), ∑ j in s, V j (l₂ j)⟫ = ∑ i in s, ⟪l₁ i, l₂ i⟫ := by
  classical!
  calc
    ⟪∑ i in s, V i (l₁ i), ∑ j in s, V j (l₂ j)⟫ = ∑ j in s, ∑ i in s, ⟪V i (l₁ i), V j (l₂ j)⟫ :=
      by simp only [_root_.sum_inner, _root_.inner_sum]
    _ = ∑ j in s, ∑ i in s, ite (i = j) ⟪V i (l₁ i), V j (l₂ j)⟫ 0 := by
      congr with i
      congr with j
      apply hV.eq_ite
    _ = ∑ i in s, ⟪l₁ i, l₂ i⟫ := by
      simp only [Finset.sum_ite_of_true, Finset.sum_ite_eq', LinearIsometry.inner_map_map,
        imp_self, imp_true_iff]
#align orthogonal_family.inner_sum OrthogonalFamily.inner_sum

theorem OrthogonalFamily.norm_sum (l : ∀ i, G i) (s : Finset ι) :
    ‖∑ i in s, V i (l i)‖ ^ 2 = ∑ i in s, ‖l i‖ ^ 2 := by
  have : ((‖∑ i in s, V i (l i)‖ : ℝ) : 𝕜) ^ 2 = ∑ i in s, ((‖l i‖ : ℝ) : 𝕜) ^ 2 := by
    simp only [← inner_self_eq_norm_sq_to_K, hV.inner_sum]
  exact mod_cast this
#align orthogonal_family.norm_sum OrthogonalFamily.norm_sum

/-- The composition of an orthogonal family of subspaces with an injective function is also an
orthogonal family. -/
theorem OrthogonalFamily.comp {γ : Type*} {f : γ → ι} (hf : Function.Injective f) :
    OrthogonalFamily 𝕜 (fun g => G (f g)) fun g => V (f g) :=
  fun _i _j hij v w => hV (hf.ne hij) v w
#align orthogonal_family.comp OrthogonalFamily.comp

theorem OrthogonalFamily.orthonormal_sigma_orthonormal {α : ι → Type*} {v_family : ∀ i, α i → G i}
    (hv_family : ∀ i, Orthonormal 𝕜 (v_family i)) :
    Orthonormal 𝕜 fun a : Σi, α i => V a.1 (v_family a.1 a.2) := by
  constructor
  · rintro ⟨i, v⟩
    simpa only [LinearIsometry.norm_map] using (hv_family i).left v
  rintro ⟨i, v⟩ ⟨j, w⟩ hvw
  by_cases hij : i = j
  · subst hij
    have : v ≠ w := fun h => by
      subst h
      exact hvw rfl
    simpa only [LinearIsometry.inner_map_map] using (hv_family i).2 this
  · exact hV hij (v_family i v) (v_family j w)
#align orthogonal_family.orthonormal_sigma_orthonormal OrthogonalFamily.orthonormal_sigma_orthonormal

theorem OrthogonalFamily.norm_sq_diff_sum [DecidableEq ι] (f : ∀ i, G i) (s₁ s₂ : Finset ι) :
    ‖(∑ i in s₁, V i (f i)) - ∑ i in s₂, V i (f i)‖ ^ 2 =
      (∑ i in s₁ \ s₂, ‖f i‖ ^ 2) + ∑ i in s₂ \ s₁, ‖f i‖ ^ 2 := by
  rw [← Finset.sum_sdiff_sub_sum_sdiff, sub_eq_add_neg, ← Finset.sum_neg_distrib]
  let F : ∀ i, G i := fun i => if i ∈ s₁ then f i else -f i
  have hF₁ : ∀ i ∈ s₁ \ s₂, F i = f i := fun i hi => if_pos (Finset.sdiff_subset _ _ hi)
  have hF₂ : ∀ i ∈ s₂ \ s₁, F i = -f i := fun i hi => if_neg (Finset.mem_sdiff.mp hi).2
  have hF : ∀ i, ‖F i‖ = ‖f i‖ := by
    intro i
    dsimp only
    split_ifs <;> simp only [eq_self_iff_true, norm_neg]
  have :
    ‖(∑ i in s₁ \ s₂, V i (F i)) + ∑ i in s₂ \ s₁, V i (F i)‖ ^ 2 =
      (∑ i in s₁ \ s₂, ‖F i‖ ^ 2) + ∑ i in s₂ \ s₁, ‖F i‖ ^ 2 := by
    have hs : Disjoint (s₁ \ s₂) (s₂ \ s₁) := disjoint_sdiff_sdiff
    simpa only [Finset.sum_union hs] using hV.norm_sum F (s₁ \ s₂ ∪ s₂ \ s₁)
  convert this using 4
  · refine' Finset.sum_congr rfl fun i hi => _
    simp only [hF₁ i hi]
  · refine' Finset.sum_congr rfl fun i hi => _
    simp only [hF₂ i hi, LinearIsometry.map_neg]
  · simp only [hF]
  · simp only [hF]
#align orthogonal_family.norm_sq_diff_sum OrthogonalFamily.norm_sq_diff_sum

/-- A family `f` of mutually-orthogonal elements of `E` is summable, if and only if
`(fun i ↦ ‖f i‖ ^ 2)` is summable. -/
theorem OrthogonalFamily.summable_iff_norm_sq_summable [CompleteSpace E] (f : ∀ i, G i) :
    (Summable fun i => V i (f i)) ↔ Summable fun i => ‖f i‖ ^ 2 := by
  classical
    simp only [summable_iff_cauchySeq_finset, NormedAddCommGroup.cauchySeq_iff, Real.norm_eq_abs]
    constructor
    · intro hf ε hε
      obtain ⟨a, H⟩ := hf _ (sqrt_pos.mpr hε)
      use a
      intro s₁ hs₁ s₂ hs₂
      rw [← Finset.sum_sdiff_sub_sum_sdiff]
      refine' (abs_sub _ _).trans_lt _
      have : ∀ i, 0 ≤ ‖f i‖ ^ 2 := fun i : ι => sq_nonneg _
      simp only [Finset.abs_sum_of_nonneg' this]
      have : ((∑ i in s₁ \ s₂, ‖f i‖ ^ 2) + ∑ i in s₂ \ s₁, ‖f i‖ ^ 2) < √ε ^ 2 := by
        rw [← hV.norm_sq_diff_sum, sq_lt_sq, abs_of_nonneg (sqrt_nonneg _),
          abs_of_nonneg (norm_nonneg _)]
        exact H s₁ hs₁ s₂ hs₂
      have hη := sq_sqrt (le_of_lt hε)
      linarith
    · intro hf ε hε
      have hε' : 0 < ε ^ 2 / 2 := half_pos (sq_pos_of_pos hε)
      obtain ⟨a, H⟩ := hf _ hε'
      use a
      intro s₁ hs₁ s₂ hs₂
      refine' (abs_lt_of_sq_lt_sq' _ (le_of_lt hε)).2
      have has : a ≤ s₁ ⊓ s₂ := le_inf hs₁ hs₂
      rw [hV.norm_sq_diff_sum]
      have Hs₁ : ∑ x : ι in s₁ \ s₂, ‖f x‖ ^ 2 < ε ^ 2 / 2 := by
        convert H _ hs₁ _ has
        have : s₁ ⊓ s₂ ⊆ s₁ := Finset.inter_subset_left _ _
        rw [← Finset.sum_sdiff this, add_tsub_cancel_right, Finset.abs_sum_of_nonneg']
        · simp
        · exact fun i => sq_nonneg _
      have Hs₂ : ∑ x : ι in s₂ \ s₁, ‖f x‖ ^ 2 < ε ^ 2 / 2 := by
        convert H _ hs₂ _ has
        have : s₁ ⊓ s₂ ⊆ s₂ := Finset.inter_subset_right _ _
        rw [← Finset.sum_sdiff this, add_tsub_cancel_right, Finset.abs_sum_of_nonneg']
        · simp
        · exact fun i => sq_nonneg _
      linarith
#align orthogonal_family.summable_iff_norm_sq_summable OrthogonalFamily.summable_iff_norm_sq_summable

/-- An orthogonal family forms an independent family of subspaces; that is, any collection of
elements each from a different subspace in the family is linearly independent. In particular, the
pairwise intersections of elements of the family are 0. -/
theorem OrthogonalFamily.independent {V : ι → Submodule 𝕜 E}
    (hV : OrthogonalFamily 𝕜 (fun i => V i) fun i => (V i).subtypeₗᵢ) :
    CompleteLattice.Independent V := by
  classical!
  apply CompleteLattice.independent_of_dfinsupp_lsum_injective
  refine LinearMap.ker_eq_bot.mp ?_
  rw [Submodule.eq_bot_iff]
  intro v hv
  rw [LinearMap.mem_ker] at hv
  ext i
  suffices ⟪(v i : E), v i⟫ = 0 by simpa only [inner_self_eq_zero] using this
  calc
    ⟪(v i : E), v i⟫ = ⟪(v i : E), DFinsupp.lsum ℕ (fun i => (V i).subtype) v⟫ := by
      simpa only [DFinsupp.sumAddHom_apply, DFinsupp.lsum_apply_apply] using
        (hV.inner_right_dfinsupp v i (v i)).symm
    _ = 0 := by simp only [hv, inner_zero_right]
#align orthogonal_family.independent OrthogonalFamily.independent

theorem DirectSum.IsInternal.collectedBasis_orthonormal [DecidableEq ι] {V : ι → Submodule 𝕜 E}
    (hV : OrthogonalFamily 𝕜 (fun i => V i) fun i => (V i).subtypeₗᵢ)
    (hV_sum : DirectSum.IsInternal fun i => V i) {α : ι → Type*}
    {v_family : ∀ i, Basis (α i) 𝕜 (V i)} (hv_family : ∀ i, Orthonormal 𝕜 (v_family i)) :
    Orthonormal 𝕜 (hV_sum.collectedBasis v_family) := by
  simpa only [hV_sum.collectedBasis_coe] using hV.orthonormal_sigma_orthonormal hv_family
#align direct_sum.is_internal.collected_basis_orthonormal DirectSum.IsInternal.collectedBasis_orthonormal

end OrthogonalFamily

section IsROrCToReal

variable {G : Type*}

variable (𝕜 E)

/-- A general inner product implies a real inner product. This is not registered as an instance
since it creates problems with the case `𝕜 = ℝ`. -/
def Inner.isROrCToReal : Inner ℝ E where inner x y := re ⟪x, y⟫
#align has_inner.is_R_or_C_to_real Inner.isROrCToReal

/-- A general inner product space structure implies a real inner product structure. This is not
registered as an instance since it creates problems with the case `𝕜 = ℝ`, but in can be used in a
proof to obtain a real inner product space structure from a given `𝕜`-inner product space
structure. -/
def InnerProductSpace.isROrCToReal : InnerProductSpace ℝ E :=
  { Inner.isROrCToReal 𝕜 E,
    NormedSpace.restrictScalars ℝ 𝕜
      E with
    norm_sq_eq_inner := norm_sq_eq_inner
    conj_symm := fun x y => inner_re_symm _ _
    add_left := fun x y z => by
      change re ⟪x + y, z⟫ = re ⟪x, z⟫ + re ⟪y, z⟫
      simp only [inner_add_left, map_add]
    smul_left := fun x y r => by
      change re ⟪(r : 𝕜) • x, y⟫ = r * re ⟪x, y⟫
      simp only [inner_smul_left, conj_ofReal, re_ofReal_mul] }
#align inner_product_space.is_R_or_C_to_real InnerProductSpace.isROrCToReal

variable {E}

theorem real_inner_eq_re_inner (x y : E) :
    @Inner.inner ℝ E (Inner.isROrCToReal 𝕜 E) x y = re ⟪x, y⟫ :=
  rfl
#align real_inner_eq_re_inner real_inner_eq_re_inner

theorem real_inner_I_smul_self (x : E) :
    @Inner.inner ℝ E (Inner.isROrCToReal 𝕜 E) x ((I : 𝕜) • x) = 0 := by
  simp [real_inner_eq_re_inner 𝕜, inner_smul_right]
set_option linter.uppercaseLean3 false in
#align real_inner_I_smul_self real_inner_I_smul_self

/-- A complex inner product implies a real inner product -/
instance InnerProductSpace.complexToReal [NormedAddCommGroup G] [InnerProductSpace ℂ G] :
    InnerProductSpace ℝ G :=
  InnerProductSpace.isROrCToReal ℂ G
#align inner_product_space.complex_to_real InnerProductSpace.complexToReal

@[simp]
protected theorem Complex.inner (w z : ℂ) : ⟪w, z⟫_ℝ = (conj w * z).re :=
  rfl
#align complex.inner Complex.inner

/-- The inner product on an inner product space of dimension 2 can be evaluated in terms
of a complex-number representation of the space. -/
theorem inner_map_complex [NormedAddCommGroup G] [InnerProductSpace ℝ G] (f : G ≃ₗᵢ[ℝ] ℂ)
    (x y : G) : ⟪x, y⟫_ℝ = (conj (f x) * f y).re := by rw [← Complex.inner, f.inner_map_map]
#align inner_map_complex inner_map_complex

end IsROrCToReal

section Continuous

/-!
### Continuity of the inner product
-/


theorem continuous_inner : Continuous fun p : E × E => ⟪p.1, p.2⟫ :=
  letI : InnerProductSpace ℝ E := InnerProductSpace.isROrCToReal 𝕜 E
  isBoundedBilinearMap_inner.continuous
#align continuous_inner continuous_inner

variable {α : Type*}

theorem Filter.Tendsto.inner {f g : α → E} {l : Filter α} {x y : E} (hf : Tendsto f l (𝓝 x))
    (hg : Tendsto g l (𝓝 y)) : Tendsto (fun t => ⟪f t, g t⟫) l (𝓝 ⟪x, y⟫) :=
  (continuous_inner.tendsto _).comp (hf.prod_mk_nhds hg)
#align filter.tendsto.inner Filter.Tendsto.inner

variable [TopologicalSpace α] {f g : α → E} {x : α} {s : Set α}

theorem ContinuousWithinAt.inner (hf : ContinuousWithinAt f s x) (hg : ContinuousWithinAt g s x) :
    ContinuousWithinAt (fun t => ⟪f t, g t⟫) s x :=
  Filter.Tendsto.inner hf hg
#align continuous_within_at.inner ContinuousWithinAt.inner

theorem ContinuousAt.inner (hf : ContinuousAt f x) (hg : ContinuousAt g x) :
    ContinuousAt (fun t => ⟪f t, g t⟫) x :=
  Filter.Tendsto.inner hf hg
#align continuous_at.inner ContinuousAt.inner

theorem ContinuousOn.inner (hf : ContinuousOn f s) (hg : ContinuousOn g s) :
    ContinuousOn (fun t => ⟪f t, g t⟫) s := fun x hx => (hf x hx).inner (hg x hx)
#align continuous_on.inner ContinuousOn.inner

@[continuity]
theorem Continuous.inner (hf : Continuous f) (hg : Continuous g) : Continuous fun t => ⟪f t, g t⟫ :=
  continuous_iff_continuousAt.2 fun _x => hf.continuousAt.inner hg.continuousAt
#align continuous.inner Continuous.inner

end Continuous

section ReApplyInnerSelf

/-- Extract a real bilinear form from an operator `T`, by taking the pairing `λ x, re ⟪T x, x⟫`. -/
def ContinuousLinearMap.reApplyInnerSelf (T : E →L[𝕜] E) (x : E) : ℝ :=
  re ⟪T x, x⟫
#align continuous_linear_map.re_apply_inner_self ContinuousLinearMap.reApplyInnerSelf

theorem ContinuousLinearMap.reApplyInnerSelf_apply (T : E →L[𝕜] E) (x : E) :
    T.reApplyInnerSelf x = re ⟪T x, x⟫ :=
  rfl
#align continuous_linear_map.re_apply_inner_self_apply ContinuousLinearMap.reApplyInnerSelf_apply

theorem ContinuousLinearMap.reApplyInnerSelf_continuous (T : E →L[𝕜] E) :
    Continuous T.reApplyInnerSelf :=
  reCLM.continuous.comp <| T.continuous.inner continuous_id
#align continuous_linear_map.re_apply_inner_self_continuous ContinuousLinearMap.reApplyInnerSelf_continuous

theorem ContinuousLinearMap.reApplyInnerSelf_smul (T : E →L[𝕜] E) (x : E) {c : 𝕜} :
    T.reApplyInnerSelf (c • x) = ‖c‖ ^ 2 * T.reApplyInnerSelf x := by
  simp only [ContinuousLinearMap.map_smul, ContinuousLinearMap.reApplyInnerSelf_apply,
    inner_smul_left, inner_smul_right, ← mul_assoc, mul_conj, ← ofReal_pow, ← smul_re,
    Algebra.smul_def (‖c‖ ^ 2) ⟪T x, x⟫, algebraMap_eq_ofReal]
#align continuous_linear_map.re_apply_inner_self_smul ContinuousLinearMap.reApplyInnerSelf_smul

end ReApplyInnerSelf

namespace UniformSpace.Completion

open UniformSpace Function

instance toInner {𝕜' E' : Type*} [TopologicalSpace 𝕜'] [UniformSpace E'] [Inner 𝕜' E'] :
    Inner 𝕜' (Completion E') where
  inner := curry <| (denseInducing_coe.prod denseInducing_coe).extend (uncurry inner)

@[simp]
theorem inner_coe (a b : E) : inner (a : Completion E) (b : Completion E) = (inner a b : 𝕜) :=
  (denseInducing_coe.prod denseInducing_coe).extend_eq
    (continuous_inner : Continuous (uncurry inner : E × E → 𝕜)) (a, b)
#align uniform_space.completion.inner_coe UniformSpace.Completion.inner_coe

protected theorem continuous_inner :
    Continuous (uncurry inner : Completion E × Completion E → 𝕜) := by
  let inner' : E →+ E →+ 𝕜 :=
    { toFun := fun x => (innerₛₗ 𝕜 x).toAddMonoidHom
      map_zero' := by ext x; exact inner_zero_left _
      map_add' := fun x y => by ext z; exact inner_add_left _ _ _ }
  have : Continuous fun p : E × E => inner' p.1 p.2 := continuous_inner
  rw [Completion.toInner, inner, uncurry_curry _]
  change
    Continuous
      (((denseInducing_toCompl E).prod (denseInducing_toCompl E)).extend fun p : E × E =>
        inner' p.1 p.2)
  exact (denseInducing_toCompl E).extend_Z_bilin (denseInducing_toCompl E) this
#align uniform_space.completion.continuous_inner UniformSpace.Completion.continuous_inner

protected theorem Continuous.inner {α : Type*} [TopologicalSpace α] {f g : α → Completion E}
    (hf : Continuous f) (hg : Continuous g) : Continuous (fun x : α => inner (f x) (g x) : α → 𝕜) :=
  UniformSpace.Completion.continuous_inner.comp (hf.prod_mk hg : _)
#align uniform_space.completion.continuous.inner UniformSpace.Completion.Continuous.inner

instance innerProductSpace : InnerProductSpace 𝕜 (Completion E) where
  norm_sq_eq_inner x :=
    Completion.induction_on x
      (isClosed_eq (continuous_norm.pow 2)
        (continuous_re.comp (Continuous.inner continuous_id' continuous_id')))
      fun a => by simp only [norm_coe, inner_coe, inner_self_eq_norm_sq]
  conj_symm x y :=
    Completion.induction_on₂ x y
      (isClosed_eq (continuous_conj.comp (Continuous.inner continuous_snd continuous_fst))
        (Continuous.inner continuous_fst continuous_snd))
      fun a b => by simp only [inner_coe, inner_conj_symm]
  add_left x y z :=
    Completion.induction_on₃ x y z
      (isClosed_eq
        (Continuous.inner (continuous_fst.add (continuous_fst.comp continuous_snd))
          (continuous_snd.comp continuous_snd))
        ((Continuous.inner continuous_fst (continuous_snd.comp continuous_snd)).add
          (Continuous.inner (continuous_fst.comp continuous_snd)
            (continuous_snd.comp continuous_snd))))
      fun a b c => by simp only [← coe_add, inner_coe, inner_add_left]
  smul_left x y c :=
    Completion.induction_on₂ x y
      (isClosed_eq (Continuous.inner (continuous_fst.const_smul c) continuous_snd)
        ((continuous_mul_left _).comp (Continuous.inner continuous_fst continuous_snd)))
      fun a b => by simp only [← coe_smul c a, inner_coe, inner_smul_left]

end UniformSpace.Completion<|MERGE_RESOLUTION|>--- conflicted
+++ resolved
@@ -1167,29 +1167,15 @@
   have hy' : ‖y‖ ≠ 0 := norm_ne_zero_iff.2 hy
   calc
     dist ((R / ‖x‖) ^ 2 • x) ((R / ‖y‖) ^ 2 • y) =
-<<<<<<< HEAD
-        √(‖(R / ‖x‖) ^ 2 • x - (R / ‖y‖) ^ 2 • y‖ ^ 2) :=
-      by rw [dist_eq_norm, sqrt_sq (norm_nonneg _)]
+        √(‖(R / ‖x‖) ^ 2 • x - (R / ‖y‖) ^ 2 • y‖ ^ 2) := by
+      rw [dist_eq_norm, sqrt_sq (norm_nonneg _)]
     _ = √((R ^ 2 / (‖x‖ * ‖y‖)) ^ 2 * ‖x - y‖ ^ 2) :=
-      (congr_arg (√·) <| by
-=======
-        sqrt (‖(R / ‖x‖) ^ 2 • x - (R / ‖y‖) ^ 2 • y‖ ^ 2) := by
-      rw [dist_eq_norm, sqrt_sq (norm_nonneg _)]
-    _ = sqrt ((R ^ 2 / (‖x‖ * ‖y‖)) ^ 2 * ‖x - y‖ ^ 2) :=
       congr_arg sqrt <| by
->>>>>>> a6a17daf
         field_simp [sq, norm_sub_mul_self_real, norm_smul, real_inner_smul_left, inner_smul_right,
           Real.norm_of_nonneg (mul_self_nonneg _)]
         ring
     _ = R ^ 2 / (‖x‖ * ‖y‖) * dist x y := by
-<<<<<<< HEAD
-      rw [sqrt_mul (sq_nonneg _), sqrt_sq (norm_nonneg _),
-        sqrt_sq (div_nonneg (sq_nonneg _) (mul_nonneg (norm_nonneg _) (norm_nonneg _))),
-        dist_eq_norm]
-=======
       rw [sqrt_mul, sqrt_sq, sqrt_sq, dist_eq_norm] <;> positivity
-
->>>>>>> a6a17daf
 #align dist_div_norm_sq_smul dist_div_norm_sq_smul
 
 -- See note [lower instance priority]
