/-
Copyright (c) 2021 Heather Macbeth. All rights reserved.
Released under Apache 2.0 license as described in the file LICENSE.
Authors: Heather Macbeth
-/
import Mathlib.Analysis.InnerProductSpace.Rayleigh
import Mathlib.Analysis.InnerProductSpace.PiL2
import Mathlib.Algebra.DirectSum.Decomposition
import Mathlib.Order.CompleteLattice
import Mathlib.LinearAlgebra.Eigenspace.Minpoly
import Mathlib.Analysis.InnerProductSpace.Projection

#align_import analysis.inner_product_space.spectrum from "leanprover-community/mathlib"@"6b0169218d01f2837d79ea2784882009a0da1aa1"

/-! # Spectral theory of self-adjoint operators

This file covers the spectral theory of self-adjoint operators on an inner product space.

The first part of the file covers general properties, true without any condition on boundedness or
compactness of the operator or finite-dimensionality of the underlying space, notably:
* `LinearMap.IsSymmetric.conj_eigenvalue_eq_self`: the eigenvalues are real
* `LinearMap.IsSymmetric.orthogonalFamily_eigenspaces`: the eigenspaces are orthogonal
* `LinearMap.IsSymmetric.orthogonalComplement_iSup_eigenspaces`: the restriction of the operator to
  the mutual orthogonal complement of the eigenspaces has, itself, no eigenvectors

The second part of the file covers properties of self-adjoint operators in finite dimension.
Letting `T` be a self-adjoint operator on a finite-dimensional inner product space `T`,
* The definition `LinearMap.IsSymmetric.diagonalization` provides a linear isometry equivalence `E`
  to the direct sum of the eigenspaces of `T`.  The theorem
  `LinearMap.IsSymmetric.diagonalization_apply_self_apply` states that, when `T` is transferred via
  this equivalence to an operator on the direct sum, it acts diagonally.
* The definition `LinearMap.IsSymmetric.eigenvectorBasis` provides an orthonormal basis for `E`
  consisting of eigenvectors of `T`, with `LinearMap.IsSymmetric.eigenvalues` giving the
  corresponding list of eigenvalues, as real numbers.  The definition
  `LinearMap.IsSymmetric.eigenvectorBasis` gives the associated linear isometry equivalence
  from `E` to Euclidean space, and the theorem
  `LinearMap.IsSymmetric.eigenvectorBasis_apply_self_apply` states that, when `T` is
  transferred via this equivalence to an operator on Euclidean space, it acts diagonally.

These are forms of the *diagonalization theorem* for self-adjoint operators on finite-dimensional
inner product spaces.

## TODO

Spectral theory for compact self-adjoint operators, bounded self-adjoint operators.

## Tags

self-adjoint operator, spectral theorem, diagonalization theorem

-/


variable {𝕜 : Type*} [RCLike 𝕜]
variable {E : Type*} [NormedAddCommGroup E] [InnerProductSpace 𝕜 E]

local notation "⟪" x ", " y "⟫" => @inner 𝕜 E _ x y

open scoped ComplexConjugate

open Module.End

namespace LinearMap

namespace IsSymmetric

variable {T : E →ₗ[𝕜] E} (hT : T.IsSymmetric)

/-- A self-adjoint operator preserves orthogonal complements of its eigenspaces. -/
theorem invariant_orthogonalComplement_eigenspace (μ : 𝕜) (v : E) (hv : v ∈ (eigenspace T μ)ᗮ) :
    T v ∈ (eigenspace T μ)ᗮ := by
  intro w hw
  have : T w = (μ : 𝕜) • w := by rwa [mem_eigenspace_iff] at hw
  simp [← hT w, this, inner_smul_left, hv w hw]
#align linear_map.is_symmetric.invariant_orthogonal_eigenspace LinearMap.IsSymmetric.invariant_orthogonalComplement_eigenspace

/-- The eigenvalues of a self-adjoint operator are real. -/
theorem conj_eigenvalue_eq_self {μ : 𝕜} (hμ : HasEigenvalue T μ) : conj μ = μ := by
  obtain ⟨v, hv₁, hv₂⟩ := hμ.exists_hasEigenvector
  rw [mem_eigenspace_iff] at hv₁
  simpa [hv₂, inner_smul_left, inner_smul_right, hv₁] using hT v v
#align linear_map.is_symmetric.conj_eigenvalue_eq_self LinearMap.IsSymmetric.conj_eigenvalue_eq_self

/-- The eigenspaces of a self-adjoint operator are mutually orthogonal. -/
theorem orthogonalFamily_eigenspaces :
    OrthogonalFamily 𝕜 (fun μ => eigenspace T μ) fun μ => (eigenspace T μ).subtypeₗᵢ := by
  rintro μ ν hμν ⟨v, hv⟩ ⟨w, hw⟩
  by_cases hv' : v = 0
  · simp [hv']
  have H := hT.conj_eigenvalue_eq_self (hasEigenvalue_of_hasEigenvector ⟨hv, hv'⟩)
  rw [mem_eigenspace_iff] at hv hw
  refine Or.resolve_left ?_ hμν.symm
  simpa [inner_smul_left, inner_smul_right, hv, hw, H] using (hT v w).symm
#align linear_map.is_symmetric.orthogonal_family_eigenspaces LinearMap.IsSymmetric.orthogonalFamily_eigenspaces

theorem orthogonalFamily_eigenspaces' :
    OrthogonalFamily 𝕜 (fun μ : Eigenvalues T => eigenspace T μ) fun μ =>
      (eigenspace T μ).subtypeₗᵢ :=
  hT.orthogonalFamily_eigenspaces.comp Subtype.coe_injective
#align linear_map.is_symmetric.orthogonal_family_eigenspaces' LinearMap.IsSymmetric.orthogonalFamily_eigenspaces'

/-- The mutual orthogonal complement of the eigenspaces of a self-adjoint operator on an inner
product space is an invariant subspace of the operator. -/
theorem orthogonalComplement_iSup_eigenspaces_invariant ⦃v : E⦄ (hv : v ∈ (⨆ μ, eigenspace T μ)ᗮ) :
    T v ∈ (⨆ μ, eigenspace T μ)ᗮ := by
  rw [← Submodule.iInf_orthogonal] at hv ⊢
  exact T.iInf_invariant hT.invariant_orthogonalComplement_eigenspace v hv
#align linear_map.is_symmetric.orthogonal_supr_eigenspaces_invariant LinearMap.IsSymmetric.orthogonalComplement_iSup_eigenspaces_invariant

/-- The mutual orthogonal complement of the eigenspaces of a self-adjoint operator on an inner
product space has no eigenvalues. -/
theorem orthogonalComplement_iSup_eigenspaces (μ : 𝕜) :
    eigenspace (T.restrict hT.orthogonalComplement_iSup_eigenspaces_invariant) μ = ⊥ := by
  set p : Submodule 𝕜 E := (⨆ μ, eigenspace T μ)ᗮ
  refine eigenspace_restrict_eq_bot hT.orthogonalComplement_iSup_eigenspaces_invariant ?_
  have H₂ : eigenspace T μ ⟂ p := (Submodule.isOrtho_orthogonal_right _).mono_left (le_iSup _ _)
  exact H₂.disjoint
#align linear_map.is_symmetric.orthogonal_supr_eigenspaces LinearMap.IsSymmetric.orthogonalComplement_iSup_eigenspaces

/-! ### Finite-dimensional theory -/


variable [FiniteDimensional 𝕜 E]

/-- The mutual orthogonal complement of the eigenspaces of a self-adjoint operator on a
finite-dimensional inner product space is trivial. -/
theorem orthogonalComplement_iSup_eigenspaces_eq_bot : (⨆ μ, eigenspace T μ)ᗮ = ⊥ := by
  have hT' : IsSymmetric _ :=
    hT.restrict_invariant hT.orthogonalComplement_iSup_eigenspaces_invariant
  -- a self-adjoint operator on a nontrivial inner product space has an eigenvalue
  haveI :=
    hT'.subsingleton_of_no_eigenvalue_finiteDimensional hT.orthogonalComplement_iSup_eigenspaces
  exact Submodule.eq_bot_of_subsingleton
#align linear_map.is_symmetric.orthogonal_supr_eigenspaces_eq_bot LinearMap.IsSymmetric.orthogonalComplement_iSup_eigenspaces_eq_bot

theorem orthogonalComplement_iSup_eigenspaces_eq_bot' :
    (⨆ μ : Eigenvalues T, eigenspace T μ)ᗮ = ⊥ :=
  show (⨆ μ : { μ // eigenspace T μ ≠ ⊥ }, eigenspace T μ)ᗮ = ⊥ by
    rw [iSup_ne_bot_subtype, hT.orthogonalComplement_iSup_eigenspaces_eq_bot]
#align linear_map.is_symmetric.orthogonal_supr_eigenspaces_eq_bot' LinearMap.IsSymmetric.orthogonalComplement_iSup_eigenspaces_eq_bot'

/-- The eigenspaces of a self-adjoint operator on a finite-dimensional inner product space `E` gives
an internal direct sum decomposition of `E`.

Note this takes `hT` as a `Fact` to allow it to be an instance. -/
noncomputable instance directSumDecomposition [hT : Fact T.IsSymmetric] :
    DirectSum.Decomposition fun μ : Eigenvalues T => eigenspace T μ :=
  haveI h : ∀ μ : Eigenvalues T, CompleteSpace (eigenspace T μ) := fun μ => by infer_instance
  hT.out.orthogonalFamily_eigenspaces'.decomposition
    (Submodule.orthogonal_eq_bot_iff.mp hT.out.orthogonalComplement_iSup_eigenspaces_eq_bot')
#align linear_map.is_symmetric.direct_sum_decomposition LinearMap.IsSymmetric.directSumDecomposition

theorem directSum_decompose_apply [_hT : Fact T.IsSymmetric] (x : E) (μ : Eigenvalues T) :
    DirectSum.decompose (fun μ : Eigenvalues T => eigenspace T μ) x μ =
      orthogonalProjection (eigenspace T μ) x :=
  rfl
#align linear_map.is_symmetric.direct_sum_decompose_apply LinearMap.IsSymmetric.directSum_decompose_apply

/-- The eigenspaces of a self-adjoint operator on a finite-dimensional inner product space `E` gives
an internal direct sum decomposition of `E`. -/
theorem direct_sum_isInternal : DirectSum.IsInternal fun μ : Eigenvalues T => eigenspace T μ :=
  hT.orthogonalFamily_eigenspaces'.isInternal_iff.mpr
    hT.orthogonalComplement_iSup_eigenspaces_eq_bot'
#align linear_map.is_symmetric.direct_sum_is_internal LinearMap.IsSymmetric.direct_sum_isInternal

section Version1

/-- Isometry from an inner product space `E` to the direct sum of the eigenspaces of some
self-adjoint operator `T` on `E`. -/
noncomputable def diagonalization : E ≃ₗᵢ[𝕜] PiLp 2 fun μ : Eigenvalues T => eigenspace T μ :=
  hT.direct_sum_isInternal.isometryL2OfOrthogonalFamily hT.orthogonalFamily_eigenspaces'
#align linear_map.is_symmetric.diagonalization LinearMap.IsSymmetric.diagonalization

@[simp]
theorem diagonalization_symm_apply (w : PiLp 2 fun μ : Eigenvalues T => eigenspace T μ) :
    hT.diagonalization.symm w = ∑ μ, w μ :=
  hT.direct_sum_isInternal.isometryL2OfOrthogonalFamily_symm_apply
    hT.orthogonalFamily_eigenspaces' w
#align linear_map.is_symmetric.diagonalization_symm_apply LinearMap.IsSymmetric.diagonalization_symm_apply

/-- *Diagonalization theorem*, *spectral theorem*; version 1: A self-adjoint operator `T` on a
finite-dimensional inner product space `E` acts diagonally on the decomposition of `E` into the
direct sum of the eigenspaces of `T`. -/
theorem diagonalization_apply_self_apply (v : E) (μ : Eigenvalues T) :
    hT.diagonalization (T v) μ = (μ : 𝕜) • hT.diagonalization v μ := by
  suffices
    ∀ w : PiLp 2 fun μ : Eigenvalues T => eigenspace T μ,
      T (hT.diagonalization.symm w) = hT.diagonalization.symm fun μ => (μ : 𝕜) • w μ by
    simpa only [LinearIsometryEquiv.symm_apply_apply, LinearIsometryEquiv.apply_symm_apply] using
      congr_arg (fun w => hT.diagonalization w μ) (this (hT.diagonalization v))
  intro w
  have hwT : ∀ μ, T (w μ) = (μ : 𝕜) • w μ := fun μ => mem_eigenspace_iff.1 (w μ).2
  simp only [hwT, diagonalization_symm_apply, map_sum, Submodule.coe_smul_of_tower]
#align linear_map.is_symmetric.diagonalization_apply_self_apply LinearMap.IsSymmetric.diagonalization_apply_self_apply

end Version1

section Version2

variable {n : ℕ} (hn : FiniteDimensional.finrank 𝕜 E = n)

/-- A choice of orthonormal basis of eigenvectors for self-adjoint operator `T` on a
finite-dimensional inner product space `E`.

TODO Postcompose with a permutation so that these eigenvectors are listed in increasing order of
eigenvalue. -/
noncomputable irreducible_def eigenvectorBasis : OrthonormalBasis (Fin n) 𝕜 E :=
  hT.direct_sum_isInternal.subordinateOrthonormalBasis hn hT.orthogonalFamily_eigenspaces'
#align linear_map.is_symmetric.eigenvector_basis LinearMap.IsSymmetric.eigenvectorBasis

/-- The sequence of real eigenvalues associated to the standard orthonormal basis of eigenvectors
for a self-adjoint operator `T` on `E`.

TODO Postcompose with a permutation so that these eigenvalues are listed in increasing order. -/
noncomputable irreducible_def eigenvalues (i : Fin n) : ℝ :=
  @RCLike.re 𝕜 _ <| (hT.direct_sum_isInternal.subordinateOrthonormalBasisIndex hn i
    hT.orthogonalFamily_eigenspaces').val
#align linear_map.is_symmetric.eigenvalues LinearMap.IsSymmetric.eigenvalues

theorem hasEigenvector_eigenvectorBasis (i : Fin n) :
    HasEigenvector T (hT.eigenvalues hn i) (hT.eigenvectorBasis hn i) := by
  let v : E := hT.eigenvectorBasis hn i
  let μ : 𝕜 :=
    (hT.direct_sum_isInternal.subordinateOrthonormalBasisIndex hn i
      hT.orthogonalFamily_eigenspaces').val
  simp_rw [eigenvalues]
  change HasEigenvector T (RCLike.re μ) v
  have key : HasEigenvector T μ v := by
    have H₁ : v ∈ eigenspace T μ := by
      simp_rw [v, eigenvectorBasis]
      exact
        hT.direct_sum_isInternal.subordinateOrthonormalBasis_subordinate hn i
          hT.orthogonalFamily_eigenspaces'
    have H₂ : v ≠ 0 := by simpa using (hT.eigenvectorBasis hn).toBasis.ne_zero i
    exact ⟨H₁, H₂⟩
  have re_μ : ↑(RCLike.re μ) = μ := by
    rw [← RCLike.conj_eq_iff_re]
    exact hT.conj_eigenvalue_eq_self (hasEigenvalue_of_hasEigenvector key)
  simpa [re_μ] using key
#align linear_map.is_symmetric.has_eigenvector_eigenvector_basis LinearMap.IsSymmetric.hasEigenvector_eigenvectorBasis

theorem hasEigenvalue_eigenvalues (i : Fin n) : HasEigenvalue T (hT.eigenvalues hn i) :=
  Module.End.hasEigenvalue_of_hasEigenvector (hT.hasEigenvector_eigenvectorBasis hn i)
#align linear_map.is_symmetric.has_eigenvalue_eigenvalues LinearMap.IsSymmetric.hasEigenvalue_eigenvalues

@[simp]
theorem apply_eigenvectorBasis (i : Fin n) :
    T (hT.eigenvectorBasis hn i) = (hT.eigenvalues hn i : 𝕜) • hT.eigenvectorBasis hn i :=
  mem_eigenspace_iff.mp (hT.hasEigenvector_eigenvectorBasis hn i).1
#align linear_map.is_symmetric.apply_eigenvector_basis LinearMap.IsSymmetric.apply_eigenvectorBasis

/-- *Diagonalization theorem*, *spectral theorem*; version 2: A self-adjoint operator `T` on a
finite-dimensional inner product space `E` acts diagonally on the identification of `E` with
Euclidean space induced by an orthonormal basis of eigenvectors of `T`. -/
theorem eigenvectorBasis_apply_self_apply (v : E) (i : Fin n) :
    (hT.eigenvectorBasis hn).repr (T v) i =
      hT.eigenvalues hn i * (hT.eigenvectorBasis hn).repr v i := by
  suffices
    ∀ w : EuclideanSpace 𝕜 (Fin n),
      T ((hT.eigenvectorBasis hn).repr.symm w) =
        (hT.eigenvectorBasis hn).repr.symm fun i => hT.eigenvalues hn i * w i by
    simpa [OrthonormalBasis.sum_repr_symm] using
      congr_arg (fun v => (hT.eigenvectorBasis hn).repr v i)
        (this ((hT.eigenvectorBasis hn).repr v))
  intro w
  simp_rw [← OrthonormalBasis.sum_repr_symm, map_sum, map_smul, apply_eigenvectorBasis]
  apply Fintype.sum_congr
  intro a
  rw [smul_smul, mul_comm]
#align linear_map.is_symmetric.diagonalization_basis_apply_self_apply LinearMap.IsSymmetric.eigenvectorBasis_apply_self_apply

end Version2

section Simultaneous

variable {A B : E →ₗ[𝕜] E}  {α β : 𝕜} (hA : A.IsSymmetric) (hB : B.IsSymmetric) [FiniteDimensional 𝕜 E] (hAB : A ∘ₗ B = B ∘ₗ A)

theorem eigenspace_invariant  (α : 𝕜) : ∀ v ∈ (eigenspace A α), (B v ∈ eigenspace A α) := by
  intro v hv
  rw [eigenspace, mem_ker, sub_apply, Module.algebraMap_end_apply, ← comp_apply A B v, hAB,
  comp_apply B A v, ← map_smul, ← map_sub, hv, map_zero] at *

theorem restrict_exhaust: (⨆ γ , (eigenspace (LinearMap.restrict B
    (eigenspace_invariant hAB α)) γ)) = ⊤ := by
    have h:= LinearMap.IsSymmetric.restrict_invariant hB (eigenspace_invariant hAB α)
    have H: (⨆ γ , (eigenspace (LinearMap.restrict B (eigenspace_invariant hAB α)) γ))ᗮ = ⊥ := by
      exact h.orthogonalComplement_iSup_eigenspaces_eq_bot
    rw [← Submodule.orthogonal_eq_bot_iff]
    apply H

theorem eigen_extend (γ : 𝕜) (x : E) : x ∈ Submodule.map (Submodule.subtype (eigenspace A α))
    (eigenspace (B.restrict (eigenspace_invariant hAB α)) γ) → x ∈ eigenspace B γ := by
  intro h
<<<<<<< HEAD
=======
  dsimp only [eigenspace] at *
>>>>>>> 1d177098
  simp only [mem_ker, sub_apply, Module.algebraMap_end_apply, Submodule.mem_map, mem_ker, sub_apply,
  Module.algebraMap_end_apply, Submodule.coeSubtype, Subtype.exists, SetLike.mk_smul_mk, exists_and_right,
  exists_eq_right] at *
  obtain ⟨y, hy⟩ := h
  exact (AddSubmonoid.mk_eq_zero
  (ker (A - (algebraMap 𝕜 (Module.End 𝕜 E)) α)).toAddSubgroup.toAddSubmonoid).mp hy

theorem matching (γ : 𝕜) : Submodule.map (Submodule.subtype (eigenspace A α)) (eigenspace (B.restrict (eigenspace_invariant hAB α)) γ)
       = (eigenspace B γ ⊓ eigenspace A α) := by
  ext x
  simp only [Submodule.mem_map, Submodule.coeSubtype, Subtype.exists, exists_and_right,
      exists_eq_right] at *
  constructor
  <;> intro ⟨x1, x2⟩
  · constructor
    <;> rw [SetLike.mem_coe]
    · apply eigen_extend hAB γ x
      simp only [Submodule.mem_map, Submodule.coeSubtype, Subtype.exists, exists_and_right,
        exists_eq_right]
      use x1
    · apply x1
  · use x2
    refine mem_eigenspace_iff.mpr ?h.a
    refine SetCoe.ext ?h.a.a
    rw [restrict_coe_apply]
    exact mem_eigenspace_iff.mp x1

theorem function_version : (fun (γ : 𝕜) ↦ Submodule.map (Submodule.subtype (eigenspace A α))
    (eigenspace (B.restrict (eigenspace_invariant hAB α)) γ)) = (fun (γ : 𝕜) ↦
    (eigenspace B γ ⊓ eigenspace A α)) := by
  funext
  exact matching hAB _

theorem semi_final_exhaust : (⨆ (γ : 𝕜), (eigenspace B γ ⊓ eigenspace A α)) = eigenspace A α := by
   rw [← function_version hAB, ← Submodule.map_iSup, restrict_exhaust hB hAB, Submodule.map_top,
   Submodule.range_subtype]

theorem pre_exhaust :  (⨆ (γ : 𝕜), eigenspace A γ) =  ⊤ := by
  exact Submodule.orthogonal_eq_bot_iff.mp (hA.orthogonalComplement_iSup_eigenspaces_eq_bot)

theorem pre_exhaust': (fun (α : 𝕜 ) ↦  eigenspace A α)  = fun(α : 𝕜) ↦  (⨆ (γ : 𝕜), (eigenspace B γ ⊓ eigenspace A α)) := by
funext
exact (semi_final_exhaust hB hAB).symm

<<<<<<< HEAD
theorem exhaust : (⨆ (α : 𝕜), (⨆ (γ : 𝕜), (eigenspace B γ ⊓ eigenspace A α))) = ⊤ := by
  rw [← hA.pre_exhaust, pre_exhaust' hB hAB]

theorem post_exhaust: (⨆ (α : 𝕜), (⨆ (γ : 𝕜), (eigenspace B γ ⊓ eigenspace A α)))ᗮ = ⊥ := by
  rw [Submodule.orthogonal_eq_bot_iff]
  apply exhaust hA hB hAB
=======
/- theorem exhaust : (⨆ (α : 𝕜), (⨆ (γ : 𝕜), (eigenspace B γ ⊓ eigenspace A α))) = ⊤ := by
  rw [← hA.pre_exhaust, pre_exhaust' hB hAB]

theorem ultimate_exhaust: (⨆ (α : 𝕜), (⨆ (γ : 𝕜), (eigenspace B γ ⊓ eigenspace A α))) = ⊤ := by
  have H1: (⨆ (γ : 𝕜), eigenspace A γ) =  ⊤ := by -- pre-exhaust
    exact Submodule.orthogonal_eq_bot_iff.mp (hA.orthogonalComplement_iSup_eigenspaces_eq_bot)
  have H2: (⨆ (γ : 𝕜), (eigenspace B γ ⊓ eigenspace A α)) = eigenspace A α := by rw [← function_version hAB, ← Submodule.map_iSup, restrict_exhaust hB hAB, Submodule.map_top,
   Submodule.range_subtype] -- semi-final exhaust
  have H3: (fun (α : 𝕜 ) ↦  eigenspace A α)  = fun(α : 𝕜) ↦  (⨆ (γ : 𝕜), (eigenspace B γ ⊓ eigenspace A α)) := by sorry -/

     --pre_exhaust'
>>>>>>> 1d177098

theorem Orthogonality : OrthogonalFamily 𝕜 (fun (i : 𝕜 × 𝕜) =>
    (eigenspace B i.1 ⊓ eigenspace A i.2 : Submodule 𝕜 E))
    (fun i => (eigenspace B i.1 ⊓ eigenspace A i.2).subtypeₗᵢ) := by
  apply orthogonalFamily_iff_pairwise.mpr ?_
  intro i j hij v hv
  have e:= (Iff.not (Iff.symm Prod.ext_iff)).mpr hij
  push_neg at e
  by_cases case : i.1 = j.1
  · have J := e case
    have Al := orthogonalFamily_iff_pairwise.mp hA.orthogonalFamily_eigenspaces J
<<<<<<< HEAD
    rw[@Submodule.mem_orthogonal']
=======
    rw[Submodule.mem_orthogonal']
>>>>>>> 1d177098
    intro w hw
    simp only [Submodule.mem_inf] at hw
    have L := hv.2
    have M := hw.2
    exact inner_eq_zero_symm.mp (Al L w M)
  · push_neg at case
<<<<<<< HEAD
    rw[@Submodule.mem_orthogonal']
    intro w hw
    simp only [Submodule.mem_inf] at hw
=======
    rw[Submodule.mem_orthogonal']
    intro w hw
    simp only  [Submodule.mem_inf] at hw
>>>>>>> 1d177098
    have L := hv.1
    have M := hw.1
    have Bl := orthogonalFamily_iff_pairwise.mp hB.orthogonalFamily_eigenspaces case
    exact inner_eq_zero_symm.mp (Bl L w M)

<<<<<<< HEAD
theorem post_post_exhaust: DirectSum.IsInternal
    (fun (i : 𝕜 × 𝕜) ↦ (eigenspace B i.1 ⊓ eigenspace A i.2)):= by
  have One := Orthogonality hA hB
  have Two : ⨆ (α : 𝕜), (⨆ (γ : 𝕜), (eigenspace B γ ⊓ eigenspace A α)) =
      ⨆ (i : 𝕜 × 𝕜), (eigenspace B i.1 ⊓ eigenspace A i.2) := by
    simp only [iSup_prod]
=======

theorem exhausted: DirectSum.IsInternal
    (fun (i : 𝕜 × 𝕜) ↦ (eigenspace B i.1 ⊓ eigenspace A i.2)):= by
  have One : OrthogonalFamily 𝕜 (fun (i : 𝕜 × 𝕜) =>
    (eigenspace B i.1 ⊓ eigenspace A i.2 : Submodule 𝕜 E)) (fun i =>
    (eigenspace B i.1 ⊓ eigenspace A i.2).subtypeₗᵢ) := Orthogonality hA hB
  have Two : ⨆ (α : 𝕜), (⨆ (γ : 𝕜), (eigenspace B γ ⊓ eigenspace A α)) =
      ⨆ (i : 𝕜 × 𝕜), (eigenspace B i.1 ⊓ eigenspace A i.2) := by
    rw [iSup_prod]
>>>>>>> 1d177098
    exact iSup_comm
  have Three : ⨆ (i : 𝕜 × 𝕜), (eigenspace B i.1 ⊓ eigenspace A i.2) = ⊤ := by
    rw [← Two]
    exact exhaust hA hB hAB
  have Four : (⨆ (i : 𝕜 × 𝕜), (eigenspace B i.1 ⊓ eigenspace A i.2))ᗮ = ⊥ := by
<<<<<<< HEAD
    simp only [Submodule.orthogonal_eq_bot_iff, Three]
  exact (OrthogonalFamily.isInternal_iff One).mpr Four

universe u

variable {n m : Type u} [Fintype n] [Fintype m] (T : n → (E →ₗ[𝕜] E))
    (hT :(∀ (i : n), ((T i).IsSymmetric)))
    (hC : (∀ (i j : n), (T i) ∘ₗ (T j) = (T j) ∘ₗ (T i)))

open Classical

theorem eigenspace_of_subsingleton_nonempty [Subsingleton n] (h : Nonempty n) :
    ∃ (S : E →ₗ[𝕜] E), S.IsSymmetric ∧ (∀ (γ : n → 𝕜), (∀ (i : n),
    (eigenspace (T i) (γ i) = eigenspace S (γ i)))) := by
  have h0 : ∃ (S : E →ₗ[𝕜] E), S.IsSymmetric ∧ (∀ (i : n), T i = S) := by
    have i := choice h
    have H : (∀ (i j : n), T j  = T i) := by
      intro i _ ; rw [Subsingleton.allEq i _]
    use (T i)
    constructor
    · exact hT i
    · exact fun i_1 ↦ H i i_1
  obtain ⟨S , hS⟩ := h0
  have := hS.1
  use S
  constructor
  · exact this
  · have h1 : (∀ (i : n), T i = S) → (∀ (γ : n → 𝕜), (∀ (i : n),
    (eigenspace (T i) (γ i) = eigenspace S (γ i)))) :=
     fun a γ i ↦ congrFun (congrArg eigenspace (a i)) (γ i)
    exact h1 hS.2

/-I find it hard to believe that the following doesn't appear in the library already. We should
  track it down. If we can't find this, we need to state it in its most general form and locate
  it appropriately in the library using a small, independent PR. #find_home! suggested
  Mathlib.Analysis.InnerProductSpace.Projection-/
theorem eq_iff_orthogonalComplement_eq {K L : Submodule 𝕜 E} : K = L ↔ Kᗮ = Lᗮ := by
   constructor
   · intro H
     exact congrArg Submodule.orthogonal H
   · intro H
     have := HasOrthogonalProjection.ofCompleteSpace K
     have := HasOrthogonalProjection.ofCompleteSpace L
     rw [← (Submodule.orthogonal_orthogonal K), ← (Submodule.orthogonal_orthogonal) L]
     exact congrArg Submodule.orthogonal H

/--The following result is auxiliary, and not meant to be used outside this file. It forms
the base case of the induction proof of `orthogonalComplement_iSup_iInf_eigenspaces_eq_bot`-/
theorem orthogonalComplement_iSup_iInf_eigenspaces_eq_bot_base [Subsingleton n]:
    (⨆ (γ : n → 𝕜), (⨅ (j : n), (eigenspace (T j) (γ j)) : Submodule 𝕜 E))ᗮ = ⊥ := by
  by_cases case : Nonempty n
  · obtain ⟨S, hS⟩ := eigenspace_of_subsingleton_nonempty T hT case
    have h1 : (⨆ (γ : n → 𝕜), (⨅ (j : n), (eigenspace S (γ j)) : Submodule 𝕜 E))
        = (⨆ t, eigenspace S t) := by
      have h2 : ∀ (K : Submodule 𝕜 E), ((∀ (a : n → 𝕜), ⨅ j, eigenspace S (a j) ≤ K) ↔
        (∀ (b : 𝕜), eigenspace S b ≤ K)) := by
        intro K
        constructor
        · intro H b
          by_cases case : Nonempty n
          · have := H (Function.const n b)
            simpa only [ge_iff_le, Function.const_apply, ciInf_const]
          · simp only [not_nonempty_iff, not_isEmpty_of_nonempty] at case
        · intro h
          by_cases case : Nonempty n
          · intro f
            have c := choice case
            have A := eq_const_of_subsingleton f c; have := h (f c); rw [A]
            simpa only [Function.const_apply, ciInf_const, ge_iff_le]
          · simp only [not_nonempty_iff, not_isEmpty_of_nonempty] at case
      ext F
      simp only [iSup, sSup, Set.mem_range, forall_exists_index, forall_apply_eq_imp_iff,
          Submodule.mem_mk, AddSubmonoid.mem_mk, AddSubsemigroup.mem_mk, Set.mem_iInter,
          SetLike.mem_coe] at *
      constructor
      · intro hF i hi
        have I : ∀ (a : 𝕜), eigenspace S a ≤ i := fun a ↦ hi a
        rw [← h2] at I; apply hF; exact I
      · intro hF i hi
        have I : ∀ (a : n → 𝕜), ⨅ j, eigenspace S (a j) ≤ i := fun a ↦ hi fun j ↦ a j
        rw [h2] at I; apply hF; exact I
    simp only [hS]
    rw [← orthogonalComplement_iSup_eigenspaces_eq_bot hS.1]
    apply eq_iff_orthogonalComplement_eq.mpr
    simp only [Submodule.orthogonal_orthogonal, Submodule.mk.injEq, AddSubmonoid.mk.injEq,
      AddSubsemigroup.mk.injEq]; exact h1
  · simp only [not_nonempty_iff] at case
    simp only [iInf_of_empty, ciSup_unique, Submodule.top_orthogonal_eq_bot]

theorem invariance_iInf [Nonempty n] {S : E →ₗ[𝕜] E} (h : ∀ (i : n), (T i) ∘ₗ S = S ∘ₗ (T i)) :
    ∀ γ : n → 𝕜, ∀ v ∈ (⨅ (i : n), eigenspace (T i) (γ i)),
    S v ∈ (⨅ (i : n), eigenspace (T i) (γ i)) := by
  intro γ v hv
  simp only [Submodule.mem_iInf] at *
  intro i
  exact eigenspace_invariant (h i) (γ i) v (hv i)

theorem invariance_iInf' [Nonempty n] (i : n) :
    ∀ γ : {x // i ≠ x} → 𝕜, ∀ v ∈ (⨅ (j : {x // i ≠ x}), eigenspace ((Subtype.restrict (fun x ↦ i ≠ x) T) j) (γ j)),
    (T i) v ∈ (⨅ (j : {x // i ≠ x}), eigenspace ((Subtype.restrict (fun x ↦ i ≠ x) T) j) (γ j)) := by
  intro γ v hv
  simp only [Submodule.mem_iInf] at *
  exact fun i_1 ↦ eigenspace_invariant (hC (↑i_1) i) (γ i_1) v (hv i_1)

theorem invariance_iInf'' [Nonempty n] (i : n) :
    ∀ γ : n → 𝕜, ∀ v ∈ (⨅ (j : n), eigenspace (T j) (γ j)),
    (T i) v ∈ (⨅ (j : n), eigenspace (T j) (γ j)) := by
  intro γ v hv
  simp only [Submodule.mem_iInf] at *
  exact fun i_1 ↦ eigenspace_invariant (hC i_1 i) (γ i_1) v (hv i_1)

theorem inf_restrict' [Nonempty n] (i : n) (γ : {x // i ≠ x} → 𝕜) :
    (⨆ (μ : 𝕜) , eigenspace ((T i).restrict
    ((invariance_iInf' T hC i γ))) μ)ᗮ = ⊥ := by
  exact (LinearMap.IsSymmetric.restrict_invariant (hT i)
    (invariance_iInf' T hC i γ)).orthogonalComplement_iSup_eigenspaces_eq_bot

theorem inf_restrict'' [Nonempty n] (i : n) (γ : {x // i ≠ x} → 𝕜) :
    (⨆ (μ : 𝕜) , eigenspace ((T i).restrict
    ((invariance_iInf' T hC i γ))) μ) = ⊤ := by
  exact
    pre_exhaust fun x y ↦
      hT i ((⨅ j, eigenspace (Subtype.restrict (fun x ↦ i ≠ x) T j) (γ j)).subtype x) ↑y

theorem index_convert (i : n) [Nonempty n] (μ : 𝕜) (γ : {x // i ≠ x} → 𝕜) : (eigenspace (T i) μ ⊓
    (⨅ (j : {x // i ≠ x}), eigenspace (Subtype.restrict (fun x ↦ i ≠ x) T j) (γ j))) =
    Submodule.map (Submodule.subtype ((⨅ (j : {x // i ≠ x}), eigenspace (T j) (γ j))))
    (eigenspace ((T i).restrict ((invariance_iInf' T hC i γ))) μ) := by
  ext v
  constructor
  · intro h
    simp only [ne_eq, Submodule.mem_inf, Submodule.mem_iInf, Subtype.forall] at h
    obtain ⟨A, B⟩ := h
    simp only [ne_eq, Submodule.mem_map, Subtype.exists, Submodule.mem_iInf, Subtype.forall]
    use v
    use B
    constructor
    · ext
      simp only [sub_apply, Module.algebraMap_end_apply, SetLike.mk_smul_mk,
        AddSubgroupClass.coe_sub, restrict_coe_apply, ZeroMemClass.coe_zero]
      exact A
    · rfl
  · intro h
    constructor
    · simp only [ne_eq, Submodule.mem_map, Subtype.exists, Submodule.mem_iInf, Subtype.forall] at h
      obtain ⟨w, hw, A, B⟩ := h
      simp only [SetLike.mem_coe, eigenspace, mem_ker, sub_apply, Module.algebraMap_end_apply]
      simp only [eigenspace, mem_ker, sub_apply, Module.algebraMap_end_apply, SetLike.mk_smul_mk] at A
      rw [← B]
      exact
        (AddSubmonoid.mk_eq_zero
              (⨅ j,
                    ker
                      (Subtype.restrict (fun x ↦ ¬i = x) T j -
                        (algebraMap 𝕜 (Module.End 𝕜 E)) (γ j))).toAddSubgroup.toAddSubmonoid).mp
          A
    · simp only [ne_eq, Submodule.iInf_coe, Set.mem_iInter, SetLike.mem_coe, Subtype.forall]
      intro j hj
      simp only [eigenspace, mem_ker, sub_apply, Module.algebraMap_end_apply] at *
      simp only [ne_eq, Submodule.mem_map, mem_ker, sub_apply, Module.algebraMap_end_apply,
        Subtype.exists, SetLike.mk_smul_mk, Submodule.mem_iInf, Subtype.forall] at h
      obtain ⟨w, hw, _, B⟩ := h
      rw [← B]
      exact hw j hj

theorem prelim_sub_exhaust (i : n) [Nonempty n] (γ : {x // i ≠ x} → 𝕜) :
    ⨆ μ, Submodule.map (⨅ (j: {x // i ≠ x}), eigenspace (T ↑j) (γ j)).subtype
    (eigenspace ((T i).restrict ((invariance_iInf' T hC i γ))) μ) =
    (⨅ (j : {x // i ≠ x}), eigenspace (Subtype.restrict (fun x ↦ i ≠ x) T j) (γ j)) := by
  simp only [iSup, sSup, ne_eq, Set.mem_range, forall_exists_index, forall_apply_eq_imp_iff]
  ext v
  constructor
  · intro h
    simp only [Submodule.mem_mk, AddSubmonoid.mem_mk, AddSubsemigroup.mem_mk, Set.mem_iInter,
      SetLike.mem_coe] at h
    simp only [iInf, sInf, Set.mem_range, Subtype.exists, Set.iInter_exists, Submodule.mem_mk,
      AddSubmonoid.mem_mk, AddSubsemigroup.mem_mk, Set.mem_iInter, SetLike.mem_coe]
    intro K j hj HH
    apply h
    rw [← HH]
    intro a w hw
    simp only [iInf, sInf, Submodule.mem_map, Subtype.exists, Set.mem_range, Set.iInter_exists,
      Submodule.mem_mk, AddSubmonoid.mem_mk, AddSubsemigroup.mem_mk, Set.mem_iInter,
      SetLike.mem_coe] at hw
    obtain ⟨a, ⟨ha, hb⟩⟩ := hw
    rw [← hb.2]
    exact ha (eigenspace (Subtype.restrict (fun x ↦ ¬i = x) T ⟨j, hj⟩) (γ ⟨j, hj⟩)) j hj rfl
  · have B := inf_restrict'' T hT hC i γ
    simp only [Submodule.mem_iInf, Subtype.forall, Submodule.mem_mk, AddSubmonoid.mem_mk,
      AddSubsemigroup.mem_mk, Set.mem_iInter, SetLike.mem_coe]
    intro h F H
    simp only [iInf, sInf] at *
    simp only [ne_eq, iSup, Set.range, Set.mem_setOf_eq] at B
    simp only [Submodule.map] at H --maybe `matching` version is needed.

    --have C : ↑v ∈ sSup {x | ∃ y, eigenspace ((T i).restrict ((invariance_iInf' T hC i γ))) y = x} := by sorry
    sorry --must show that these eigenspaces exhaust...should be the symmetric operator exhaust
         --result...probably need to rewrite the approach.
         --the whole result may need revisiting...

theorem index_post_exhaust (i : n) [Nontrivial n] :
    (⨆ (γ : {x // i ≠ x} → 𝕜), (⨆ μ : 𝕜, (eigenspace (T i) μ ⊓ (⨅ (j : {x // i ≠ x}),
    eigenspace (Subtype.restrict (fun x ↦ i ≠ x) T j) (γ j))))) = ⨆ (γ : {x // i ≠ x} → 𝕜),
    (⨅ (j : {x // i ≠ x}), eigenspace (Subtype.restrict (fun x ↦ i ≠ x) T j) (γ j)) := by
  simp only [ne_eq, Submodule.orthogonal_eq_bot_iff]
  conv =>
   lhs
   rhs
   ext γ
   rhs
   ext μ
   rw [index_convert T hC i]
  conv =>
   lhs
   rhs
   ext γ
   rw [prelim_sub_exhaust T hT hC]

@[simp]
theorem ultra_silly_lemma (i : n) [Nonempty n] (γ : {x // i ≠ x} → 𝕜) :
    (⨅ (j : {x // i ≠ x}), eigenspace (Subtype.restrict (fun x ↦ i ≠ x) T j) (γ j)) =
    (⨅ (j : {x // i ≠ x}), eigenspace (T j) (γ j)) := rfl

theorem indexing_nonsense0 (i : n) [Nontrivial n] (γ : n → 𝕜) :
     ⨅ (j : n), eigenspace (T j) (γ j) = (eigenspace (T i) (γ i)) ⊓
     ⨅ (j : {x // i ≠ x}), eigenspace (T j) (γ j) := by
  ext v
  constructor
  · intro h
    constructor
    · simp [iInf, sInf] at h
      exact h i
    · simp [iInf, sInf] at *
      exact fun i_1 _ ↦ h i_1
  · intro h
    simp [iInf, sInf]
    intro k
    by_cases H : k = i
    · rw [H]
      exact h.1
    · have F := h.2
      simp only [ne_eq, Submodule.iInf_coe, Set.mem_iInter, SetLike.mem_coe, Subtype.forall] at F
      exact F k fun a ↦ H (_root_.id (Eq.symm a))


theorem indexing_nonsense (i : n) [Nontrivial n] : ⨆ (γ : n → 𝕜), ⨅ j : n, eigenspace (T j) (γ j)
    = (⨆ (γ : {x // i ≠ x} → 𝕜), (⨆ μ : 𝕜, (eigenspace (T i) μ ⊓
    (⨅ (j : {x // i ≠ x}), eigenspace (Subtype.restrict (fun x ↦ i ≠ x) T j) (γ j))))) := by
  ext v
  constructor
  · intro h
    simp only [ne_eq, ultra_silly_lemma]
    conv =>
     rhs
     rw [iSup]
    simp only [sSup, Set.mem_range, forall_exists_index, forall_apply_eq_imp_iff, iSup_le_iff,
      Submodule.mem_mk, AddSubmonoid.mem_mk, AddSubsemigroup.mem_mk, Set.mem_iInter,
      SetLike.mem_coe]
    intro K
    rw [iSup] at h
    simp only [sSup, Set.mem_range, forall_exists_index, forall_apply_eq_imp_iff, Submodule.mem_mk,
      AddSubmonoid.mem_mk, AddSubsemigroup.mem_mk, Set.mem_iInter, SetLike.mem_coe] at h
    intro H
    apply h K
    intro a w hw
    rw [indexing_nonsense0 T (i := i) (γ := a)] at hw
    simp only [ne_eq, Submodule.mem_inf] at hw
    have : ∀ (a : n → 𝕜), ⨅ j, eigenspace (T j) (a j) ≤ K := by
      intro f
      rw [indexing_nonsense0 T i]
      apply H
    exact H (fun j ↦ a ↑j) (a i) hw
  · intro h
    simp only [ne_eq, ultra_silly_lemma] at h
    rw [iSup] at *
    simp only [sSup, Set.mem_range, forall_exists_index, forall_apply_eq_imp_iff, Submodule.mem_mk,
      AddSubmonoid.mem_mk, AddSubsemigroup.mem_mk, Set.mem_iInter, SetLike.mem_coe] at *
    intro K hK
    have A : ∀ (a : {x // ¬i = x} → 𝕜), ⨆ μ, eigenspace (T i) μ ⊓
        ⨅ (j : {x // i ≠ x}), eigenspace (T ↑j) (a j) ≤ K := by
      intro γ' v hgv
      simp only [iSup, sSup, ne_eq, Set.mem_range, forall_exists_index, forall_apply_eq_imp_iff,
        Submodule.mem_mk, AddSubmonoid.mem_mk, AddSubsemigroup.mem_mk, Set.mem_iInter,
        SetLike.mem_coe] at hgv
      have B : ∀ (μ : 𝕜), eigenspace (T i) μ ⊓ ⨅ (j : {x // i ≠ x}), eigenspace (T ↑j) (γ' j) ≤ K := by
        intro μ
        let γ : n → 𝕜 := Set.piecewise (fun x ↦ i ≠ x) (Function.extend Subtype.val γ' 1)
          (Function.const n μ)
        have C1 : γ i = μ := Set.piecewise_eq_of_not_mem (fun x ↦ i ≠ x) (Function.extend Subtype.val γ' 1)
            (Function.const n μ) fun a ↦ a rfl
        have C2 : ∀ (j : {x // i ≠ x}), γ j = γ' j:= by
          intro j
          have := j.2
          simp only [ne_eq, Subtype.coe_prop, Set.piecewise_eq_of_mem, γ]
          refine Function.Injective.extend_apply ?hf γ' _ j
          exact Subtype.val_injective
        have C : eigenspace (T i) μ ⊓ ⨅ (j : {x // i ≠ x}), eigenspace (T ↑j) (γ' j)
            = eigenspace (T i) (γ i) ⊓ ⨅ (j : {x // i ≠ x}), eigenspace (T ↑j) (γ j) := by
          congr!
          exact _root_.id (Eq.symm C1)
          congr!
          simp only [ne_eq, C2]
        rw [C]
        rw [← indexing_nonsense0]
        exact hK fun j ↦ γ j
      apply hgv
      exact B
    exact h K A

theorem orthogonalComplement_iSup_iInf_eigenspaces_eq_bot:
    (⨆ (γ : n → 𝕜), (⨅ (j : n), (eigenspace (T j) (γ j)) : Submodule 𝕜 E))ᗮ = ⊥ := by
  revert T
  refine' Fintype.induction_subsingleton_or_nontrivial n _ _
  · intro m _ hhm T hT _
    exact orthogonalComplement_iSup_iInf_eigenspaces_eq_bot_base T hT
  · intro m hm hmm H T hT hC
    obtain ⟨i, _ , _ ⟩ := exists_pair_ne m
    have C : Fintype.card { x // i ≠ x } < Fintype.card m := by
      simp only [ne_eq, Fintype.card_subtype_compl, Fintype.card_ofSubsingleton, tsub_lt_self_iff, zero_lt_one,
      and_true]
      exact Fintype.card_pos
    have D := H {x // i ≠ x} C (Subtype.restrict (fun x ↦ i ≠ x) T)
      (fun (i_1 : {x // i ≠ x}) ↦ hT ↑i_1) (fun (i_1 j : { x // i ≠ x }) ↦ hC ↑i_1 ↑j)
    simp only [Submodule.orthogonal_eq_bot_iff] at *
    rw [← index_post_exhaust] at D
    rw [indexing_nonsense]
    exact D
    exact fun i ↦ hT i
    exact hC

theorem orthogonalFamily_iInf_eigenspaces : OrthogonalFamily 𝕜 (fun (γ : n → 𝕜) =>
    (⨅ (j : n), (eigenspace (T j) (γ j)) : Submodule 𝕜 E))
    (fun (γ : n → 𝕜) => (⨅ (j : n), (eigenspace (T j) (γ j))).subtypeₗᵢ) := by
  intro f g hfg Ef Eg
  obtain ⟨a , ha⟩ := Function.ne_iff.mp hfg
  have H := (orthogonalFamily_eigenspaces (hT a) ha)
  simp only [Submodule.coe_subtypeₗᵢ, Submodule.coeSubtype, Subtype.forall] at H
  apply H
  · exact (Submodule.mem_iInf <| fun _ ↦ eigenspace (T _) (f _)).mp Ef.2 _
  · exact (Submodule.mem_iInf <| fun _ ↦ eigenspace (T _) (g _)).mp Eg.2 _

/-- The Hilbert space on which a finite commuting family of symmetric linear operators acts
decomposes as an internal direct sum of simultaneous eigenspaces for these operators. -/
theorem direct_sum_isInternal_simultaneous : DirectSum.IsInternal (fun (α : n → 𝕜) ↦
    ⨅ (j : n), (eigenspace (T j) (α j))) := by
    rw [OrthogonalFamily.isInternal_iff]
    · exact orthogonalComplement_iSup_iInf_eigenspaces_eq_bot T hT hC
    · exact orthogonalFamily_iInf_eigenspaces T hT
=======
    rw [Submodule.orthogonal_eq_bot_iff, Three]
  exact (OrthogonalFamily.isInternal_iff One).mpr Four


variable {n : Type*} [Fintype n] [DecidableEq n] (T : n → (E →ₗ[𝕜] E)) (α : n → 𝕜)

theorem ind_exhaust : (⨆ (α : n → 𝕜), (⨅ (j : n), (eigenspace (T j) (α j))))ᗮ = ⊥ := by sorry
>>>>>>> 1d177098

end Simultaneous

end IsSymmetric

end LinearMap
section Nonneg

@[simp]
theorem inner_product_apply_eigenvector {μ : 𝕜} {v : E} {T : E →ₗ[𝕜] E}
    (h : v ∈ Module.End.eigenspace T μ) : ⟪v, T v⟫ = μ * (‖v‖ : 𝕜) ^ 2 := by
  simp only [mem_eigenspace_iff.mp h, inner_smul_right, inner_self_eq_norm_sq_to_K]
#align inner_product_apply_eigenvector inner_product_apply_eigenvector

theorem eigenvalue_nonneg_of_nonneg {μ : ℝ} {T : E →ₗ[𝕜] E} (hμ : HasEigenvalue T μ)
    (hnn : ∀ x : E, 0 ≤ RCLike.re ⟪x, T x⟫) : 0 ≤ μ := by
  obtain ⟨v, hv⟩ := hμ.exists_hasEigenvector
  have hpos : (0 : ℝ) < ‖v‖ ^ 2 := by simpa only [sq_pos_iff, norm_ne_zero_iff] using hv.2
  have : RCLike.re ⟪v, T v⟫ = μ * ‖v‖ ^ 2 := by
    have := congr_arg RCLike.re (inner_product_apply_eigenvector hv.1)
    -- Porting note: why can't `exact_mod_cast` do this? These lemmas are marked `norm_cast`
    rw [← RCLike.ofReal_pow, ← RCLike.ofReal_mul] at this
    exact mod_cast this
  exact (mul_nonneg_iff_of_pos_right hpos).mp (this ▸ hnn v)
#align eigenvalue_nonneg_of_nonneg eigenvalue_nonneg_of_nonneg

theorem eigenvalue_pos_of_pos {μ : ℝ} {T : E →ₗ[𝕜] E} (hμ : HasEigenvalue T μ)
    (hnn : ∀ x : E, 0 < RCLike.re ⟪x, T x⟫) : 0 < μ := by
  obtain ⟨v, hv⟩ := hμ.exists_hasEigenvector
  have hpos : (0 : ℝ) < ‖v‖ ^ 2 := by simpa only [sq_pos_iff, norm_ne_zero_iff] using hv.2
  have : RCLike.re ⟪v, T v⟫ = μ * ‖v‖ ^ 2 := by
    have := congr_arg RCLike.re (inner_product_apply_eigenvector hv.1)
    -- Porting note: why can't `exact_mod_cast` do this? These lemmas are marked `norm_cast`
    rw [← RCLike.ofReal_pow, ← RCLike.ofReal_mul] at this
    exact mod_cast this
  exact (mul_pos_iff_of_pos_right hpos).mp (this ▸ hnn v)
#align eigenvalue_pos_of_pos eigenvalue_pos_of_pos


end Nonneg<|MERGE_RESOLUTION|>--- conflicted
+++ resolved
@@ -281,24 +281,31 @@
   comp_apply B A v, ← map_smul, ← map_sub, hv, map_zero] at *
 
 theorem restrict_exhaust: (⨆ γ , (eigenspace (LinearMap.restrict B
+  rw [eigenspace, mem_ker, sub_apply, Module.algebraMap_end_apply, ← comp_apply A B v, hAB,
+  comp_apply B A v, ← map_smul, ← map_sub, hv, map_zero] at *
+
+theorem restrict_exhaust: (⨆ γ , (eigenspace (LinearMap.restrict B
     (eigenspace_invariant hAB α)) γ)) = ⊤ := by
     have h:= LinearMap.IsSymmetric.restrict_invariant hB (eigenspace_invariant hAB α)
     have H: (⨆ γ , (eigenspace (LinearMap.restrict B (eigenspace_invariant hAB α)) γ))ᗮ = ⊥ := by
       exact h.orthogonalComplement_iSup_eigenspaces_eq_bot
     rw [← Submodule.orthogonal_eq_bot_iff]
     apply H
+    have h:= LinearMap.IsSymmetric.restrict_invariant hB (eigenspace_invariant hAB α)
+    have H: (⨆ γ , (eigenspace (LinearMap.restrict B (eigenspace_invariant hAB α)) γ))ᗮ = ⊥ := by
+      exact h.orthogonalComplement_iSup_eigenspaces_eq_bot
+    rw [← Submodule.orthogonal_eq_bot_iff]
+    apply H
 
 theorem eigen_extend (γ : 𝕜) (x : E) : x ∈ Submodule.map (Submodule.subtype (eigenspace A α))
     (eigenspace (B.restrict (eigenspace_invariant hAB α)) γ) → x ∈ eigenspace B γ := by
   intro h
-<<<<<<< HEAD
-=======
-  dsimp only [eigenspace] at *
->>>>>>> 1d177098
   simp only [mem_ker, sub_apply, Module.algebraMap_end_apply, Submodule.mem_map, mem_ker, sub_apply,
   Module.algebraMap_end_apply, Submodule.coeSubtype, Subtype.exists, SetLike.mk_smul_mk, exists_and_right,
   exists_eq_right] at *
   obtain ⟨y, hy⟩ := h
+  exact (AddSubmonoid.mk_eq_zero
+  (ker (A - (algebraMap 𝕜 (Module.End 𝕜 E)) α)).toAddSubgroup.toAddSubmonoid).mp hy
   exact (AddSubmonoid.mk_eq_zero
   (ker (A - (algebraMap 𝕜 (Module.End 𝕜 E)) α)).toAddSubgroup.toAddSubmonoid).mp hy
 
@@ -312,15 +319,23 @@
   · constructor
     <;> rw [SetLike.mem_coe]
     · apply eigen_extend hAB γ x
+  <;> intro ⟨x1, x2⟩
+  · constructor
+    <;> rw [SetLike.mem_coe]
+    · apply eigen_extend hAB γ x
       simp only [Submodule.mem_map, Submodule.coeSubtype, Subtype.exists, exists_and_right,
         exists_eq_right]
       use x1
+    · apply x1
+  · use x2
     · apply x1
   · use x2
     refine mem_eigenspace_iff.mpr ?h.a
     refine SetCoe.ext ?h.a.a
     rw [restrict_coe_apply]
     exact mem_eigenspace_iff.mp x1
+    rw [restrict_coe_apply]
+    exact mem_eigenspace_iff.mp x1
 
 theorem function_version : (fun (γ : 𝕜) ↦ Submodule.map (Submodule.subtype (eigenspace A α))
     (eigenspace (B.restrict (eigenspace_invariant hAB α)) γ)) = (fun (γ : 𝕜) ↦
@@ -331,34 +346,23 @@
 theorem semi_final_exhaust : (⨆ (γ : 𝕜), (eigenspace B γ ⊓ eigenspace A α)) = eigenspace A α := by
    rw [← function_version hAB, ← Submodule.map_iSup, restrict_exhaust hB hAB, Submodule.map_top,
    Submodule.range_subtype]
+   rw [← function_version hAB, ← Submodule.map_iSup, restrict_exhaust hB hAB, Submodule.map_top,
+   Submodule.range_subtype]
 
 theorem pre_exhaust :  (⨆ (γ : 𝕜), eigenspace A γ) =  ⊤ := by
   exact Submodule.orthogonal_eq_bot_iff.mp (hA.orthogonalComplement_iSup_eigenspaces_eq_bot)
 
+theorem pre_exhaust': (fun (α : 𝕜 ) ↦  eigenspace A α)  = fun(α : 𝕜) ↦  (⨆ (γ : 𝕜), (eigenspace B γ ⊓ eigenspace A α)) := by
 theorem pre_exhaust': (fun (α : 𝕜 ) ↦  eigenspace A α)  = fun(α : 𝕜) ↦  (⨆ (γ : 𝕜), (eigenspace B γ ⊓ eigenspace A α)) := by
 funext
 exact (semi_final_exhaust hB hAB).symm
 
-<<<<<<< HEAD
 theorem exhaust : (⨆ (α : 𝕜), (⨆ (γ : 𝕜), (eigenspace B γ ⊓ eigenspace A α))) = ⊤ := by
   rw [← hA.pre_exhaust, pre_exhaust' hB hAB]
 
 theorem post_exhaust: (⨆ (α : 𝕜), (⨆ (γ : 𝕜), (eigenspace B γ ⊓ eigenspace A α)))ᗮ = ⊥ := by
   rw [Submodule.orthogonal_eq_bot_iff]
   apply exhaust hA hB hAB
-=======
-/- theorem exhaust : (⨆ (α : 𝕜), (⨆ (γ : 𝕜), (eigenspace B γ ⊓ eigenspace A α))) = ⊤ := by
-  rw [← hA.pre_exhaust, pre_exhaust' hB hAB]
-
-theorem ultimate_exhaust: (⨆ (α : 𝕜), (⨆ (γ : 𝕜), (eigenspace B γ ⊓ eigenspace A α))) = ⊤ := by
-  have H1: (⨆ (γ : 𝕜), eigenspace A γ) =  ⊤ := by -- pre-exhaust
-    exact Submodule.orthogonal_eq_bot_iff.mp (hA.orthogonalComplement_iSup_eigenspaces_eq_bot)
-  have H2: (⨆ (γ : 𝕜), (eigenspace B γ ⊓ eigenspace A α)) = eigenspace A α := by rw [← function_version hAB, ← Submodule.map_iSup, restrict_exhaust hB hAB, Submodule.map_top,
-   Submodule.range_subtype] -- semi-final exhaust
-  have H3: (fun (α : 𝕜 ) ↦  eigenspace A α)  = fun(α : 𝕜) ↦  (⨆ (γ : 𝕜), (eigenspace B γ ⊓ eigenspace A α)) := by sorry -/
-
-     --pre_exhaust'
->>>>>>> 1d177098
 
 theorem Orthogonality : OrthogonalFamily 𝕜 (fun (i : 𝕜 × 𝕜) =>
     (eigenspace B i.1 ⊓ eigenspace A i.2 : Submodule 𝕜 E))
@@ -370,55 +374,32 @@
   by_cases case : i.1 = j.1
   · have J := e case
     have Al := orthogonalFamily_iff_pairwise.mp hA.orthogonalFamily_eigenspaces J
-<<<<<<< HEAD
     rw[@Submodule.mem_orthogonal']
-=======
-    rw[Submodule.mem_orthogonal']
->>>>>>> 1d177098
     intro w hw
     simp only [Submodule.mem_inf] at hw
     have L := hv.2
     have M := hw.2
     exact inner_eq_zero_symm.mp (Al L w M)
   · push_neg at case
-<<<<<<< HEAD
     rw[@Submodule.mem_orthogonal']
     intro w hw
     simp only [Submodule.mem_inf] at hw
-=======
-    rw[Submodule.mem_orthogonal']
-    intro w hw
-    simp only  [Submodule.mem_inf] at hw
->>>>>>> 1d177098
     have L := hv.1
     have M := hw.1
     have Bl := orthogonalFamily_iff_pairwise.mp hB.orthogonalFamily_eigenspaces case
     exact inner_eq_zero_symm.mp (Bl L w M)
 
-<<<<<<< HEAD
 theorem post_post_exhaust: DirectSum.IsInternal
     (fun (i : 𝕜 × 𝕜) ↦ (eigenspace B i.1 ⊓ eigenspace A i.2)):= by
   have One := Orthogonality hA hB
   have Two : ⨆ (α : 𝕜), (⨆ (γ : 𝕜), (eigenspace B γ ⊓ eigenspace A α)) =
       ⨆ (i : 𝕜 × 𝕜), (eigenspace B i.1 ⊓ eigenspace A i.2) := by
     simp only [iSup_prod]
-=======
-
-theorem exhausted: DirectSum.IsInternal
-    (fun (i : 𝕜 × 𝕜) ↦ (eigenspace B i.1 ⊓ eigenspace A i.2)):= by
-  have One : OrthogonalFamily 𝕜 (fun (i : 𝕜 × 𝕜) =>
-    (eigenspace B i.1 ⊓ eigenspace A i.2 : Submodule 𝕜 E)) (fun i =>
-    (eigenspace B i.1 ⊓ eigenspace A i.2).subtypeₗᵢ) := Orthogonality hA hB
-  have Two : ⨆ (α : 𝕜), (⨆ (γ : 𝕜), (eigenspace B γ ⊓ eigenspace A α)) =
-      ⨆ (i : 𝕜 × 𝕜), (eigenspace B i.1 ⊓ eigenspace A i.2) := by
-    rw [iSup_prod]
->>>>>>> 1d177098
     exact iSup_comm
   have Three : ⨆ (i : 𝕜 × 𝕜), (eigenspace B i.1 ⊓ eigenspace A i.2) = ⊤ := by
     rw [← Two]
     exact exhaust hA hB hAB
   have Four : (⨆ (i : 𝕜 × 𝕜), (eigenspace B i.1 ⊓ eigenspace A i.2))ᗮ = ⊥ := by
-<<<<<<< HEAD
     simp only [Submodule.orthogonal_eq_bot_iff, Three]
   exact (OrthogonalFamily.isInternal_iff One).mpr Four
 
@@ -767,15 +748,6 @@
     rw [OrthogonalFamily.isInternal_iff]
     · exact orthogonalComplement_iSup_iInf_eigenspaces_eq_bot T hT hC
     · exact orthogonalFamily_iInf_eigenspaces T hT
-=======
-    rw [Submodule.orthogonal_eq_bot_iff, Three]
-  exact (OrthogonalFamily.isInternal_iff One).mpr Four
-
-
-variable {n : Type*} [Fintype n] [DecidableEq n] (T : n → (E →ₗ[𝕜] E)) (α : n → 𝕜)
-
-theorem ind_exhaust : (⨆ (α : n → 𝕜), (⨅ (j : n), (eigenspace (T j) (α j))))ᗮ = ⊥ := by sorry
->>>>>>> 1d177098
 
 end Simultaneous
 
