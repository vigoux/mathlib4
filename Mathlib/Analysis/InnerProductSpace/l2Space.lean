/-
Copyright (c) 2022 Heather Macbeth. All rights reserved.
Released under Apache 2.0 license as described in the file LICENSE.
Authors: Heather Macbeth
-/
import Mathlib.Analysis.InnerProductSpace.Projection
import Mathlib.Analysis.Normed.Lp.lpSpace
import Mathlib.Analysis.InnerProductSpace.PiL2

/-!
# Hilbert sum of a family of inner product spaces

Given a family `(G : ι → Type*) [Π i, InnerProductSpace 𝕜 (G i)]` of inner product spaces, this
file equips `lp G 2` with an inner product space structure, where `lp G 2` consists of those
dependent functions `f : Π i, G i` for which `∑' i, ‖f i‖ ^ 2`, the sum of the norms-squared, is
summable.  This construction is sometimes called the *Hilbert sum* of the family `G`.  By choosing
`G` to be `ι → 𝕜`, the Hilbert space `ℓ²(ι, 𝕜)` may be seen as a special case of this construction.

We also define a *predicate* `IsHilbertSum 𝕜 G V`, where `V : Π i, G i →ₗᵢ[𝕜] E`, expressing that
`V` is an `OrthogonalFamily` and that the associated map `lp G 2 →ₗᵢ[𝕜] E` is surjective.

## Main definitions

* `OrthogonalFamily.linearIsometry`: Given a Hilbert space `E`, a family `G` of inner product
  spaces and a family `V : Π i, G i →ₗᵢ[𝕜] E` of isometric embeddings of the `G i` into `E` with
  mutually-orthogonal images, there is an induced isometric embedding of the Hilbert sum of `G`
  into `E`.

* `IsHilbertSum`: Given a Hilbert space `E`, a family `G` of inner product
  spaces and a family `V : Π i, G i →ₗᵢ[𝕜] E` of isometric embeddings of the `G i` into `E`,
  `IsHilbertSum 𝕜 G V` means that `V` is an `OrthogonalFamily` and that the above
  linear isometry is surjective.

* `IsHilbertSum.linearIsometryEquiv`: If a Hilbert space `E` is a Hilbert sum of the
  inner product spaces `G i` with respect to the family `V : Π i, G i →ₗᵢ[𝕜] E`, then the
  corresponding `OrthogonalFamily.linearIsometry` can be upgraded to a `LinearIsometryEquiv`.

* `HilbertBasis`: We define a *Hilbert basis* of a Hilbert space `E` to be a structure whose single
  field `HilbertBasis.repr` is an isometric isomorphism of `E` with `ℓ²(ι, 𝕜)` (i.e., the Hilbert
  sum of `ι` copies of `𝕜`).  This parallels the definition of `Basis`, in `LinearAlgebra.Basis`,
  as an isomorphism of an `R`-module with `ι →₀ R`.

* `HilbertBasis.instCoeFun`: More conventionally a Hilbert basis is thought of as a family
  `ι → E` of vectors in `E` satisfying certain properties (orthonormality, completeness).  We obtain
  this interpretation of a Hilbert basis `b` by defining `⇑b`, of type `ι → E`, to be the image
  under `b.repr` of `lp.single 2 i (1:𝕜)`.  This parallels the definition `Basis.coeFun` in
  `LinearAlgebra.Basis`.

* `HilbertBasis.mk`: Make a Hilbert basis of `E` from an orthonormal family `v : ι → E` of vectors
  in `E` whose span is dense.  This parallels the definition `Basis.mk` in `LinearAlgebra.Basis`.

* `HilbertBasis.mkOfOrthogonalEqBot`: Make a Hilbert basis of `E` from an orthonormal family
  `v : ι → E` of vectors in `E` whose span has trivial orthogonal complement.

## Main results

* `lp.instInnerProductSpace`: Construction of the inner product space instance on the Hilbert sum
  `lp G 2`. Note that from the file `Analysis.Normed.Lp.lpSpace`, the space `lp G 2` already
  held a normed space instance (`lp.normedSpace`), and if each `G i` is a Hilbert space (i.e.,
  complete), then `lp G 2` was already known to be complete (`lp.completeSpace`). So the work
  here is to define the inner product and show it is compatible.

* `OrthogonalFamily.range_linearIsometry`: Given a family `G` of inner product spaces and a family
  `V : Π i, G i →ₗᵢ[𝕜] E` of isometric embeddings of the `G i` into `E` with mutually-orthogonal
  images, the image of the embedding `OrthogonalFamily.linearIsometry` of the Hilbert sum of `G`
  into `E` is the closure of the span of the images of the `G i`.

* `HilbertBasis.repr_apply_apply`: Given a Hilbert basis `b` of `E`, the entry `b.repr x i` of
  `x`'s representation in `ℓ²(ι, 𝕜)` is the inner product `⟪b i, x⟫`.

* `HilbertBasis.hasSum_repr`: Given a Hilbert basis `b` of `E`, a vector `x` in `E` can be
  expressed as the "infinite linear combination" `∑' i, b.repr x i • b i` of the basis vectors
  `b i`, with coefficients given by the entries `b.repr x i` of `x`'s representation in `ℓ²(ι, 𝕜)`.

* `exists_hilbertBasis`: A Hilbert space admits a Hilbert basis.

## Keywords

Hilbert space, Hilbert sum, l2, Hilbert basis, unitary equivalence, isometric isomorphism
-/

open RCLike Submodule Filter
open scoped NNReal ENNReal ComplexConjugate Topology

noncomputable section

variable {ι 𝕜 : Type*} [RCLike 𝕜] {E : Type*}
variable [NormedAddCommGroup E] [InnerProductSpace 𝕜 E] [cplt : CompleteSpace E]
variable {G : ι → Type*} [∀ i, NormedAddCommGroup (G i)] [∀ i, InnerProductSpace 𝕜 (G i)]

local notation "⟪" x ", " y "⟫" => @inner 𝕜 _ _ x y

/-- `ℓ²(ι, 𝕜)` is the Hilbert space of square-summable functions `ι → 𝕜`, herein implemented
as `lp (fun i : ι => 𝕜) 2`. -/
notation "ℓ²(" ι ", " 𝕜 ")" => lp (fun i : ι => 𝕜) 2

/-! ### Inner product space structure on `lp G 2` -/


namespace lp

theorem summable_inner (f g : lp G 2) : Summable fun i => ⟪f i, g i⟫ := by
  -- Apply the Direct Comparison Test, comparing with ∑' i, ‖f i‖ * ‖g i‖ (summable by Hölder)
  refine .of_norm_bounded (fun i => ‖f i‖ * ‖g i‖) (lp.summable_mul ?_ f g) ?_
  · rw [Real.isConjExponent_iff]; norm_num
  intro i
  -- Then apply Cauchy-Schwarz pointwise
  exact norm_inner_le_norm (𝕜 := 𝕜) _ _

instance instInnerProductSpace : InnerProductSpace 𝕜 (lp G 2) :=
  { lp.normedAddCommGroup (E := G) (p := 2) with
    inner := fun f g => ∑' i, ⟪f i, g i⟫
    norm_sq_eq_inner := fun f => by
      calc
        ‖f‖ ^ 2 = ‖f‖ ^ (2 : ℝ≥0∞).toReal := by norm_cast
        _ = ∑' i, ‖f i‖ ^ (2 : ℝ≥0∞).toReal := lp.norm_rpow_eq_tsum ?_ f
        _ = ∑' i, ‖f i‖ ^ (2 : ℕ) := by norm_cast
        _ = ∑' i, re ⟪f i, f i⟫ := by
          congr
          funext i
          rw [norm_sq_eq_inner (𝕜 := 𝕜)]
          -- Porting note: `simp` couldn't do this anymore
        _ = re (∑' i, ⟪f i, f i⟫) := (RCLike.reCLM.map_tsum ?_).symm
      · norm_num
      · exact summable_inner f f
    conj_symm := fun f g => by
      calc
        conj _ = conj (∑' i, ⟪g i, f i⟫) := by congr
        _ = ∑' i, conj ⟪g i, f i⟫ := RCLike.conjCLE.map_tsum
        _ = ∑' i, ⟪f i, g i⟫ := by simp only [inner_conj_symm]
        _ = _ := by congr
    add_left := fun f₁ f₂ g => by
      calc
        _ = ∑' i, ⟪(f₁ + f₂) i, g i⟫ := ?_
        _ = ∑' i, (⟪f₁ i, g i⟫ + ⟪f₂ i, g i⟫) := by
          simp only [inner_add_left, Pi.add_apply, coeFn_add]
        _ = (∑' i, ⟪f₁ i, g i⟫) + ∑' i, ⟪f₂ i, g i⟫ := tsum_add ?_ ?_
        _ = _ := by congr
      · congr
      · exact summable_inner f₁ g
      · exact summable_inner f₂ g
    smul_left := fun f g c => by
      calc
        _ = ∑' i, ⟪c • f i, g i⟫ := ?_
        _ = ∑' i, conj c * ⟪f i, g i⟫ := by simp only [inner_smul_left]
        _ = conj c * ∑' i, ⟪f i, g i⟫ := tsum_mul_left
        _ = _ := ?_
      · simp only [coeFn_smul, Pi.smul_apply]
      · congr }

theorem inner_eq_tsum (f g : lp G 2) : ⟪f, g⟫ = ∑' i, ⟪f i, g i⟫ :=
  rfl

theorem hasSum_inner (f g : lp G 2) : HasSum (fun i => ⟪f i, g i⟫) ⟪f, g⟫ :=
  (summable_inner f g).hasSum

<<<<<<< HEAD
open Classical in
theorem inner_single_left (i : ι) (a : G i) (f : lp G 2) :
=======
theorem inner_single_left [DecidableEq ι] (i : ι) (a : G i) (f : lp G 2) :
>>>>>>> fcfce357
    ⟪lp.single 2 i a, f⟫ = ⟪a, f i⟫ := by
  refine (hasSum_inner (lp.single 2 i a) f).unique ?_
  convert hasSum_ite_eq i ⟪a, f i⟫ using 1
  ext j
  rw [lp.single_apply]
  split_ifs with h
  · subst h; rfl
  · simp

<<<<<<< HEAD
open Classical in
theorem inner_single_right (i : ι) (a : G i) (f : lp G 2) : ⟪f, lp.single 2 i a⟫ = ⟪f i, a⟫ := by
  simpa [inner_conj_symm] using congr_arg conj (@inner_single_left _ 𝕜 _ _ _ _ i a f)
=======
theorem inner_single_right [DecidableEq ι] (i : ι) (a : G i) (f : lp G 2) :
    ⟪f, lp.single 2 i a⟫ = ⟪f i, a⟫ := by
  simpa [inner_conj_symm] using congr_arg conj (inner_single_left (𝕜 := 𝕜) i a f)
>>>>>>> fcfce357

end lp

/-! ### Identification of a general Hilbert space `E` with a Hilbert sum -/


namespace OrthogonalFamily

variable {V : ∀ i, G i →ₗᵢ[𝕜] E} (hV : OrthogonalFamily 𝕜 G V)

protected theorem summable_of_lp (f : lp G 2) : Summable fun i => V i (f i) := by
  rw [hV.summable_iff_norm_sq_summable]
  convert (lp.memℓp f).summable _
  · norm_cast
  · norm_num

/-- A mutually orthogonal family of subspaces of `E` induce a linear isometry from `lp 2` of the
subspaces into `E`. -/
protected def linearIsometry : lp G 2 →ₗᵢ[𝕜] E where
  toFun f := ∑' i, V i (f i)
  map_add' f g := by
    simp only [tsum_add (hV.summable_of_lp f) (hV.summable_of_lp g), lp.coeFn_add, Pi.add_apply,
      LinearIsometry.map_add]
  map_smul' c f := by
    simpa only [LinearIsometry.map_smul, Pi.smul_apply, lp.coeFn_smul] using
      tsum_const_smul c (hV.summable_of_lp f)
  norm_map' f := by
    classical
      -- needed for lattice instance on `Finset ι`, for `Filter.atTop_neBot`
      have H : 0 < (2 : ℝ≥0∞).toReal := by norm_num
      suffices ‖∑' i : ι, V i (f i)‖ ^ (2 : ℝ≥0∞).toReal = ‖f‖ ^ (2 : ℝ≥0∞).toReal by
        exact Real.rpow_left_injOn H.ne' (norm_nonneg _) (norm_nonneg _) this
      refine tendsto_nhds_unique ?_ (lp.hasSum_norm H f)
      convert (hV.summable_of_lp f).hasSum.norm.rpow_const (Or.inr H.le) using 1
      ext s
      exact mod_cast (hV.norm_sum f s).symm

protected theorem linearIsometry_apply (f : lp G 2) : hV.linearIsometry f = ∑' i, V i (f i) :=
  rfl

protected theorem hasSum_linearIsometry (f : lp G 2) :
    HasSum (fun i => V i (f i)) (hV.linearIsometry f) :=
  (hV.summable_of_lp f).hasSum

open Classical in
@[simp]
protected theorem linearIsometry_apply_single [DecidableEq ι] {i : ι} (x : G i) :
    hV.linearIsometry (lp.single 2 i x) = V i x := by
  rw [hV.linearIsometry_apply, ← tsum_ite_eq i (V i x)]
  congr
  ext j
  rw [lp.single_apply]
  split_ifs with h
  · subst h; simp
  · simp [h]

<<<<<<< HEAD
open Classical in
protected theorem linearIsometry_apply_dfinsupp_sum_single (W₀ : Π₀ i : ι, G i) :
    hV.linearIsometry (W₀.sum (lp.single 2)) = W₀.sum fun i => V i := by
=======
protected theorem linearIsometry_apply_dfinsupp_sum_single [DecidableEq ι] [∀ i, DecidableEq (G i)]
    (W₀ : Π₀ i : ι, G i) : hV.linearIsometry (W₀.sum (lp.single 2)) = W₀.sum fun i => V i := by
>>>>>>> fcfce357
  simp

/-- The canonical linear isometry from the `lp 2` of a mutually orthogonal family of subspaces of
`E` into E, has range the closure of the span of the subspaces. -/
protected theorem range_linearIsometry [∀ i, CompleteSpace (G i)] :
    LinearMap.range hV.linearIsometry.toLinearMap =
      (⨆ i, LinearMap.range (V i).toLinearMap).topologicalClosure := by
    -- Porting note: dot notation broken
  classical
  refine le_antisymm ?_ ?_
  · rintro x ⟨f, rfl⟩
    classical
    refine mem_closure_of_tendsto (hV.hasSum_linearIsometry f) (eventually_of_forall ?_)
    intro s
    rw [SetLike.mem_coe]
    refine sum_mem ?_
    intro i _
    refine mem_iSup_of_mem i ?_
    exact LinearMap.mem_range_self _ (f i)
  · apply topologicalClosure_minimal
    · refine iSup_le ?_
      rintro i x ⟨x, rfl⟩
      classical
      use lp.single 2 i x
      exact hV.linearIsometry_apply_single x
    exact hV.linearIsometry.isometry.uniformInducing.isComplete_range.isClosed

end OrthogonalFamily

section IsHilbertSum

variable (𝕜 G)
variable (V : ∀ i, G i →ₗᵢ[𝕜] E) (F : ι → Submodule 𝕜 E)

/-- Given a family of Hilbert spaces `G : ι → Type*`, a Hilbert sum of `G` consists of a Hilbert
space `E` and an orthogonal family `V : Π i, G i →ₗᵢ[𝕜] E` such that the induced isometry
`Φ : lp G 2 → E` is surjective.

Keeping in mind that `lp G 2` is "the" external Hilbert sum of `G : ι → Type*`, this is analogous
to `DirectSum.IsInternal`, except that we don't express it in terms of actual submodules. -/
structure IsHilbertSum : Prop where
  ofSurjective ::
  /-- The orthogonal family constituting the summands in the Hilbert sum. -/
  protected OrthogonalFamily : OrthogonalFamily 𝕜 G V
  /-- The isometry `lp G 2 → E` induced by the orthogonal family is surjective. -/
  protected surjective_isometry : Function.Surjective OrthogonalFamily.linearIsometry

variable {𝕜 G V}

/-- If `V : Π i, G i →ₗᵢ[𝕜] E` is an orthogonal family such that the supremum of the ranges of
`V i` is dense, then `(E, V)` is a Hilbert sum of `G`. -/
theorem IsHilbertSum.mk [∀ i, CompleteSpace <| G i] (hVortho : OrthogonalFamily 𝕜 G V)
    (hVtotal : ⊤ ≤ (⨆ i, LinearMap.range (V i).toLinearMap).topologicalClosure) :
    IsHilbertSum 𝕜 G V :=
  { OrthogonalFamily := hVortho
    surjective_isometry := by
      rw [← LinearIsometry.coe_toLinearMap]
      exact LinearMap.range_eq_top.mp
        (eq_top_iff.mpr <| hVtotal.trans_eq hVortho.range_linearIsometry.symm) }

/-- This is `Orthonormal.isHilbertSum` in the case of actual inclusions from subspaces. -/
theorem IsHilbertSum.mkInternal [∀ i, CompleteSpace <| F i]
    (hFortho : OrthogonalFamily 𝕜 (fun i => F i) fun i => (F i).subtypeₗᵢ)
    (hFtotal : ⊤ ≤ (⨆ i, F i).topologicalClosure) :
    IsHilbertSum 𝕜 (fun i => F i) fun i => (F i).subtypeₗᵢ :=
  IsHilbertSum.mk hFortho (by simpa [subtypeₗᵢ_toLinearMap, range_subtype] using hFtotal)

/-- *A* Hilbert sum `(E, V)` of `G` is canonically isomorphic to *the* Hilbert sum of `G`,
i.e `lp G 2`.

Note that this goes in the opposite direction from `OrthogonalFamily.linearIsometry`. -/
noncomputable def IsHilbertSum.linearIsometryEquiv (hV : IsHilbertSum 𝕜 G V) : E ≃ₗᵢ[𝕜] lp G 2 :=
  LinearIsometryEquiv.symm <|
    LinearIsometryEquiv.ofSurjective hV.OrthogonalFamily.linearIsometry hV.surjective_isometry

/-- In the canonical isometric isomorphism between a Hilbert sum `E` of `G` and `lp G 2`,
a vector `w : lp G 2` is the image of the infinite sum of the associated elements in `E`. -/
protected theorem IsHilbertSum.linearIsometryEquiv_symm_apply (hV : IsHilbertSum 𝕜 G V)
    (w : lp G 2) : hV.linearIsometryEquiv.symm w = ∑' i, V i (w i) := by
  simp [IsHilbertSum.linearIsometryEquiv, OrthogonalFamily.linearIsometry_apply]

/-- In the canonical isometric isomorphism between a Hilbert sum `E` of `G` and `lp G 2`,
a vector `w : lp G 2` is the image of the infinite sum of the associated elements in `E`, and this
sum indeed converges. -/
protected theorem IsHilbertSum.hasSum_linearIsometryEquiv_symm (hV : IsHilbertSum 𝕜 G V)
    (w : lp G 2) : HasSum (fun i => V i (w i)) (hV.linearIsometryEquiv.symm w) := by
  simp [IsHilbertSum.linearIsometryEquiv, OrthogonalFamily.hasSum_linearIsometry]

open Classical in
/-- In the canonical isometric isomorphism between a Hilbert sum `E` of `G : ι → Type*` and
`lp G 2`, an "elementary basis vector" in `lp G 2` supported at `i : ι` is the image of the
associated element in `E`. -/
@[simp]
protected theorem IsHilbertSum.linearIsometryEquiv_symm_apply_single
    [DecidableEq ι] (hV : IsHilbertSum 𝕜 G V) {i : ι} (x : G i) :
    hV.linearIsometryEquiv.symm (lp.single 2 i x) = V i x := by
  simp [IsHilbertSum.linearIsometryEquiv, OrthogonalFamily.linearIsometry_apply_single]

open Classical in
/-- In the canonical isometric isomorphism between a Hilbert sum `E` of `G : ι → Type*` and
`lp G 2`, a finitely-supported vector in `lp G 2` is the image of the associated finite sum of
elements of `E`. -/
protected theorem IsHilbertSum.linearIsometryEquiv_symm_apply_dfinsupp_sum_single
    [DecidableEq ι] [∀ i, DecidableEq (G i)] (hV : IsHilbertSum 𝕜 G V) (W₀ : Π₀ i : ι, G i) :
    hV.linearIsometryEquiv.symm (W₀.sum (lp.single 2)) = W₀.sum fun i => V i := by
  simp only [map_dfinsupp_sum, IsHilbertSum.linearIsometryEquiv_symm_apply_single]

open Classical in
/-- In the canonical isometric isomorphism between a Hilbert sum `E` of `G : ι → Type*` and
`lp G 2`, a finitely-supported vector in `lp G 2` is the image of the associated finite sum of
elements of `E`. -/
@[simp]
protected theorem IsHilbertSum.linearIsometryEquiv_apply_dfinsupp_sum_single
    [DecidableEq ι] [∀ i, DecidableEq (G i)] (hV : IsHilbertSum 𝕜 G V) (W₀ : Π₀ i : ι, G i) :
    ((W₀.sum (γ := lp G 2) fun a b ↦ hV.linearIsometryEquiv (V a b)) : ∀ i, G i) = W₀ := by
  rw [← map_dfinsupp_sum]
  rw [← hV.linearIsometryEquiv_symm_apply_dfinsupp_sum_single]
  rw [LinearIsometryEquiv.apply_symm_apply]
  ext i
  simp (config := { contextual := true }) [DFinsupp.sum, lp.single_apply]

/-- Given a total orthonormal family `v : ι → E`, `E` is a Hilbert sum of `fun i : ι => 𝕜`
relative to the family of linear isometries `fun i k => k • v i`. -/
theorem Orthonormal.isHilbertSum {v : ι → E} (hv : Orthonormal 𝕜 v)
    (hsp : ⊤ ≤ (span 𝕜 (Set.range v)).topologicalClosure) :
    IsHilbertSum 𝕜 (fun _ : ι => 𝕜) fun i => LinearIsometry.toSpanSingleton 𝕜 E (hv.1 i) :=
  IsHilbertSum.mk hv.orthogonalFamily (by
    convert hsp
    simp [← LinearMap.span_singleton_eq_range, ← Submodule.span_iUnion])

theorem Submodule.isHilbertSumOrthogonal (K : Submodule 𝕜 E) [hK : CompleteSpace K] :
    IsHilbertSum 𝕜 (fun b => ↥(cond b K Kᗮ)) fun b => (cond b K Kᗮ).subtypeₗᵢ := by
  have : ∀ b, CompleteSpace (↥(cond b K Kᗮ)) := by
    intro b
    cases b <;> first | exact instOrthogonalCompleteSpace K | assumption
  refine IsHilbertSum.mkInternal _ K.orthogonalFamily_self ?_
  refine le_trans ?_ (Submodule.le_topologicalClosure _)
  rw [iSup_bool_eq, cond, cond]
  refine Codisjoint.top_le ?_
  exact Submodule.isCompl_orthogonal_of_completeSpace.codisjoint

end IsHilbertSum

/-! ### Hilbert bases -/


section

variable (ι) (𝕜) (E)

/-- A Hilbert basis on `ι` for an inner product space `E` is an identification of `E` with the `lp`
space `ℓ²(ι, 𝕜)`. -/
structure HilbertBasis where ofRepr ::
  /-- The linear isometric equivalence implementing identifying the Hilbert space with `ℓ²`. -/
  repr : E ≃ₗᵢ[𝕜] ℓ²(ι, 𝕜)

end

namespace HilbertBasis

instance {ι : Type*} : Inhabited (HilbertBasis ι 𝕜 ℓ²(ι, 𝕜)) :=
  ⟨ofRepr (LinearIsometryEquiv.refl 𝕜 _)⟩

open Classical in
/-- `b i` is the `i`th basis vector. -/
instance instCoeFun : CoeFun (HilbertBasis ι 𝕜 E) fun _ => ι → E where
  coe b i := b.repr.symm (lp.single 2 i (1 : 𝕜))

open Classical in
-- This is a bad `@[simp]` lemma: the RHS is a coercion containing the LHS.
protected theorem repr_symm_single [DecidableEq ι] (b : HilbertBasis ι 𝕜 E) (i : ι) :
    b.repr.symm (lp.single 2 i (1 : 𝕜)) = b i := by
  convert rfl

<<<<<<< HEAD
open Classical in
protected theorem repr_self (b : HilbertBasis ι 𝕜 E) (i : ι) :
=======
protected theorem repr_self [DecidableEq ι] (b : HilbertBasis ι 𝕜 E) (i : ι) :
>>>>>>> fcfce357
    b.repr (b i) = lp.single 2 i (1 : 𝕜) := by
  simp only [LinearIsometryEquiv.apply_symm_apply]
  convert rfl

protected theorem repr_apply_apply (b : HilbertBasis ι 𝕜 E) (v : E) (i : ι) :
    b.repr v i = ⟪b i, v⟫ := by
  classical
  rw [← b.repr.inner_map_map (b i) v, b.repr_self, lp.inner_single_left]
  simp

@[simp]
protected theorem orthonormal (b : HilbertBasis ι 𝕜 E) : Orthonormal 𝕜 b := by
  classical
  rw [orthonormal_iff_ite]
  intro i j
  rw [← b.repr.inner_map_map (b i) (b j), b.repr_self, b.repr_self, lp.inner_single_left,
    lp.single_apply]
  simp

protected theorem hasSum_repr_symm (b : HilbertBasis ι 𝕜 E) (f : ℓ²(ι, 𝕜)) :
    HasSum (fun i => f i • b i) (b.repr.symm f) := by
  classical
  suffices H : (fun i : ι => f i • b i) = fun b_1 : ι => b.repr.symm.toContinuousLinearEquiv <|
      (fun i : ι => lp.single 2 i (f i) (E := (fun _ : ι => 𝕜))) b_1 by
    rw [H]
    have : HasSum (fun i : ι => lp.single 2 i (f i)) f := lp.hasSum_single ENNReal.two_ne_top f
    exact (↑b.repr.symm.toContinuousLinearEquiv : ℓ²(ι, 𝕜) →L[𝕜] E).hasSum this
  ext i
  apply b.repr.injective
  letI : NormedSpace 𝕜 (lp (fun _i : ι => 𝕜) 2) := by infer_instance
  have : lp.single (E := (fun _ : ι => 𝕜)) 2 i (f i * 1) = f i • lp.single 2 i 1 :=
    lp.single_smul (E := (fun _ : ι => 𝕜)) 2 i (1 : 𝕜) (f i)
  rw [mul_one] at this
  rw [LinearIsometryEquiv.map_smul, b.repr_self, ← this,
    LinearIsometryEquiv.coe_toContinuousLinearEquiv]
  exact (b.repr.apply_symm_apply (lp.single 2 i (f i))).symm

protected theorem hasSum_repr (b : HilbertBasis ι 𝕜 E) (x : E) :
    HasSum (fun i => b.repr x i • b i) x := by simpa using b.hasSum_repr_symm (b.repr x)

@[simp]
protected theorem dense_span (b : HilbertBasis ι 𝕜 E) :
    (span 𝕜 (Set.range b)).topologicalClosure = ⊤ := by
  classical
    rw [eq_top_iff]
    rintro x -
    refine mem_closure_of_tendsto (b.hasSum_repr x) (eventually_of_forall ?_)
    intro s
    simp only [SetLike.mem_coe]
    refine sum_mem ?_
    rintro i -
    refine smul_mem _ _ ?_
    exact subset_span ⟨i, rfl⟩

protected theorem hasSum_inner_mul_inner (b : HilbertBasis ι 𝕜 E) (x y : E) :
    HasSum (fun i => ⟪x, b i⟫ * ⟪b i, y⟫) ⟪x, y⟫ := by
  convert (b.hasSum_repr y).mapL (innerSL 𝕜 x) using 1
  ext i
  rw [innerSL_apply, b.repr_apply_apply, inner_smul_right, mul_comm]

protected theorem summable_inner_mul_inner (b : HilbertBasis ι 𝕜 E) (x y : E) :
    Summable fun i => ⟪x, b i⟫ * ⟪b i, y⟫ :=
  (b.hasSum_inner_mul_inner x y).summable

protected theorem tsum_inner_mul_inner (b : HilbertBasis ι 𝕜 E) (x y : E) :
    ∑' i, ⟪x, b i⟫ * ⟪b i, y⟫ = ⟪x, y⟫ :=
  (b.hasSum_inner_mul_inner x y).tsum_eq

-- Note: this should be `b.repr` composed with an identification of `lp (fun i : ι => 𝕜) p` with
-- `PiLp p (fun i : ι => 𝕜)` (in this case with `p = 2`), but we don't have this yet (July 2022).
/-- A finite Hilbert basis is an orthonormal basis. -/
protected def toOrthonormalBasis [Fintype ι] (b : HilbertBasis ι 𝕜 E) : OrthonormalBasis ι 𝕜 E :=
  OrthonormalBasis.mk b.orthonormal
    (by
      refine Eq.ge ?_
      classical
      have := (span 𝕜 (Finset.univ.image b : Set E)).closed_of_finiteDimensional
      simpa only [Finset.coe_image, Finset.coe_univ, Set.image_univ, HilbertBasis.dense_span] using
        this.submodule_topologicalClosure_eq.symm)

@[simp]
theorem coe_toOrthonormalBasis [Fintype ι] (b : HilbertBasis ι 𝕜 E) :
    (b.toOrthonormalBasis : ι → E) = b :=
  OrthonormalBasis.coe_mk _ _

protected theorem hasSum_orthogonalProjection {U : Submodule 𝕜 E} [CompleteSpace U]
    (b : HilbertBasis ι 𝕜 U) (x : E) :
    HasSum (fun i => ⟪(b i : E), x⟫ • b i) (orthogonalProjection U x) := by
  simpa only [b.repr_apply_apply, inner_orthogonalProjection_eq_of_mem_left] using
    b.hasSum_repr (orthogonalProjection U x)

<<<<<<< HEAD
open Classical in
theorem finite_spans_dense (b : HilbertBasis ι 𝕜 E) :
=======
theorem finite_spans_dense [DecidableEq E] (b : HilbertBasis ι 𝕜 E) :
>>>>>>> fcfce357
    (⨆ J : Finset ι, span 𝕜 (J.image b : Set E)).topologicalClosure = ⊤ :=
  eq_top_iff.mpr <| b.dense_span.ge.trans (by
    simp_rw [← Submodule.span_iUnion]
    exact topologicalClosure_mono (span_mono <| Set.range_subset_iff.mpr fun i =>
      Set.mem_iUnion_of_mem {i} <| Finset.mem_coe.mpr <| Finset.mem_image_of_mem _ <|
      Finset.mem_singleton_self i))

variable {v : ι → E} (hv : Orthonormal 𝕜 v)

/-- An orthonormal family of vectors whose span is dense in the whole module is a Hilbert basis. -/
protected def mk (hsp : ⊤ ≤ (span 𝕜 (Set.range v)).topologicalClosure) : HilbertBasis ι 𝕜 E :=
  HilbertBasis.ofRepr <| (hv.isHilbertSum hsp).linearIsometryEquiv

<<<<<<< HEAD
open Classical in
theorem _root_.Orthonormal.linearIsometryEquiv_symm_apply_single_one (h i) :
=======
theorem _root_.Orthonormal.linearIsometryEquiv_symm_apply_single_one [DecidableEq ι] (h i) :
>>>>>>> fcfce357
    (hv.isHilbertSum h).linearIsometryEquiv.symm (lp.single 2 i 1) = v i := by
  rw [IsHilbertSum.linearIsometryEquiv_symm_apply_single, LinearIsometry.toSpanSingleton_apply,
    one_smul]

@[simp]
protected theorem coe_mk (hsp : ⊤ ≤ (span 𝕜 (Set.range v)).topologicalClosure) :
    ⇑(HilbertBasis.mk hv hsp) = v := by
  classical
  apply funext <| Orthonormal.linearIsometryEquiv_symm_apply_single_one hv hsp

/-- An orthonormal family of vectors whose span has trivial orthogonal complement is a Hilbert
basis. -/
protected def mkOfOrthogonalEqBot (hsp : (span 𝕜 (Set.range v))ᗮ = ⊥) : HilbertBasis ι 𝕜 E :=
  HilbertBasis.mk hv
    (by rw [← orthogonal_orthogonal_eq_closure, ← eq_top_iff, orthogonal_eq_top_iff, hsp])

@[simp]
protected theorem coe_mkOfOrthogonalEqBot (hsp : (span 𝕜 (Set.range v))ᗮ = ⊥) :
    ⇑(HilbertBasis.mkOfOrthogonalEqBot hv hsp) = v :=
  HilbertBasis.coe_mk hv _

-- Note : this should be `b.repr` composed with an identification of `lp (fun i : ι => 𝕜) p` with
-- `PiLp p (fun i : ι => 𝕜)` (in this case with `p = 2`), but we don't have this yet (July 2022).
/-- An orthonormal basis is a Hilbert basis. -/
protected def _root_.OrthonormalBasis.toHilbertBasis [Fintype ι] (b : OrthonormalBasis ι 𝕜 E) :
    HilbertBasis ι 𝕜 E :=
  HilbertBasis.mk b.orthonormal <| by
    simpa only [← OrthonormalBasis.coe_toBasis, b.toBasis.span_eq, eq_top_iff] using
      @subset_closure E _ _

@[simp]
theorem _root_.OrthonormalBasis.coe_toHilbertBasis [Fintype ι] (b : OrthonormalBasis ι 𝕜 E) :
    (b.toHilbertBasis : ι → E) = b :=
  HilbertBasis.coe_mk _ _

/-- A Hilbert space admits a Hilbert basis extending a given orthonormal subset. -/
theorem _root_.Orthonormal.exists_hilbertBasis_extension {s : Set E}
    (hs : Orthonormal 𝕜 ((↑) : s → E)) :
    ∃ (w : Set E) (b : HilbertBasis w 𝕜 E), s ⊆ w ∧ ⇑b = ((↑) : w → E) :=
  let ⟨w, hws, hw_ortho, hw_max⟩ := exists_maximal_orthonormal hs
  ⟨w, HilbertBasis.mkOfOrthogonalEqBot hw_ortho
    (by simpa only [Subtype.range_coe_subtype, Set.setOf_mem_eq,
      maximal_orthonormal_iff_orthogonalComplement_eq_bot hw_ortho] using hw_max),
    hws, HilbertBasis.coe_mkOfOrthogonalEqBot _ _⟩

variable (𝕜 E)

/-- A Hilbert space admits a Hilbert basis. -/
theorem _root_.exists_hilbertBasis : ∃ (w : Set E) (b : HilbertBasis w 𝕜 E), ⇑b = ((↑) : w → E) :=
  let ⟨w, hw, _, hw''⟩ := (orthonormal_empty 𝕜 E).exists_hilbertBasis_extension
  ⟨w, hw, hw''⟩

end HilbertBasis<|MERGE_RESOLUTION|>--- conflicted
+++ resolved
@@ -154,12 +154,7 @@
 theorem hasSum_inner (f g : lp G 2) : HasSum (fun i => ⟪f i, g i⟫) ⟪f, g⟫ :=
   (summable_inner f g).hasSum
 
-<<<<<<< HEAD
-open Classical in
-theorem inner_single_left (i : ι) (a : G i) (f : lp G 2) :
-=======
 theorem inner_single_left [DecidableEq ι] (i : ι) (a : G i) (f : lp G 2) :
->>>>>>> fcfce357
     ⟪lp.single 2 i a, f⟫ = ⟪a, f i⟫ := by
   refine (hasSum_inner (lp.single 2 i a) f).unique ?_
   convert hasSum_ite_eq i ⟪a, f i⟫ using 1
@@ -169,15 +164,9 @@
   · subst h; rfl
   · simp
 
-<<<<<<< HEAD
-open Classical in
-theorem inner_single_right (i : ι) (a : G i) (f : lp G 2) : ⟪f, lp.single 2 i a⟫ = ⟪f i, a⟫ := by
-  simpa [inner_conj_symm] using congr_arg conj (@inner_single_left _ 𝕜 _ _ _ _ i a f)
-=======
 theorem inner_single_right [DecidableEq ι] (i : ι) (a : G i) (f : lp G 2) :
     ⟪f, lp.single 2 i a⟫ = ⟪f i, a⟫ := by
   simpa [inner_conj_symm] using congr_arg conj (inner_single_left (𝕜 := 𝕜) i a f)
->>>>>>> fcfce357
 
 end lp
 
@@ -234,14 +223,8 @@
   · subst h; simp
   · simp [h]
 
-<<<<<<< HEAD
-open Classical in
-protected theorem linearIsometry_apply_dfinsupp_sum_single (W₀ : Π₀ i : ι, G i) :
-    hV.linearIsometry (W₀.sum (lp.single 2)) = W₀.sum fun i => V i := by
-=======
 protected theorem linearIsometry_apply_dfinsupp_sum_single [DecidableEq ι] [∀ i, DecidableEq (G i)]
     (W₀ : Π₀ i : ι, G i) : hV.linearIsometry (W₀.sum (lp.single 2)) = W₀.sum fun i => V i := by
->>>>>>> fcfce357
   simp
 
 /-- The canonical linear isometry from the `lp 2` of a mutually orthogonal family of subspaces of
@@ -416,12 +399,7 @@
     b.repr.symm (lp.single 2 i (1 : 𝕜)) = b i := by
   convert rfl
 
-<<<<<<< HEAD
-open Classical in
-protected theorem repr_self (b : HilbertBasis ι 𝕜 E) (i : ι) :
-=======
 protected theorem repr_self [DecidableEq ι] (b : HilbertBasis ι 𝕜 E) (i : ι) :
->>>>>>> fcfce357
     b.repr (b i) = lp.single 2 i (1 : 𝕜) := by
   simp only [LinearIsometryEquiv.apply_symm_apply]
   convert rfl
@@ -513,12 +491,7 @@
   simpa only [b.repr_apply_apply, inner_orthogonalProjection_eq_of_mem_left] using
     b.hasSum_repr (orthogonalProjection U x)
 
-<<<<<<< HEAD
-open Classical in
-theorem finite_spans_dense (b : HilbertBasis ι 𝕜 E) :
-=======
 theorem finite_spans_dense [DecidableEq E] (b : HilbertBasis ι 𝕜 E) :
->>>>>>> fcfce357
     (⨆ J : Finset ι, span 𝕜 (J.image b : Set E)).topologicalClosure = ⊤ :=
   eq_top_iff.mpr <| b.dense_span.ge.trans (by
     simp_rw [← Submodule.span_iUnion]
@@ -532,12 +505,7 @@
 protected def mk (hsp : ⊤ ≤ (span 𝕜 (Set.range v)).topologicalClosure) : HilbertBasis ι 𝕜 E :=
   HilbertBasis.ofRepr <| (hv.isHilbertSum hsp).linearIsometryEquiv
 
-<<<<<<< HEAD
-open Classical in
-theorem _root_.Orthonormal.linearIsometryEquiv_symm_apply_single_one (h i) :
-=======
 theorem _root_.Orthonormal.linearIsometryEquiv_symm_apply_single_one [DecidableEq ι] (h i) :
->>>>>>> fcfce357
     (hv.isHilbertSum h).linearIsometryEquiv.symm (lp.single 2 i 1) = v i := by
   rw [IsHilbertSum.linearIsometryEquiv_symm_apply_single, LinearIsometry.toSpanSingleton_apply,
     one_smul]
