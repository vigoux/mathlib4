/-
Copyright (c) 2017 Johannes Hölzl. All rights reserved.
Released under Apache 2.0 license as described in the file LICENSE.
Authors: Sébastien Gouëzel, Johannes Hölzl, Yury G. Kudryashov, Patrick Massot
-/
import Mathlib.Algebra.GeomSum
import Mathlib.Order.Filter.Archimedean
import Mathlib.Order.Iterate
import Mathlib.Topology.Algebra.Algebra
import Mathlib.Topology.Algebra.InfiniteSum.Real

/-!
# A collection of specific limit computations

This file, by design, is independent of `NormedSpace` in the import hierarchy.  It contains
important specific limit computations in metric spaces, in ordered rings/fields, and in specific
instances of these such as `ℝ`, `ℝ≥0` and `ℝ≥0∞`.
-/


noncomputable section

open scoped Classical
open Set Function Filter Finset Metric

open scoped Classical
open Topology Nat uniformity NNReal ENNReal

variable {α : Type*} {β : Type*} {ι : Type*}

theorem tendsto_inverse_atTop_nhds_zero_nat : Tendsto (fun n : ℕ ↦ (n : ℝ)⁻¹) atTop (𝓝 0) :=
  tendsto_inv_atTop_zero.comp tendsto_natCast_atTop_atTop
@[deprecated (since := "2024-01-31")]
alias tendsto_inverse_atTop_nhds_0_nat := tendsto_inverse_atTop_nhds_zero_nat

theorem tendsto_const_div_atTop_nhds_zero_nat (C : ℝ) :
    Tendsto (fun n : ℕ ↦ C / n) atTop (𝓝 0) := by
  simpa only [mul_zero] using tendsto_const_nhds.mul tendsto_inverse_atTop_nhds_zero_nat
@[deprecated (since := "2024-01-31")]
alias tendsto_const_div_atTop_nhds_0_nat := tendsto_const_div_atTop_nhds_zero_nat

theorem tendsto_one_div_atTop_nhds_zero_nat : Tendsto (fun n : ℕ ↦ 1/(n : ℝ)) atTop (𝓝 0) :=
  tendsto_const_div_atTop_nhds_zero_nat 1
@[deprecated (since := "2024-01-31")]
alias tendsto_one_div_atTop_nhds_0_nat := tendsto_one_div_atTop_nhds_zero_nat

theorem NNReal.tendsto_inverse_atTop_nhds_zero_nat :
    Tendsto (fun n : ℕ ↦ (n : ℝ≥0)⁻¹) atTop (𝓝 0) := by
  rw [← NNReal.tendsto_coe]
  exact _root_.tendsto_inverse_atTop_nhds_zero_nat
@[deprecated (since := "2024-01-31")]
alias NNReal.tendsto_inverse_atTop_nhds_0_nat := NNReal.tendsto_inverse_atTop_nhds_zero_nat

theorem NNReal.tendsto_const_div_atTop_nhds_zero_nat (C : ℝ≥0) :
    Tendsto (fun n : ℕ ↦ C / n) atTop (𝓝 0) := by
  simpa using tendsto_const_nhds.mul NNReal.tendsto_inverse_atTop_nhds_zero_nat
@[deprecated (since := "2024-01-31")]
alias NNReal.tendsto_const_div_atTop_nhds_0_nat := NNReal.tendsto_const_div_atTop_nhds_zero_nat

theorem tendsto_one_div_add_atTop_nhds_zero_nat :
    Tendsto (fun n : ℕ ↦ 1 / ((n : ℝ) + 1)) atTop (𝓝 0) :=
  suffices Tendsto (fun n : ℕ ↦ 1 / (↑(n + 1) : ℝ)) atTop (𝓝 0) by simpa
  (tendsto_add_atTop_iff_nat 1).2 (_root_.tendsto_const_div_atTop_nhds_zero_nat 1)
@[deprecated (since := "2024-01-31")]
alias tendsto_one_div_add_atTop_nhds_0_nat := tendsto_one_div_add_atTop_nhds_zero_nat

theorem NNReal.tendsto_algebraMap_inverse_atTop_nhds_zero_nat (𝕜 : Type*) [Semiring 𝕜]
    [Algebra ℝ≥0 𝕜] [TopologicalSpace 𝕜] [ContinuousSMul ℝ≥0 𝕜] :
    Tendsto (algebraMap ℝ≥0 𝕜 ∘ fun n : ℕ ↦ (n : ℝ≥0)⁻¹) atTop (𝓝 0) := by
  convert (continuous_algebraMap ℝ≥0 𝕜).continuousAt.tendsto.comp
    tendsto_inverse_atTop_nhds_zero_nat
  rw [map_zero]
@[deprecated (since := "2024-01-31")]
alias NNReal.tendsto_algebraMap_inverse_atTop_nhds_0_nat :=
  NNReal.tendsto_algebraMap_inverse_atTop_nhds_zero_nat

theorem tendsto_algebraMap_inverse_atTop_nhds_zero_nat (𝕜 : Type*) [Semiring 𝕜] [Algebra ℝ 𝕜]
    [TopologicalSpace 𝕜] [ContinuousSMul ℝ 𝕜] :
    Tendsto (algebraMap ℝ 𝕜 ∘ fun n : ℕ ↦ (n : ℝ)⁻¹) atTop (𝓝 0) :=
  NNReal.tendsto_algebraMap_inverse_atTop_nhds_zero_nat 𝕜
@[deprecated (since := "2024-01-31")]
alias tendsto_algebraMap_inverse_atTop_nhds_0_nat :=
  _root_.tendsto_algebraMap_inverse_atTop_nhds_zero_nat

/-- The limit of `n / (n + x)` is 1, for any constant `x` (valid in `ℝ` or any topological division
algebra over `ℝ`, e.g., `ℂ`).

TODO: introduce a typeclass saying that `1 / n` tends to 0 at top, making it possible to get this
statement simultaneously on `ℚ`, `ℝ` and `ℂ`. -/
theorem tendsto_natCast_div_add_atTop {𝕜 : Type*} [DivisionRing 𝕜] [TopologicalSpace 𝕜]
    [CharZero 𝕜] [Algebra ℝ 𝕜] [ContinuousSMul ℝ 𝕜] [TopologicalDivisionRing 𝕜] (x : 𝕜) :
    Tendsto (fun n : ℕ ↦ (n : 𝕜) / (n + x)) atTop (𝓝 1) := by
  convert Tendsto.congr' ((eventually_ne_atTop 0).mp (eventually_of_forall fun n hn ↦ _)) _
  · exact fun n : ℕ ↦ 1 / (1 + x / n)
  · field_simp [Nat.cast_ne_zero.mpr hn]
  · have : 𝓝 (1 : 𝕜) = 𝓝 (1 / (1 + x * (0 : 𝕜))) := by
      rw [mul_zero, add_zero, div_one]
    rw [this]
    refine tendsto_const_nhds.div (tendsto_const_nhds.add ?_) (by simp)
    simp_rw [div_eq_mul_inv]
    refine tendsto_const_nhds.mul ?_
    have := ((continuous_algebraMap ℝ 𝕜).tendsto _).comp tendsto_inverse_atTop_nhds_zero_nat
    rw [map_zero, Filter.tendsto_atTop'] at this
    refine Iff.mpr tendsto_atTop' ?_
    intros
    simp_all only [comp_apply, map_inv₀, map_natCast]
<<<<<<< HEAD
#align tendsto_coe_nat_div_add_at_top tendsto_natCast_div_add_atTop
=======
>>>>>>> 59de845a

/-! ### Powers -/


theorem tendsto_add_one_pow_atTop_atTop_of_pos [LinearOrderedSemiring α] [Archimedean α] {r : α}
    (h : 0 < r) : Tendsto (fun n : ℕ ↦ (r + 1) ^ n) atTop atTop :=
  tendsto_atTop_atTop_of_monotone' (fun _ _ ↦ pow_le_pow_right <| le_add_of_nonneg_left h.le) <|
    not_bddAbove_iff.2 fun _ ↦ Set.exists_range_iff.2 <| add_one_pow_unbounded_of_pos _ h

theorem tendsto_pow_atTop_atTop_of_one_lt [LinearOrderedRing α] [Archimedean α] {r : α}
    (h : 1 < r) : Tendsto (fun n : ℕ ↦ r ^ n) atTop atTop :=
  sub_add_cancel r 1 ▸ tendsto_add_one_pow_atTop_atTop_of_pos (sub_pos.2 h)

theorem Nat.tendsto_pow_atTop_atTop_of_one_lt {m : ℕ} (h : 1 < m) :
    Tendsto (fun n : ℕ ↦ m ^ n) atTop atTop :=
  tsub_add_cancel_of_le (le_of_lt h) ▸ tendsto_add_one_pow_atTop_atTop_of_pos (tsub_pos_of_lt h)

theorem tendsto_pow_atTop_nhds_zero_of_lt_one {𝕜 : Type*} [LinearOrderedField 𝕜] [Archimedean 𝕜]
    [TopologicalSpace 𝕜] [OrderTopology 𝕜] {r : 𝕜} (h₁ : 0 ≤ r) (h₂ : r < 1) :
    Tendsto (fun n : ℕ ↦ r ^ n) atTop (𝓝 0) :=
  h₁.eq_or_lt.elim
    (fun hr ↦ (tendsto_add_atTop_iff_nat 1).mp <| by
      simp [_root_.pow_succ, ← hr, tendsto_const_nhds])
    (fun hr ↦
      have := one_lt_inv hr h₂ |> tendsto_pow_atTop_atTop_of_one_lt
      (tendsto_inv_atTop_zero.comp this).congr fun n ↦ by simp)
@[deprecated (since := "2024-01-31")]
alias tendsto_pow_atTop_nhds_0_of_lt_1 := tendsto_pow_atTop_nhds_zero_of_lt_one

@[simp] theorem tendsto_pow_atTop_nhds_zero_iff {𝕜 : Type*} [LinearOrderedField 𝕜] [Archimedean 𝕜]
    [TopologicalSpace 𝕜] [OrderTopology 𝕜] {r : 𝕜} :
    Tendsto (fun n : ℕ ↦ r ^ n) atTop (𝓝 0) ↔ |r| < 1 := by
  rw [tendsto_zero_iff_abs_tendsto_zero]
  refine ⟨fun h ↦ by_contra (fun hr_le ↦ ?_), fun h ↦ ?_⟩
  · by_cases hr : 1 = |r|
    · replace h : Tendsto (fun n : ℕ ↦ |r|^n) atTop (𝓝 0) := by simpa only [← abs_pow, h]
      simp only [hr.symm, one_pow] at h
      exact zero_ne_one <| tendsto_nhds_unique h tendsto_const_nhds
    · apply @not_tendsto_nhds_of_tendsto_atTop 𝕜 ℕ _ _ _ _ atTop _ (fun n ↦ |r| ^ n) _ 0 _
      · refine (pow_right_strictMono <| lt_of_le_of_ne (le_of_not_lt hr_le)
          hr).monotone.tendsto_atTop_atTop (fun b ↦ ?_)
        obtain ⟨n, hn⟩ := (pow_unbounded_of_one_lt b (lt_of_le_of_ne (le_of_not_lt hr_le) hr))
        exact ⟨n, le_of_lt hn⟩
      · simpa only [← abs_pow]
  · simpa only [← abs_pow] using (tendsto_pow_atTop_nhds_zero_of_lt_one (abs_nonneg r)) h

@[deprecated (since := "2024-01-31")]
alias tendsto_pow_atTop_nhds_0_iff := tendsto_pow_atTop_nhds_zero_iff

theorem tendsto_pow_atTop_nhdsWithin_zero_of_lt_one {𝕜 : Type*} [LinearOrderedField 𝕜]
    [Archimedean 𝕜] [TopologicalSpace 𝕜] [OrderTopology 𝕜] {r : 𝕜} (h₁ : 0 < r) (h₂ : r < 1) :
    Tendsto (fun n : ℕ ↦ r ^ n) atTop (𝓝[>] 0) :=
  tendsto_inf.2
    ⟨tendsto_pow_atTop_nhds_zero_of_lt_one h₁.le h₂,
      tendsto_principal.2 <| eventually_of_forall fun _ ↦ pow_pos h₁ _⟩

@[deprecated (since := "2024-01-31")]
alias tendsto_pow_atTop_nhdsWithin_0_of_lt_1 := tendsto_pow_atTop_nhdsWithin_zero_of_lt_one

theorem uniformity_basis_dist_pow_of_lt_one {α : Type*} [PseudoMetricSpace α] {r : ℝ} (h₀ : 0 < r)
    (h₁ : r < 1) :
    (uniformity α).HasBasis (fun _ : ℕ ↦ True) fun k ↦ { p : α × α | dist p.1 p.2 < r ^ k } :=
  Metric.mk_uniformity_basis (fun _ _ ↦ pow_pos h₀ _) fun _ ε0 ↦
    (exists_pow_lt_of_lt_one ε0 h₁).imp fun _ hk ↦ ⟨trivial, hk.le⟩
@[deprecated (since := "2024-01-31")]
alias uniformity_basis_dist_pow_of_lt_1 := uniformity_basis_dist_pow_of_lt_one

theorem geom_lt {u : ℕ → ℝ} {c : ℝ} (hc : 0 ≤ c) {n : ℕ} (hn : 0 < n)
    (h : ∀ k < n, c * u k < u (k + 1)) : c ^ n * u 0 < u n := by
  apply (monotone_mul_left_of_nonneg hc).seq_pos_lt_seq_of_le_of_lt hn _ _ h
  · simp
  · simp [_root_.pow_succ', mul_assoc, le_refl]

theorem geom_le {u : ℕ → ℝ} {c : ℝ} (hc : 0 ≤ c) (n : ℕ) (h : ∀ k < n, c * u k ≤ u (k + 1)) :
    c ^ n * u 0 ≤ u n := by
  apply (monotone_mul_left_of_nonneg hc).seq_le_seq n _ _ h <;>
    simp [_root_.pow_succ', mul_assoc, le_refl]

theorem lt_geom {u : ℕ → ℝ} {c : ℝ} (hc : 0 ≤ c) {n : ℕ} (hn : 0 < n)
    (h : ∀ k < n, u (k + 1) < c * u k) : u n < c ^ n * u 0 := by
  apply (monotone_mul_left_of_nonneg hc).seq_pos_lt_seq_of_lt_of_le hn _ h _
  · simp
  · simp [_root_.pow_succ', mul_assoc, le_refl]

theorem le_geom {u : ℕ → ℝ} {c : ℝ} (hc : 0 ≤ c) (n : ℕ) (h : ∀ k < n, u (k + 1) ≤ c * u k) :
    u n ≤ c ^ n * u 0 := by
  apply (monotone_mul_left_of_nonneg hc).seq_le_seq n _ h _ <;>
    simp [_root_.pow_succ', mul_assoc, le_refl]

/-- If a sequence `v` of real numbers satisfies `k * v n ≤ v (n+1)` with `1 < k`,
then it goes to +∞. -/
theorem tendsto_atTop_of_geom_le {v : ℕ → ℝ} {c : ℝ} (h₀ : 0 < v 0) (hc : 1 < c)
    (hu : ∀ n, c * v n ≤ v (n + 1)) : Tendsto v atTop atTop :=
  (tendsto_atTop_mono fun n ↦ geom_le (zero_le_one.trans hc.le) n fun k _ ↦ hu k) <|
    (tendsto_pow_atTop_atTop_of_one_lt hc).atTop_mul_const h₀

theorem NNReal.tendsto_pow_atTop_nhds_zero_of_lt_one {r : ℝ≥0} (hr : r < 1) :
    Tendsto (fun n : ℕ ↦ r ^ n) atTop (𝓝 0) :=
  NNReal.tendsto_coe.1 <| by
    simp only [NNReal.coe_pow, NNReal.coe_zero,
      _root_.tendsto_pow_atTop_nhds_zero_of_lt_one r.coe_nonneg hr]
@[deprecated (since := "2024-01-31")]
alias NNReal.tendsto_pow_atTop_nhds_0_of_lt_1 := NNReal.tendsto_pow_atTop_nhds_zero_of_lt_one

@[simp]
protected theorem NNReal.tendsto_pow_atTop_nhds_zero_iff {r : ℝ≥0} :
    Tendsto (fun n : ℕ => r ^ n) atTop (𝓝 0) ↔ r < 1 :=
  ⟨fun h => by simpa [coe_pow, coe_zero, abs_eq, coe_lt_one, val_eq_coe] using
    tendsto_pow_atTop_nhds_zero_iff.mp <| tendsto_coe.mpr h, tendsto_pow_atTop_nhds_zero_of_lt_one⟩

theorem ENNReal.tendsto_pow_atTop_nhds_zero_of_lt_one {r : ℝ≥0∞} (hr : r < 1) :
    Tendsto (fun n : ℕ ↦ r ^ n) atTop (𝓝 0) := by
  rcases ENNReal.lt_iff_exists_coe.1 hr with ⟨r, rfl, hr'⟩
  rw [← ENNReal.coe_zero]
  norm_cast at *
  apply NNReal.tendsto_pow_atTop_nhds_zero_of_lt_one hr
@[deprecated (since := "2024-01-31")]
alias ENNReal.tendsto_pow_atTop_nhds_0_of_lt_1 := ENNReal.tendsto_pow_atTop_nhds_zero_of_lt_one

@[simp]
protected theorem ENNReal.tendsto_pow_atTop_nhds_zero_iff {r : ℝ≥0∞} :
    Tendsto (fun n : ℕ => r ^ n) atTop (𝓝 0) ↔ r < 1 := by
  refine ⟨fun h ↦ ?_, tendsto_pow_atTop_nhds_zero_of_lt_one⟩
  lift r to NNReal
  · refine fun hr ↦ top_ne_zero (tendsto_nhds_unique (EventuallyEq.tendsto ?_) (hr ▸ h))
    exact eventually_atTop.mpr ⟨1, fun _ hn ↦ pow_eq_top_iff.mpr ⟨rfl, Nat.pos_iff_ne_zero.mp hn⟩⟩
  rw [← coe_zero] at h
  norm_cast at h ⊢
  exact NNReal.tendsto_pow_atTop_nhds_zero_iff.mp h

/-! ### Geometric series-/


section Geometric

theorem hasSum_geometric_of_lt_one {r : ℝ} (h₁ : 0 ≤ r) (h₂ : r < 1) :
    HasSum (fun n : ℕ ↦ r ^ n) (1 - r)⁻¹ :=
  have : r ≠ 1 := ne_of_lt h₂
  have : Tendsto (fun n ↦ (r ^ n - 1) * (r - 1)⁻¹) atTop (𝓝 ((0 - 1) * (r - 1)⁻¹)) :=
    ((tendsto_pow_atTop_nhds_zero_of_lt_one h₁ h₂).sub tendsto_const_nhds).mul tendsto_const_nhds
  (hasSum_iff_tendsto_nat_of_nonneg (pow_nonneg h₁) _).mpr <| by
    simp_all [neg_inv, geom_sum_eq, div_eq_mul_inv]
@[deprecated (since := "2024-01-31")] alias hasSum_geometric_of_lt_1 := hasSum_geometric_of_lt_one

theorem summable_geometric_of_lt_one {r : ℝ} (h₁ : 0 ≤ r) (h₂ : r < 1) :
    Summable fun n : ℕ ↦ r ^ n :=
  ⟨_, hasSum_geometric_of_lt_one h₁ h₂⟩

@[deprecated (since := "2024-01-31")]
alias summable_geometric_of_lt_1 := summable_geometric_of_lt_one

theorem tsum_geometric_of_lt_one {r : ℝ} (h₁ : 0 ≤ r) (h₂ : r < 1) : ∑' n : ℕ, r ^ n = (1 - r)⁻¹ :=
  (hasSum_geometric_of_lt_one h₁ h₂).tsum_eq
@[deprecated (since := "2024-01-31")] alias tsum_geometric_of_lt_1 := tsum_geometric_of_lt_one

theorem hasSum_geometric_two : HasSum (fun n : ℕ ↦ ((1 : ℝ) / 2) ^ n) 2 := by
  convert hasSum_geometric_of_lt_one _ _ <;> norm_num

theorem summable_geometric_two : Summable fun n : ℕ ↦ ((1 : ℝ) / 2) ^ n :=
  ⟨_, hasSum_geometric_two⟩

theorem summable_geometric_two_encode {ι : Type*} [Encodable ι] :
    Summable fun i : ι ↦ (1 / 2 : ℝ) ^ Encodable.encode i :=
  summable_geometric_two.comp_injective Encodable.encode_injective

theorem tsum_geometric_two : (∑' n : ℕ, ((1 : ℝ) / 2) ^ n) = 2 :=
  hasSum_geometric_two.tsum_eq

theorem sum_geometric_two_le (n : ℕ) : (∑ i ∈ range n, (1 / (2 : ℝ)) ^ i) ≤ 2 := by
  have : ∀ i, 0 ≤ (1 / (2 : ℝ)) ^ i := by
    intro i
    apply pow_nonneg
    norm_num
  convert sum_le_tsum (range n) (fun i _ ↦ this i) summable_geometric_two
  exact tsum_geometric_two.symm

theorem tsum_geometric_inv_two : (∑' n : ℕ, (2 : ℝ)⁻¹ ^ n) = 2 :=
  (inv_eq_one_div (2 : ℝ)).symm ▸ tsum_geometric_two

/-- The sum of `2⁻¹ ^ i` for `n ≤ i` equals `2 * 2⁻¹ ^ n`. -/
theorem tsum_geometric_inv_two_ge (n : ℕ) :
    (∑' i, ite (n ≤ i) ((2 : ℝ)⁻¹ ^ i) 0) = 2 * 2⁻¹ ^ n := by
  have A : Summable fun i : ℕ ↦ ite (n ≤ i) ((2⁻¹ : ℝ) ^ i) 0 := by
    simpa only [← piecewise_eq_indicator, one_div]
      using summable_geometric_two.indicator {i | n ≤ i}
  have B : ((Finset.range n).sum fun i : ℕ ↦ ite (n ≤ i) ((2⁻¹ : ℝ) ^ i) 0) = 0 :=
    Finset.sum_eq_zero fun i hi ↦
      ite_eq_right_iff.2 fun h ↦ (lt_irrefl _ ((Finset.mem_range.1 hi).trans_le h)).elim
  simp only [← _root_.sum_add_tsum_nat_add n A, B, if_true, zero_add, zero_le',
    le_add_iff_nonneg_left, pow_add, _root_.tsum_mul_right, tsum_geometric_inv_two]

theorem hasSum_geometric_two' (a : ℝ) : HasSum (fun n : ℕ ↦ a / 2 / 2 ^ n) a := by
  convert HasSum.mul_left (a / 2)
      (hasSum_geometric_of_lt_one (le_of_lt one_half_pos) one_half_lt_one) using 1
  · funext n
    simp only [one_div, inv_pow]
    rfl
  · norm_num

theorem summable_geometric_two' (a : ℝ) : Summable fun n : ℕ ↦ a / 2 / 2 ^ n :=
  ⟨a, hasSum_geometric_two' a⟩

theorem tsum_geometric_two' (a : ℝ) : ∑' n : ℕ, a / 2 / 2 ^ n = a :=
  (hasSum_geometric_two' a).tsum_eq

/-- **Sum of a Geometric Series** -/
theorem NNReal.hasSum_geometric {r : ℝ≥0} (hr : r < 1) : HasSum (fun n : ℕ ↦ r ^ n) (1 - r)⁻¹ := by
  apply NNReal.hasSum_coe.1
  push_cast
  rw [NNReal.coe_sub (le_of_lt hr)]
  exact hasSum_geometric_of_lt_one r.coe_nonneg hr

theorem NNReal.summable_geometric {r : ℝ≥0} (hr : r < 1) : Summable fun n : ℕ ↦ r ^ n :=
  ⟨_, NNReal.hasSum_geometric hr⟩

theorem tsum_geometric_nnreal {r : ℝ≥0} (hr : r < 1) : ∑' n : ℕ, r ^ n = (1 - r)⁻¹ :=
  (NNReal.hasSum_geometric hr).tsum_eq

/-- The series `pow r` converges to `(1-r)⁻¹`. For `r < 1` the RHS is a finite number,
and for `1 ≤ r` the RHS equals `∞`. -/
@[simp]
theorem ENNReal.tsum_geometric (r : ℝ≥0∞) : ∑' n : ℕ, r ^ n = (1 - r)⁻¹ := by
  cases' lt_or_le r 1 with hr hr
  · rcases ENNReal.lt_iff_exists_coe.1 hr with ⟨r, rfl, hr'⟩
    norm_cast at *
    convert ENNReal.tsum_coe_eq (NNReal.hasSum_geometric hr)
    rw [ENNReal.coe_inv <| ne_of_gt <| tsub_pos_iff_lt.2 hr, coe_sub, coe_one]
  · rw [tsub_eq_zero_iff_le.mpr hr, ENNReal.inv_zero, ENNReal.tsum_eq_iSup_nat, iSup_eq_top]
    refine fun a ha ↦
      (ENNReal.exists_nat_gt (lt_top_iff_ne_top.1 ha)).imp fun n hn ↦ lt_of_lt_of_le hn ?_
    calc
      (n : ℝ≥0∞) = ∑ i ∈ range n, 1 := by rw [sum_const, nsmul_one, card_range]
      _ ≤ ∑ i ∈ range n, r ^ i := by gcongr; apply one_le_pow_of_one_le' hr

theorem ENNReal.tsum_geometric_add_one (r : ℝ≥0∞) : ∑' n : ℕ, r ^ (n + 1) = r * (1 - r)⁻¹ := by
  simp only [_root_.pow_succ', ENNReal.tsum_mul_left, ENNReal.tsum_geometric]

end Geometric

/-!
### Sequences with geometrically decaying distance in metric spaces

In this paragraph, we discuss sequences in metric spaces or emetric spaces for which the distance
between two consecutive terms decays geometrically. We show that such sequences are Cauchy
sequences, and bound their distances to the limit. We also discuss series with geometrically
decaying terms.
-/


section EdistLeGeometric

variable [PseudoEMetricSpace α] (r C : ℝ≥0∞) (hr : r < 1) (hC : C ≠ ⊤) {f : ℕ → α}
  (hu : ∀ n, edist (f n) (f (n + 1)) ≤ C * r ^ n)

/-- If `edist (f n) (f (n+1))` is bounded by `C * r^n`, `C ≠ ∞`, `r < 1`,
then `f` is a Cauchy sequence. -/
theorem cauchySeq_of_edist_le_geometric : CauchySeq f := by
  refine cauchySeq_of_edist_le_of_tsum_ne_top _ hu ?_
  rw [ENNReal.tsum_mul_left, ENNReal.tsum_geometric]
  refine ENNReal.mul_ne_top hC (ENNReal.inv_ne_top.2 ?_)
  exact (tsub_pos_iff_lt.2 hr).ne'

/-- If `edist (f n) (f (n+1))` is bounded by `C * r^n`, then the distance from
`f n` to the limit of `f` is bounded above by `C * r^n / (1 - r)`. -/
theorem edist_le_of_edist_le_geometric_of_tendsto {a : α} (ha : Tendsto f atTop (𝓝 a)) (n : ℕ) :
    edist (f n) a ≤ C * r ^ n / (1 - r) := by
  convert edist_le_tsum_of_edist_le_of_tendsto _ hu ha _
  simp only [pow_add, ENNReal.tsum_mul_left, ENNReal.tsum_geometric, div_eq_mul_inv, mul_assoc]

/-- If `edist (f n) (f (n+1))` is bounded by `C * r^n`, then the distance from
`f 0` to the limit of `f` is bounded above by `C / (1 - r)`. -/
theorem edist_le_of_edist_le_geometric_of_tendsto₀ {a : α} (ha : Tendsto f atTop (𝓝 a)) :
    edist (f 0) a ≤ C / (1 - r) := by
  simpa only [_root_.pow_zero, mul_one] using edist_le_of_edist_le_geometric_of_tendsto r C hu ha 0

end EdistLeGeometric

section EdistLeGeometricTwo

variable [PseudoEMetricSpace α] (C : ℝ≥0∞) (hC : C ≠ ⊤) {f : ℕ → α}
  (hu : ∀ n, edist (f n) (f (n + 1)) ≤ C / 2 ^ n) {a : α} (ha : Tendsto f atTop (𝓝 a))

/-- If `edist (f n) (f (n+1))` is bounded by `C * 2^-n`, then `f` is a Cauchy sequence. -/
theorem cauchySeq_of_edist_le_geometric_two : CauchySeq f := by
  simp only [div_eq_mul_inv, ENNReal.inv_pow] at hu
  refine cauchySeq_of_edist_le_geometric 2⁻¹ C ?_ hC hu
  simp [ENNReal.one_lt_two]

/-- If `edist (f n) (f (n+1))` is bounded by `C * 2^-n`, then the distance from
`f n` to the limit of `f` is bounded above by `2 * C * 2^-n`. -/
theorem edist_le_of_edist_le_geometric_two_of_tendsto (n : ℕ) : edist (f n) a ≤ 2 * C / 2 ^ n := by
  simp only [div_eq_mul_inv, ENNReal.inv_pow] at *
  rw [mul_assoc, mul_comm]
  convert edist_le_of_edist_le_geometric_of_tendsto 2⁻¹ C hu ha n using 1
  rw [ENNReal.one_sub_inv_two, div_eq_mul_inv, inv_inv]

/-- If `edist (f n) (f (n+1))` is bounded by `C * 2^-n`, then the distance from
`f 0` to the limit of `f` is bounded above by `2 * C`. -/
theorem edist_le_of_edist_le_geometric_two_of_tendsto₀ : edist (f 0) a ≤ 2 * C := by
  simpa only [_root_.pow_zero, div_eq_mul_inv, inv_one, mul_one] using
    edist_le_of_edist_le_geometric_two_of_tendsto C hu ha 0

end EdistLeGeometricTwo

section LeGeometric

variable [PseudoMetricSpace α] {r C : ℝ} (hr : r < 1) {f : ℕ → α}
  (hu : ∀ n, dist (f n) (f (n + 1)) ≤ C * r ^ n)

theorem aux_hasSum_of_le_geometric : HasSum (fun n : ℕ ↦ C * r ^ n) (C / (1 - r)) := by
  rcases sign_cases_of_C_mul_pow_nonneg fun n ↦ dist_nonneg.trans (hu n) with (rfl | ⟨_, r₀⟩)
  · simp [hasSum_zero]
  · refine HasSum.mul_left C ?_
    simpa using hasSum_geometric_of_lt_one r₀ hr

variable (r C)

/-- If `dist (f n) (f (n+1))` is bounded by `C * r^n`, `r < 1`, then `f` is a Cauchy sequence.
Note that this lemma does not assume `0 ≤ C` or `0 ≤ r`. -/
theorem cauchySeq_of_le_geometric : CauchySeq f :=
  cauchySeq_of_dist_le_of_summable _ hu ⟨_, aux_hasSum_of_le_geometric hr hu⟩

/-- If `dist (f n) (f (n+1))` is bounded by `C * r^n`, `r < 1`, then the distance from
`f n` to the limit of `f` is bounded above by `C * r^n / (1 - r)`. -/
theorem dist_le_of_le_geometric_of_tendsto₀ {a : α} (ha : Tendsto f atTop (𝓝 a)) :
    dist (f 0) a ≤ C / (1 - r) :=
  (aux_hasSum_of_le_geometric hr hu).tsum_eq ▸
    dist_le_tsum_of_dist_le_of_tendsto₀ _ hu ⟨_, aux_hasSum_of_le_geometric hr hu⟩ ha

/-- If `dist (f n) (f (n+1))` is bounded by `C * r^n`, `r < 1`, then the distance from
`f 0` to the limit of `f` is bounded above by `C / (1 - r)`. -/
theorem dist_le_of_le_geometric_of_tendsto {a : α} (ha : Tendsto f atTop (𝓝 a)) (n : ℕ) :
    dist (f n) a ≤ C * r ^ n / (1 - r) := by
  have := aux_hasSum_of_le_geometric hr hu
  convert dist_le_tsum_of_dist_le_of_tendsto _ hu ⟨_, this⟩ ha n
  simp only [pow_add, mul_left_comm C, mul_div_right_comm]
  rw [mul_comm]
  exact (this.mul_left _).tsum_eq.symm

variable (hu₂ : ∀ n, dist (f n) (f (n + 1)) ≤ C / 2 / 2 ^ n)

/-- If `dist (f n) (f (n+1))` is bounded by `(C / 2) / 2^n`, then `f` is a Cauchy sequence. -/
theorem cauchySeq_of_le_geometric_two : CauchySeq f :=
  cauchySeq_of_dist_le_of_summable _ hu₂ <| ⟨_, hasSum_geometric_two' C⟩

/-- If `dist (f n) (f (n+1))` is bounded by `(C / 2) / 2^n`, then the distance from
`f 0` to the limit of `f` is bounded above by `C`. -/
theorem dist_le_of_le_geometric_two_of_tendsto₀ {a : α} (ha : Tendsto f atTop (𝓝 a)) :
    dist (f 0) a ≤ C :=
  tsum_geometric_two' C ▸ dist_le_tsum_of_dist_le_of_tendsto₀ _ hu₂ (summable_geometric_two' C) ha

/-- If `dist (f n) (f (n+1))` is bounded by `(C / 2) / 2^n`, then the distance from
`f n` to the limit of `f` is bounded above by `C / 2^n`. -/
theorem dist_le_of_le_geometric_two_of_tendsto {a : α} (ha : Tendsto f atTop (𝓝 a)) (n : ℕ) :
    dist (f n) a ≤ C / 2 ^ n := by
  convert dist_le_tsum_of_dist_le_of_tendsto _ hu₂ (summable_geometric_two' C) ha n
  simp only [add_comm n, pow_add, ← div_div]
  symm
  exact ((hasSum_geometric_two' C).div_const _).tsum_eq

end LeGeometric

/-! ### Summability tests based on comparison with geometric series -/


/-- A series whose terms are bounded by the terms of a converging geometric series converges. -/
theorem summable_one_div_pow_of_le {m : ℝ} {f : ℕ → ℕ} (hm : 1 < m) (fi : ∀ i, i ≤ f i) :
    Summable fun i ↦ 1 / m ^ f i := by
  refine .of_nonneg_of_le (fun a ↦ by positivity) (fun a ↦ ?_)
      (summable_geometric_of_lt_one (one_div_nonneg.mpr (zero_le_one.trans hm.le))
        ((one_div_lt (zero_lt_one.trans hm) zero_lt_one).mpr (one_div_one.le.trans_lt hm)))
  rw [div_pow, one_pow]
  refine (one_div_le_one_div ?_ ?_).mpr (pow_le_pow_right hm.le (fi a)) <;>
    exact pow_pos (zero_lt_one.trans hm) _

/-! ### Positive sequences with small sums on countable types -/


/-- For any positive `ε`, define on an encodable type a positive sequence with sum less than `ε` -/
def posSumOfEncodable {ε : ℝ} (hε : 0 < ε) (ι) [Encodable ι] :
    { ε' : ι → ℝ // (∀ i, 0 < ε' i) ∧ ∃ c, HasSum ε' c ∧ c ≤ ε } := by
  let f n := ε / 2 / 2 ^ n
  have hf : HasSum f ε := hasSum_geometric_two' _
  have f0 : ∀ n, 0 < f n := fun n ↦ div_pos (half_pos hε) (pow_pos zero_lt_two _)
  refine ⟨f ∘ Encodable.encode, fun i ↦ f0 _, ?_⟩
  rcases hf.summable.comp_injective (@Encodable.encode_injective ι _) with ⟨c, hg⟩
  refine ⟨c, hg, hasSum_le_inj _ (@Encodable.encode_injective ι _) ?_ ?_ hg hf⟩
  · intro i _
    exact le_of_lt (f0 _)
  · intro n
    exact le_rfl

theorem Set.Countable.exists_pos_hasSum_le {ι : Type*} {s : Set ι} (hs : s.Countable) {ε : ℝ}
    (hε : 0 < ε) : ∃ ε' : ι → ℝ, (∀ i, 0 < ε' i) ∧ ∃ c, HasSum (fun i : s ↦ ε' i) c ∧ c ≤ ε := by
  haveI := hs.toEncodable
  rcases posSumOfEncodable hε s with ⟨f, hf0, ⟨c, hfc, hcε⟩⟩
  refine ⟨fun i ↦ if h : i ∈ s then f ⟨i, h⟩ else 1, fun i ↦ ?_, ⟨c, ?_, hcε⟩⟩
  · conv_rhs => simp
    split_ifs
    exacts [hf0 _, zero_lt_one]
  · simpa only [Subtype.coe_prop, dif_pos, Subtype.coe_eta]

theorem Set.Countable.exists_pos_forall_sum_le {ι : Type*} {s : Set ι} (hs : s.Countable) {ε : ℝ}
    (hε : 0 < ε) : ∃ ε' : ι → ℝ,
    (∀ i, 0 < ε' i) ∧ ∀ t : Finset ι, ↑t ⊆ s → ∑ i ∈ t, ε' i ≤ ε := by
  rcases hs.exists_pos_hasSum_le hε with ⟨ε', hpos, c, hε'c, hcε⟩
  refine ⟨ε', hpos, fun t ht ↦ ?_⟩
  rw [← sum_subtype_of_mem _ ht]
  refine (sum_le_hasSum _ ?_ hε'c).trans hcε
  exact fun _ _ ↦ (hpos _).le

namespace NNReal

theorem exists_pos_sum_of_countable {ε : ℝ≥0} (hε : ε ≠ 0) (ι) [Countable ι] :
    ∃ ε' : ι → ℝ≥0, (∀ i, 0 < ε' i) ∧ ∃ c, HasSum ε' c ∧ c < ε := by
  cases nonempty_encodable ι
  obtain ⟨a, a0, aε⟩ := exists_between (pos_iff_ne_zero.2 hε)
  obtain ⟨ε', hε', c, hc, hcε⟩ := posSumOfEncodable a0 ι
  exact
    ⟨fun i ↦ ⟨ε' i, (hε' i).le⟩, fun i ↦ NNReal.coe_lt_coe.1 <| hε' i,
      ⟨c, hasSum_le (fun i ↦ (hε' i).le) hasSum_zero hc⟩, NNReal.hasSum_coe.1 hc,
      aε.trans_le' <| NNReal.coe_le_coe.1 hcε⟩

end NNReal

namespace ENNReal

theorem exists_pos_sum_of_countable {ε : ℝ≥0∞} (hε : ε ≠ 0) (ι) [Countable ι] :
    ∃ ε' : ι → ℝ≥0, (∀ i, 0 < ε' i) ∧ (∑' i, (ε' i : ℝ≥0∞)) < ε := by
  rcases exists_between (pos_iff_ne_zero.2 hε) with ⟨r, h0r, hrε⟩
  rcases lt_iff_exists_coe.1 hrε with ⟨x, rfl, _⟩
  rcases NNReal.exists_pos_sum_of_countable (coe_pos.1 h0r).ne' ι with ⟨ε', hp, c, hc, hcr⟩
  exact ⟨ε', hp, (ENNReal.tsum_coe_eq hc).symm ▸ lt_trans (coe_lt_coe.2 hcr) hrε⟩

theorem exists_pos_sum_of_countable' {ε : ℝ≥0∞} (hε : ε ≠ 0) (ι) [Countable ι] :
    ∃ ε' : ι → ℝ≥0∞, (∀ i, 0 < ε' i) ∧ ∑' i, ε' i < ε :=
  let ⟨δ, δpos, hδ⟩ := exists_pos_sum_of_countable hε ι
  ⟨fun i ↦ δ i, fun i ↦ ENNReal.coe_pos.2 (δpos i), hδ⟩

theorem exists_pos_tsum_mul_lt_of_countable {ε : ℝ≥0∞} (hε : ε ≠ 0) {ι} [Countable ι] (w : ι → ℝ≥0∞)
    (hw : ∀ i, w i ≠ ∞) : ∃ δ : ι → ℝ≥0, (∀ i, 0 < δ i) ∧ (∑' i, (w i * δ i : ℝ≥0∞)) < ε := by
  lift w to ι → ℝ≥0 using hw
  rcases exists_pos_sum_of_countable hε ι with ⟨δ', Hpos, Hsum⟩
  have : ∀ i, 0 < max 1 (w i) := fun i ↦ zero_lt_one.trans_le (le_max_left _ _)
  refine ⟨fun i ↦ δ' i / max 1 (w i), fun i ↦ div_pos (Hpos _) (this i), ?_⟩
  refine lt_of_le_of_lt (ENNReal.tsum_le_tsum fun i ↦ ?_) Hsum
  rw [coe_div (this i).ne']
  refine mul_le_of_le_div' (mul_le_mul_left' (ENNReal.inv_le_inv.2 ?_) _)
  exact coe_le_coe.2 (le_max_right _ _)

end ENNReal

/-!
### Factorial
-/


theorem factorial_tendsto_atTop : Tendsto Nat.factorial atTop atTop :=
  tendsto_atTop_atTop_of_monotone (fun _ _ ↦ Nat.factorial_le) fun n ↦ ⟨n, n.self_le_factorial⟩

theorem tendsto_factorial_div_pow_self_atTop :
    Tendsto (fun n ↦ n ! / (n : ℝ) ^ n : ℕ → ℝ) atTop (𝓝 0) :=
  tendsto_of_tendsto_of_tendsto_of_le_of_le' tendsto_const_nhds
    (tendsto_const_div_atTop_nhds_zero_nat 1)
    (eventually_of_forall fun n ↦
      div_nonneg (mod_cast n.factorial_pos.le)
        (pow_nonneg (mod_cast n.zero_le) _))
    (by
      refine (eventually_gt_atTop 0).mono fun n hn ↦ ?_
      rcases Nat.exists_eq_succ_of_ne_zero hn.ne.symm with ⟨k, rfl⟩
      rw [← prod_range_add_one_eq_factorial, pow_eq_prod_const, div_eq_mul_inv, ← inv_eq_one_div,
        prod_natCast, Nat.cast_succ, ← prod_inv_distrib, ← prod_mul_distrib,
        Finset.prod_range_succ']
      simp only [prod_range_succ', one_mul, Nat.cast_add, zero_add, Nat.cast_one]
      refine
            mul_le_of_le_one_left (inv_nonneg.mpr <| mod_cast hn.le) (prod_le_one ?_ ?_) <;>
          intro x hx <;>
        rw [Finset.mem_range] at hx
      · positivity
      · refine (div_le_one <| mod_cast hn).mpr ?_
        norm_cast
        omega)

/-!
### Ceil and floor
-/


section

theorem tendsto_nat_floor_atTop {α : Type*} [LinearOrderedSemiring α] [FloorSemiring α] :
    Tendsto (fun x : α ↦ ⌊x⌋₊) atTop atTop :=
  Nat.floor_mono.tendsto_atTop_atTop fun x ↦ ⟨max 0 (x + 1), by simp [Nat.le_floor_iff]⟩

lemma tendsto_nat_ceil_atTop {α : Type*} [LinearOrderedSemiring α] [FloorSemiring α] :
    Tendsto (fun x : α ↦ ⌈x⌉₊) atTop atTop := by
  refine Nat.ceil_mono.tendsto_atTop_atTop (fun x ↦ ⟨x, ?_⟩)
  simp only [Nat.ceil_natCast, le_refl]

lemma tendsto_nat_floor_mul_atTop {α : Type _} [LinearOrderedSemifield α] [FloorSemiring α]
    [Archimedean α] (a : α) (ha : 0 < a) : Tendsto (fun (x : ℕ) => ⌊a * x⌋₊) atTop atTop :=
  Tendsto.comp tendsto_nat_floor_atTop
    <| Tendsto.const_mul_atTop ha tendsto_natCast_atTop_atTop

variable {R : Type*} [TopologicalSpace R] [LinearOrderedField R] [OrderTopology R] [FloorRing R]

theorem tendsto_nat_floor_mul_div_atTop {a : R} (ha : 0 ≤ a) :
    Tendsto (fun x ↦ (⌊a * x⌋₊ : R) / x) atTop (𝓝 a) := by
  have A : Tendsto (fun x : R ↦ a - x⁻¹) atTop (𝓝 (a - 0)) :=
    tendsto_const_nhds.sub tendsto_inv_atTop_zero
  rw [sub_zero] at A
  apply tendsto_of_tendsto_of_tendsto_of_le_of_le' A tendsto_const_nhds
  · refine eventually_atTop.2 ⟨1, fun x hx ↦ ?_⟩
    simp only [le_div_iff (zero_lt_one.trans_le hx), _root_.sub_mul,
      inv_mul_cancel (zero_lt_one.trans_le hx).ne']
    have := Nat.lt_floor_add_one (a * x)
    linarith
  · refine eventually_atTop.2 ⟨1, fun x hx ↦ ?_⟩
    rw [div_le_iff (zero_lt_one.trans_le hx)]
    simp [Nat.floor_le (mul_nonneg ha (zero_le_one.trans hx))]

theorem tendsto_nat_floor_div_atTop : Tendsto (fun x ↦ (⌊x⌋₊ : R) / x) atTop (𝓝 1) := by
  simpa using tendsto_nat_floor_mul_div_atTop (zero_le_one' R)

theorem tendsto_nat_ceil_mul_div_atTop {a : R} (ha : 0 ≤ a) :
    Tendsto (fun x ↦ (⌈a * x⌉₊ : R) / x) atTop (𝓝 a) := by
  have A : Tendsto (fun x : R ↦ a + x⁻¹) atTop (𝓝 (a + 0)) :=
    tendsto_const_nhds.add tendsto_inv_atTop_zero
  rw [add_zero] at A
  apply tendsto_of_tendsto_of_tendsto_of_le_of_le' tendsto_const_nhds A
  · refine eventually_atTop.2 ⟨1, fun x hx ↦ ?_⟩
    rw [le_div_iff (zero_lt_one.trans_le hx)]
    exact Nat.le_ceil _
  · refine eventually_atTop.2 ⟨1, fun x hx ↦ ?_⟩
    simp [div_le_iff (zero_lt_one.trans_le hx), inv_mul_cancel (zero_lt_one.trans_le hx).ne',
      (Nat.ceil_lt_add_one (mul_nonneg ha (zero_le_one.trans hx))).le, add_mul]

theorem tendsto_nat_ceil_div_atTop : Tendsto (fun x ↦ (⌈x⌉₊ : R) / x) atTop (𝓝 1) := by
  simpa using tendsto_nat_ceil_mul_div_atTop (zero_le_one' R)

lemma Nat.tendsto_div_const_atTop {n : ℕ} (hn : n ≠ 0) : Tendsto (· / n) atTop atTop := by
  rw [Tendsto, map_div_atTop_eq_nat n hn.bot_lt]

end<|MERGE_RESOLUTION|>--- conflicted
+++ resolved
@@ -104,10 +104,6 @@
     refine Iff.mpr tendsto_atTop' ?_
     intros
     simp_all only [comp_apply, map_inv₀, map_natCast]
-<<<<<<< HEAD
-#align tendsto_coe_nat_div_add_at_top tendsto_natCast_div_add_atTop
-=======
->>>>>>> 59de845a
 
 /-! ### Powers -/
 
