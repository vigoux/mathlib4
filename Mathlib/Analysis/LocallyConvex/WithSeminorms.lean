/-
Copyright (c) 2022 Moritz Doll. All rights reserved.
Released under Apache 2.0 license as described in the file LICENSE.
Authors: Moritz Doll, Anatole Dedecker
-/
import Mathlib.Analysis.LocallyConvex.Bounded
import Mathlib.Analysis.Seminorm
import Mathlib.Data.Real.Sqrt
import Mathlib.Topology.Algebra.Equicontinuity
import Mathlib.Topology.MetricSpace.Equicontinuity
import Mathlib.Topology.Algebra.FilterBasis
import Mathlib.Topology.Algebra.Module.LocallyConvex

/-!
# Topology induced by a family of seminorms

## Main definitions

* `SeminormFamily.basisSets`: The set of open seminorm balls for a family of seminorms.
* `SeminormFamily.moduleFilterBasis`: A module filter basis formed by the open balls.
* `Seminorm.IsBounded`: A linear map `f : E →ₗ[𝕜] F` is bounded iff every seminorm in `F` can be
bounded by a finite number of seminorms in `E`.

## Main statements

* `WithSeminorms.toLocallyConvexSpace`: A space equipped with a family of seminorms is locally
convex.
* `WithSeminorms.firstCountable`: A space is first countable if it's topology is induced by a
countable family of seminorms.

## Continuity of semilinear maps

If `E` and `F` are topological vector space with the topology induced by a family of seminorms, then
we have a direct method to prove that a linear map is continuous:
* `Seminorm.continuous_from_bounded`: A bounded linear map `f : E →ₗ[𝕜] F` is continuous.

If the topology of a space `E` is induced by a family of seminorms, then we can characterize von
Neumann boundedness in terms of that seminorm family. Together with
`LinearMap.continuous_of_locally_bounded` this gives general criterion for continuity.

* `WithSeminorms.isVonNBounded_iff_finset_seminorm_bounded`
* `WithSeminorms.isVonNBounded_iff_seminorm_bounded`
* `WithSeminorms.image_isVonNBounded_iff_finset_seminorm_bounded`
* `WithSeminorms.image_isVonNBounded_iff_seminorm_bounded`

## Tags

seminorm, locally convex
-/


open NormedField Set Seminorm TopologicalSpace Filter List

open NNReal Pointwise Topology Uniformity

variable {𝕜 𝕜₂ 𝕝 𝕝₂ E F G ι ι' : Type*}

section FilterBasis

variable [NormedField 𝕜] [AddCommGroup E] [Module 𝕜 E]
variable (𝕜 E ι)

/-- An abbreviation for indexed families of seminorms. This is mainly to allow for dot-notation. -/
abbrev SeminormFamily :=
  ι → Seminorm 𝕜 E

variable {𝕜 E ι}

namespace SeminormFamily

/-- The sets of a filter basis for the neighborhood filter of 0. -/
def basisSets (p : SeminormFamily 𝕜 E ι) : Set (Set E) :=
  ⋃ (s : Finset ι) (r) (_ : 0 < r), singleton (ball (s.sup p) (0 : E) r)

variable (p : SeminormFamily 𝕜 E ι)

theorem basisSets_iff {U : Set E} :
    U ∈ p.basisSets ↔ ∃ (i : Finset ι) (r : ℝ), 0 < r ∧ U = ball (i.sup p) 0 r := by
  simp only [basisSets, mem_iUnion, exists_prop, mem_singleton_iff]

theorem basisSets_mem (i : Finset ι) {r : ℝ} (hr : 0 < r) : (i.sup p).ball 0 r ∈ p.basisSets :=
  (basisSets_iff _).mpr ⟨i, _, hr, rfl⟩

theorem basisSets_singleton_mem (i : ι) {r : ℝ} (hr : 0 < r) : (p i).ball 0 r ∈ p.basisSets :=
  (basisSets_iff _).mpr ⟨{i}, _, hr, by rw [Finset.sup_singleton]⟩

theorem basisSets_nonempty [Nonempty ι] : p.basisSets.Nonempty := by
  let i := Classical.arbitrary ι
  refine nonempty_def.mpr ⟨(p i).ball 0 1, ?_⟩
  exact p.basisSets_singleton_mem i zero_lt_one

theorem basisSets_intersect (U V : Set E) (hU : U ∈ p.basisSets) (hV : V ∈ p.basisSets) :
    ∃ z ∈ p.basisSets, z ⊆ U ∩ V := by
  classical
    rcases p.basisSets_iff.mp hU with ⟨s, r₁, hr₁, hU⟩
    rcases p.basisSets_iff.mp hV with ⟨t, r₂, hr₂, hV⟩
    use ((s ∪ t).sup p).ball 0 (min r₁ r₂)
    refine ⟨p.basisSets_mem (s ∪ t) (lt_min_iff.mpr ⟨hr₁, hr₂⟩), ?_⟩
    rw [hU, hV, ball_finset_sup_eq_iInter _ _ _ (lt_min_iff.mpr ⟨hr₁, hr₂⟩),
      ball_finset_sup_eq_iInter _ _ _ hr₁, ball_finset_sup_eq_iInter _ _ _ hr₂]
    exact
      Set.subset_inter
        (Set.iInter₂_mono' fun i hi =>
          ⟨i, Finset.subset_union_left hi, ball_mono <| min_le_left _ _⟩)
        (Set.iInter₂_mono' fun i hi =>
          ⟨i, Finset.subset_union_right hi, ball_mono <| min_le_right _ _⟩)

theorem basisSets_zero (U) (hU : U ∈ p.basisSets) : (0 : E) ∈ U := by
  rcases p.basisSets_iff.mp hU with ⟨ι', r, hr, hU⟩
  rw [hU, mem_ball_zero, map_zero]
  exact hr

theorem basisSets_add (U) (hU : U ∈ p.basisSets) :
    ∃ V ∈ p.basisSets, V + V ⊆ U := by
  rcases p.basisSets_iff.mp hU with ⟨s, r, hr, hU⟩
  use (s.sup p).ball 0 (r / 2)
  refine ⟨p.basisSets_mem s (div_pos hr zero_lt_two), ?_⟩
  refine Set.Subset.trans (ball_add_ball_subset (s.sup p) (r / 2) (r / 2) 0 0) ?_
  rw [hU, add_zero, add_halves]

theorem basisSets_neg (U) (hU' : U ∈ p.basisSets) :
    ∃ V ∈ p.basisSets, V ⊆ (fun x : E => -x) ⁻¹' U := by
  rcases p.basisSets_iff.mp hU' with ⟨s, r, _, hU⟩
  rw [hU, neg_preimage, neg_ball (s.sup p), neg_zero]
  exact ⟨U, hU', Eq.subset hU⟩

/-- The `addGroupFilterBasis` induced by the filter basis `Seminorm.basisSets`. -/
protected def addGroupFilterBasis [Nonempty ι] : AddGroupFilterBasis E :=
  addGroupFilterBasisOfComm p.basisSets p.basisSets_nonempty p.basisSets_intersect p.basisSets_zero
    p.basisSets_add p.basisSets_neg

theorem basisSets_smul_right (v : E) (U : Set E) (hU : U ∈ p.basisSets) :
    ∀ᶠ x : 𝕜 in 𝓝 0, x • v ∈ U := by
  rcases p.basisSets_iff.mp hU with ⟨s, r, hr, hU⟩
  rw [hU, Filter.eventually_iff]
  simp_rw [(s.sup p).mem_ball_zero, map_smul_eq_mul]
  by_cases h : 0 < (s.sup p) v
  · simp_rw [(lt_div_iff h).symm]
    rw [← _root_.ball_zero_eq]
    exact Metric.ball_mem_nhds 0 (div_pos hr h)
  simp_rw [le_antisymm (not_lt.mp h) (apply_nonneg _ v), mul_zero, hr]
  exact IsOpen.mem_nhds isOpen_univ (mem_univ 0)

variable [Nonempty ι]

theorem basisSets_smul (U) (hU : U ∈ p.basisSets) :
    ∃ V ∈ 𝓝 (0 : 𝕜), ∃ W ∈ p.addGroupFilterBasis.sets, V • W ⊆ U := by
  rcases p.basisSets_iff.mp hU with ⟨s, r, hr, hU⟩
<<<<<<< HEAD
  refine' ⟨Metric.ball 0 √r, Metric.ball_mem_nhds 0 (Real.sqrt_pos.mpr hr), _⟩
  refine' ⟨(s.sup p).ball 0 √r, p.basisSets_mem s (Real.sqrt_pos.mpr hr), _⟩
  refine' Set.Subset.trans (ball_smul_ball (s.sup p) √r √r) _
=======
  refine ⟨Metric.ball 0 √r, Metric.ball_mem_nhds 0 (Real.sqrt_pos.mpr hr), ?_⟩
  refine ⟨(s.sup p).ball 0 √r, p.basisSets_mem s (Real.sqrt_pos.mpr hr), ?_⟩
  refine Set.Subset.trans (ball_smul_ball (s.sup p) √r √r) ?_
>>>>>>> 59de845a
  rw [hU, Real.mul_self_sqrt (le_of_lt hr)]

theorem basisSets_smul_left (x : 𝕜) (U : Set E) (hU : U ∈ p.basisSets) :
    ∃ V ∈ p.addGroupFilterBasis.sets, V ⊆ (fun y : E => x • y) ⁻¹' U := by
  rcases p.basisSets_iff.mp hU with ⟨s, r, hr, hU⟩
  rw [hU]
  by_cases h : x ≠ 0
  · rw [(s.sup p).smul_ball_preimage 0 r x h, smul_zero]
    use (s.sup p).ball 0 (r / ‖x‖)
    exact ⟨p.basisSets_mem s (div_pos hr (norm_pos_iff.mpr h)), Subset.rfl⟩
  refine ⟨(s.sup p).ball 0 r, p.basisSets_mem s hr, ?_⟩
  simp only [not_ne_iff.mp h, Set.subset_def, mem_ball_zero, hr, mem_univ, map_zero, imp_true_iff,
    preimage_const_of_mem, zero_smul]

/-- The `moduleFilterBasis` induced by the filter basis `Seminorm.basisSets`. -/
protected def moduleFilterBasis : ModuleFilterBasis 𝕜 E where
  toAddGroupFilterBasis := p.addGroupFilterBasis
  smul' := p.basisSets_smul _
  smul_left' := p.basisSets_smul_left
  smul_right' := p.basisSets_smul_right

theorem filter_eq_iInf (p : SeminormFamily 𝕜 E ι) :
    p.moduleFilterBasis.toFilterBasis.filter = ⨅ i, (𝓝 0).comap (p i) := by
  refine le_antisymm (le_iInf fun i => ?_) ?_
  · rw [p.moduleFilterBasis.toFilterBasis.hasBasis.le_basis_iff
        (Metric.nhds_basis_ball.comap _)]
    intro ε hε
    refine ⟨(p i).ball 0 ε, ?_, ?_⟩
    · rw [← (Finset.sup_singleton : _ = p i)]
      exact p.basisSets_mem {i} hε
    · rw [id, (p i).ball_zero_eq_preimage_ball]
  · rw [p.moduleFilterBasis.toFilterBasis.hasBasis.ge_iff]
    rintro U (hU : U ∈ p.basisSets)
    rcases p.basisSets_iff.mp hU with ⟨s, r, hr, rfl⟩
    rw [id, Seminorm.ball_finset_sup_eq_iInter _ _ _ hr, s.iInter_mem_sets]
    exact fun i _ =>
      Filter.mem_iInf_of_mem i
        ⟨Metric.ball 0 r, Metric.ball_mem_nhds 0 hr,
          Eq.subset (p i).ball_zero_eq_preimage_ball.symm⟩

end SeminormFamily

end FilterBasis

section Bounded

namespace Seminorm

variable [NormedField 𝕜] [AddCommGroup E] [Module 𝕜 E]
variable [NormedField 𝕜₂] [AddCommGroup F] [Module 𝕜₂ F]
variable {σ₁₂ : 𝕜 →+* 𝕜₂} [RingHomIsometric σ₁₂]

-- Todo: This should be phrased entirely in terms of the von Neumann bornology.
/-- The proposition that a linear map is bounded between spaces with families of seminorms. -/
def IsBounded (p : ι → Seminorm 𝕜 E) (q : ι' → Seminorm 𝕜₂ F) (f : E →ₛₗ[σ₁₂] F) : Prop :=
  ∀ i, ∃ s : Finset ι, ∃ C : ℝ≥0, (q i).comp f ≤ C • s.sup p

theorem isBounded_const (ι' : Type*) [Nonempty ι'] {p : ι → Seminorm 𝕜 E} {q : Seminorm 𝕜₂ F}
    (f : E →ₛₗ[σ₁₂] F) :
    IsBounded p (fun _ : ι' => q) f ↔ ∃ (s : Finset ι) (C : ℝ≥0), q.comp f ≤ C • s.sup p := by
  simp only [IsBounded, forall_const]

theorem const_isBounded (ι : Type*) [Nonempty ι] {p : Seminorm 𝕜 E} {q : ι' → Seminorm 𝕜₂ F}
    (f : E →ₛₗ[σ₁₂] F) : IsBounded (fun _ : ι => p) q f ↔ ∀ i, ∃ C : ℝ≥0, (q i).comp f ≤ C • p := by
  constructor <;> intro h i
  · rcases h i with ⟨s, C, h⟩
    exact ⟨C, le_trans h (smul_le_smul (Finset.sup_le fun _ _ => le_rfl) le_rfl)⟩
  use {Classical.arbitrary ι}
  simp only [h, Finset.sup_singleton]

theorem isBounded_sup {p : ι → Seminorm 𝕜 E} {q : ι' → Seminorm 𝕜₂ F} {f : E →ₛₗ[σ₁₂] F}
    (hf : IsBounded p q f) (s' : Finset ι') :
    ∃ (C : ℝ≥0) (s : Finset ι), (s'.sup q).comp f ≤ C • s.sup p := by
  classical
    obtain rfl | _ := s'.eq_empty_or_nonempty
    · exact ⟨1, ∅, by simp [Seminorm.bot_eq_zero]⟩
    choose fₛ fC hf using hf
    use s'.card • s'.sup fC, Finset.biUnion s' fₛ
    have hs : ∀ i : ι', i ∈ s' → (q i).comp f ≤ s'.sup fC • (Finset.biUnion s' fₛ).sup p := by
      intro i hi
      refine (hf i).trans (smul_le_smul ?_ (Finset.le_sup hi))
      exact Finset.sup_mono (Finset.subset_biUnion_of_mem fₛ hi)
    refine (comp_mono f (finset_sup_le_sum q s')).trans ?_
    simp_rw [← pullback_apply, map_sum, pullback_apply]
    refine (Finset.sum_le_sum hs).trans ?_
    rw [Finset.sum_const, smul_assoc]

end Seminorm

end Bounded

section Topology

variable [NormedField 𝕜] [AddCommGroup E] [Module 𝕜 E] [Nonempty ι]

/-- The proposition that the topology of `E` is induced by a family of seminorms `p`. -/
structure WithSeminorms (p : SeminormFamily 𝕜 E ι) [topology : TopologicalSpace E] : Prop where
  topology_eq_withSeminorms : topology = p.moduleFilterBasis.topology

theorem WithSeminorms.withSeminorms_eq {p : SeminormFamily 𝕜 E ι} [t : TopologicalSpace E]
    (hp : WithSeminorms p) : t = p.moduleFilterBasis.topology :=
  hp.1

variable [TopologicalSpace E]
variable {p : SeminormFamily 𝕜 E ι}

theorem WithSeminorms.topologicalAddGroup (hp : WithSeminorms p) : TopologicalAddGroup E := by
  rw [hp.withSeminorms_eq]
  exact AddGroupFilterBasis.isTopologicalAddGroup _

theorem WithSeminorms.continuousSMul (hp : WithSeminorms p) : ContinuousSMul 𝕜 E := by
  rw [hp.withSeminorms_eq]
  exact ModuleFilterBasis.continuousSMul _

theorem WithSeminorms.hasBasis (hp : WithSeminorms p) :
    (𝓝 (0 : E)).HasBasis (fun s : Set E => s ∈ p.basisSets) id := by
  rw [congr_fun (congr_arg (@nhds E) hp.1) 0]
  exact AddGroupFilterBasis.nhds_zero_hasBasis _

theorem WithSeminorms.hasBasis_zero_ball (hp : WithSeminorms p) :
    (𝓝 (0 : E)).HasBasis
    (fun sr : Finset ι × ℝ => 0 < sr.2) fun sr => (sr.1.sup p).ball 0 sr.2 := by
  refine ⟨fun V => ?_⟩
  simp only [hp.hasBasis.mem_iff, SeminormFamily.basisSets_iff, Prod.exists]
  constructor
  · rintro ⟨-, ⟨s, r, hr, rfl⟩, hV⟩
    exact ⟨s, r, hr, hV⟩
  · rintro ⟨s, r, hr, hV⟩
    exact ⟨_, ⟨s, r, hr, rfl⟩, hV⟩

theorem WithSeminorms.hasBasis_ball (hp : WithSeminorms p) {x : E} :
    (𝓝 (x : E)).HasBasis
    (fun sr : Finset ι × ℝ => 0 < sr.2) fun sr => (sr.1.sup p).ball x sr.2 := by
  have : TopologicalAddGroup E := hp.topologicalAddGroup
  rw [← map_add_left_nhds_zero]
  convert hp.hasBasis_zero_ball.map (x + ·) using 1
  ext sr : 1
  -- Porting note: extra type ascriptions needed on `0`
  have : (sr.fst.sup p).ball (x +ᵥ (0 : E)) sr.snd = x +ᵥ (sr.fst.sup p).ball 0 sr.snd :=
    Eq.symm (Seminorm.vadd_ball (sr.fst.sup p))
  rwa [vadd_eq_add, add_zero] at this

/-- The `x`-neighbourhoods of a space whose topology is induced by a family of seminorms
are exactly the sets which contain seminorm balls around `x`. -/
theorem WithSeminorms.mem_nhds_iff (hp : WithSeminorms p) (x : E) (U : Set E) :
    U ∈ 𝓝 x ↔ ∃ s : Finset ι, ∃ r > 0, (s.sup p).ball x r ⊆ U := by
  rw [hp.hasBasis_ball.mem_iff, Prod.exists]

/-- The open sets of a space whose topology is induced by a family of seminorms
are exactly the sets which contain seminorm balls around all of their points. -/
theorem WithSeminorms.isOpen_iff_mem_balls (hp : WithSeminorms p) (U : Set E) :
    IsOpen U ↔ ∀ x ∈ U, ∃ s : Finset ι, ∃ r > 0, (s.sup p).ball x r ⊆ U := by
  simp_rw [← WithSeminorms.mem_nhds_iff hp _ U, isOpen_iff_mem_nhds]

/- Note that through the following lemmas, one also immediately has that separating families
of seminorms induce T₂ and T₃ topologies by `TopologicalAddGroup.t2Space`
and `TopologicalAddGroup.t3Space` -/
/-- A separating family of seminorms induces a T₁ topology. -/
theorem WithSeminorms.T1_of_separating (hp : WithSeminorms p)
    (h : ∀ x, x ≠ 0 → ∃ i, p i x ≠ 0) : T1Space E := by
  have := hp.topologicalAddGroup
  refine TopologicalAddGroup.t1Space _ ?_
  rw [← isOpen_compl_iff, hp.isOpen_iff_mem_balls]
  rintro x (hx : x ≠ 0)
  cases' h x hx with i pi_nonzero
  refine ⟨{i}, p i x, by positivity, subset_compl_singleton_iff.mpr ?_⟩
  rw [Finset.sup_singleton, mem_ball, zero_sub, map_neg_eq_map, not_lt]

/-- A family of seminorms inducing a T₁ topology is separating. -/
theorem WithSeminorms.separating_of_T1 [T1Space E] (hp : WithSeminorms p) (x : E) (hx : x ≠ 0) :
    ∃ i, p i x ≠ 0 := by
  have := ((t1Space_TFAE E).out 0 9).mp (inferInstanceAs <| T1Space E)
  by_contra! h
  refine hx (this ?_)
  rw [hp.hasBasis_zero_ball.specializes_iff]
  rintro ⟨s, r⟩ (hr : 0 < r)
  simp only [ball_finset_sup_eq_iInter _ _ _ hr, mem_iInter₂, mem_ball_zero, h, hr, forall_true_iff]

/-- A family of seminorms is separating iff it induces a T₁ topology. -/
theorem WithSeminorms.separating_iff_T1 (hp : WithSeminorms p) :
    (∀ x, x ≠ 0 → ∃ i, p i x ≠ 0) ↔ T1Space E := by
  refine ⟨WithSeminorms.T1_of_separating hp, ?_⟩
  intro
  exact WithSeminorms.separating_of_T1 hp

end Topology

section Tendsto

variable [NormedField 𝕜] [AddCommGroup E] [Module 𝕜 E] [Nonempty ι] [TopologicalSpace E]
variable {p : SeminormFamily 𝕜 E ι}

/-- Convergence along filters for `WithSeminorms`.

Variant with `Finset.sup`. -/
theorem WithSeminorms.tendsto_nhds' (hp : WithSeminorms p) (u : F → E) {f : Filter F} (y₀ : E) :
    Filter.Tendsto u f (𝓝 y₀) ↔
    ∀ (s : Finset ι) (ε), 0 < ε → ∀ᶠ x in f, s.sup p (u x - y₀) < ε := by
  simp [hp.hasBasis_ball.tendsto_right_iff]

/-- Convergence along filters for `WithSeminorms`. -/
theorem WithSeminorms.tendsto_nhds (hp : WithSeminorms p) (u : F → E) {f : Filter F} (y₀ : E) :
    Filter.Tendsto u f (𝓝 y₀) ↔ ∀ i ε, 0 < ε → ∀ᶠ x in f, p i (u x - y₀) < ε := by
  rw [hp.tendsto_nhds' u y₀]
  exact
    ⟨fun h i => by simpa only [Finset.sup_singleton] using h {i}, fun h s ε hε =>
      (s.eventually_all.2 fun i _ => h i ε hε).mono fun _ => finset_sup_apply_lt hε⟩

variable [SemilatticeSup F] [Nonempty F]

/-- Limit `→ ∞` for `WithSeminorms`. -/
theorem WithSeminorms.tendsto_nhds_atTop (hp : WithSeminorms p) (u : F → E) (y₀ : E) :
    Filter.Tendsto u Filter.atTop (𝓝 y₀) ↔
    ∀ i ε, 0 < ε → ∃ x₀, ∀ x, x₀ ≤ x → p i (u x - y₀) < ε := by
  rw [hp.tendsto_nhds u y₀]
  exact forall₃_congr fun _ _ _ => Filter.eventually_atTop

end Tendsto

section TopologicalAddGroup

variable [NormedField 𝕜] [AddCommGroup E] [Module 𝕜 E]
variable [Nonempty ι]

section TopologicalSpace

variable [t : TopologicalSpace E]

theorem SeminormFamily.withSeminorms_of_nhds [TopologicalAddGroup E] (p : SeminormFamily 𝕜 E ι)
    (h : 𝓝 (0 : E) = p.moduleFilterBasis.toFilterBasis.filter) : WithSeminorms p := by
  refine
    ⟨TopologicalAddGroup.ext inferInstance p.addGroupFilterBasis.isTopologicalAddGroup ?_⟩
  rw [AddGroupFilterBasis.nhds_zero_eq]
  exact h

theorem SeminormFamily.withSeminorms_of_hasBasis [TopologicalAddGroup E] (p : SeminormFamily 𝕜 E ι)
    (h : (𝓝 (0 : E)).HasBasis (fun s : Set E => s ∈ p.basisSets) id) : WithSeminorms p :=
  p.withSeminorms_of_nhds <|
    Filter.HasBasis.eq_of_same_basis h p.addGroupFilterBasis.toFilterBasis.hasBasis

theorem SeminormFamily.withSeminorms_iff_nhds_eq_iInf [TopologicalAddGroup E]
    (p : SeminormFamily 𝕜 E ι) : WithSeminorms p ↔ (𝓝 (0 : E)) = ⨅ i, (𝓝 0).comap (p i) := by
  rw [← p.filter_eq_iInf]
  refine ⟨fun h => ?_, p.withSeminorms_of_nhds⟩
  rw [h.topology_eq_withSeminorms]
  exact AddGroupFilterBasis.nhds_zero_eq _

/-- The topology induced by a family of seminorms is exactly the infimum of the ones induced by
each seminorm individually. We express this as a characterization of `WithSeminorms p`. -/
theorem SeminormFamily.withSeminorms_iff_topologicalSpace_eq_iInf [TopologicalAddGroup E]
    (p : SeminormFamily 𝕜 E ι) :
    WithSeminorms p ↔
      t = ⨅ i, (p i).toSeminormedAddCommGroup.toUniformSpace.toTopologicalSpace := by
  rw [p.withSeminorms_iff_nhds_eq_iInf,
    TopologicalAddGroup.ext_iff inferInstance (topologicalAddGroup_iInf fun i => inferInstance),
    nhds_iInf]
  congrm _ = ⨅ i, ?_
  exact @comap_norm_nhds_zero _ (p i).toSeminormedAddGroup

theorem WithSeminorms.continuous_seminorm {p : SeminormFamily 𝕜 E ι} (hp : WithSeminorms p)
    (i : ι) : Continuous (p i) := by
  have := hp.topologicalAddGroup
  rw [p.withSeminorms_iff_topologicalSpace_eq_iInf.mp hp]
  exact continuous_iInf_dom (@continuous_norm _ (p i).toSeminormedAddGroup)

end TopologicalSpace

/-- The uniform structure induced by a family of seminorms is exactly the infimum of the ones
induced by each seminorm individually. We express this as a characterization of
`WithSeminorms p`. -/
theorem SeminormFamily.withSeminorms_iff_uniformSpace_eq_iInf [u : UniformSpace E]
    [UniformAddGroup E] (p : SeminormFamily 𝕜 E ι) :
    WithSeminorms p ↔ u = ⨅ i, (p i).toSeminormedAddCommGroup.toUniformSpace := by
  rw [p.withSeminorms_iff_nhds_eq_iInf,
    UniformAddGroup.ext_iff inferInstance (uniformAddGroup_iInf fun i => inferInstance),
    UniformSpace.toTopologicalSpace_iInf, nhds_iInf]
  congrm _ = ⨅ i, ?_
  exact @comap_norm_nhds_zero _ (p i).toAddGroupSeminorm.toSeminormedAddGroup

end TopologicalAddGroup

section NormedSpace

/-- The topology of a `NormedSpace 𝕜 E` is induced by the seminorm `normSeminorm 𝕜 E`. -/
theorem norm_withSeminorms (𝕜 E) [NormedField 𝕜] [SeminormedAddCommGroup E] [NormedSpace 𝕜 E] :
    WithSeminorms fun _ : Fin 1 => normSeminorm 𝕜 E := by
  let p : SeminormFamily 𝕜 E (Fin 1) := fun _ => normSeminorm 𝕜 E
  refine
    ⟨SeminormedAddCommGroup.toTopologicalAddGroup.ext
        p.addGroupFilterBasis.isTopologicalAddGroup ?_⟩
  refine Filter.HasBasis.eq_of_same_basis Metric.nhds_basis_ball ?_
  rw [← ball_normSeminorm 𝕜 E]
  refine
    Filter.HasBasis.to_hasBasis p.addGroupFilterBasis.nhds_zero_hasBasis ?_ fun r hr =>
      ⟨(normSeminorm 𝕜 E).ball 0 r, p.basisSets_singleton_mem 0 hr, rfl.subset⟩
  rintro U (hU : U ∈ p.basisSets)
  rcases p.basisSets_iff.mp hU with ⟨s, r, hr, hU⟩
  use r, hr
  rw [hU, id]
  by_cases h : s.Nonempty
  · rw [Finset.sup_const h]
  rw [Finset.not_nonempty_iff_eq_empty.mp h, Finset.sup_empty, ball_bot _ hr]
  exact Set.subset_univ _

end NormedSpace

section NontriviallyNormedField

variable [NontriviallyNormedField 𝕜] [AddCommGroup E] [Module 𝕜 E] [Nonempty ι]
variable {p : SeminormFamily 𝕜 E ι}
variable [TopologicalSpace E]

theorem WithSeminorms.isVonNBounded_iff_finset_seminorm_bounded {s : Set E} (hp : WithSeminorms p) :
    Bornology.IsVonNBounded 𝕜 s ↔ ∀ I : Finset ι, ∃ r > 0, ∀ x ∈ s, I.sup p x < r := by
  rw [hp.hasBasis.isVonNBounded_iff]
  constructor
  · intro h I
    simp only [id] at h
    specialize h ((I.sup p).ball 0 1) (p.basisSets_mem I zero_lt_one)
    rcases h.exists_pos with ⟨r, hr, h⟩
    cases' NormedField.exists_lt_norm 𝕜 r with a ha
    specialize h a (le_of_lt ha)
    rw [Seminorm.smul_ball_zero (norm_pos_iff.1 <| hr.trans ha), mul_one] at h
    refine ⟨‖a‖, lt_trans hr ha, ?_⟩
    intro x hx
    specialize h hx
    exact (Finset.sup I p).mem_ball_zero.mp h
  intro h s' hs'
  rcases p.basisSets_iff.mp hs' with ⟨I, r, hr, hs'⟩
  rw [id, hs']
  rcases h I with ⟨r', _, h'⟩
  simp_rw [← (I.sup p).mem_ball_zero] at h'
  refine Absorbs.mono_right ?_ h'
  exact (Finset.sup I p).ball_zero_absorbs_ball_zero hr

theorem WithSeminorms.image_isVonNBounded_iff_finset_seminorm_bounded (f : G → E) {s : Set G}
    (hp : WithSeminorms p) :
    Bornology.IsVonNBounded 𝕜 (f '' s) ↔
      ∀ I : Finset ι, ∃ r > 0, ∀ x ∈ s, I.sup p (f x) < r := by
  simp_rw [hp.isVonNBounded_iff_finset_seminorm_bounded, Set.forall_mem_image]

theorem WithSeminorms.isVonNBounded_iff_seminorm_bounded {s : Set E} (hp : WithSeminorms p) :
    Bornology.IsVonNBounded 𝕜 s ↔ ∀ i : ι, ∃ r > 0, ∀ x ∈ s, p i x < r := by
  rw [hp.isVonNBounded_iff_finset_seminorm_bounded]
  constructor
  · intro hI i
    convert hI {i}
    rw [Finset.sup_singleton]
  intro hi I
  by_cases hI : I.Nonempty
  · choose r hr h using hi
    have h' : 0 < I.sup' hI r := by
      rcases hI with ⟨i, hi⟩
      exact lt_of_lt_of_le (hr i) (Finset.le_sup' r hi)
    refine ⟨I.sup' hI r, h', fun x hx => finset_sup_apply_lt h' fun i hi => ?_⟩
    refine lt_of_lt_of_le (h i x hx) ?_
    simp only [Finset.le_sup'_iff, exists_prop]
    exact ⟨i, hi, (Eq.refl _).le⟩
  simp only [Finset.not_nonempty_iff_eq_empty.mp hI, Finset.sup_empty, coe_bot, Pi.zero_apply,
    exists_prop]
  exact ⟨1, zero_lt_one, fun _ _ => zero_lt_one⟩

theorem WithSeminorms.image_isVonNBounded_iff_seminorm_bounded (f : G → E) {s : Set G}
    (hp : WithSeminorms p) :
    Bornology.IsVonNBounded 𝕜 (f '' s) ↔ ∀ i : ι, ∃ r > 0, ∀ x ∈ s, p i (f x) < r := by
  simp_rw [hp.isVonNBounded_iff_seminorm_bounded, Set.forall_mem_image]

end NontriviallyNormedField

-- TODO: the names in this section are not very predictable
section continuous_of_bounded

namespace Seminorm

variable [NontriviallyNormedField 𝕜] [AddCommGroup E] [Module 𝕜 E]
variable [NormedField 𝕝] [Module 𝕝 E]
variable [NontriviallyNormedField 𝕜₂] [AddCommGroup F] [Module 𝕜₂ F]
variable [NormedField 𝕝₂] [Module 𝕝₂ F]
variable {σ₁₂ : 𝕜 →+* 𝕜₂} [RingHomIsometric σ₁₂]
variable {τ₁₂ : 𝕝 →+* 𝕝₂} [RingHomIsometric τ₁₂]
variable [Nonempty ι] [Nonempty ι']

theorem continuous_of_continuous_comp {q : SeminormFamily 𝕝₂ F ι'} [TopologicalSpace E]
    [TopologicalAddGroup E] [TopologicalSpace F] (hq : WithSeminorms q)
    (f : E →ₛₗ[τ₁₂] F) (hf : ∀ i, Continuous ((q i).comp f)) : Continuous f := by
  have : TopologicalAddGroup F := hq.topologicalAddGroup
  refine continuous_of_continuousAt_zero f ?_
  simp_rw [ContinuousAt, f.map_zero, q.withSeminorms_iff_nhds_eq_iInf.mp hq, Filter.tendsto_iInf,
    Filter.tendsto_comap_iff]
  intro i
  convert (hf i).continuousAt.tendsto
  exact (map_zero _).symm

theorem continuous_iff_continuous_comp {q : SeminormFamily 𝕜₂ F ι'} [TopologicalSpace E]
    [TopologicalAddGroup E] [TopologicalSpace F] (hq : WithSeminorms q) (f : E →ₛₗ[σ₁₂] F) :
    Continuous f ↔ ∀ i, Continuous ((q i).comp f) :=
    -- Porting note: if we *don't* use dot notation for `Continuous.comp`, Lean tries to show
    -- continuity of `((q i).comp f) ∘ id` because it doesn't see that `((q i).comp f)` is
    -- actually a composition of functions.
  ⟨fun h i => (hq.continuous_seminorm i).comp h, continuous_of_continuous_comp hq f⟩

theorem continuous_from_bounded {p : SeminormFamily 𝕝 E ι} {q : SeminormFamily 𝕝₂ F ι'}
    {_ : TopologicalSpace E} (hp : WithSeminorms p) {_ : TopologicalSpace F} (hq : WithSeminorms q)
    (f : E →ₛₗ[τ₁₂] F) (hf : Seminorm.IsBounded p q f) : Continuous f := by
  have : TopologicalAddGroup E := hp.topologicalAddGroup
  refine continuous_of_continuous_comp hq _ fun i => ?_
  rcases hf i with ⟨s, C, hC⟩
  rw [← Seminorm.finset_sup_smul] at hC
  -- Note: we deduce continuouty of `s.sup (C • p)` from that of `∑ i ∈ s, C • p i`.
  -- The reason is that there is no `continuous_finset_sup`, and even if it were we couldn't
  -- really use it since `ℝ` is not an `OrderBot`.
  refine Seminorm.continuous_of_le ?_ (hC.trans <| Seminorm.finset_sup_le_sum _ _)
  change Continuous (fun x ↦ Seminorm.coeFnAddMonoidHom _ _ (∑ i ∈ s, C • p i) x)
  simp_rw [map_sum, Finset.sum_apply]
  exact (continuous_finset_sum _ fun i _ ↦ (hp.continuous_seminorm i).const_smul (C : ℝ))

theorem cont_withSeminorms_normedSpace (F) [SeminormedAddCommGroup F] [NormedSpace 𝕝₂ F]
    [TopologicalSpace E] {p : ι → Seminorm 𝕝 E} (hp : WithSeminorms p)
    (f : E →ₛₗ[τ₁₂] F) (hf : ∃ (s : Finset ι) (C : ℝ≥0), (normSeminorm 𝕝₂ F).comp f ≤ C • s.sup p) :
    Continuous f := by
  rw [← Seminorm.isBounded_const (Fin 1)] at hf
  exact continuous_from_bounded hp (norm_withSeminorms 𝕝₂ F) f hf

theorem cont_normedSpace_to_withSeminorms (E) [SeminormedAddCommGroup E] [NormedSpace 𝕝 E]
    [TopologicalSpace F] {q : ι → Seminorm 𝕝₂ F} (hq : WithSeminorms q)
    (f : E →ₛₗ[τ₁₂] F) (hf : ∀ i : ι, ∃ C : ℝ≥0, (q i).comp f ≤ C • normSeminorm 𝕝 E) :
    Continuous f := by
  rw [← Seminorm.const_isBounded (Fin 1)] at hf
  exact continuous_from_bounded (norm_withSeminorms 𝕝 E) hq f hf

/-- Let `E` and `F` be two topological vector spaces over a `NontriviallyNormedField`, and assume
that the topology of `F` is generated by some family of seminorms `q`. For a family `f` of linear
maps from `E` to `F`, the following are equivalent:
* `f` is equicontinuous at `0`.
* `f` is equicontinuous.
* `f` is uniformly equicontinuous.
* For each `q i`, the family of seminorms `k ↦ (q i) ∘ (f k)` is bounded by some continuous
  seminorm `p` on `E`.
* For each `q i`, the seminorm `⊔ k, (q i) ∘ (f k)` is well-defined and continuous.

In particular, if you can determine all continuous seminorms on `E`, that gives you a complete
characterization of equicontinuity for linear maps from `E` to `F`. For example `E` and `F` are
both normed spaces, you get `NormedSpace.equicontinuous_TFAE`. -/
protected theorem _root_.WithSeminorms.equicontinuous_TFAE {κ : Type*}
    {q : SeminormFamily 𝕜₂ F ι'} [UniformSpace E] [UniformAddGroup E] [u : UniformSpace F]
    [hu : UniformAddGroup F] (hq : WithSeminorms q) [ContinuousSMul 𝕜 E]
    (f : κ → E →ₛₗ[σ₁₂] F) : TFAE
    [ EquicontinuousAt ((↑) ∘ f) 0,
      Equicontinuous ((↑) ∘ f),
      UniformEquicontinuous ((↑) ∘ f),
      ∀ i, ∃ p : Seminorm 𝕜 E, Continuous p ∧ ∀ k, (q i).comp (f k) ≤ p,
      ∀ i, BddAbove (range fun k ↦ (q i).comp (f k)) ∧ Continuous (⨆ k, (q i).comp (f k)) ] := by
  -- We start by reducing to the case where the target is a seminormed space
  rw [q.withSeminorms_iff_uniformSpace_eq_iInf.mp hq, uniformEquicontinuous_iInf_rng,
      equicontinuous_iInf_rng, equicontinuousAt_iInf_rng]
  refine forall_tfae [_, _, _, _, _] fun i ↦ ?_
  let _ : SeminormedAddCommGroup F := (q i).toSeminormedAddCommGroup
  clear u hu hq
  -- Now we can prove the equivalence in this setting
  simp only [List.map]
  tfae_have 1 → 3
  · exact uniformEquicontinuous_of_equicontinuousAt_zero f
  tfae_have 3 → 2
  · exact UniformEquicontinuous.equicontinuous
  tfae_have 2 → 1
  · exact fun H ↦ H 0
  tfae_have 3 → 5
  · intro H
    have : ∀ᶠ x in 𝓝 0, ∀ k, q i (f k x) ≤ 1 := by
      filter_upwards [Metric.equicontinuousAt_iff_right.mp (H.equicontinuous 0) 1 one_pos]
        with x hx k
      simpa using (hx k).le
    have bdd : BddAbove (range fun k ↦ (q i).comp (f k)) :=
      Seminorm.bddAbove_of_absorbent (absorbent_nhds_zero this)
        (fun x hx ↦ ⟨1, forall_mem_range.mpr hx⟩)
    rw [← Seminorm.coe_iSup_eq bdd]
    refine ⟨bdd, Seminorm.continuous' (r := 1) ?_⟩
    filter_upwards [this] with x hx
    simpa only [closedBall_iSup bdd _ one_pos, mem_iInter, mem_closedBall_zero] using hx
  tfae_have 5 → 4
  · exact fun H ↦ ⟨⨆ k, (q i).comp (f k), Seminorm.coe_iSup_eq H.1 ▸ H.2, le_ciSup H.1⟩
  tfae_have 4 → 1 -- This would work over any `NormedField`
  · intro ⟨p, hp, hfp⟩
    exact Metric.equicontinuousAt_of_continuity_modulus p (map_zero p ▸ hp.tendsto 0) _ <|
      eventually_of_forall fun x k ↦ by simpa using hfp k x
  tfae_finish

theorem _root_.WithSeminorms.uniformEquicontinuous_iff_exists_continuous_seminorm {κ : Type*}
    {q : SeminormFamily 𝕜₂ F ι'} [UniformSpace E] [UniformAddGroup E] [u : UniformSpace F]
    [hu : UniformAddGroup F] (hq : WithSeminorms q) [ContinuousSMul 𝕜 E]
    (f : κ → E →ₛₗ[σ₁₂] F) :
    UniformEquicontinuous ((↑) ∘ f) ↔
    ∀ i, ∃ p : Seminorm 𝕜 E, Continuous p ∧ ∀ k, (q i).comp (f k) ≤ p :=
  (hq.equicontinuous_TFAE f).out 2 3

theorem _root_.WithSeminorms.uniformEquicontinuous_iff_bddAbove_and_continuous_iSup {κ : Type*}
    {q : SeminormFamily 𝕜₂ F ι'} [UniformSpace E] [UniformAddGroup E] [u : UniformSpace F]
    [hu : UniformAddGroup F] (hq : WithSeminorms q) [ContinuousSMul 𝕜 E]
    (f : κ → E →ₛₗ[σ₁₂] F) :
    UniformEquicontinuous ((↑) ∘ f) ↔ ∀ i,
    BddAbove (range fun k ↦ (q i).comp (f k)) ∧
      Continuous (⨆ k, (q i).comp (f k)) :=
  (hq.equicontinuous_TFAE f).out 2 4

end Seminorm

section Congr

namespace WithSeminorms

variable [Nonempty ι] [Nonempty ι']
variable [NormedField 𝕜] [AddCommGroup E] [Module 𝕜 E]
variable [NormedField 𝕜₂] [AddCommGroup F] [Module 𝕜₂ F]
variable {σ₁₂ : 𝕜 →+* 𝕜₂} [RingHomIsometric σ₁₂]

/-- Two families of seminorms `p` and `q` on the same space generate the same topology
if each `p i` is bounded by some `C • Finset.sup s q` and vice-versa.

We formulate these boundedness assumptions as `Seminorm.IsBounded q p LinearMap.id` (and
vice-versa) to reuse the API. Furthermore, we don't actually state it as an equality of topologies
but as a way to deduce `WithSeminorms q` from `WithSeminorms p`, since this should be more
useful in practice. -/
protected theorem congr {p : SeminormFamily 𝕜 E ι} {q : SeminormFamily 𝕜 E ι'}
    [t : TopologicalSpace E] (hp : WithSeminorms p) (hpq : Seminorm.IsBounded p q LinearMap.id)
    (hqp : Seminorm.IsBounded q p LinearMap.id) : WithSeminorms q := by
  constructor
  rw [hp.topology_eq_withSeminorms]
  clear hp t
  refine le_antisymm ?_ ?_ <;>
  rw [← continuous_id_iff_le] <;>
  refine continuous_from_bounded (.mk (topology := _) rfl) (.mk (topology := _) rfl)
    LinearMap.id (by assumption)

protected theorem finset_sups {p : SeminormFamily 𝕜 E ι} [TopologicalSpace E]
    (hp : WithSeminorms p) : WithSeminorms (fun s : Finset ι ↦ s.sup p) := by
  refine hp.congr ?_ ?_
  · intro s
    refine ⟨s, 1, ?_⟩
    rw [one_smul]
    rfl
  · intro i
    refine ⟨{{i}}, 1, ?_⟩
    rw [Finset.sup_singleton, Finset.sup_singleton, one_smul]
    rfl

protected theorem partial_sups [Preorder ι] [LocallyFiniteOrderBot ι] {p : SeminormFamily 𝕜 E ι}
    [TopologicalSpace E] (hp : WithSeminorms p) : WithSeminorms (fun i ↦ (Finset.Iic i).sup p) := by
  refine hp.congr ?_ ?_
  · intro i
    refine ⟨Finset.Iic i, 1, ?_⟩
    rw [one_smul]
    rfl
  · intro i
    refine ⟨{i}, 1, ?_⟩
    rw [Finset.sup_singleton, one_smul]
    exact (Finset.le_sup (Finset.mem_Iic.mpr le_rfl) : p i ≤ (Finset.Iic i).sup p)

protected theorem congr_equiv {p : SeminormFamily 𝕜 E ι} [t : TopologicalSpace E]
    (hp : WithSeminorms p) (e : ι' ≃ ι) : WithSeminorms (p ∘ e) := by
  refine hp.congr ?_ ?_ <;>
  intro i <;>
  [use {e i}, 1; use {e.symm i}, 1] <;>
  simp

end WithSeminorms

end Congr

end continuous_of_bounded

section bounded_of_continuous

namespace Seminorm

variable [NontriviallyNormedField 𝕜] [AddCommGroup E] [Module 𝕜 E]
  [SeminormedAddCommGroup F] [NormedSpace 𝕜 F]
  {p : SeminormFamily 𝕜 E ι}

/-- In a semi-`NormedSpace`, a continuous seminorm is zero on elements of norm `0`. -/
lemma map_eq_zero_of_norm_zero (q : Seminorm 𝕜 F)
    (hq : Continuous q) {x : F} (hx : ‖x‖ = 0) : q x = 0 :=
  (map_zero q) ▸
    ((specializes_iff_mem_closure.mpr <| mem_closure_zero_iff_norm.mpr hx).map hq).eq.symm

/-- Let `F` be a semi-`NormedSpace` over a `NontriviallyNormedField`, and let `q` be a
seminorm on `F`. If `q` is continuous, then it is uniformly controlled by the norm, that is there
is some `C > 0` such that `∀ x, q x ≤ C * ‖x‖`.
The continuity ensures boundedness on a ball of some radius `ε`. The nontriviality of the
norm is then used to rescale any element into an element of norm in `[ε/C, ε[`, thus with a
controlled image by `q`. The control of `q` at the original element follows by rescaling. -/
lemma bound_of_continuous_normedSpace (q : Seminorm 𝕜 F)
    (hq : Continuous q) : ∃ C, 0 < C ∧ (∀ x : F, q x ≤ C * ‖x‖) := by
  have hq' : Tendsto q (𝓝 0) (𝓝 0) := map_zero q ▸ hq.tendsto 0
  rcases NormedAddCommGroup.nhds_zero_basis_norm_lt.mem_iff.mp (hq' <| Iio_mem_nhds one_pos)
    with ⟨ε, ε_pos, hε⟩
  rcases NormedField.exists_one_lt_norm 𝕜 with ⟨c, hc⟩
  have : 0 < ‖c‖ / ε := by positivity
  refine ⟨‖c‖ / ε, this, fun x ↦ ?_⟩
  by_cases hx : ‖x‖ = 0
  · rw [hx, mul_zero]
    exact le_of_eq (map_eq_zero_of_norm_zero q hq hx)
  · refine (normSeminorm 𝕜 F).bound_of_shell q ε_pos hc (fun x hle hlt ↦ ?_) hx
    refine (le_of_lt <| show q x < _ from hε hlt).trans ?_
    rwa [← div_le_iff' this, one_div_div]

/-- Let `E` be a topological vector space (over a `NontriviallyNormedField`) whose topology is
generated by some family of seminorms `p`, and let `q` be a seminorm on `E`. If `q` is continuous,
then it is uniformly controlled by *finitely many* seminorms of `p`, that is there
is some finset `s` of the index set and some `C > 0` such that `q ≤ C • s.sup p`. -/
lemma bound_of_continuous [Nonempty ι] [t : TopologicalSpace E] (hp : WithSeminorms p)
    (q : Seminorm 𝕜 E) (hq : Continuous q) :
    ∃ s : Finset ι, ∃ C : ℝ≥0, C ≠ 0 ∧ q ≤ C • s.sup p := by
  -- The continuity of `q` gives us a finset `s` and a real `ε > 0`
  -- such that `hε : (s.sup p).ball 0 ε ⊆ q.ball 0 1`.
  rcases hp.hasBasis.mem_iff.mp (ball_mem_nhds hq one_pos) with ⟨V, hV, hε⟩
  rcases p.basisSets_iff.mp hV with ⟨s, ε, ε_pos, rfl⟩
  -- Now forget that `E` already had a topology and view it as the (semi)normed space
  -- `(E, s.sup p)`.
  clear hp hq t
  let _ : SeminormedAddCommGroup E := (s.sup p).toSeminormedAddCommGroup
  let _ : NormedSpace 𝕜 E := { norm_smul_le := fun a b ↦ le_of_eq (map_smul_eq_mul (s.sup p) a b) }
  -- The inclusion `hε` tells us exactly that `q` is *still* continuous for this new topology
  have : Continuous q :=
    Seminorm.continuous (r := 1) (mem_of_superset (Metric.ball_mem_nhds _ ε_pos) hε)
  -- Hence we can conclude by applying `bound_of_continuous_normedSpace`.
  rcases bound_of_continuous_normedSpace q this with ⟨C, C_pos, hC⟩
  exact ⟨s, ⟨C, C_pos.le⟩, fun H ↦ C_pos.ne.symm (congr_arg NNReal.toReal H), hC⟩
  -- Note that the key ingredient for this proof is that, by scaling arguments hidden in
  -- `Seminorm.continuous`, we only have to look at the `q`-ball of radius one, and the `s` we get
  -- from that will automatically work for all other radii.

end Seminorm

end bounded_of_continuous

section LocallyConvexSpace

open LocallyConvexSpace

variable [Nonempty ι] [NormedField 𝕜] [NormedSpace ℝ 𝕜] [AddCommGroup E] [Module 𝕜 E] [Module ℝ E]
  [IsScalarTower ℝ 𝕜 E] [TopologicalSpace E]

theorem WithSeminorms.toLocallyConvexSpace {p : SeminormFamily 𝕜 E ι} (hp : WithSeminorms p) :
    LocallyConvexSpace ℝ E := by
  have := hp.topologicalAddGroup
  apply ofBasisZero ℝ E id fun s => s ∈ p.basisSets
  · rw [hp.1, AddGroupFilterBasis.nhds_eq _, AddGroupFilterBasis.N_zero]
    exact FilterBasis.hasBasis _
  · intro s hs
    change s ∈ Set.iUnion _ at hs
    simp_rw [Set.mem_iUnion, Set.mem_singleton_iff] at hs
    rcases hs with ⟨I, r, _, rfl⟩
    exact convex_ball _ _ _

end LocallyConvexSpace

section NormedSpace

variable (𝕜) [NormedField 𝕜] [NormedSpace ℝ 𝕜] [SeminormedAddCommGroup E]

/-- Not an instance since `𝕜` can't be inferred. See `NormedSpace.toLocallyConvexSpace` for a
slightly weaker instance version. -/
theorem NormedSpace.toLocallyConvexSpace' [NormedSpace 𝕜 E] [Module ℝ E] [IsScalarTower ℝ 𝕜 E] :
    LocallyConvexSpace ℝ E :=
  (norm_withSeminorms 𝕜 E).toLocallyConvexSpace

/-- See `NormedSpace.toLocallyConvexSpace'` for a slightly stronger version which is not an
instance. -/
instance NormedSpace.toLocallyConvexSpace [NormedSpace ℝ E] : LocallyConvexSpace ℝ E :=
  NormedSpace.toLocallyConvexSpace' ℝ

end NormedSpace

section TopologicalConstructions

variable [NormedField 𝕜] [AddCommGroup E] [Module 𝕜 E]
variable [NormedField 𝕜₂] [AddCommGroup F] [Module 𝕜₂ F]
variable {σ₁₂ : 𝕜 →+* 𝕜₂} [RingHomIsometric σ₁₂]

/-- The family of seminorms obtained by composing each seminorm by a linear map. -/
def SeminormFamily.comp (q : SeminormFamily 𝕜₂ F ι) (f : E →ₛₗ[σ₁₂] F) : SeminormFamily 𝕜 E ι :=
  fun i => (q i).comp f

theorem SeminormFamily.comp_apply (q : SeminormFamily 𝕜₂ F ι) (i : ι) (f : E →ₛₗ[σ₁₂] F) :
    q.comp f i = (q i).comp f :=
  rfl

theorem SeminormFamily.finset_sup_comp (q : SeminormFamily 𝕜₂ F ι) (s : Finset ι)
    (f : E →ₛₗ[σ₁₂] F) : (s.sup q).comp f = s.sup (q.comp f) := by
  ext x
  rw [Seminorm.comp_apply, Seminorm.finset_sup_apply, Seminorm.finset_sup_apply]
  rfl

variable [TopologicalSpace F]

theorem LinearMap.withSeminorms_induced [hι : Nonempty ι] {q : SeminormFamily 𝕜₂ F ι}
    (hq : WithSeminorms q) (f : E →ₛₗ[σ₁₂] F) :
    WithSeminorms (topology := induced f inferInstance) (q.comp f) := by
  have := hq.topologicalAddGroup
  let _ : TopologicalSpace E := induced f inferInstance
  have : TopologicalAddGroup E := topologicalAddGroup_induced f
  rw [(q.comp f).withSeminorms_iff_nhds_eq_iInf, nhds_induced, map_zero,
    q.withSeminorms_iff_nhds_eq_iInf.mp hq, Filter.comap_iInf]
  refine iInf_congr fun i => ?_
  exact Filter.comap_comap

theorem Inducing.withSeminorms [hι : Nonempty ι] {q : SeminormFamily 𝕜₂ F ι} (hq : WithSeminorms q)
    [TopologicalSpace E] {f : E →ₛₗ[σ₁₂] F} (hf : Inducing f) : WithSeminorms (q.comp f) := by
  rw [hf.induced]
  exact f.withSeminorms_induced hq

/-- (Disjoint) union of seminorm families. -/
protected def SeminormFamily.sigma {κ : ι → Type*} (p : (i : ι) → SeminormFamily 𝕜 E (κ i)) :
    SeminormFamily 𝕜 E ((i : ι) × κ i) :=
  fun ⟨i, k⟩ => p i k

theorem withSeminorms_iInf {κ : ι → Type*} [Nonempty ((i : ι) × κ i)] [∀ i, Nonempty (κ i)]
    {p : (i : ι) → SeminormFamily 𝕜 E (κ i)} {t : ι → TopologicalSpace E}
    [∀ i, @TopologicalAddGroup E (t i) _] (hp : ∀ i, WithSeminorms (topology := t i) (p i)) :
    WithSeminorms (topology := ⨅ i, t i) (SeminormFamily.sigma p) := by
  have : @TopologicalAddGroup E (⨅ i, t i) _ := topologicalAddGroup_iInf (fun i ↦ inferInstance)
  simp_rw [@SeminormFamily.withSeminorms_iff_topologicalSpace_eq_iInf _ _ _ _ _ _ _ (_)] at hp ⊢
  rw [iInf_sigma]
  exact iInf_congr hp

end TopologicalConstructions

section TopologicalProperties

variable [NontriviallyNormedField 𝕜] [AddCommGroup E] [Module 𝕜 E] [Nonempty ι] [Countable ι]
variable {p : SeminormFamily 𝕜 E ι}
variable [TopologicalSpace E]

/-- If the topology of a space is induced by a countable family of seminorms, then the topology
is first countable. -/
theorem WithSeminorms.first_countable (hp : WithSeminorms p) :
    FirstCountableTopology E := by
  have := hp.topologicalAddGroup
  let _ : UniformSpace E := TopologicalAddGroup.toUniformSpace E
  have : UniformAddGroup E := comm_topologicalAddGroup_is_uniform
  have : (𝓝 (0 : E)).IsCountablyGenerated := by
    rw [p.withSeminorms_iff_nhds_eq_iInf.mp hp]
    exact Filter.iInf.isCountablyGenerated _
  have : (uniformity E).IsCountablyGenerated := UniformAddGroup.uniformity_countably_generated
  exact UniformSpace.firstCountableTopology E

end TopologicalProperties<|MERGE_RESOLUTION|>--- conflicted
+++ resolved
@@ -146,15 +146,9 @@
 theorem basisSets_smul (U) (hU : U ∈ p.basisSets) :
     ∃ V ∈ 𝓝 (0 : 𝕜), ∃ W ∈ p.addGroupFilterBasis.sets, V • W ⊆ U := by
   rcases p.basisSets_iff.mp hU with ⟨s, r, hr, hU⟩
-<<<<<<< HEAD
-  refine' ⟨Metric.ball 0 √r, Metric.ball_mem_nhds 0 (Real.sqrt_pos.mpr hr), _⟩
-  refine' ⟨(s.sup p).ball 0 √r, p.basisSets_mem s (Real.sqrt_pos.mpr hr), _⟩
-  refine' Set.Subset.trans (ball_smul_ball (s.sup p) √r √r) _
-=======
   refine ⟨Metric.ball 0 √r, Metric.ball_mem_nhds 0 (Real.sqrt_pos.mpr hr), ?_⟩
   refine ⟨(s.sup p).ball 0 √r, p.basisSets_mem s (Real.sqrt_pos.mpr hr), ?_⟩
   refine Set.Subset.trans (ball_smul_ball (s.sup p) √r √r) ?_
->>>>>>> 59de845a
   rw [hU, Real.mul_self_sqrt (le_of_lt hr)]
 
 theorem basisSets_smul_left (x : 𝕜) (U : Set E) (hU : U ∈ p.basisSets) :
