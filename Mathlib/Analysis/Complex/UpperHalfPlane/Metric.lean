/-
Copyright (c) 2022 Yury Kudryashov. All rights reserved.
Released under Apache 2.0 license as described in the file LICENSE.
Authors: Yury Kudryashov
-/
import Mathlib.Analysis.Complex.UpperHalfPlane.Topology
import Mathlib.Analysis.SpecialFunctions.Arsinh
import Mathlib.Geometry.Euclidean.Inversion.Basic

#align_import analysis.complex.upper_half_plane.metric from "leanprover-community/mathlib"@"caa58cbf5bfb7f81ccbaca4e8b8ac4bc2b39cc1c"

/-!
# Metric on the upper half-plane

In this file we define a `MetricSpace` structure on the `UpperHalfPlane`. We use hyperbolic
(Poincaré) distance given by
`dist z w = 2 * arsinh (dist (z : ℂ) w / (2 * √(z.im * w.im)))` instead of the induced
Euclidean distance because the hyperbolic distance is invariant under holomorphic automorphisms of
the upper half-plane. However, we ensure that the projection to `TopologicalSpace` is
definitionally equal to the induced topological space structure.

We also prove that a metric ball/closed ball/sphere in Poincaré metric is a Euclidean ball/closed
ball/sphere with another center and radius.

-/


noncomputable section

open scoped UpperHalfPlane ComplexConjugate NNReal Topology MatrixGroups

open Set Metric Filter Real

variable {z w : ℍ} {r R : ℝ}

namespace UpperHalfPlane

instance : Dist ℍ :=
  ⟨fun z w => 2 * arsinh (dist (z : ℂ) w / (2 * √(z.im * w.im)))⟩

theorem dist_eq (z w : ℍ) : dist z w = 2 * arsinh (dist (z : ℂ) w / (2 * √(z.im * w.im))) :=
  rfl
#align upper_half_plane.dist_eq UpperHalfPlane.dist_eq

theorem sinh_half_dist (z w : ℍ) :
    sinh (dist z w / 2) = dist (z : ℂ) w / (2 * √(z.im * w.im)) := by
  rw [dist_eq, mul_div_cancel_left (arsinh _) two_ne_zero, sinh_arsinh]
#align upper_half_plane.sinh_half_dist UpperHalfPlane.sinh_half_dist

theorem cosh_half_dist (z w : ℍ) :
<<<<<<< HEAD
    cosh (dist z w / 2) = dist (z : ℂ) (conj (w : ℂ)) / (2 * √(z.im * w.im)) := by
  have H₁ : (2 ^ 2 : ℝ) = 4 := by norm_num1
  have H₂ : 0 < z.im * w.im := mul_pos z.im_pos w.im_pos
  have H₃ : 0 < 2 * √(z.im * w.im) := mul_pos two_pos (sqrt_pos.2 H₂)
  rw [← sq_eq_sq (cosh_pos _).le (div_nonneg dist_nonneg H₃.le), cosh_sq', sinh_half_dist, div_pow,
    div_pow, one_add_div (pow_ne_zero 2 H₃.ne'), mul_pow, sq_sqrt H₂.le, H₁]
  congr 1
  simp only [Complex.dist_eq, Complex.sq_abs, Complex.normSq_sub, Complex.normSq_conj,
    Complex.conj_conj, Complex.mul_re, Complex.conj_re, Complex.conj_im, coe_im]
  ring
=======
    cosh (dist z w / 2) = dist (z : ℂ) (conj (w : ℂ)) / (2 * sqrt (z.im * w.im)) := by
  rw [← sq_eq_sq, cosh_sq', sinh_half_dist, div_pow, div_pow, one_add_div, mul_pow, sq_sqrt]
  · congr 1
    simp only [Complex.dist_eq, Complex.sq_abs, Complex.normSq_sub, Complex.normSq_conj,
      Complex.conj_conj, Complex.mul_re, Complex.conj_re, Complex.conj_im, coe_im]
    ring
  all_goals positivity
>>>>>>> a6a17daf
#align upper_half_plane.cosh_half_dist UpperHalfPlane.cosh_half_dist

theorem tanh_half_dist (z w : ℍ) :
    tanh (dist z w / 2) = dist (z : ℂ) w / dist (z : ℂ) (conj ↑w) := by
  rw [tanh_eq_sinh_div_cosh, sinh_half_dist, cosh_half_dist, div_div_div_comm, div_self, div_one]
  positivity
#align upper_half_plane.tanh_half_dist UpperHalfPlane.tanh_half_dist

theorem exp_half_dist (z w : ℍ) :
    exp (dist z w / 2) = (dist (z : ℂ) w + dist (z : ℂ) (conj ↑w)) / (2 * √(z.im * w.im)) := by
  rw [← sinh_add_cosh, sinh_half_dist, cosh_half_dist, add_div]
#align upper_half_plane.exp_half_dist UpperHalfPlane.exp_half_dist

theorem cosh_dist (z w : ℍ) : cosh (dist z w) = 1 + dist (z : ℂ) w ^ 2 / (2 * z.im * w.im) := by
  rw [dist_eq, cosh_two_mul, cosh_sq', add_assoc, ← two_mul, sinh_arsinh, div_pow, mul_pow,
    sq_sqrt, sq (2 : ℝ), mul_assoc, ← mul_div_assoc, mul_assoc, mul_div_mul_left] <;> positivity
#align upper_half_plane.cosh_dist UpperHalfPlane.cosh_dist

theorem sinh_half_dist_add_dist (a b c : ℍ) : sinh ((dist a b + dist b c) / 2) =
    (dist (a : ℂ) b * dist (c : ℂ) (conj ↑b) + dist (b : ℂ) c * dist (a : ℂ) (conj ↑b)) /
      (2 * √(a.im * c.im) * dist (b : ℂ) (conj ↑b)) := by
  simp only [add_div _ _ (2 : ℝ), sinh_add, sinh_half_dist, cosh_half_dist, div_mul_div_comm]
  rw [← add_div, Complex.dist_self_conj, coe_im, abs_of_pos b.im_pos, mul_comm (dist (b : ℂ) _),
    dist_comm (b : ℂ), Complex.dist_conj_comm, mul_mul_mul_comm, mul_mul_mul_comm _ _ _ b.im]
  congr 2
  rw [sqrt_mul, sqrt_mul, sqrt_mul, mul_comm (√a.im), mul_mul_mul_comm, mul_self_sqrt,
      mul_comm] <;> exact (im_pos _).le
#align upper_half_plane.sinh_half_dist_add_dist UpperHalfPlane.sinh_half_dist_add_dist

protected theorem dist_comm (z w : ℍ) : dist z w = dist w z := by
  simp only [dist_eq, dist_comm (z : ℂ), mul_comm]
#align upper_half_plane.dist_comm UpperHalfPlane.dist_comm

theorem dist_le_iff_le_sinh :
    dist z w ≤ r ↔ dist (z : ℂ) w / (2 * √(z.im * w.im)) ≤ sinh (r / 2) := by
  rw [← div_le_div_right (zero_lt_two' ℝ), ← sinh_le_sinh, sinh_half_dist]
#align upper_half_plane.dist_le_iff_le_sinh UpperHalfPlane.dist_le_iff_le_sinh

theorem dist_eq_iff_eq_sinh :
    dist z w = r ↔ dist (z : ℂ) w / (2 * √(z.im * w.im)) = sinh (r / 2) := by
  rw [← div_left_inj' (two_ne_zero' ℝ), ← sinh_inj, sinh_half_dist]
#align upper_half_plane.dist_eq_iff_eq_sinh UpperHalfPlane.dist_eq_iff_eq_sinh

theorem dist_eq_iff_eq_sq_sinh (hr : 0 ≤ r) :
    dist z w = r ↔ dist (z : ℂ) w ^ 2 / (4 * z.im * w.im) = sinh (r / 2) ^ 2 := by
  rw [dist_eq_iff_eq_sinh, ← sq_eq_sq, div_pow, mul_pow, sq_sqrt, mul_assoc]
  · norm_num
  all_goals positivity
#align upper_half_plane.dist_eq_iff_eq_sq_sinh UpperHalfPlane.dist_eq_iff_eq_sq_sinh

protected theorem dist_triangle (a b c : ℍ) : dist a c ≤ dist a b + dist b c := by
  rw [dist_le_iff_le_sinh, sinh_half_dist_add_dist, div_mul_eq_div_div _ _ (dist _ _), le_div_iff,
    div_mul_eq_mul_div]
  · gcongr
    exact EuclideanGeometry.mul_dist_le_mul_dist_add_mul_dist (a : ℂ) b c (conj (b : ℂ))
  · rw [dist_comm, dist_pos, Ne.def, Complex.conj_eq_iff_im]
    exact b.im_ne_zero
#align upper_half_plane.dist_triangle UpperHalfPlane.dist_triangle

theorem dist_le_dist_coe_div_sqrt (z w : ℍ) : dist z w ≤ dist (z : ℂ) w / √(z.im * w.im) := by
  rw [dist_le_iff_le_sinh, ← div_mul_eq_div_div_swap, self_le_sinh_iff]
  positivity
#align upper_half_plane.dist_le_dist_coe_div_sqrt UpperHalfPlane.dist_le_dist_coe_div_sqrt

/-- An auxiliary `MetricSpace` instance on the upper half-plane. This instance has bad projection
to `TopologicalSpace`. We replace it later. -/
def metricSpaceAux : MetricSpace ℍ where
  dist := dist
  dist_self z := by rw [dist_eq, dist_self, zero_div, arsinh_zero, mul_zero]
  dist_comm := UpperHalfPlane.dist_comm
  dist_triangle := UpperHalfPlane.dist_triangle
  eq_of_dist_eq_zero {z w} h := by
    simpa [dist_eq, Real.sqrt_eq_zero', (mul_pos z.im_pos w.im_pos).not_le, ext_iff] using h
  edist_dist _ _ := by exact ENNReal.coe_nnreal_eq _
#align upper_half_plane.metric_space_aux UpperHalfPlane.metricSpaceAux

open Complex

theorem cosh_dist' (z w : ℍ) :
    Real.cosh (dist z w) = ((z.re - w.re) ^ 2 + z.im ^ 2 + w.im ^ 2) / (2 * z.im * w.im) := by
  field_simp [cosh_dist, Complex.dist_eq, Complex.sq_abs, normSq_apply]
  ring
#align upper_half_plane.cosh_dist' UpperHalfPlane.cosh_dist'

/-- Euclidean center of the circle with center `z` and radius `r` in the hyperbolic metric. -/
def center (z : ℍ) (r : ℝ) : ℍ :=
  ⟨⟨z.re, z.im * Real.cosh r⟩, by positivity⟩
#align upper_half_plane.center UpperHalfPlane.center

@[simp]
theorem center_re (z r) : (center z r).re = z.re :=
  rfl
#align upper_half_plane.center_re UpperHalfPlane.center_re

@[simp]
theorem center_im (z r) : (center z r).im = z.im * Real.cosh r :=
  rfl
#align upper_half_plane.center_im UpperHalfPlane.center_im

@[simp]
theorem center_zero (z : ℍ) : center z 0 = z :=
  ext' rfl <| by rw [center_im, Real.cosh_zero, mul_one]
#align upper_half_plane.center_zero UpperHalfPlane.center_zero

theorem dist_coe_center_sq (z w : ℍ) (r : ℝ) : dist (z : ℂ) (w.center r) ^ 2 =
    2 * z.im * w.im * (Real.cosh (dist z w) - Real.cosh r) + (w.im * Real.sinh r) ^ 2 := by
  have H : 2 * z.im * w.im ≠ 0 := by positivity
  simp only [Complex.dist_eq, Complex.sq_abs, normSq_apply, coe_re, coe_im, center_re, center_im,
    cosh_dist', mul_div_cancel' _ H, sub_sq z.im, mul_pow, Real.cosh_sq, sub_re, sub_im, mul_sub, ←
    sq]
  ring
#align upper_half_plane.dist_coe_center_sq UpperHalfPlane.dist_coe_center_sq

theorem dist_coe_center (z w : ℍ) (r : ℝ) : dist (z : ℂ) (w.center r) =
    √(2 * z.im * w.im * (Real.cosh (dist z w) - Real.cosh r) + (w.im * Real.sinh r) ^ 2) := by
  rw [← sqrt_sq dist_nonneg, dist_coe_center_sq]
#align upper_half_plane.dist_coe_center UpperHalfPlane.dist_coe_center

theorem cmp_dist_eq_cmp_dist_coe_center (z w : ℍ) (r : ℝ) :
    cmp (dist z w) r = cmp (dist (z : ℂ) (w.center r)) (w.im * Real.sinh r) := by
  letI := metricSpaceAux
  cases' lt_or_le r 0 with hr₀ hr₀
  · trans Ordering.gt
    exacts [(hr₀.trans_le dist_nonneg).cmp_eq_gt,
      ((mul_neg_of_pos_of_neg w.im_pos (sinh_neg_iff.2 hr₀)).trans_le dist_nonneg).cmp_eq_gt.symm]
  have hr₀' : 0 ≤ w.im * Real.sinh r := by positivity
  have hzw₀ : 0 < 2 * z.im * w.im := by positivity
  simp only [← cosh_strictMonoOn.cmp_map_eq dist_nonneg hr₀, ←
    (pow_left_strictMonoOn two_ne_zero).cmp_map_eq dist_nonneg hr₀', dist_coe_center_sq]
  rw [← cmp_mul_pos_left hzw₀, ← cmp_sub_zero, ← mul_sub, ← cmp_add_right, zero_add]
#align upper_half_plane.cmp_dist_eq_cmp_dist_coe_center UpperHalfPlane.cmp_dist_eq_cmp_dist_coe_center

theorem dist_eq_iff_dist_coe_center_eq :
    dist z w = r ↔ dist (z : ℂ) (w.center r) = w.im * Real.sinh r :=
  eq_iff_eq_of_cmp_eq_cmp (cmp_dist_eq_cmp_dist_coe_center z w r)
#align upper_half_plane.dist_eq_iff_dist_coe_center_eq UpperHalfPlane.dist_eq_iff_dist_coe_center_eq

@[simp]
theorem dist_self_center (z : ℍ) (r : ℝ) :
    dist (z : ℂ) (z.center r) = z.im * (Real.cosh r - 1) := by
  rw [dist_of_re_eq (z.center_re r).symm, dist_comm, Real.dist_eq, mul_sub, mul_one]
  exact abs_of_nonneg (sub_nonneg.2 <| le_mul_of_one_le_right z.im_pos.le (one_le_cosh _))
#align upper_half_plane.dist_self_center UpperHalfPlane.dist_self_center

@[simp]
theorem dist_center_dist (z w : ℍ) :
    dist (z : ℂ) (w.center (dist z w)) = w.im * Real.sinh (dist z w) :=
  dist_eq_iff_dist_coe_center_eq.1 rfl
#align upper_half_plane.dist_center_dist UpperHalfPlane.dist_center_dist

theorem dist_lt_iff_dist_coe_center_lt :
    dist z w < r ↔ dist (z : ℂ) (w.center r) < w.im * Real.sinh r :=
  lt_iff_lt_of_cmp_eq_cmp (cmp_dist_eq_cmp_dist_coe_center z w r)
#align upper_half_plane.dist_lt_iff_dist_coe_center_lt UpperHalfPlane.dist_lt_iff_dist_coe_center_lt

theorem lt_dist_iff_lt_dist_coe_center :
    r < dist z w ↔ w.im * Real.sinh r < dist (z : ℂ) (w.center r) :=
  lt_iff_lt_of_cmp_eq_cmp (cmp_eq_cmp_symm.1 <| cmp_dist_eq_cmp_dist_coe_center z w r)
#align upper_half_plane.lt_dist_iff_lt_dist_coe_center UpperHalfPlane.lt_dist_iff_lt_dist_coe_center

theorem dist_le_iff_dist_coe_center_le :
    dist z w ≤ r ↔ dist (z : ℂ) (w.center r) ≤ w.im * Real.sinh r :=
  le_iff_le_of_cmp_eq_cmp (cmp_dist_eq_cmp_dist_coe_center z w r)
#align upper_half_plane.dist_le_iff_dist_coe_center_le UpperHalfPlane.dist_le_iff_dist_coe_center_le

theorem le_dist_iff_le_dist_coe_center :
    r < dist z w ↔ w.im * Real.sinh r < dist (z : ℂ) (w.center r) :=
  lt_iff_lt_of_cmp_eq_cmp (cmp_eq_cmp_symm.1 <| cmp_dist_eq_cmp_dist_coe_center z w r)
#align upper_half_plane.le_dist_iff_le_dist_coe_center UpperHalfPlane.le_dist_iff_le_dist_coe_center

/-- For two points on the same vertical line, the distance is equal to the distance between the
logarithms of their imaginary parts. -/
nonrec theorem dist_of_re_eq (h : z.re = w.re) : dist z w = dist (log z.im) (log w.im) := by
  have h₀ : 0 < z.im / w.im := by positivity
  rw [dist_eq_iff_dist_coe_center_eq, Real.dist_eq, ← abs_sinh, ← log_div z.im_ne_zero w.im_ne_zero,
    sinh_log h₀, dist_of_re_eq, coe_im, coe_im, center_im, cosh_abs, cosh_log h₀, inv_div] <;>
  [skip; exact h]
  nth_rw 4 [← abs_of_pos w.im_pos]
  simp only [← _root_.abs_mul, coe_im, Real.dist_eq]
  congr 1
  field_simp
  ring
#align upper_half_plane.dist_of_re_eq UpperHalfPlane.dist_of_re_eq

/-- Hyperbolic distance between two points is greater than or equal to the distance between the
logarithms of their imaginary parts. -/
theorem dist_log_im_le (z w : ℍ) : dist (log z.im) (log w.im) ≤ dist z w :=
  calc
    dist (log z.im) (log w.im) = dist (mk ⟨0, z.im⟩ z.im_pos) (mk ⟨0, w.im⟩ w.im_pos) :=
      Eq.symm <| dist_of_re_eq rfl
    _ ≤ dist z w := mul_le_mul_of_nonneg_left (arsinh_le_arsinh.2 <|
      div_le_div_of_le (mul_nonneg zero_le_two (sqrt_nonneg _)) <| by
        simpa [sqrt_sq_eq_abs] using Complex.abs_im_le_abs (z - w)) zero_le_two
#align upper_half_plane.dist_log_im_le UpperHalfPlane.dist_log_im_le

theorem im_le_im_mul_exp_dist (z w : ℍ) : z.im ≤ w.im * Real.exp (dist z w) := by
  rw [← div_le_iff' w.im_pos, ← exp_log z.im_pos, ← exp_log w.im_pos, ← Real.exp_sub, exp_le_exp]
  exact (le_abs_self _).trans (dist_log_im_le z w)
#align upper_half_plane.im_le_im_mul_exp_dist UpperHalfPlane.im_le_im_mul_exp_dist

theorem im_div_exp_dist_le (z w : ℍ) : z.im / Real.exp (dist z w) ≤ w.im :=
  (div_le_iff (exp_pos _)).2 (im_le_im_mul_exp_dist z w)
#align upper_half_plane.im_div_exp_dist_le UpperHalfPlane.im_div_exp_dist_le

/-- An upper estimate on the complex distance between two points in terms of the hyperbolic distance
and the imaginary part of one of the points. -/
theorem dist_coe_le (z w : ℍ) : dist (z : ℂ) w ≤ w.im * (Real.exp (dist z w) - 1) :=
  calc
    dist (z : ℂ) w ≤ dist (z : ℂ) (w.center (dist z w)) + dist (w : ℂ) (w.center (dist z w)) :=
      dist_triangle_right _ _ _
    _ = w.im * (Real.exp (dist z w) - 1) := by
      rw [dist_center_dist, dist_self_center, ← mul_add, ← add_sub_assoc, Real.sinh_add_cosh]
#align upper_half_plane.dist_coe_le UpperHalfPlane.dist_coe_le

/-- An upper estimate on the complex distance between two points in terms of the hyperbolic distance
and the imaginary part of one of the points. -/
theorem le_dist_coe (z w : ℍ) : w.im * (1 - Real.exp (-dist z w)) ≤ dist (z : ℂ) w :=
  calc
    w.im * (1 - Real.exp (-dist z w)) =
        dist (z : ℂ) (w.center (dist z w)) - dist (w : ℂ) (w.center (dist z w)) := by
      rw [dist_center_dist, dist_self_center, ← Real.cosh_sub_sinh]; ring
    _ ≤ dist (z : ℂ) w := sub_le_iff_le_add.2 <| dist_triangle _ _ _
#align upper_half_plane.le_dist_coe UpperHalfPlane.le_dist_coe

/-- The hyperbolic metric on the upper half plane. We ensure that the projection to
`TopologicalSpace` is definitionally equal to the subtype topology. -/
instance : MetricSpace ℍ :=
  metricSpaceAux.replaceTopology <| by
    refine' le_antisymm (continuous_id_iff_le.1 _) _
    · refine' (@continuous_iff_continuous_dist ℍ ℍ metricSpaceAux.toPseudoMetricSpace _ _).2 _
<<<<<<< HEAD
      have : ∀ x : ℍ × ℍ, 2 * √(x.1.im * x.2.im) ≠ 0 := fun x =>
        mul_ne_zero two_ne_zero (Real.sqrt_pos.2 <| mul_pos x.1.im_pos x.2.im_pos).ne'
=======
      have : ∀ x : ℍ × ℍ, 2 * Real.sqrt (x.1.im * x.2.im) ≠ 0 := fun x => by positivity
>>>>>>> a6a17daf
      -- `continuity` fails to apply `Continuous.div`
      apply_rules [Continuous.div, Continuous.mul, continuous_const, Continuous.arsinh,
        Continuous.dist, continuous_coe.comp, continuous_fst, continuous_snd,
        Real.continuous_sqrt.comp, continuous_im.comp]
    · letI : MetricSpace ℍ := metricSpaceAux
      refine' le_of_nhds_le_nhds fun z => _
      rw [nhds_induced]
      refine' (nhds_basis_ball.le_basis_iff (nhds_basis_ball.comap _)).2 fun R hR => _
      have h₁ : 1 < R / im z + 1 := lt_add_of_pos_left _ (div_pos hR z.im_pos)
      have h₀ : 0 < R / im z + 1 := one_pos.trans h₁
      refine' ⟨log (R / im z + 1), Real.log_pos h₁, _⟩
      refine' fun w hw => (dist_coe_le w z).trans_lt _
      rwa [← lt_div_iff' z.im_pos, sub_lt_iff_lt_add, ← Real.lt_log_iff_exp_lt h₀]

theorem im_pos_of_dist_center_le {z : ℍ} {r : ℝ} {w : ℂ}
    (h : dist w (center z r) ≤ z.im * Real.sinh r) : 0 < w.im :=
  calc
    0 < z.im * (Real.cosh r - Real.sinh r) := mul_pos z.im_pos (sub_pos.2 <| sinh_lt_cosh _)
    _ = (z.center r).im - z.im * Real.sinh r := (mul_sub _ _ _)
    _ ≤ (z.center r).im - dist (z.center r : ℂ) w := (sub_le_sub_left (by rwa [dist_comm]) _)
    _ ≤ w.im := sub_le_comm.1 <| (le_abs_self _).trans (abs_im_le_abs <| z.center r - w)
#align upper_half_plane.im_pos_of_dist_center_le UpperHalfPlane.im_pos_of_dist_center_le

theorem image_coe_closedBall (z : ℍ) (r : ℝ) :
    ((↑) : ℍ → ℂ) '' closedBall (α := ℍ) z r = closedBall ↑(z.center r) (z.im * Real.sinh r) := by
  ext w; constructor
  · rintro ⟨w, hw, rfl⟩
    exact dist_le_iff_dist_coe_center_le.1 hw
  · intro hw
    lift w to ℍ using im_pos_of_dist_center_le hw
    exact mem_image_of_mem _ (dist_le_iff_dist_coe_center_le.2 hw)
#align upper_half_plane.image_coe_closed_ball UpperHalfPlane.image_coe_closedBall

theorem image_coe_ball (z : ℍ) (r : ℝ) :
    ((↑) : ℍ → ℂ) '' ball (α := ℍ) z r = ball ↑(z.center r) (z.im * Real.sinh r) := by
  ext w; constructor
  · rintro ⟨w, hw, rfl⟩
    exact dist_lt_iff_dist_coe_center_lt.1 hw
  · intro hw
    lift w to ℍ using im_pos_of_dist_center_le (ball_subset_closedBall hw)
    exact mem_image_of_mem _ (dist_lt_iff_dist_coe_center_lt.2 hw)
#align upper_half_plane.image_coe_ball UpperHalfPlane.image_coe_ball

theorem image_coe_sphere (z : ℍ) (r : ℝ) :
    ((↑) : ℍ → ℂ) '' sphere (α := ℍ) z r = sphere ↑(z.center r) (z.im * Real.sinh r) := by
  ext w; constructor
  · rintro ⟨w, hw, rfl⟩
    exact dist_eq_iff_dist_coe_center_eq.1 hw
  · intro hw
    lift w to ℍ using im_pos_of_dist_center_le (sphere_subset_closedBall hw)
    exact mem_image_of_mem _ (dist_eq_iff_dist_coe_center_eq.2 hw)
#align upper_half_plane.image_coe_sphere UpperHalfPlane.image_coe_sphere

instance : ProperSpace ℍ := by
  refine' ⟨fun z r => _⟩
  rw [inducing_subtype_val.isCompact_iff (f := ((↑) : ℍ → ℂ)), image_coe_closedBall]
  apply isCompact_closedBall

theorem isometry_vertical_line (a : ℝ) : Isometry fun y => mk ⟨a, exp y⟩ (exp_pos y) := by
  refine' Isometry.of_dist_eq fun y₁ y₂ => _
  rw [dist_of_re_eq]
  exacts [congr_arg₂ _ (log_exp _) (log_exp _), rfl]
#align upper_half_plane.isometry_vertical_line UpperHalfPlane.isometry_vertical_line

theorem isometry_real_vadd (a : ℝ) : Isometry (a +ᵥ · : ℍ → ℍ) :=
  Isometry.of_dist_eq fun y₁ y₂ => by simp only [dist_eq, coe_vadd, vadd_im, dist_add_left]
#align upper_half_plane.isometry_real_vadd UpperHalfPlane.isometry_real_vadd

theorem isometry_pos_mul (a : { x : ℝ // 0 < x }) : Isometry (a • · : ℍ → ℍ) := by
  refine' Isometry.of_dist_eq fun y₁ y₂ => _
  simp only [dist_eq, coe_pos_real_smul, pos_real_im]; congr 2
  rw [dist_smul₀, mul_mul_mul_comm, Real.sqrt_mul (mul_self_nonneg _), Real.sqrt_mul_self_eq_abs,
    Real.norm_eq_abs, mul_left_comm]
  exact mul_div_mul_left _ _ (mt _root_.abs_eq_zero.1 a.2.ne')
#align upper_half_plane.isometry_pos_mul UpperHalfPlane.isometry_pos_mul

/-- `SL(2, ℝ)` acts on the upper half plane as an isometry.-/
instance : IsometricSMul SL(2, ℝ) ℍ :=
  ⟨fun g => by
    have h₀ : Isometry (fun z => ModularGroup.S • z : ℍ → ℍ) :=
      Isometry.of_dist_eq fun y₁ y₂ => by
        have h₁ : 0 ≤ im y₁ * im y₂ := mul_nonneg y₁.property.le y₂.property.le
        have h₂ : Complex.abs (y₁ * y₂) ≠ 0 := by simp [y₁.ne_zero, y₂.ne_zero]
        simp only [dist_eq, modular_S_smul, inv_neg, neg_div, div_mul_div_comm, coe_mk, mk_im,
          div_one, Complex.inv_im, Complex.neg_im, coe_im, neg_neg, Complex.normSq_neg,
          mul_eq_mul_left_iff, Real.arsinh_inj, bit0_eq_zero, one_ne_zero, or_false_iff,
          dist_neg_neg, mul_neg, neg_mul, dist_inv_inv₀ y₁.ne_zero y₂.ne_zero, ←
          AbsoluteValue.map_mul, ← Complex.normSq_mul, Real.sqrt_div h₁, ← Complex.abs_apply,
          mul_div (2 : ℝ), div_div_div_comm, div_self h₂, Complex.norm_eq_abs]
    by_cases hc : g 1 0 = 0
    · obtain ⟨u, v, h⟩ := exists_SL2_smul_eq_of_apply_zero_one_eq_zero g hc
      rw [h]
      exact (isometry_real_vadd v).comp (isometry_pos_mul u)
    · obtain ⟨u, v, w, h⟩ := exists_SL2_smul_eq_of_apply_zero_one_ne_zero g hc
      rw [h]
      exact
        (isometry_real_vadd w).comp (h₀.comp <| (isometry_real_vadd v).comp <| isometry_pos_mul u)⟩

end UpperHalfPlane<|MERGE_RESOLUTION|>--- conflicted
+++ resolved
@@ -48,26 +48,13 @@
 #align upper_half_plane.sinh_half_dist UpperHalfPlane.sinh_half_dist
 
 theorem cosh_half_dist (z w : ℍ) :
-<<<<<<< HEAD
     cosh (dist z w / 2) = dist (z : ℂ) (conj (w : ℂ)) / (2 * √(z.im * w.im)) := by
-  have H₁ : (2 ^ 2 : ℝ) = 4 := by norm_num1
-  have H₂ : 0 < z.im * w.im := mul_pos z.im_pos w.im_pos
-  have H₃ : 0 < 2 * √(z.im * w.im) := mul_pos two_pos (sqrt_pos.2 H₂)
-  rw [← sq_eq_sq (cosh_pos _).le (div_nonneg dist_nonneg H₃.le), cosh_sq', sinh_half_dist, div_pow,
-    div_pow, one_add_div (pow_ne_zero 2 H₃.ne'), mul_pow, sq_sqrt H₂.le, H₁]
-  congr 1
-  simp only [Complex.dist_eq, Complex.sq_abs, Complex.normSq_sub, Complex.normSq_conj,
-    Complex.conj_conj, Complex.mul_re, Complex.conj_re, Complex.conj_im, coe_im]
-  ring
-=======
-    cosh (dist z w / 2) = dist (z : ℂ) (conj (w : ℂ)) / (2 * sqrt (z.im * w.im)) := by
   rw [← sq_eq_sq, cosh_sq', sinh_half_dist, div_pow, div_pow, one_add_div, mul_pow, sq_sqrt]
   · congr 1
     simp only [Complex.dist_eq, Complex.sq_abs, Complex.normSq_sub, Complex.normSq_conj,
       Complex.conj_conj, Complex.mul_re, Complex.conj_re, Complex.conj_im, coe_im]
     ring
   all_goals positivity
->>>>>>> a6a17daf
 #align upper_half_plane.cosh_half_dist UpperHalfPlane.cosh_half_dist
 
 theorem tanh_half_dist (z w : ℍ) :
@@ -298,12 +285,7 @@
   metricSpaceAux.replaceTopology <| by
     refine' le_antisymm (continuous_id_iff_le.1 _) _
     · refine' (@continuous_iff_continuous_dist ℍ ℍ metricSpaceAux.toPseudoMetricSpace _ _).2 _
-<<<<<<< HEAD
-      have : ∀ x : ℍ × ℍ, 2 * √(x.1.im * x.2.im) ≠ 0 := fun x =>
-        mul_ne_zero two_ne_zero (Real.sqrt_pos.2 <| mul_pos x.1.im_pos x.2.im_pos).ne'
-=======
-      have : ∀ x : ℍ × ℍ, 2 * Real.sqrt (x.1.im * x.2.im) ≠ 0 := fun x => by positivity
->>>>>>> a6a17daf
+      have : ∀ x : ℍ × ℍ, 2 * √(x.1.im * x.2.im) ≠ 0 := fun x => by positivity
       -- `continuity` fails to apply `Continuous.div`
       apply_rules [Continuous.div, Continuous.mul, continuous_const, Continuous.arsinh,
         Continuous.dist, continuous_coe.comp, continuous_fst, continuous_snd,
