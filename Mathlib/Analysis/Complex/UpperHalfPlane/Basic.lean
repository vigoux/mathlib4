/-
Copyright (c) 2021 Alex Kontorovich and Heather Macbeth and Marc Masdeu. All rights reserved.
Released under Apache 2.0 license as described in the file LICENSE.
Authors: Alex Kontorovich, Heather Macbeth, Marc Masdeu
-/
import Mathlib.Data.Fintype.Parity
import Mathlib.LinearAlgebra.Matrix.SpecialLinearGroup
import Mathlib.Analysis.Complex.Basic
import Mathlib.GroupTheory.GroupAction.Defs
import Mathlib.LinearAlgebra.Matrix.GeneralLinearGroup
import Mathlib.Tactic.LinearCombination

#align_import analysis.complex.upper_half_plane.basic from "leanprover-community/mathlib"@"34d3797325d202bd7250431275bb871133cdb611"

/-!
# The upper half plane and its automorphisms

This file defines `UpperHalfPlane` to be the upper half plane in `ℂ`.

We furthermore equip it with the structure of a `GLPos 2 ℝ` action by
fractional linear transformations.

We define the notation `ℍ` for the upper half plane available in the locale
`UpperHalfPlane` so as not to conflict with the quaternions.
-/

set_option linter.uppercaseLean3 false

noncomputable section

open Matrix Matrix.SpecialLinearGroup

open scoped Classical BigOperators MatrixGroups

attribute [local instance] Fintype.card_fin_even

/- Disable these instances as they are not the simp-normal form, and having them disabled ensures
we state lemmas in this file without spurious `coe_fn` terms. -/
attribute [-instance] Matrix.SpecialLinearGroup.instCoeFun
attribute [-instance] Matrix.GeneralLinearGroup.instCoeFun

local notation "GL(" n ", " R ")" "⁺" => Matrix.GLPos (Fin n) R
local notation:1024 "↑ₘ" A:1024 =>
  (((A : GL(2, ℝ)⁺) : GL (Fin 2) ℝ) : Matrix (Fin 2) (Fin 2) _)
local notation:1024 "↑ₘ[" R "]" A:1024 =>
  ((A : GL (Fin 2) R) : Matrix (Fin 2) (Fin 2) R)

/-- The open upper half plane -/
def UpperHalfPlane :=
  { point : ℂ // 0 < point.im }
#align upper_half_plane UpperHalfPlane

scoped[UpperHalfPlane] notation "ℍ" => UpperHalfPlane

open UpperHalfPlane

namespace UpperHalfPlane

/-- Canonical embedding of the upper half-plane into `ℂ`. -/
@[coe] protected def coe (z : ℍ) : ℂ := z.1

-- Porting note: added to replace `deriving`
instance : CoeOut ℍ ℂ := ⟨UpperHalfPlane.coe⟩

instance : Inhabited ℍ :=
  ⟨⟨Complex.I, by simp⟩⟩

@[ext] theorem ext {a b : ℍ} (h : (a : ℂ) = b) : a = b := Subtype.eq h

@[simp, norm_cast] theorem ext_iff {a b : ℍ} : (a : ℂ) = b ↔ a = b := Subtype.coe_inj

instance canLift : CanLift ℂ ℍ ((↑) : ℍ → ℂ) fun z => 0 < z.im :=
  Subtype.canLift fun (z : ℂ) => 0 < z.im
#align upper_half_plane.can_lift UpperHalfPlane.canLift

/-- Imaginary part -/
def im (z : ℍ) :=
  (z : ℂ).im
#align upper_half_plane.im UpperHalfPlane.im

/-- Real part -/
def re (z : ℍ) :=
  (z : ℂ).re
#align upper_half_plane.re UpperHalfPlane.re

/-- Extensionality lemma in terms of `UpperHalfPlane.re` and `UpperHalfPlane.im`. -/
theorem ext' {a b : ℍ} (hre : a.re = b.re) (him : a.im = b.im) : a = b :=
  ext <| Complex.ext hre him

/-- Constructor for `UpperHalfPlane`. It is useful if `⟨z, h⟩` makes Lean use a wrong
typeclass instance. -/
def mk (z : ℂ) (h : 0 < z.im) : ℍ :=
  ⟨z, h⟩
#align upper_half_plane.mk UpperHalfPlane.mk

@[simp]
theorem coe_im (z : ℍ) : (z : ℂ).im = z.im :=
  rfl
#align upper_half_plane.coe_im UpperHalfPlane.coe_im

@[simp]
theorem coe_re (z : ℍ) : (z : ℂ).re = z.re :=
  rfl
#align upper_half_plane.coe_re UpperHalfPlane.coe_re

@[simp]
theorem mk_re (z : ℂ) (h : 0 < z.im) : (mk z h).re = z.re :=
  rfl
#align upper_half_plane.mk_re UpperHalfPlane.mk_re

@[simp]
theorem mk_im (z : ℂ) (h : 0 < z.im) : (mk z h).im = z.im :=
  rfl
#align upper_half_plane.mk_im UpperHalfPlane.mk_im

@[simp]
theorem coe_mk (z : ℂ) (h : 0 < z.im) : (mk z h : ℂ) = z :=
  rfl
#align upper_half_plane.coe_mk UpperHalfPlane.coe_mk

@[simp]
theorem mk_coe (z : ℍ) (h : 0 < (z : ℂ).im := z.2) : mk z h = z :=
  rfl
#align upper_half_plane.mk_coe UpperHalfPlane.mk_coe

theorem re_add_im (z : ℍ) : (z.re + z.im * Complex.I : ℂ) = z :=
  Complex.re_add_im z
#align upper_half_plane.re_add_im UpperHalfPlane.re_add_im

theorem im_pos (z : ℍ) : 0 < z.im :=
  z.2
#align upper_half_plane.im_pos UpperHalfPlane.im_pos

theorem im_ne_zero (z : ℍ) : z.im ≠ 0 :=
  z.im_pos.ne'
#align upper_half_plane.im_ne_zero UpperHalfPlane.im_ne_zero

theorem ne_zero (z : ℍ) : (z : ℂ) ≠ 0 :=
  mt (congr_arg Complex.im) z.im_ne_zero
#align upper_half_plane.ne_zero UpperHalfPlane.ne_zero

theorem normSq_pos (z : ℍ) : 0 < Complex.normSq (z : ℂ) := by
  rw [Complex.normSq_pos]; exact z.ne_zero
#align upper_half_plane.norm_sq_pos UpperHalfPlane.normSq_pos

theorem normSq_ne_zero (z : ℍ) : Complex.normSq (z : ℂ) ≠ 0 :=
  (normSq_pos z).ne'
#align upper_half_plane.norm_sq_ne_zero UpperHalfPlane.normSq_ne_zero

theorem im_inv_neg_coe_pos (z : ℍ) : 0 < (-z : ℂ)⁻¹.im := by
  simpa using div_pos z.property (normSq_pos z)
#align upper_half_plane.im_inv_neg_coe_pos UpperHalfPlane.im_inv_neg_coe_pos

-- Porting note: removed `@[simp]` because it broke `field_simp` calls below.
/-- Numerator of the formula for a fractional linear transformation -/
def num (g : GL(2, ℝ)⁺) (z : ℍ) : ℂ :=
  (↑ₘg 0 0 : ℝ) * z + (↑ₘg 0 1 : ℝ)
#align upper_half_plane.num UpperHalfPlane.num

-- Porting note: removed `@[simp]` because it broke `field_simp` calls below.
/-- Denominator of the formula for a fractional linear transformation -/
def denom (g : GL(2, ℝ)⁺) (z : ℍ) : ℂ :=
  (↑ₘg 1 0 : ℝ) * z + (↑ₘg 1 1 : ℝ)
#align upper_half_plane.denom UpperHalfPlane.denom

theorem linear_ne_zero (cd : Fin 2 → ℝ) (z : ℍ) (h : cd ≠ 0) : (cd 0 : ℂ) * z + cd 1 ≠ 0 := by
  contrapose! h
  have : cd 0 = 0 := by
    -- we will need this twice
    apply_fun Complex.im at h
    simpa only [z.im_ne_zero, Complex.add_im, add_zero, coe_im, zero_mul, or_false_iff,
      Complex.ofReal_im, Complex.zero_im, Complex.mul_im, mul_eq_zero] using h
  simp only [this, zero_mul, Complex.ofReal_zero, zero_add, Complex.ofReal_eq_zero]
    at h
  ext i
  fin_cases i <;> assumption
#align upper_half_plane.linear_ne_zero UpperHalfPlane.linear_ne_zero

theorem denom_ne_zero (g : GL(2, ℝ)⁺) (z : ℍ) : denom g z ≠ 0 := by
  intro H
  have DET := (mem_glpos _).1 g.prop
  have hz := z.prop
  simp only [GeneralLinearGroup.val_det_apply] at DET
  have H1 : (↑ₘg 1 0 : ℝ) = 0 ∨ z.im = 0 := by simpa [num, denom] using congr_arg Complex.im H
  cases' H1 with H1
  · simp only [H1, Complex.ofReal_zero, denom, zero_mul, zero_add,
      Complex.ofReal_eq_zero] at H
    rw [Matrix.det_fin_two (↑ₘg : Matrix (Fin 2) (Fin 2) ℝ)] at DET
    simp only [H, H1, mul_zero, sub_zero, lt_self_iff_false] at DET
  · change z.im > 0 at hz
    linarith
#align upper_half_plane.denom_ne_zero UpperHalfPlane.denom_ne_zero

theorem normSq_denom_pos (g : GL(2, ℝ)⁺) (z : ℍ) : 0 < Complex.normSq (denom g z) :=
  Complex.normSq_pos.mpr (denom_ne_zero g z)
#align upper_half_plane.norm_sq_denom_pos UpperHalfPlane.normSq_denom_pos

theorem normSq_denom_ne_zero (g : GL(2, ℝ)⁺) (z : ℍ) : Complex.normSq (denom g z) ≠ 0 :=
  ne_of_gt (normSq_denom_pos g z)
#align upper_half_plane.norm_sq_denom_ne_zero UpperHalfPlane.normSq_denom_ne_zero

/-- Fractional linear transformation, also known as the Moebius transformation -/
def smulAux' (g : GL(2, ℝ)⁺) (z : ℍ) : ℂ :=
  num g z / denom g z
#align upper_half_plane.smul_aux' UpperHalfPlane.smulAux'

theorem smulAux'_im (g : GL(2, ℝ)⁺) (z : ℍ) :
    (smulAux' g z).im = det ↑ₘg * z.im / Complex.normSq (denom g z) := by
  rw [smulAux', Complex.div_im]
  field_simp [smulAux', num, denom]
  -- porting note: the local notation still didn't work here
  rw [Matrix.det_fin_two ((g : GL (Fin 2) ℝ) : Matrix (Fin 2) (Fin 2) ℝ)]
  ring
#align upper_half_plane.smul_aux'_im UpperHalfPlane.smulAux'_im

/-- Fractional linear transformation, also known as the Moebius transformation -/
def smulAux (g : GL(2, ℝ)⁺) (z : ℍ) : ℍ :=
  mk (smulAux' g z) <| by
    rw [smulAux'_im]
    convert mul_pos ((mem_glpos _).1 g.prop)
        (div_pos z.im_pos (Complex.normSq_pos.mpr (denom_ne_zero g z))) using 1
    simp only [GeneralLinearGroup.val_det_apply]
    ring
#align upper_half_plane.smul_aux UpperHalfPlane.smulAux

theorem denom_cocycle (x y : GL(2, ℝ)⁺) (z : ℍ) :
    denom (x * y) z = denom x (smulAux y z) * denom y z := by
  change _ = (_ * (_ / _) + _) * _
  field_simp [denom_ne_zero]
  simp only [Matrix.mul_apply, dotProduct, Fin.sum_univ_succ, denom, num, Subgroup.coe_mul,
    GeneralLinearGroup.coe_mul, Fintype.univ_ofSubsingleton, Fin.mk_zero, Finset.sum_singleton,
    Fin.succ_zero_eq_one, Complex.ofReal_add, Complex.ofReal_mul]
  ring
#align upper_half_plane.denom_cocycle UpperHalfPlane.denom_cocycle

theorem mul_smul' (x y : GL(2, ℝ)⁺) (z : ℍ) : smulAux (x * y) z = smulAux x (smulAux y z) := by
  ext1
  -- Porting note: was `change _ / _ = (_ * (_ / _) + _) * _`
  change _ / _ = (_ * (_ / _) + _) / _
  rw [denom_cocycle]
  field_simp [denom_ne_zero]
  simp only [Matrix.mul_apply, dotProduct, Fin.sum_univ_succ, num, denom, Subgroup.coe_mul,
    GeneralLinearGroup.coe_mul, Fintype.univ_ofSubsingleton, Fin.mk_zero, Finset.sum_singleton,
    Fin.succ_zero_eq_one, Complex.ofReal_add, Complex.ofReal_mul]
  ring
#align upper_half_plane.mul_smul' UpperHalfPlane.mul_smul'

/-- The action of `GLPos 2 ℝ` on the upper half-plane by fractional linear transformations. -/
instance : MulAction GL(2, ℝ)⁺ ℍ where
  smul := smulAux
  one_smul z := by
    ext1
    change _ / _ = _
    simp [num, denom]
  mul_smul := mul_smul'

section ModularScalarTowers

variable (Γ : Subgroup (SpecialLinearGroup (Fin 2) ℤ))

instance SLAction {R : Type*} [CommRing R] [Algebra R ℝ] : MulAction SL(2, R) ℍ :=
  MulAction.compHom ℍ <| SpecialLinearGroup.toGLPos.comp <| map (algebraMap R ℝ)
#align upper_half_plane.SL_action UpperHalfPlane.SLAction

@[coe]
def coe' : SL(2, ℤ) → GL(2, ℝ)⁺ := fun g => ((g : SL(2, ℝ)) : GL(2, ℝ)⁺)

instance : Coe SL(2, ℤ) GL(2, ℝ)⁺ :=
  ⟨coe'⟩

set_option autoImplicit true in
@[simp]
theorem coe'_apply_complex : (Units.val <| Subtype.val <| coe' g) i j = (Subtype.val g i j : ℂ) :=
  rfl

set_option autoImplicit true in
@[simp]
theorem det_coe' : det (Units.val <| Subtype.val <| coe' g) = 1 := by
  simp only [SpecialLinearGroup.coe_GLPos_coe_GL_coe_matrix, SpecialLinearGroup.det_coe, coe']

instance SLOnGLPos : SMul SL(2, ℤ) GL(2, ℝ)⁺ :=
  ⟨fun s g => s * g⟩
#align upper_half_plane.SL_on_GL_pos UpperHalfPlane.SLOnGLPos

theorem SLOnGLPos_smul_apply (s : SL(2, ℤ)) (g : GL(2, ℝ)⁺) (z : ℍ) :
    (s • g) • z = ((s : GL(2, ℝ)⁺) * g) • z :=
  rfl
#align upper_half_plane.SL_on_GL_pos_smul_apply UpperHalfPlane.SLOnGLPos_smul_apply

instance SL_to_GL_tower : IsScalarTower SL(2, ℤ) GL(2, ℝ)⁺ ℍ where
  smul_assoc := by
    intro s g z
    simp only [SLOnGLPos_smul_apply]
    apply mul_smul'
#align upper_half_plane.SL_to_GL_tower UpperHalfPlane.SL_to_GL_tower

instance subgroupGLPos : SMul Γ GL(2, ℝ)⁺ :=
  ⟨fun s g => s * g⟩
#align upper_half_plane.subgroup_GL_pos UpperHalfPlane.subgroupGLPos

theorem subgroup_on_glpos_smul_apply (s : Γ) (g : GL(2, ℝ)⁺) (z : ℍ) :
    (s • g) • z = ((s : GL(2, ℝ)⁺) * g) • z :=
  rfl
#align upper_half_plane.subgroup_on_GL_pos_smul_apply UpperHalfPlane.subgroup_on_glpos_smul_apply

instance subgroup_on_glpos : IsScalarTower Γ GL(2, ℝ)⁺ ℍ where
  smul_assoc := by
    intro s g z
    simp only [subgroup_on_glpos_smul_apply]
    apply mul_smul'
#align upper_half_plane.subgroup_on_GL_pos UpperHalfPlane.subgroup_on_glpos

instance subgroupSL : SMul Γ SL(2, ℤ) :=
  ⟨fun s g => s * g⟩
#align upper_half_plane.subgroup_SL UpperHalfPlane.subgroupSL

theorem subgroup_on_SL_apply (s : Γ) (g : SL(2, ℤ)) (z : ℍ) :
    (s • g) • z = ((s : SL(2, ℤ)) * g) • z :=
  rfl
#align upper_half_plane.subgroup_on_SL_apply UpperHalfPlane.subgroup_on_SL_apply

instance subgroup_to_SL_tower : IsScalarTower Γ SL(2, ℤ) ℍ where
  smul_assoc s g z := by
    rw [subgroup_on_SL_apply]
    apply MulAction.mul_smul
#align upper_half_plane.subgroup_to_SL_tower UpperHalfPlane.subgroup_to_SL_tower

end ModularScalarTowers

-- Porting note: in the statement, we used to have coercions `↑· : ℝ`
-- rather than `algebraMap R ℝ ·`.
theorem specialLinearGroup_apply {R : Type*} [CommRing R] [Algebra R ℝ] (g : SL(2, R)) (z : ℍ) :
    g • z =
      mk
        (((algebraMap R ℝ (↑ₘ[R] g 0 0) : ℂ) * z + (algebraMap R ℝ (↑ₘ[R] g 0 1) : ℂ)) /
          ((algebraMap R ℝ (↑ₘ[R] g 1 0) : ℂ) * z + (algebraMap R ℝ (↑ₘ[R] g 1 1) : ℂ)))
        (g • z).property :=
  rfl
#align upper_half_plane.special_linear_group_apply UpperHalfPlane.specialLinearGroup_apply

@[simp]
theorem coe_smul (g : GL(2, ℝ)⁺) (z : ℍ) : ↑(g • z) = num g z / denom g z :=
  rfl
#align upper_half_plane.coe_smul UpperHalfPlane.coe_smul

@[simp]
theorem re_smul (g : GL(2, ℝ)⁺) (z : ℍ) : (g • z).re = (num g z / denom g z).re :=
  rfl
#align upper_half_plane.re_smul UpperHalfPlane.re_smul

theorem im_smul (g : GL(2, ℝ)⁺) (z : ℍ) : (g • z).im = (num g z / denom g z).im :=
  rfl
#align upper_half_plane.im_smul UpperHalfPlane.im_smul

theorem im_smul_eq_div_normSq (g : GL(2, ℝ)⁺) (z : ℍ) :
    (g • z).im = det ↑ₘg * z.im / Complex.normSq (denom g z) :=
  smulAux'_im g z
#align upper_half_plane.im_smul_eq_div_norm_sq UpperHalfPlane.im_smul_eq_div_normSq

-- Porting note FIXME: this instance isn't being found, but is needed here.
instance : Fact (Even (Fintype.card (Fin 2))) := ⟨Nat.even_iff.mpr rfl⟩

@[simp]
theorem neg_smul (g : GL(2, ℝ)⁺) (z : ℍ) : -g • z = g • z := by
  ext1
  change _ / _ = _ / _
  field_simp [denom_ne_zero]
  simp only [num, denom, Complex.ofReal_neg, neg_mul, GLPos.coe_neg_GL, Units.val_neg, neg_apply]
  ring_nf
#align upper_half_plane.neg_smul UpperHalfPlane.neg_smul

section SLModularAction

variable (g : SL(2, ℤ)) (z : ℍ) (Γ : Subgroup SL(2, ℤ))

<<<<<<< HEAD
-- Porting note: writing the `SMul.smul` explicitly is terrible. Needs a fix
set_option synthInstance.maxHeartbeats 21000 in
=======
>>>>>>> 08a8af0b
@[simp]
theorem sl_moeb (A : SL(2, ℤ)) (z : ℍ) : A • z = (A : GL(2, ℝ)⁺) • z :=
  rfl
#align upper_half_plane.sl_moeb UpperHalfPlane.sl_moeb

<<<<<<< HEAD
-- Porting note: writing the `SMul.smul` explicitly is terrible. Needs a fix
set_option synthInstance.maxHeartbeats 21000 in
theorem subgroup_moeb (A : Γ) (z : ℍ) : A • z = SMul.smul (A : GL(2, ℝ)⁺) z :=
=======
theorem subgroup_moeb (A : Γ) (z : ℍ) : A • z = (A : GL(2, ℝ)⁺) • z :=
>>>>>>> 08a8af0b
  rfl
#align upper_half_plane.subgroup_moeb UpperHalfPlane.subgroup_moeb

@[simp]
theorem subgroup_to_sl_moeb (A : Γ) (z : ℍ) : A • z = (A : SL(2, ℤ)) • z :=
  rfl
#align upper_half_plane.subgroup_to_sl_moeb UpperHalfPlane.subgroup_to_sl_moeb

@[simp high]
theorem SL_neg_smul (g : SL(2, ℤ)) (z : ℍ) : -g • z = g • z := by
  simp only [coe_GLPos_neg, sl_moeb, coe_int_neg, neg_smul, coe']
#align upper_half_plane.SL_neg_smul UpperHalfPlane.SL_neg_smul

theorem c_mul_im_sq_le_normSq_denom (z : ℍ) (g : SL(2, ℝ)) :
    ((↑ₘg 1 0 : ℝ) * z.im) ^ 2 ≤ Complex.normSq (denom g z) := by
  let c := (↑ₘg 1 0 : ℝ)
  let d := (↑ₘg 1 1 : ℝ)
  calc
    (c * z.im) ^ 2 ≤ (c * z.im) ^ 2 + (c * z.re + d) ^ 2 := by nlinarith
    _ = Complex.normSq (denom g z) := by dsimp [denom, Complex.normSq]; ring
#align upper_half_plane.c_mul_im_sq_le_norm_sq_denom UpperHalfPlane.c_mul_im_sq_le_normSq_denom

nonrec theorem SpecialLinearGroup.im_smul_eq_div_normSq :
    (g • z).im = z.im / Complex.normSq (denom g z) := by
  convert im_smul_eq_div_normSq g z
  simp only [GeneralLinearGroup.val_det_apply, coe_GLPos_coe_GL_coe_matrix,
    Int.coe_castRingHom, (g : SL(2, ℝ)).prop, one_mul, coe']
#align upper_half_plane.special_linear_group.im_smul_eq_div_norm_sq UpperHalfPlane.SpecialLinearGroup.im_smul_eq_div_normSq

theorem denom_apply (g : SL(2, ℤ)) (z : ℍ) :
    denom g z = (↑g : Matrix (Fin 2) (Fin 2) ℤ) 1 0 * z + (↑g : Matrix (Fin 2) (Fin 2) ℤ) 1 1 := by
  simp [denom, coe']
#align upper_half_plane.denom_apply UpperHalfPlane.denom_apply

end SLModularAction

section PosRealAction

instance posRealAction : MulAction { x : ℝ // 0 < x } ℍ where
  smul x z := mk ((x : ℝ) • (z : ℂ)) <| by simpa using mul_pos x.2 z.2
  one_smul z := Subtype.ext <| one_smul _ _
  mul_smul x y z := Subtype.ext <| mul_smul (x : ℝ) y (z : ℂ)
#align upper_half_plane.pos_real_action UpperHalfPlane.posRealAction

variable (x : { x : ℝ // 0 < x }) (z : ℍ)

@[simp]
theorem coe_pos_real_smul : ↑(x • z) = (x : ℝ) • (z : ℂ) :=
  rfl
#align upper_half_plane.coe_pos_real_smul UpperHalfPlane.coe_pos_real_smul

@[simp]
theorem pos_real_im : (x • z).im = x * z.im :=
  Complex.smul_im _ _
#align upper_half_plane.pos_real_im UpperHalfPlane.pos_real_im

@[simp]
theorem pos_real_re : (x • z).re = x * z.re :=
  Complex.smul_re _ _
#align upper_half_plane.pos_real_re UpperHalfPlane.pos_real_re

end PosRealAction

section RealAddAction

instance : AddAction ℝ ℍ where
  vadd x z := mk (x + z) <| by simpa using z.im_pos
  zero_vadd _ := Subtype.ext <| by simp [HVAdd.hVAdd]
  add_vadd x y z := Subtype.ext <| by simp [HVAdd.hVAdd, add_assoc]

variable (x : ℝ) (z : ℍ)

@[simp]
theorem coe_vadd : ↑(x +ᵥ z) = (x + z : ℂ) :=
  rfl
#align upper_half_plane.coe_vadd UpperHalfPlane.coe_vadd

@[simp]
theorem vadd_re : (x +ᵥ z).re = x + z.re :=
  rfl
#align upper_half_plane.vadd_re UpperHalfPlane.vadd_re

@[simp]
theorem vadd_im : (x +ᵥ z).im = z.im :=
  zero_add _
#align upper_half_plane.vadd_im UpperHalfPlane.vadd_im

end RealAddAction

/- these next few lemmas are *not* flagged `@simp` because of the constructors on the RHS;
instead we use the versions with coercions to `ℂ` as simp lemmas instead. -/
theorem modular_S_smul (z : ℍ) : ModularGroup.S • z = mk (-z : ℂ)⁻¹ z.im_inv_neg_coe_pos := by
  rw [specialLinearGroup_apply]; simp [ModularGroup.S, neg_div, inv_neg, coeToGL]
#align upper_half_plane.modular_S_smul UpperHalfPlane.modular_S_smul

theorem modular_T_zpow_smul (z : ℍ) (n : ℤ) : ModularGroup.T ^ n • z = (n : ℝ) +ᵥ z := by
  rw [← ext_iff, coe_vadd, add_comm, specialLinearGroup_apply, coe_mk]
  -- Porting note: added `coeToGL` and merged `rw` and `simp`
  simp [coeToGL, ModularGroup.coe_T_zpow,
    of_apply, cons_val_zero, algebraMap.coe_one, Complex.ofReal_one, one_mul, cons_val_one,
    head_cons, algebraMap.coe_zero, zero_mul, zero_add, div_one]
#align upper_half_plane.modular_T_zpow_smul UpperHalfPlane.modular_T_zpow_smul

theorem modular_T_smul (z : ℍ) : ModularGroup.T • z = (1 : ℝ) +ᵥ z := by
  simpa only [Int.cast_one] using modular_T_zpow_smul z 1
#align upper_half_plane.modular_T_smul UpperHalfPlane.modular_T_smul

theorem exists_SL2_smul_eq_of_apply_zero_one_eq_zero (g : SL(2, ℝ)) (hc : ↑ₘ[ℝ] g 1 0 = 0) :
    ∃ (u : { x : ℝ // 0 < x }) (v : ℝ),
      ((· • ·) g : ℍ → ℍ) = (fun z => v +ᵥ z) ∘ fun z => u • z := by
  obtain ⟨a, b, ha, rfl⟩ := g.fin_two_exists_eq_mk_of_apply_zero_one_eq_zero hc
  refine' ⟨⟨_, mul_self_pos.mpr ha⟩, b * a, _⟩
  ext1 ⟨z, hz⟩; ext1
  suffices ↑a * z * a + b * a = b * a + a * a * z by
    -- Porting note: added `coeToGL` and merged `rw` and `simpa`
    simpa [coeToGL, specialLinearGroup_apply, add_mul]
  ring
#align upper_half_plane.exists_SL2_smul_eq_of_apply_zero_one_eq_zero UpperHalfPlane.exists_SL2_smul_eq_of_apply_zero_one_eq_zero

theorem exists_SL2_smul_eq_of_apply_zero_one_ne_zero (g : SL(2, ℝ)) (hc : ↑ₘ[ℝ] g 1 0 ≠ 0) :
    ∃ (u : { x : ℝ // 0 < x }) (v w : ℝ),
      ((· • ·) g : ℍ → ℍ) =
        ((· +ᵥ ·) w : ℍ → ℍ) ∘
          ((· • ·) ModularGroup.S : ℍ → ℍ) ∘ ((· +ᵥ ·) v : ℍ → ℍ) ∘ ((· • ·) u : ℍ → ℍ) := by
  have h_denom := denom_ne_zero g
  induction' g using Matrix.SpecialLinearGroup.fin_two_induction with a b c d h
  replace hc : c ≠ 0; · simpa using hc
  refine' ⟨⟨_, mul_self_pos.mpr hc⟩, c * d, a / c, _⟩
  ext1 ⟨z, hz⟩; ext1
  suffices (↑a * z + b) / (↑c * z + d) = a / c - (c * d + ↑c * ↑c * z)⁻¹ by
    -- Porting note: golfed broken proof
    simpa only [modular_S_smul, inv_neg, Function.comp_apply, coe_vadd, Complex.ofReal_mul,
      coe_pos_real_smul, Complex.real_smul, Complex.ofReal_div, coe_mk]
  replace hc : (c : ℂ) ≠ 0; · norm_cast
  replace h_denom : ↑c * z + d ≠ 0; · simpa using h_denom ⟨z, hz⟩
  have h_aux : (c : ℂ) * d + ↑c * ↑c * z ≠ 0 := by
    rw [mul_assoc, ← mul_add, add_comm]
    exact mul_ne_zero hc h_denom
  replace h : (a * d - b * c : ℂ) = (1 : ℂ); · norm_cast
  field_simp
  linear_combination (-(z * (c:ℂ) ^ 2) - c * d) * h
#align upper_half_plane.exists_SL2_smul_eq_of_apply_zero_one_ne_zero UpperHalfPlane.exists_SL2_smul_eq_of_apply_zero_one_ne_zero

end UpperHalfPlane<|MERGE_RESOLUTION|>--- conflicted
+++ resolved
@@ -373,23 +373,12 @@
 
 variable (g : SL(2, ℤ)) (z : ℍ) (Γ : Subgroup SL(2, ℤ))
 
-<<<<<<< HEAD
--- Porting note: writing the `SMul.smul` explicitly is terrible. Needs a fix
-set_option synthInstance.maxHeartbeats 21000 in
-=======
->>>>>>> 08a8af0b
 @[simp]
 theorem sl_moeb (A : SL(2, ℤ)) (z : ℍ) : A • z = (A : GL(2, ℝ)⁺) • z :=
   rfl
 #align upper_half_plane.sl_moeb UpperHalfPlane.sl_moeb
 
-<<<<<<< HEAD
--- Porting note: writing the `SMul.smul` explicitly is terrible. Needs a fix
-set_option synthInstance.maxHeartbeats 21000 in
-theorem subgroup_moeb (A : Γ) (z : ℍ) : A • z = SMul.smul (A : GL(2, ℝ)⁺) z :=
-=======
 theorem subgroup_moeb (A : Γ) (z : ℍ) : A • z = (A : GL(2, ℝ)⁺) • z :=
->>>>>>> 08a8af0b
   rfl
 #align upper_half_plane.subgroup_moeb UpperHalfPlane.subgroup_moeb
 
