--- conflicted
+++ resolved
@@ -1036,11 +1036,7 @@
 theorem ball_zero_absorbs_ball_zero (p : Seminorm 𝕜 E) {r₁ r₂ : ℝ} (hr₁ : 0 < r₁) :
     Absorbs 𝕜 (p.ball 0 r₁) (p.ball 0 r₂) := by
   rcases exists_pos_lt_mul hr₁ r₂ with ⟨r, hr₀, hr⟩
-<<<<<<< HEAD
-  refine' ⟨r, fun a ha x hx => _⟩
-=======
   refine .of_norm ⟨r, fun a ha x hx => ?_⟩
->>>>>>> a316e2b3
   rw [smul_ball_zero (norm_pos_iff.1 <| hr₀.trans_le ha), p.mem_ball_zero]
   rw [p.mem_ball_zero] at hx
   exact hx.trans (hr.trans_le <| by gcongr)
@@ -1392,24 +1388,11 @@
     BddAbove (range p) := by
   rw [Seminorm.bddAbove_range_iff]
   intro x
-<<<<<<< HEAD
   obtain ⟨c, hc₀, hc⟩ : ∃ c ≠ 0, (c : 𝕜) • x ∈ s :=
     (eventually_mem_nhdsWithin.and (absorbent_iff_nhdsWithin_zero.1 hs x)).exists
   rcases h _ hc with ⟨M, hM⟩
   refine ⟨M / ‖c‖, forall_range_iff.mpr fun i ↦ (le_div_iff' (norm_pos_iff.2 hc₀)).2 ?_⟩
   exact hM ⟨i, map_smul_eq_mul ..⟩
-=======
-  rcases (hs x).exists_pos with ⟨r, hr, hrx⟩
-  rcases exists_lt_norm 𝕜 r with ⟨k, hk⟩
-  have hk0 : k ≠ 0 := norm_pos_iff.mp (hr.trans hk)
-  have : k⁻¹ • x ∈ s := by
-    rw [← mem_smul_set_iff_inv_smul_mem₀ hk0]
-    exact hrx k hk.le rfl
-  rcases h (k⁻¹ • x) this with ⟨M, hM⟩
-  refine ⟨‖k‖ * M, forall_range_iff.mpr fun i ↦ ?_⟩
-  have := (forall_range_iff.mp hM) i
-  rwa [map_smul_eq_mul, norm_inv, inv_mul_le_iff (hr.trans hk)] at this
->>>>>>> a316e2b3
 
 end NontriviallyNormedField
 
