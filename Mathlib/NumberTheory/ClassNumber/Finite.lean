--- conflicted
+++ resolved
@@ -62,15 +62,9 @@
     ext j k
     simp [h, DMatrix.zero_apply]
   simp only [normBound, Algebra.smul_def, eq_natCast]
-<<<<<<< HEAD
-  refine' mul_pos (Int.natCast_pos.mpr (Nat.factorial_pos _)) _
-  refine' pow_pos (mul_pos (Int.natCast_pos.mpr (Fintype.card_pos_iff.mpr ⟨i⟩)) _) _
-  refine' lt_of_lt_of_le (abv.pos hijk) (Finset.le_max' _ _ _)
-=======
   apply mul_pos (Int.natCast_pos.mpr (Nat.factorial_pos _))
   refine pow_pos (mul_pos (Int.natCast_pos.mpr (Fintype.card_pos_iff.mpr ⟨i⟩)) ?_) _
   refine lt_of_lt_of_le (abv.pos hijk) (Finset.le_max' _ _ ?_)
->>>>>>> 59de845a
   exact Finset.mem_image.mpr ⟨⟨i, j, k⟩, Finset.mem_univ _, rfl⟩
 
 /-- If the `R`-integral element `a : S` has coordinates `≤ y` with respect to some basis `b`,
@@ -177,11 +171,7 @@
     rintro rfl
     simp at hx
   · rintro ⟨i, j, hij, rfl⟩
-<<<<<<< HEAD
-    refine' ⟨_, ⟨i, j⟩, Finset.mem_univ _, rfl⟩
-=======
     refine ⟨?_, ⟨i, j⟩, Finset.mem_univ _, rfl⟩
->>>>>>> 59de845a
     rw [Ne, sub_eq_zero]
     exact fun h => hij ((distinctElems bS adm).injective h)
 
