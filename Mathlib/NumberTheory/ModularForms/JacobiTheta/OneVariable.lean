--- conflicted
+++ resolved
@@ -45,16 +45,8 @@
 theorem jacobiTheta_S_smul (τ : ℍ) :
     jacobiTheta ↑(ModularGroup.S • τ) = (-I * τ) ^ (1 / 2 : ℂ) * jacobiTheta τ := by
   have h0 : (τ : ℂ) ≠ 0 := ne_of_apply_ne im (zero_im.symm ▸ ne_of_gt τ.2)
-<<<<<<< HEAD
-  simp_rw [UpperHalfPlane.modular_S_smul, jacobiTheta_eq_jacobiTheta₂]
-  conv_rhs => erw [← ofReal_zero, jacobiTheta₂_functional_equation 0 τ]
-  erw [zero_pow two_ne_zero, mul_zero, zero_div, Complex.exp_zero, mul_one, ← mul_assoc,
-    mul_one_div, div_self, one_mul, UpperHalfPlane.coe_mk, inv_neg, neg_div, one_div]
-  · rw [Ne.def, cpow_eq_zero_iff, not_and_or]
-=======
   have h1 : (-I * τ) ^ (1 / 2 : ℂ) ≠ 0 := by
     rw [Ne, cpow_eq_zero_iff, not_and_or]
->>>>>>> 03e3005a
     exact Or.inl <| mul_ne_zero (neg_ne_zero.mpr I_ne_zero) h0
   simp_rw [UpperHalfPlane.modular_S_smul, jacobiTheta_eq_jacobiTheta₂]
   conv_rhs => erw [← ofReal_zero, jacobiTheta₂_functional_equation 0 τ]
