/-
Copyright (c) 2024 David Loeffler. All rights reserved.
Released under Apache 2.0 license as described in the file LICENSE.
Authors: David Loeffler
-/
import Mathlib.NumberTheory.LSeries.RiemannZeta
import Mathlib.NumberTheory.Harmonic.GammaDeriv


/-!
# Asymptotics of `ζ s` as `s → 1`

The goal of this file is to evaluate the limit of `ζ s - 1 / (s - 1)` as `s → 1`.

### Main results

* `tendsto_riemannZeta_sub_one_div`: the limit of `ζ s - 1 / (s - 1)`, at the filter of punctured
  neighbourhoods of 1 in `ℂ`, exists and is equal to the Euler-Mascheroni constant `γ`.
* `riemannZeta_one_ne_zero`: with our definition of `ζ 1` (which is characterised as the limit of
  `ζ s - 1 / (s - 1) / Gammaℝ s` as `s → 1`), we have `ζ 1 ≠ 0`.

### Outline of arguments

We consider the sum `F s = ∑' n : ℕ, f (n + 1) s`, where `s` is a real variable and
`f n s = ∫ x in n..(n + 1), (x - n) / x ^ (s + 1)`. We show that `F s` is continuous on `[1, ∞)`,
that `F 1 = 1 - γ`, and that `F s = 1 / (s - 1) - ζ s / s` for `1 < s`.

By combining these formulae, one deduces that the limit of `ζ s - 1 / (s - 1)` at `𝓝[>] (1 : ℝ)`
exists and is equal to `γ`. Finally, using this and the Riemann removable singularity criterion
we obtain the limit along punctured neighbourhoods of 1 in `ℂ`.
-/

open Real Set MeasureTheory Filter Topology
<<<<<<< HEAD
=======

@[inherit_doc] local notation "γ" => eulerMascheroniConstant
>>>>>>> d97a437a

namespace ZetaAsymptotics
-- since the intermediate lemmas are of little interest in themselves we put them in a namespace

/-!
## Definitions
-/

/-- Auxiliary function used in studying zeta-function asymptotics. -/
noncomputable def term (n : ℕ) (s : ℝ) : ℝ := ∫ x : ℝ in n..(n + 1), (x - n) / x ^ (s + 1)

/-- Sum of finitely many `term`s. -/
noncomputable def term_sum (s : ℝ) (N : ℕ) : ℝ := ∑ n ∈ Finset.range N, term (n + 1) s

/-- Topological sum of `term`s. -/
noncomputable def term_tsum (s : ℝ) : ℝ := ∑' n, term (n + 1) s

lemma term_nonneg (n : ℕ) (s : ℝ) : 0 ≤ term n s := by
  rw [term, intervalIntegral.integral_of_le (by simp)]
  refine setIntegral_nonneg measurableSet_Ioc (fun x hx ↦ ?_)
  refine div_nonneg ?_ (rpow_nonneg ?_ _)
  all_goals linarith [hx.1]

lemma term_welldef {n : ℕ} (hn : 0 < n) {s : ℝ} (hs : 0 < s) :
    IntervalIntegrable (fun x : ℝ ↦ (x - n) / x ^ (s + 1)) volume n (n + 1) := by
  rw [intervalIntegrable_iff_integrableOn_Icc_of_le (by linarith)]
  refine (ContinuousAt.continuousOn fun x hx ↦ ContinuousAt.div ?_ ?_ ?_).integrableOn_Icc
  · fun_prop
  · apply continuousAt_id.rpow_const (Or.inr <| by linarith)
  · exact (rpow_pos_of_pos ((Nat.cast_pos.mpr hn).trans_le hx.1) _).ne'

section s_eq_one

/-!
## Evaluation of the sum for `s = 1`
-/

lemma term_one {n : ℕ} (hn : 0 < n) :
    term n 1 = (log (n + 1) - log n) -  1 / (n + 1) := by
  have hv : ∀ x ∈ uIcc (n : ℝ) (n + 1), 0 < x := by
    intro x hx
    rw [uIcc_of_le (by simp only [le_add_iff_nonneg_right, zero_le_one])] at hx
    exact (Nat.cast_pos.mpr hn).trans_le hx.1
  calc term n 1
    _ = ∫ x : ℝ in n..(n + 1), (x - n) / x ^ 2 := by
      simp_rw [term, one_add_one_eq_two, ← Nat.cast_two (R := ℝ), rpow_natCast]
    _ = ∫ x : ℝ in n..(n + 1), (1 / x - n / x ^ 2) := by
      refine intervalIntegral.integral_congr (fun x hx ↦ ?_)
      field_simp [(hv x hx).ne']
      ring
    _ = (∫ x : ℝ in n..(n + 1), 1 / x) - n * ∫ x : ℝ in n..(n + 1), 1 / x ^ 2 := by
      simp_rw [← mul_one_div (n : ℝ)]
      rw [intervalIntegral.integral_sub]
      · simp_rw [intervalIntegral.integral_const_mul]
      · exact intervalIntegral.intervalIntegrable_one_div (fun x hx ↦ (hv x hx).ne') (by fun_prop)
      · exact (intervalIntegral.intervalIntegrable_one_div
          (fun x hx ↦ (sq_pos_of_pos (hv x hx)).ne') (by fun_prop)).const_mul _
    _ = (log (↑n + 1) - log ↑n) - n * ∫ x : ℝ in n..(n + 1), 1 / x ^ 2 := by
      congr 1
      rw [integral_one_div_of_pos, log_div]
      all_goals positivity
    _ = (log (↑n + 1) - log ↑n) - n * ∫ x : ℝ in n..(n + 1), x ^ (-2 : ℝ) := by
      congr 2
      refine intervalIntegral.integral_congr (fun x hx ↦ ?_)
      rw [rpow_neg, one_div, ← Nat.cast_two (R := ℝ), rpow_natCast]
      exact (hv x hx).le
    _ = log (↑n + 1) - log ↑n - n * (1 / n - 1 / (n + 1)) := by
      rw [integral_rpow]
      · simp_rw [sub_div, (by norm_num : (-2 : ℝ) + 1 = -1), div_neg, div_one, neg_sub_neg,
          rpow_neg_one, ← one_div]
      · refine Or.inr ⟨by norm_num, not_mem_uIcc_of_lt ?_ ?_⟩
        all_goals positivity
    _ = log (↑n + 1) - log ↑n - 1 / (↑n + 1) := by
      congr 1
      field_simp

lemma term_sum_one (N : ℕ) : term_sum 1 N = log (N + 1) - harmonic (N + 1) + 1 := by
  induction' N with N hN
  · simp_rw [term_sum, Finset.sum_range_zero, harmonic_succ, harmonic_zero,
      Nat.cast_zero, zero_add, Nat.cast_one, inv_one, Rat.cast_one, log_one, sub_add_cancel]
  · unfold term_sum at hN ⊢
    rw [Finset.sum_range_succ, hN, harmonic_succ (N + 1),
      term_one (by positivity : 0 < N + 1)]
    push_cast
    ring_nf

/-- The topological sum of `ZetaAsymptotics.term (n + 1) 1` over all `n : ℕ` is `1 - γ`. This is
proved by directly evaluating the sum of the first `N` terms and using the limit definition of `γ`.
-/
lemma term_tsum_one : HasSum (fun n ↦ term (n + 1) 1) (1 - γ) := by
  rw [hasSum_iff_tendsto_nat_of_nonneg (fun n ↦ term_nonneg (n + 1) 1)]
  show Tendsto (fun N ↦ term_sum 1 N) atTop _
  simp_rw [term_sum_one, sub_eq_neg_add]
  refine Tendsto.add ?_ tendsto_const_nhds
  have := (tendsto_eulerMascheroniSeq'.comp (tendsto_add_atTop_nat 1)).neg
  refine this.congr' (eventually_of_forall (fun n ↦ ?_))
  simp_rw [Function.comp_apply, eulerMascheroniSeq', if_false]
  push_cast
  abel

end s_eq_one

section s_gt_one

/-!
## Evaluation of the sum for `1 < s`
-/

lemma term_of_lt {n : ℕ} (hn : 0 < n) {s : ℝ} (hs : 1 < s) :
    term n s = 1 / (s - 1) * (1 / n ^ (s - 1) - 1 / (n + 1) ^ (s - 1))
    - n / s * (1 / n ^ s - 1 / (n + 1) ^ s) := by
  have hv : ∀ x ∈ uIcc (n : ℝ) (n + 1), 0 < x := by
    intro x hx
    rw [uIcc_of_le (by simp only [le_add_iff_nonneg_right, zero_le_one])] at hx
    exact (Nat.cast_pos.mpr hn).trans_le hx.1
  calc term n s
    _ = ∫ x : ℝ in n..(n + 1), (x - n) / x ^ (s + 1) := by rfl
    _ = ∫ x : ℝ in n..(n + 1), (x ^ (-s) - n * x ^ (-(s + 1))) := by
      refine intervalIntegral.integral_congr (fun x hx ↦ ?_)
      rw [sub_div, rpow_add_one (hv x hx).ne', mul_comm, ← div_div, div_self (hv x hx).ne',
        rpow_neg (hv x hx).le, rpow_neg (hv x hx).le, one_div, rpow_add_one (hv x hx).ne', mul_comm,
        div_eq_mul_inv]
    _ = (∫ x : ℝ in n..(n + 1), x ^ (-s)) - n * (∫ x : ℝ in n..(n + 1), x ^ (-(s + 1))) := by
      rw [intervalIntegral.integral_sub, intervalIntegral.integral_const_mul] <;>
      [skip; apply IntervalIntegrable.const_mul] <;>
      · refine intervalIntegral.intervalIntegrable_rpow (Or.inr <| not_mem_uIcc_of_lt ?_ ?_)
        · exact_mod_cast hn
        · linarith
    _ = 1 / (s - 1) * (1 / n ^ (s - 1) - 1 / (n + 1) ^ (s - 1))
          - n / s * (1 / n ^ s - 1 / (n + 1) ^ s) := by
      have : 0 ∉ uIcc (n : ℝ) (n + 1) := (lt_irrefl _ <| hv _ ·)
      rw [integral_rpow (Or.inr ⟨by linarith, this⟩), integral_rpow (Or.inr ⟨by linarith, this⟩)]
      congr 1
      · rw [show -s + 1 = -(s - 1) by ring, div_neg, ← neg_div, mul_comm, mul_one_div, neg_sub,
          rpow_neg (Nat.cast_nonneg _), one_div, rpow_neg (by linarith), one_div]
      · rw [show -(s + 1) + 1 = -s by ring, div_neg, ← neg_div, neg_sub, div_mul_eq_mul_div,
          mul_div_assoc, rpow_neg (Nat.cast_nonneg _), one_div, rpow_neg (by linarith), one_div]

lemma term_sum_of_lt (N : ℕ) {s : ℝ} (hs : 1 < s) :
    term_sum s N = 1 / (s - 1) * (1 - 1 / (N + 1) ^ (s - 1))
    - 1 / s * ((∑ n ∈ Finset.range N, 1 / (n + 1 : ℝ) ^ s) - N / (N + 1) ^ s) := by
  simp only [term_sum]
  conv => enter [1, 2, n]; rw [term_of_lt (by simp) hs]
  rw [Finset.sum_sub_distrib]
  congr 1
  · induction' N with N hN
    · simp
    · rw [Finset.sum_range_succ, hN, Nat.cast_add_one]
      ring_nf
  · simp_rw [mul_comm (_ / _), ← mul_div_assoc, div_eq_mul_inv _ s, ← Finset.sum_mul, mul_one]
    congr 1
    induction' N with N hN
    · simp
    · simp_rw [Finset.sum_range_succ, hN, Nat.cast_add_one, sub_eq_add_neg, add_assoc]
      congr 1
      ring_nf

/-- For `1 < s`, the topological sum of `ZetaAsymptotics.term (n + 1) s` over all `n : ℕ` is
`1 / (s - 1) - ζ s / s`.
-/
lemma term_tsum_of_lt {s : ℝ} (hs : 1 < s) :
    term_tsum s = (1 / (s - 1) - 1 / s * ∑' n : ℕ, 1 / (n + 1 : ℝ) ^ s) := by
  apply HasSum.tsum_eq
  rw [hasSum_iff_tendsto_nat_of_nonneg (fun n ↦ term_nonneg (n + 1) s)]
  change Tendsto (fun N ↦ term_sum s N) atTop _
  simp_rw [term_sum_of_lt _ hs]
  apply Tendsto.sub
  · rw [show 𝓝 (1 / (s - 1)) = 𝓝 (1 / (s - 1) - 1 / (s - 1) * 0) by simp]
    simp_rw [mul_sub, mul_one]
    refine tendsto_const_nhds.sub (Tendsto.const_mul _ ?_)
    refine tendsto_const_nhds.div_atTop <| (tendsto_rpow_atTop (by linarith)).comp ?_
    exact tendsto_atTop_add_const_right _ _ tendsto_natCast_atTop_atTop
  · rw [← sub_zero (tsum _)]
    apply (((Summable.hasSum ?_).tendsto_sum_nat).sub ?_).const_mul
    · exact_mod_cast (summable_nat_add_iff 1).mpr (summable_one_div_nat_rpow.mpr hs)
    · apply tendsto_of_tendsto_of_tendsto_of_le_of_le tendsto_const_nhds
      · change Tendsto (fun n : ℕ ↦ (1 / ↑(n + 1) : ℝ) ^ (s - 1)) ..
        rw [show 𝓝 (0 : ℝ) = 𝓝 (0 ^ (s - 1)) by rw [zero_rpow]; linarith]
        refine Tendsto.rpow_const ?_ (Or.inr <| by linarith)
        exact (tendsto_const_div_atTop_nhds_zero_nat _).comp (tendsto_add_atTop_nat _)
      · intro n
        positivity
      · intro n
        dsimp only
        transitivity (n + 1) / (n + 1) ^ s
        · gcongr
          linarith
        · apply le_of_eq
          rw [rpow_sub_one, ← div_mul, div_one, mul_comm, one_div, inv_rpow, ← div_eq_mul_inv]
          · norm_cast
          all_goals positivity

/-- Reformulation of `ZetaAsymptotics.term_tsum_of_lt` which is useful for some computations
below. -/
lemma zeta_limit_aux1 {s : ℝ} (hs : 1 < s) :
    (∑' n : ℕ, 1 / (n + 1 : ℝ) ^ s) - 1 / (s - 1) = 1 - s * term_tsum s := by
  rw [term_tsum_of_lt hs]
  generalize (∑' n : ℕ, 1 / (n + 1 : ℝ) ^ s) = Z
  field_simp [(show s - 1 ≠ 0 by linarith)]
  ring_nf

end s_gt_one

section continuity

/-!
## Continuity of the sum
-/

lemma continuousOn_term (n : ℕ) :
    ContinuousOn (fun x ↦ term (n + 1) x) (Ici 1) := by
  -- TODO: can this be shortened using the lemma
  -- `continuous_parametric_intervalIntegral_of_continuous'` from #11185?
  simp only [term, intervalIntegral.integral_of_le (by linarith : (↑(n + 1) : ℝ) ≤ ↑(n + 1) + 1)]
  apply continuousOn_of_dominated (bound := fun x ↦ (x - ↑(n + 1)) / x ^ (2 : ℝ))
  · exact fun s hs ↦ (term_welldef (by simp) (zero_lt_one.trans_le hs)).1.1
  · intro s (hs : 1 ≤ s)
    rw [ae_restrict_iff' measurableSet_Ioc]
    filter_upwards with x hx
    have : 0 < x := lt_trans (by positivity) hx.1
    rw [norm_of_nonneg (div_nonneg (sub_nonneg.mpr hx.1.le) (by positivity)), Nat.cast_add_one]
    apply div_le_div_of_nonneg_left
    · exact_mod_cast sub_nonneg.mpr hx.1.le
    · positivity
    · exact rpow_le_rpow_of_exponent_le (le_trans (by simp) hx.1.le) (by linarith)
  · rw [← IntegrableOn, ← intervalIntegrable_iff_integrableOn_Ioc_of_le (by linarith)]
    exact_mod_cast term_welldef (by linarith : 0 < (n + 1)) zero_lt_one
  · rw [ae_restrict_iff' measurableSet_Ioc]
    filter_upwards with x hx
    refine ContinuousAt.continuousOn (fun s (hs : 1 ≤ s) ↦ continuousAt_const.div ?_ ?_)
    · exact continuousAt_const.rpow (continuousAt_id.add continuousAt_const) (Or.inr (by linarith))
    · exact (rpow_pos_of_pos ((Nat.cast_pos.mpr (by simp)).trans hx.1) _).ne'

lemma continuousOn_term_tsum : ContinuousOn term_tsum (Ici 1) := by
  -- We use dominated convergence, using `fun n ↦ term n 1` as our uniform bound (since `term` is
  -- monotone decreasing in `s`.)
  refine continuousOn_tsum (fun i ↦ continuousOn_term _) term_tsum_one.summable (fun n s hs ↦ ?_)
  rw [term, term, norm_of_nonneg]
  · simp_rw [intervalIntegral.integral_of_le (by linarith : (↑(n + 1) : ℝ) ≤ ↑(n + 1) + 1)]
    refine setIntegral_mono_on ?_ ?_ measurableSet_Ioc (fun x hx ↦ ?_)
    · exact (term_welldef n.succ_pos (zero_lt_one.trans_le hs)).1
    · exact (term_welldef n.succ_pos zero_lt_one).1
    · rw [div_le_div_left] -- leave side-goals to end and kill them all together
      · apply rpow_le_rpow_of_exponent_le
        · exact (lt_of_le_of_lt (by simp) hx.1).le
        · linarith [mem_Ici.mp hs]
      · linarith [hx.1]
      all_goals apply rpow_pos_of_pos ((Nat.cast_nonneg _).trans_lt hx.1)
  · rw [intervalIntegral.integral_of_le (by linarith)]
    refine setIntegral_nonneg measurableSet_Ioc (fun x hx ↦ div_nonneg ?_ (rpow_nonneg ?_ _))
    all_goals linarith [hx.1]

/-- First version of the limit formula, with a limit over real numbers tending to 1 from above. -/
lemma tendsto_riemannZeta_sub_one_div_nhds_right :
    Tendsto (fun s : ℝ ↦ riemannZeta s - 1 / (s - 1)) (𝓝[>] 1) (𝓝 γ) := by
  suffices Tendsto (fun s : ℝ ↦ (∑' n : ℕ, 1 / (n + 1 : ℝ) ^ s) - 1 / (s - 1))
    (𝓝[>] 1) (𝓝 γ) by
    apply ((Complex.continuous_ofReal.tendsto _).comp this).congr'
    filter_upwards [self_mem_nhdsWithin] with s hs
    simp only [Function.comp_apply, Complex.ofReal_sub, Complex.ofReal_div,
      Complex.ofReal_one, sub_left_inj, Complex.ofReal_tsum]
    rw [zeta_eq_tsum_one_div_nat_add_one_cpow (by simpa using hs)]
    congr 1 with n
    rw [Complex.ofReal_cpow (by positivity)]
    norm_cast
  suffices aux2 : Tendsto (fun s : ℝ ↦ (∑' n : ℕ, 1 / (n + 1 : ℝ) ^ s) - 1 / (s - 1))
    (𝓝[>] 1) (𝓝 (1 - term_tsum 1)) by
    have := term_tsum_one.tsum_eq
    rw [← term_tsum, eq_sub_iff_add_eq, ← eq_sub_iff_add_eq'] at this
    simpa only [this] using aux2
  apply Tendsto.congr'
  · filter_upwards [self_mem_nhdsWithin] with s hs using (zeta_limit_aux1 hs).symm
  · apply tendsto_const_nhds.sub
    rw [← one_mul (term_tsum 1)]
    apply (tendsto_id.mono_left nhdsWithin_le_nhds).mul
    have := continuousOn_term_tsum.continuousWithinAt left_mem_Ici
    exact Tendsto.mono_left this (nhdsWithin_mono _ Ioi_subset_Ici_self)

/-- The function `ζ s - 1 / (s - 1)` tends to `γ` as `s → 1`. -/
theorem _root_.tendsto_riemannZeta_sub_one_div :
    Tendsto (fun s : ℂ ↦ riemannZeta s - 1 / (s - 1)) (𝓝[≠] 1) (𝓝 γ) := by
  -- We use the removable-singularity theorem to show that *some* limit over `𝓝[≠] (1 : ℂ)` exists,
  -- and then use the previous result to deduce that this limit must be `γ`.
  let f (s : ℂ) := riemannZeta s - 1 / (s - 1)
  suffices ∃ C, Tendsto f (𝓝[≠] 1) (𝓝 C) by
    cases' this with C hC
    suffices Tendsto (fun s : ℝ ↦ f s) _ _
      from (tendsto_nhds_unique this tendsto_riemannZeta_sub_one_div_nhds_right) ▸ hC
    refine hC.comp (tendsto_nhdsWithin_of_tendsto_nhds_of_eventually_within _ ?_ ?_)
    · exact (Complex.continuous_ofReal.tendsto 1).mono_left (nhdsWithin_le_nhds ..)
    · filter_upwards [self_mem_nhdsWithin] with a ha
      rw [mem_compl_singleton_iff, ← Complex.ofReal_one, Ne, Complex.ofReal_inj]
      exact ne_of_gt ha
  refine ⟨_, Complex.tendsto_limUnder_of_differentiable_on_punctured_nhds_of_isLittleO ?_ ?_⟩
  · filter_upwards [self_mem_nhdsWithin] with s hs
    refine (differentiableAt_riemannZeta hs).sub ((differentiableAt_const _).div ?_ ?_)
    · fun_prop
    · rwa [mem_compl_singleton_iff, ← sub_ne_zero] at hs
  · refine Asymptotics.isLittleO_of_tendsto' ?_ ?_
    · filter_upwards [self_mem_nhdsWithin] with t ht ht'
      rw [inv_eq_zero, sub_eq_zero] at ht'
      tauto
    · simp_rw [div_eq_mul_inv, inv_inv, sub_mul,
        (by ring_nf : 𝓝 (0 : ℂ) = 𝓝 ((1 - 1) - f 1 * (1 - 1)))]
      apply Tendsto.sub
      · simp_rw [mul_comm (f _), f, mul_sub]
        apply riemannZeta_residue_one.sub
        refine Tendsto.congr' ?_ (tendsto_const_nhds.mono_left nhdsWithin_le_nhds)
        filter_upwards [self_mem_nhdsWithin] with x hx
        field_simp [sub_ne_zero.mpr <| mem_compl_singleton_iff.mp hx]
      · exact ((tendsto_id.sub tendsto_const_nhds).mono_left nhdsWithin_le_nhds).const_mul _

lemma _root_.isBigO_riemannZeta_sub_one_div {F : Type*} [Norm F] [One F] [NormOneClass F] :
    (fun s : ℂ ↦ riemannZeta s - 1 / (s - 1)) =O[𝓝 1] (fun _ ↦ 1 : ℂ → F) := by
  simpa only [Asymptotics.isBigO_one_nhds_ne_iff] using
     tendsto_riemannZeta_sub_one_div.isBigO_one (F := F)

end continuity

section val_at_one

open Complex

lemma tendsto_Gamma_term_aux : Tendsto (fun s ↦ 1 / (s - 1) - 1 / Gammaℝ s / (s - 1)) (𝓝[≠] 1)
    (𝓝 (-(γ + Complex.log (4 * ↑π)) / 2)) := by
  have h := hasDerivAt_Gammaℝ_one
  rw [hasDerivAt_iff_tendsto_slope, slope_fun_def_field, Gammaℝ_one] at h
  have := h.div (hasDerivAt_Gammaℝ_one.continuousAt.tendsto.mono_left nhdsWithin_le_nhds)
    (Gammaℝ_one.trans_ne one_ne_zero)
  rw [Gammaℝ_one, div_one] at this
  refine this.congr' ?_
  have : {z | 0 < re z} ∈ 𝓝 (1 : ℂ) := by
    apply (continuous_re.isOpen_preimage _ isOpen_Ioi).mem_nhds
    simp only [mem_preimage, one_re, mem_Ioi, zero_lt_one]
  rw [EventuallyEq, eventually_nhdsWithin_iff]
  filter_upwards [this] with a ha _
  rw [Pi.div_apply, ← sub_div, div_right_comm, sub_div' _ _ _ (Gammaℝ_ne_zero_of_re_pos ha),
    one_mul]

lemma tendsto_riemannZeta_sub_one_div_Gammaℝ :
    Tendsto (fun s ↦ riemannZeta s - 1 / Gammaℝ s / (s - 1)) (𝓝[≠] 1)
    (𝓝 ((γ - Complex.log (4 * ↑π)) / 2)) := by
  have := tendsto_riemannZeta_sub_one_div.add tendsto_Gamma_term_aux
  simp_rw [sub_add_sub_cancel] at this
  convert this using 2
  ring_nf

/-- Formula for `ζ 1`. Note that mathematically `ζ 1` is undefined, but our construction ascribes
this particular value to it. -/
lemma _root_.riemannZeta_one : riemannZeta 1 = (γ - Complex.log (4 * ↑π)) / 2 := by
  have := (HurwitzZeta.tendsto_hurwitzZetaEven_sub_one_div_nhds_one 0).mono_left
    <| nhdsWithin_le_nhds (s := {1}ᶜ)
  simp only [HurwitzZeta.hurwitzZetaEven_zero, div_right_comm _ _ (Gammaℝ _)] at this
  exact tendsto_nhds_unique this tendsto_riemannZeta_sub_one_div_Gammaℝ

/-- Formula for `Λ 1`. Note that mathematically `Λ 1` is undefined, but our construction ascribes
this particular value to it. -/
lemma _root_.completedRiemannZeta_one :
    completedRiemannZeta 1 = (γ - Complex.log (4 * ↑π)) / 2 :=
  (riemannZeta_one ▸ div_one (_ : ℂ) ▸ Gammaℝ_one ▸ riemannZeta_def_of_ne_zero one_ne_zero).symm

/-- Formula for `Λ₀ 1`, where `Λ₀` is the entire function satisfying
`Λ₀ s = π ^ (-s / 2) Γ(s / 2) ζ(s) + 1 / s + 1 / (1 - s)` away from `s = 0, 1`.

Note that `s = 1` is _not_ a pole of `Λ₀`, so this statement (unlike `riemannZeta_one`) is
a mathematically meaningful statement and is not dependent on Mathlib's particular conventions for
division by zero. -/
lemma _root_.completedRiemannZeta₀_one :
    completedRiemannZeta₀ 1 = (γ - Complex.log (4 * ↑π)) / 2 + 1 := by
  have := completedRiemannZeta_eq 1
  rw [sub_self, div_zero, div_one, sub_zero, eq_sub_iff_add_eq] at this
  rw [← this, completedRiemannZeta_one]

/-- With Mathlib's particular conventions, we have `ζ 1 ≠ 0`. -/
lemma _root_.riemannZeta_one_ne_zero : riemannZeta 1 ≠ 0 := by
  -- This one's for you, Kevin.
  suffices (γ - (4 * π).log) / 2 ≠ 0 by
    simpa only [riemannZeta_one, ← ofReal_ne_zero, ofReal_log (by positivity : 0 ≤ 4 * π),
      push_cast]
  refine div_ne_zero (sub_lt_zero.mpr (lt_trans ?_ ?_ (b := 1))).ne two_ne_zero
  · exact Real.eulerMascheroniConstant_lt_two_thirds.trans (by norm_num)
  · rw [lt_log_iff_exp_lt (by positivity)]
    exact (lt_trans Real.exp_one_lt_d9 (by norm_num)).trans_le
      <| mul_le_mul_of_nonneg_left two_le_pi (by norm_num)

end val_at_one

end ZetaAsymptotics<|MERGE_RESOLUTION|>--- conflicted
+++ resolved
@@ -31,11 +31,8 @@
 -/
 
 open Real Set MeasureTheory Filter Topology
-<<<<<<< HEAD
-=======
 
 @[inherit_doc] local notation "γ" => eulerMascheroniConstant
->>>>>>> d97a437a
 
 namespace ZetaAsymptotics
 -- since the intermediate lemmas are of little interest in themselves we put them in a namespace
