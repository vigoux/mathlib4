--- conflicted
+++ resolved
@@ -62,11 +62,7 @@
       rw [Nat.cast_ne_zero, ne_eq, Ideal.absNorm_eq_zero_iff]
       exact FractionalIdeal.num_eq_zero_iff.not.mpr <| Units.ne_zero I
     · simp_rw [LinearMap.coe_restrictScalars, Submodule.coeSubtype] at h ⊢
-<<<<<<< HEAD
-      rw [show (a : K) = algebraMap (𝓞 K) K a by rfl, ← h]
-=======
       rw [← h]
->>>>>>> 59de845a
       simp only [Submonoid.mk_smul, zsmul_eq_mul, Int.cast_mul, Int.cast_natCast, algebraMap_int_eq,
         eq_intCast, map_intCast]
       ring
