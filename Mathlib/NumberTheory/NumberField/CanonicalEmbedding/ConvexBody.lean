--- conflicted
+++ resolved
@@ -297,11 +297,7 @@
 
 theorem convexBodySumFun_nonneg (x : E K) :
     0 ≤ convexBodySumFun x :=
-<<<<<<< HEAD
-  Finset.sum_nonneg (fun _ _ => mul_nonneg mult_pos.le (normAtPlace_nonneg _ _))
-=======
   Finset.sum_nonneg (fun _ _ => mul_nonneg (Nat.cast_pos.mpr mult_pos).le (normAtPlace_nonneg _ _))
->>>>>>> 1df4e155
 
 theorem convexBodySumFun_neg (x : E K) :
     convexBodySumFun (- x) = convexBodySumFun x := by
@@ -311,11 +307,7 @@
     convexBodySumFun (x + y) ≤ convexBodySumFun x + convexBodySumFun y := by
   simp_rw [convexBodySumFun, ← Finset.sum_add_distrib, ← mul_add]
   exact Finset.sum_le_sum
-<<<<<<< HEAD
-    fun _ _ ↦ mul_le_mul_of_nonneg_left (normAtPlace_add_le _ x y) mult_pos.le
-=======
     fun _ _ ↦ mul_le_mul_of_nonneg_left (normAtPlace_add_le _ x y) (Nat.cast_pos.mpr mult_pos).le
->>>>>>> 1df4e155
 
 theorem convexBodySumFun_smul (c : ℝ) (x : E K) :
     convexBodySumFun (c • x) = |c| * convexBodySumFun x := by
@@ -324,11 +316,7 @@
 theorem convexBodySumFun_eq_zero_iff (x : E K) :
     convexBodySumFun x = 0 ↔ x = 0 := by
   rw [← normAtPlace_eq_zero, convexBodySumFun, Finset.sum_eq_zero_iff_of_nonneg fun _ _ =>
-<<<<<<< HEAD
-    mul_nonneg mult_pos.le (normAtPlace_nonneg _ _)]
-=======
     mul_nonneg (Nat.cast_pos.mpr mult_pos).le (normAtPlace_nonneg _ _)]
->>>>>>> 1df4e155
   conv =>
     enter [1, w, hw]
     rw [mul_left_mem_nonZeroDivisors_eq_zero_iff
@@ -341,12 +329,8 @@
   rw [convexBodySumFun_apply, ← Finset.univ.add_sum_erase _ (Finset.mem_univ w)]
   refine le_add_of_le_of_nonneg  ?_ ?_
   · exact le_mul_of_one_le_left (normAtPlace_nonneg w x) one_le_mult
-<<<<<<< HEAD
-  · exact Finset.sum_nonneg (fun _ _ => mul_nonneg mult_pos.le (normAtPlace_nonneg _ _))
-=======
   · exact Finset.sum_nonneg (fun _ _ => mul_nonneg (Nat.cast_pos.mpr mult_pos).le
       (normAtPlace_nonneg _ _))
->>>>>>> 1df4e155
 
 variable (K)
 
