--- conflicted
+++ resolved
@@ -15,7 +15,10 @@
 # Critical values of the Riemann zeta function
 
 In this file we prove formulae for the critical values of `ζ(s)`, and more generally of Hurwitz
-zeta functions, in terms of Bernoulli polynomials.
+zeta functions, in terms of Bernoulli polynomials. (Note, however, that this file deliberately does
+not import any of the files in `NumberTheory/LSeries` where the Riemann and Hurwitz zeta functions
+are defined and their analytic continuation is proved; formulations of the special-value results
+in these terms are given elsewhere.)
 
 ## Main results:
 
@@ -131,14 +134,8 @@
 theorem bernoulliFourierCoeff_eq {k : ℕ} (hk : k ≠ 0) (n : ℤ) :
     bernoulliFourierCoeff k n = -k ! / (2 * π * I * n) ^ k := by
   rcases eq_or_ne n 0 with (rfl | hn)
-<<<<<<< HEAD
   · rw [bernoulliFourierCoeff_zero hk, Int.cast_zero, mul_zero, zero_pow hk, div_zero]
   refine Nat.le_induction ?_ (fun k hk h'k ↦ ?_) k (Nat.one_le_iff_ne_zero.mpr hk)
-=======
-  · rw [bernoulliFourierCoeff_zero hk, Int.cast_zero, mul_zero, zero_pow hk,
-      div_zero]
-  refine Nat.le_induction ?_ (fun k hk h'k => ?_) k (Nat.one_le_iff_ne_zero.mpr hk)
->>>>>>> 600c344d
   · rw [bernoulliFourierCoeff_recurrence 1 hn]
     simp only [Nat.cast_one, tsub_self, neg_mul, one_mul, eq_self_iff_true, if_true,
       Nat.factorial_one, pow_one, inv_I, mul_neg]
@@ -236,8 +233,7 @@
 
 -- This section is just reformulating the results in a nicer form.
 theorem hasSum_one_div_nat_pow_mul_fourier {k : ℕ} (hk : 2 ≤ k) {x : ℝ} (hx : x ∈ Icc 0 1) :
-    HasSum
-      (fun n : ℕ ↦
+    HasSum (fun n : ℕ ↦
         (1 : ℂ) / (n : ℂ) ^ k * (fourier n (x : 𝕌) + (-1 : ℂ) ^ k * fourier (-n) (x : 𝕌)))
       (-(2 * π * I) ^ k / k ! * bernoulliFun k x) := by
   convert (hasSum_one_div_pow_mul_fourier_mul_bernoulliFun hk hx).nat_add_neg using 1
