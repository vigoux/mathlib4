--- conflicted
+++ resolved
@@ -8,6 +8,8 @@
 import Mathlib.Algebra.Module.LinearMap.Defs
 import Mathlib.RingTheory.HahnSeries.Basic
 
+#align_import ring_theory.hahn_series from "leanprover-community/mathlib"@"a484a7d0eade4e1268f4fb402859b6686037f965"
+
 /-!
 # Additive properties of Hahn series
 If `Γ` is ordered and `R` has zero, then `HahnSeries Γ R` consists of formal series over `Γ` with
@@ -66,6 +68,24 @@
 
 theorem add_coeff {x y : HahnSeries Γ R} {a : Γ} : (x + y).coeff a = x.coeff a + y.coeff a :=
   rfl
+
+@[simp]
+theorem nsmul_coeff {x : HahnSeries Γ R} {n : ℕ} : (n • x).coeff = n • x.coeff := by
+  induction n with
+  | zero => simp
+  | succ n ih => simp [add_nsmul, ih]
+
+theorem add_coeffTop {x y : HahnSeries Γ R} {a : WithTop Γ} :
+    (x + y).coeffTop a = x.coeffTop a + y.coeffTop a := by
+  match a with
+  | ⊤ => simp
+  | (a : Γ) => simp
+
+@[simp]
+theorem add_coeffTop' {x y : HahnSeries Γ R} :
+    (x + y).coeffTop = x.coeffTop + y.coeffTop := by
+  ext
+  exact add_coeffTop
 
 @[simp]
 theorem nsmul_coeff {x : HahnSeries Γ R} {n : ℕ} : (n • x).coeff = n • x.coeff := by
@@ -218,14 +238,8 @@
 @[simps!]
 def single.addMonoidHom (a : Γ) : R →+ HahnSeries Γ R :=
   { single a with
-<<<<<<< HEAD
     map_add' := fun _ _ => single_add }
 #align hahn_series.single.add_monoid_hom HahnSeries.single.addMonoidHom
-=======
-    map_add' := fun x y => by
-      ext b
-      by_cases h : b = a <;> simp [h] }
->>>>>>> 33834763
 
 /-- `coeff g` as an additive monoid/group homomorphism -/
 @[simps]
@@ -312,6 +326,12 @@
 
 theorem sub_coeff {x y : HahnSeries Γ R} {a : Γ} : (x - y).coeff a = x.coeff a - y.coeff a := by
   simp
+
+@[simp]
+theorem zsmul_coeff {x : HahnSeries Γ R} {n : ℤ} : (n • x).coeff = n • x.coeff := by
+  cases n with
+  | ofNat n => simp_all only [Int.ofNat_eq_coe, natCast_zsmul, nsmul_coeff]
+  | negSucc _ => simp_all only [negSucc_zsmul, neg_coeff', nsmul_coeff]
 
 @[simp]
 theorem zsmul_coeff {x : HahnSeries Γ R} {n : ℤ} : (n • x).coeff = n • x.coeff := by
@@ -451,6 +471,34 @@
 @[simps]
 def coeff.linearMap (g : Γ) : HahnSeries Γ V →ₗ[R] V :=
   { coeff.addMonoidHom g with map_smul' := fun _ _ => rfl }
+
+/-- `ofIterate` as a linear map. -/
+@[simps]
+def ofIterate.linearMap {Γ' : Type*} [PartialOrder Γ'] :
+    HahnSeries Γ (HahnSeries Γ' V) →ₗ[R] HahnSeries (Γ ×ₗ Γ') V where
+  toFun := ofIterate
+  map_add' := by
+    intro _ _
+    ext _
+    simp only [ofIterate, add_coeff', Pi.add_apply]
+  map_smul' := by
+    intro _ _
+    ext _
+    simp only [ofIterate, RingHom.id_apply, smul_coeff]
+
+/-- `toIterate` as a linear map. -/
+@[simps]
+def toIterate.linearMap {Γ' : Type*} [PartialOrder Γ'] :
+    HahnSeries (Γ ×ₗ Γ') V →ₗ[R] HahnSeries Γ (HahnSeries Γ' V) where
+  toFun := toIterate
+  map_add' := by
+    intro _ _
+    ext _
+    simp only [toIterate, add_coeff', Pi.add_apply]
+  map_smul' := by
+    intro _ _
+    ext _
+    simp only [toIterate, RingHom.id_apply, smul_coeff]
 
 /-- `ofIterate` as a linear map. -/
 @[simps]
