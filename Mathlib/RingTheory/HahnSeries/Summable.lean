--- conflicted
+++ resolved
@@ -560,25 +560,6 @@
 
 end CommRing
 
-<<<<<<< HEAD
-instance [Field R] : Field (HahnSeries Γ R) :=
-  { inferInstanceAs (IsDomain (HahnSeries Γ R)),
-    inferInstanceAs (CommRing (HahnSeries Γ R)) with
-    inv := fun x =>
-      if x0 : x = 0 then 0
-      else
-        (single (-x.order)) (x.leadingCoeff)⁻¹ *
-          (SummableFamily.powers (unit_aux x (inv_mul_cancel (leadingCoeff_ne_iff.mp x0)))).hsum
-    inv_zero := dif_pos rfl
-    mul_inv_cancel := fun x x0 => by
-      refine' (congr rfl (dif_neg x0)).trans _
-      have h :=
-        SummableFamily.one_sub_self_mul_hsum_powers
-          (unit_aux x (inv_mul_cancel (leadingCoeff_ne_iff.mp x0)))
-      rw [sub_sub_cancel] at h
-      rw [← mul_assoc, mul_comm x, h]
-    qsmul := qsmulRec _ }
-=======
 instance instField [Field R] : Field (HahnSeries Γ R) where
   __ : IsDomain (HahnSeries Γ R) := inferInstance
   inv x :=
@@ -594,7 +575,6 @@
     rw [sub_sub_cancel] at h
     rw [← mul_assoc, mul_comm x, h]
   qsmul := _
->>>>>>> 2ae61622
 
 end Inversion
 
