/-
Copyright (c) 2021 Aaron Anderson. All rights reserved.
Released under Apache 2.0 license as described in the file LICENSE.
Authors: Aaron Anderson
-/
import Mathlib.Algebra.Function.Support
import Mathlib.Order.WellFoundedSet

#align_import ring_theory.hahn_series from "leanprover-community/mathlib"@"a484a7d0eade4e1268f4fb402859b6686037f965"

/-!
# Hahn Series
If `Γ` is ordered and `R` has zero, then `HahnSeries Γ R` consists of formal series over `Γ` with
coefficients in `R`, whose supports are partially well-ordered. With further structure on `R` and
`Γ`, we can add further structure on `HahnSeries Γ R`, with the most studied case being when `Γ` is
a linearly ordered abelian group and `R` is a field, in which case `HahnSeries Γ R` is a
valued field, with value group `Γ`.
These generalize Laurent series (with value group `ℤ`), and Laurent series are implemented that way
in the file `RingTheory/LaurentSeries`.

## Main Definitions
* If `Γ` is ordered and `R` has zero, then `HahnSeries Γ R` consists of
  formal series over `Γ` with coefficients in `R`, whose supports are partially well-ordered.
* `support x` is the subset of `Γ` whose coefficients are nonzero.
* `single a r` is the Hahn series which has coefficient `r` at `a` and zero otherwise.
* `orderTop x` is a minimal element of `WithTop Γ` where `x` has a nonzero
  coefficient if `x ≠ 0`, and is `⊤` when `x = 0`.
* `order x` is a minimal element of `Γ` where `x` has a nonzero coefficient if `x ≠ 0`, and is zero
  when `x = 0`.

## TODO
  * Equivalence between `HahnSeries Γ (HahnSeries Γ' R)` and `HahnSeries (Γ × Γ') R`
## References
- [J. van der Hoeven, *Operators on Generalized Power Series*][van_der_hoeven]

-/

set_option linter.uppercaseLean3 false

open Finset Function
open scoped Classical

noncomputable section

/-- If `Γ` is linearly ordered and `R` has zero, then `HahnSeries Γ R` consists of
  formal series over `Γ` with coefficients in `R`, whose supports are well-founded. -/
@[ext]
structure HahnSeries (Γ : Type*) (R : Type*) [PartialOrder Γ] [Zero R] where
  coeff : Γ → R
  isPWO_support' : (Function.support coeff).IsPWO
#align hahn_series HahnSeries

variable {Γ : Type*} {R : Type*}

namespace HahnSeries

section Zero

variable [PartialOrder Γ] [Zero R]

theorem coeff_injective : Injective (coeff : HahnSeries Γ R → Γ → R) :=
  HahnSeries.ext
#align hahn_series.coeff_injective HahnSeries.coeff_injective

@[simp]
theorem coeff_inj {x y : HahnSeries Γ R} : x.coeff = y.coeff ↔ x = y :=
  coeff_injective.eq_iff
#align hahn_series.coeff_inj HahnSeries.coeff_inj

/-- The support of a Hahn series is just the set of indices whose coefficients are nonzero.
  Notably, it is well-founded. -/
nonrec def support (x : HahnSeries Γ R) : Set Γ :=
  support x.coeff
#align hahn_series.support HahnSeries.support

@[simp]
theorem isPWO_support (x : HahnSeries Γ R) : x.support.IsPWO :=
  x.isPWO_support'
#align hahn_series.is_pwo_support HahnSeries.isPWO_support

@[simp]
theorem isWF_support (x : HahnSeries Γ R) : x.support.IsWF :=
  x.isPWO_support.isWF
#align hahn_series.is_wf_support HahnSeries.isWF_support

@[simp]
theorem mem_support (x : HahnSeries Γ R) (a : Γ) : a ∈ x.support ↔ x.coeff a ≠ 0 :=
  Iff.refl _
#align hahn_series.mem_support HahnSeries.mem_support

instance : Zero (HahnSeries Γ R) :=
  ⟨{  coeff := 0
      isPWO_support' := by simp }⟩

instance : Inhabited (HahnSeries Γ R) :=
  ⟨0⟩

instance [Subsingleton R] : Subsingleton (HahnSeries Γ R) :=
  ⟨fun a b => a.ext b (Subsingleton.elim _ _)⟩

@[simp]
theorem zero_coeff {a : Γ} : (0 : HahnSeries Γ R).coeff a = 0 :=
  rfl
#align hahn_series.zero_coeff HahnSeries.zero_coeff

@[simp]
theorem coeff_fun_eq_zero_iff {x : HahnSeries Γ R} : x.coeff = 0 ↔ x = 0 :=
  coeff_injective.eq_iff' rfl
#align hahn_series.coeff_fun_eq_zero_iff HahnSeries.coeff_fun_eq_zero_iff

theorem ne_zero_of_coeff_ne_zero {x : HahnSeries Γ R} {g : Γ} (h : x.coeff g ≠ 0) : x ≠ 0 :=
  mt (fun x0 => (x0.symm ▸ zero_coeff : x.coeff g = 0)) h
#align hahn_series.ne_zero_of_coeff_ne_zero HahnSeries.ne_zero_of_coeff_ne_zero

@[simp]
theorem support_zero : support (0 : HahnSeries Γ R) = ∅ :=
  Function.support_zero
#align hahn_series.support_zero HahnSeries.support_zero

@[simp]
nonrec theorem support_nonempty_iff {x : HahnSeries Γ R} : x.support.Nonempty ↔ x ≠ 0 := by
  rw [support, support_nonempty_iff, Ne, coeff_fun_eq_zero_iff]
#align hahn_series.support_nonempty_iff HahnSeries.support_nonempty_iff

@[simp]
theorem support_eq_empty_iff {x : HahnSeries Γ R} : x.support = ∅ ↔ x = 0 :=
  support_eq_empty_iff.trans coeff_fun_eq_zero_iff
#align hahn_series.support_eq_empty_iff HahnSeries.support_eq_empty_iff

<<<<<<< HEAD
=======
/-- Change a HahnSeries with coefficients in HahnSeries to a HahnSeries on the Lex product. -/
def ofIterate {Γ' : Type*} [PartialOrder Γ'] (x : HahnSeries Γ (HahnSeries Γ' R)) :
    HahnSeries (Γ ×ₗ Γ') R where
  coeff := fun g => coeff (coeff x g.1) g.2
  isPWO_support' := by
    refine Set.PartiallyWellOrderedOn.subsetProdLex ?_ ?_
    · refine Set.IsPWO.mono x.isPWO_support' ?_
      simp_rw [Set.image_subset_iff, support_subset_iff, Set.mem_preimage, Function.mem_support]
      exact fun _ ↦ ne_zero_of_coeff_ne_zero
    · exact fun a => by simpa [Function.mem_support, ne_eq] using (x.coeff a).isPWO_support'

@[simp]
lemma mk_eq_zero (f : Γ → R) (h) : HahnSeries.mk f h = 0 ↔ f = 0 := by
  rw [HahnSeries.ext_iff]
  rfl

/-- Change a Hahn series on a lex product to a Hahn series with coefficients in a Hahn series. -/
def toIterate {Γ' : Type*} [PartialOrder Γ'] (x : HahnSeries (Γ ×ₗ Γ') R) :
    HahnSeries Γ (HahnSeries Γ' R) where
  coeff := fun g => {
    coeff := fun g' => coeff x (g, g')
    isPWO_support' := Set.PartiallyWellOrderedOn.fiberProdLex x.isPWO_support' g
  }
  isPWO_support' := by
    have h₁ : (Function.support fun g => HahnSeries.mk (fun g' => x.coeff (g, g'))
        (Set.PartiallyWellOrderedOn.fiberProdLex x.isPWO_support' g)) = Function.support
        fun g => fun g' => x.coeff (g, g') := by
      simp only [Function.support, ne_eq, mk_eq_zero]
    rw [h₁, Function.support_curry' x.coeff]
    exact Set.PartiallyWellOrderedOn.imageProdLex x.isPWO_support'

/-- The equivalence between iterated Hahn series and Hahn series on the lex product. -/
@[simps]
def iterateEquiv {Γ' : Type*} [PartialOrder Γ'] :
    HahnSeries Γ (HahnSeries Γ' R) ≃ HahnSeries (Γ ×ₗ Γ') R where
  toFun := ofIterate
  invFun := toIterate
  left_inv := congrFun rfl
  right_inv := congrFun rfl

>>>>>>> 32139819
/-- `single a r` is the Hahn series which has coefficient `r` at `a` and zero otherwise. -/
def single (a : Γ) : ZeroHom R (HahnSeries Γ R) where
  toFun r :=
    { coeff := Pi.single a r
      isPWO_support' := (Set.isPWO_singleton a).mono Pi.support_single_subset }
  map_zero' := HahnSeries.ext _ _ (Pi.single_zero _)
#align hahn_series.single HahnSeries.single

variable {a b : Γ} {r : R}

@[simp]
theorem single_coeff_same (a : Γ) (r : R) : (single a r).coeff a = r :=
  Pi.single_eq_same (f := fun _ => R) a r
#align hahn_series.single_coeff_same HahnSeries.single_coeff_same

@[simp]
theorem single_coeff_of_ne (h : b ≠ a) : (single a r).coeff b = 0 :=
  Pi.single_eq_of_ne (f := fun _ => R) h r
#align hahn_series.single_coeff_of_ne HahnSeries.single_coeff_of_ne

theorem single_coeff : (single a r).coeff b = if b = a then r else 0 := by
  split_ifs with h <;> simp [h]
#align hahn_series.single_coeff HahnSeries.single_coeff

@[simp]
theorem support_single_of_ne (h : r ≠ 0) : support (single a r) = {a} :=
  Pi.support_single_of_ne h
#align hahn_series.support_single_of_ne HahnSeries.support_single_of_ne

theorem support_single_subset : support (single a r) ⊆ {a} :=
  Pi.support_single_subset
#align hahn_series.support_single_subset HahnSeries.support_single_subset

theorem eq_of_mem_support_single {b : Γ} (h : b ∈ support (single a r)) : b = a :=
  support_single_subset h
#align hahn_series.eq_of_mem_support_single HahnSeries.eq_of_mem_support_single

--@[simp] Porting note (#10618): simp can prove it
theorem single_eq_zero : single a (0 : R) = 0 :=
  (single a).map_zero
#align hahn_series.single_eq_zero HahnSeries.single_eq_zero

theorem single_injective (a : Γ) : Function.Injective (single a : R → HahnSeries Γ R) :=
  fun r s rs => by rw [← single_coeff_same a r, ← single_coeff_same a s, rs]
#align hahn_series.single_injective HahnSeries.single_injective

theorem single_ne_zero (h : r ≠ 0) : single a r ≠ 0 := fun con =>
  h (single_injective a (con.trans single_eq_zero.symm))
#align hahn_series.single_ne_zero HahnSeries.single_ne_zero

@[simp]
theorem single_eq_zero_iff {a : Γ} {r : R} : single a r = 0 ↔ r = 0 :=
  map_eq_zero_iff _ <| single_injective a
#align hahn_series.single_eq_zero_iff HahnSeries.single_eq_zero_iff

/-- Change a HahnSeries with coefficients in HahnSeries to a HahnSeries on the Lex product. -/
def ofIterate {Γ' : Type*} [PartialOrder Γ'] (x : HahnSeries Γ (HahnSeries Γ' R)) :
    HahnSeries (Γ ×ₗ Γ') R where
  coeff := fun g => coeff (coeff x g.1) g.2
  isPWO_support' := by
    refine Set.PartiallyWellOrderedOn.subsetProdLex ?_ ?_
    · have h : ((fun (x : Γ ×ₗ Γ') ↦ x.1) '' Function.support fun g ↦ (x.coeff g.1).coeff g.2) ⊆
          Function.support x.coeff :=
        Set.image_subset_iff.mpr <| support_subset_iff.mpr fun g hg => Set.mem_preimage.mpr <|
        Function.mem_support.mpr <| ne_zero_of_coeff_ne_zero hg
      exact Set.IsPWO.mono x.isPWO_support' h
    · intro a
      have h : {y | (a, y) ∈ Function.support fun g ↦ (x.coeff g.1).coeff g.2} =
          Function.support fun b => (x.coeff a).coeff b := by
        exact rfl
      simp_all only [Function.mem_support, ne_eq]
      exact (x.coeff a).isPWO_support'

/-- Change a Hahn series on a lex product to a Hahn series with coefficients in a Hahn series. -/
def toIterate {Γ' : Type*} [PartialOrder Γ'] (x : HahnSeries (Γ ×ₗ Γ') R) :
    HahnSeries Γ (HahnSeries Γ' R) where
  coeff := fun g => {
    coeff := fun g' => coeff x (g, g')
    isPWO_support' := Set.PartiallyWellOrderedOn.fiberProdLex x.isPWO_support' g
  }
  isPWO_support' := by
    have h₁ : (Function.support fun g => HahnSeries.mk (fun g' => x.coeff (g, g'))
        (Set.PartiallyWellOrderedOn.fiberProdLex x.isPWO_support' g)) = Function.support
        fun g => fun g' => x.coeff (g, g') := by
      rw [@support_eq_iff]
      constructor
      · intro y hy
        simp_all only [Function.mem_support, ne_eq]
        refine Not.intro ?left.h
        rw [@HahnSeries.ext_iff]
        simp only [imp_false, ne_eq]
        exact hy
      · intro y hy
        simp_all only [Function.mem_support, ne_eq, not_not]
        exact rfl
    rw [h₁]
    have h : (Function.support fun g => fun g' => x.coeff (g, g')) =
        ((fun x ↦ x.1) '' Function.support x.coeff) := by
      exact Function.support_on_image (fun g => x.coeff g)
    rw [h]
    exact Set.PartiallyWellOrderedOn.imageProdLex x.isPWO_support'

/-- The equivalence between iterated Hahn series and Hahn series on the lex product. -/
def iterate_equiv {Γ' : Type*} [PartialOrder Γ'] :
    HahnSeries Γ (HahnSeries Γ' R) ≃ HahnSeries (Γ ×ₗ Γ') R where
  toFun := ofIterate
  invFun := toIterate
  left_inv := congrFun rfl
  right_inv := congrFun rfl

instance [Nonempty Γ] [Nontrivial R] : Nontrivial (HahnSeries Γ R) :=
  ⟨by
    obtain ⟨r, s, rs⟩ := exists_pair_ne R
    inhabit Γ
    refine' ⟨single default r, single default s, fun con => rs _⟩
    rw [← single_coeff_same (default : Γ) r, con, single_coeff_same]⟩

section Order

/-- An orderTop of a Hahn series `x` is a minimal element of `WithTop Γ` where `x` has a nonzero
  coefficient if `x ≠ 0`, and is `⊤` when `x = 0`. -/
def orderTop (x : HahnSeries Γ R) : WithTop Γ :=
  if h : x = 0 then ⊤ else x.isWF_support.min (support_nonempty_iff.2 h)

@[simp]
theorem orderTop_zero : orderTop (0 : HahnSeries Γ R) = ⊤ :=
  dif_pos rfl

theorem orderTop_of_ne {x : HahnSeries Γ R} (hx : x ≠ 0) :
    orderTop x = x.isWF_support.min (support_nonempty_iff.2 hx) :=
  dif_neg hx

@[simp]
theorem ne_zero_iff_orderTop {x : HahnSeries Γ R} : x ≠ 0 ↔ orderTop x ≠ ⊤ := by
  constructor
  · exact fun hx => Eq.mpr (congrArg (fun h ↦ h ≠ ⊤) (orderTop_of_ne hx)) WithTop.coe_ne_top
  · contrapose!
    simp_all only [orderTop_zero, implies_true]

theorem orderTop_eq_top_iff {x : HahnSeries Γ R} : orderTop x = ⊤ ↔ x = 0 := by
  constructor
  · contrapose!
    exact ne_zero_iff_orderTop.mp
  · simp_all only [orderTop_zero, implies_true]

theorem untop_orderTop_of_ne_zero {x : HahnSeries Γ R} (hx : x ≠ 0) :
    WithTop.untop x.orderTop (ne_zero_iff_orderTop.mp hx) =
      x.isWF_support.min (support_nonempty_iff.2 hx) :=
  WithTop.coe_inj.mp ((WithTop.coe_untop (orderTop x) (ne_zero_iff_orderTop.mp hx)).trans
    (orderTop_of_ne hx))

theorem coeff_orderTop_ne {x : HahnSeries Γ R} {g : Γ} (hg : x.orderTop = g) :
    x.coeff g ≠ 0 := by
  have h : orderTop x ≠ ⊤ := by simp_all only [ne_eq, WithTop.coe_ne_top, not_false_eq_true]
  have hx : x ≠ 0 := ne_zero_iff_orderTop.mpr h
  rw [orderTop_of_ne hx, WithTop.coe_eq_coe] at hg
  rw [← hg]
  exact x.isWF_support.min_mem (support_nonempty_iff.2 hx)

theorem orderTop_le_of_coeff_ne_zero {Γ} [LinearOrder Γ] {x : HahnSeries Γ R}
    {g : Γ} (h : x.coeff g ≠ 0) : x.orderTop ≤ g := by
  rw [orderTop_of_ne (ne_zero_of_coeff_ne_zero h), WithTop.coe_le_coe]
  exact Set.IsWF.min_le _ _ ((mem_support _ _).2 h)

@[simp]
theorem orderTop_single (h : r ≠ 0) : (single a r).orderTop = a :=
  (orderTop_of_ne (single_ne_zero h)).trans
    (WithTop.coe_inj.mpr (support_single_subset
      ((single a r).isWF_support.min_mem (support_nonempty_iff.2 (single_ne_zero h)))))

theorem orderTop_single_le : a ≤ (single a r).orderTop := by
  by_cases hr : r = 0
  · rw [hr, single_eq_zero, orderTop_zero]
    exact OrderTop.le_top (a : WithTop Γ)
  · rw [orderTop_single hr]

theorem lt_orderTop_single {g g' : Γ} (hgg' : g < g') : g < (single g' r).orderTop :=
  lt_of_lt_of_le (WithTop.coe_lt_coe.mpr hgg') orderTop_single_le

theorem coeff_eq_zero_of_lt_orderTop {x : HahnSeries Γ R} {i : Γ} (hi : i < x.orderTop) :
    x.coeff i = 0 := by
  rcases eq_or_ne x 0 with (rfl | hx)
  · exact zero_coeff
  contrapose! hi
  rw [← mem_support] at hi
  rw [orderTop_of_ne hx, WithTop.coe_lt_coe]
  exact Set.IsWF.not_lt_min _ _ hi

/-- A variant of the coefficient function that takes inputs in `WithTop Γ`. -/
def coeffTop (x : HahnSeries Γ R) (g : WithTop Γ) : R :=
  match g with
  | ⊤ => 0
  | (g : Γ) => x.coeff g

@[simp]
theorem coeffTop_eq (x : HahnSeries Γ R) (g : Γ) : x.coeffTop g = x.coeff g :=
  rfl

@[simp]
theorem coeffTop_Top (x : HahnSeries Γ R) : x.coeffTop ⊤ = 0 :=
  rfl

@[simp]
theorem coeff_untop_eq {x : HahnSeries Γ R} {g : WithTop Γ} (hg : g ≠ ⊤) :
    x.coeff (WithTop.untop g hg) = x.coeffTop g := by
  rw [← coeffTop_eq, WithTop.coe_untop]

theorem ne_zero_of_coeffTop_ne_zero {x : HahnSeries Γ R} {g : WithTop Γ} (h : x.coeffTop g ≠ 0) :
    x ≠ 0 := by
  match g with
  | ⊤ => exact fun _ ↦ h rfl
  | (g : Γ) => exact ne_zero_of_coeff_ne_zero h

theorem orderTop_le_of_coeffTop_ne_zero {Γ} [LinearOrder Γ] {x : HahnSeries Γ R}
    {g : WithTop Γ} (h : x.coeffTop g ≠ 0) : x.orderTop ≤ g := by
  match g with
  | ⊤ => exact (h rfl).elim
  | (g : Γ) =>
    rw [orderTop_of_ne (ne_zero_of_coeffTop_ne_zero h), WithTop.coe_le_coe]
    exact Set.IsWF.min_le _ _ ((mem_support _ _).2 h)

theorem coeffTop_eq_zero_of_lt_orderTop {x : HahnSeries Γ R} {i : WithTop Γ} (hi : i < x.orderTop) :
    x.coeffTop i = 0 := by
  match i with
  | ⊤ => exact rfl
  | (i : Γ) => rw [coeffTop_eq, coeff_eq_zero_of_lt_orderTop hi]

/-- A leading coefficient of a Hahn series is the coefficient of a lowest-order nonzero term, or
zero if the series vanishes. -/
def leadingCoeff (x : HahnSeries Γ R) : R :=
  x.coeffTop x.orderTop

@[simp]
theorem leadingCoeff_zero : leadingCoeff (0 : HahnSeries Γ R) = 0 := by
  simp [leadingCoeff]

theorem leadingCoeff_of_ne {x : HahnSeries Γ R} (hx : x ≠ 0) :
    x.leadingCoeff = x.coeff (x.isWF_support.min (support_nonempty_iff.2 hx)) := by
  rw [leadingCoeff, orderTop_of_ne hx, coeffTop_eq]

theorem leadingCoeff_ne_iff {x : HahnSeries Γ R} : x ≠ 0 ↔ x.leadingCoeff ≠ 0 := by
  constructor
  · intro hx
    rw [leadingCoeff_of_ne hx]
    exact coeff_orderTop_ne (orderTop_of_ne hx)
  · contrapose!
    intro hx
    rw [hx]
    exact leadingCoeff_zero

theorem leadingCoeff_of_single {a : Γ} {r : R} : leadingCoeff (single a r) = r := by
  simp only [leadingCoeff, single_eq_zero_iff]
  by_cases h : r = 0
  · simp_all only [map_zero, orderTop_zero, coeffTop_Top]
  · simp_all only [ne_eq, not_false_eq_true, orderTop_single, coeffTop_eq, single_coeff_same]

/-- A leading term of a Hahn series is a Hahn series with subsingleton support at minimal-order. -/
def leadingTerm (x : HahnSeries Γ R) : HahnSeries Γ R :=
  if h : x = 0 then 0
    else single (x.isWF_support.min (support_nonempty_iff.2 h)) x.leadingCoeff

@[simp]
theorem leadingTerm_zero : leadingTerm (0 : HahnSeries Γ R) = 0 :=
  dif_pos rfl

theorem leadingTerm_of_ne {x : HahnSeries Γ R} (hx : x ≠ 0) :
    leadingTerm x = single (x.isWF_support.min (support_nonempty_iff.2 hx)) x.leadingCoeff :=
  dif_neg hx

theorem leadingTerm_ne_iff {x : HahnSeries Γ R} : x ≠ 0 ↔ leadingTerm x ≠ 0 := by
  constructor
  · intro hx
    rw [leadingTerm_of_ne hx]
    simp_all only [ne_eq, single_eq_zero_iff]
    exact leadingCoeff_ne_iff.mp hx
  · contrapose!
    intro hx
    rw [hx]
    exact leadingTerm_zero

theorem leadingCoeff_leadingTerm {x : HahnSeries Γ R} :
    leadingCoeff (leadingTerm x) = leadingCoeff x := by
  by_cases h : x = 0
  · rw [h, leadingTerm_zero]
  · rw [leadingTerm_of_ne h, leadingCoeff_of_single]

variable [Zero Γ]

/-- The order of a nonzero Hahn series `x` is a minimal element of `Γ` where `x` has a
nonzero coefficient, and is defined so that the order of 0 is 0. -/
def order (x : HahnSeries Γ R) : Γ :=
  if h : x = 0 then 0 else x.isWF_support.min (support_nonempty_iff.2 h)
#align hahn_series.order HahnSeries.order

@[simp]
theorem order_zero : order (0 : HahnSeries Γ R) = 0 :=
  dif_pos rfl
#align hahn_series.order_zero HahnSeries.order_zero

theorem order_of_ne {x : HahnSeries Γ R} (hx : x ≠ 0) :
    order x = x.isWF_support.min (support_nonempty_iff.2 hx) :=
  dif_neg hx
#align hahn_series.order_of_ne HahnSeries.order_of_ne

theorem order_eq_orderTop_of_ne {x : HahnSeries Γ R} (hx : x ≠ 0) : order x = orderTop x := by
  rw [order_of_ne hx, orderTop_of_ne hx]

theorem coeff_order_ne_zero {x : HahnSeries Γ R} (hx : x ≠ 0) : x.coeff x.order ≠ 0 := by
  rw [order_of_ne hx]
  exact x.isWF_support.min_mem (support_nonempty_iff.2 hx)
#align hahn_series.coeff_order_ne_zero HahnSeries.coeff_order_ne_zero

theorem order_le_of_coeff_ne_zero {Γ} [Zero Γ] [LinearOrder Γ] {x : HahnSeries Γ R}
    {g : Γ} (h : x.coeff g ≠ 0) : x.order ≤ g :=
  le_trans (le_of_eq (order_of_ne (ne_zero_of_coeff_ne_zero h)))
    (Set.IsWF.min_le _ _ ((mem_support _ _).2 h))
#align hahn_series.order_le_of_coeff_ne_zero HahnSeries.order_le_of_coeff_ne_zero

@[simp]
theorem order_single (h : r ≠ 0) : (single a r).order = a :=
  (order_of_ne (single_ne_zero h)).trans
    (support_single_subset
      ((single a r).isWF_support.min_mem (support_nonempty_iff.2 (single_ne_zero h))))
#align hahn_series.order_single HahnSeries.order_single

theorem coeff_eq_zero_of_lt_order {x : HahnSeries Γ R} {i : Γ} (hi : i < x.order) :
    x.coeff i = 0 := by
  rcases eq_or_ne x 0 with (rfl | hx)
  · simp
  contrapose! hi
  rw [← mem_support] at hi
  rw [order_of_ne hx]
  exact Set.IsWF.not_lt_min _ _ hi
#align hahn_series.coeff_eq_zero_of_lt_order HahnSeries.coeff_eq_zero_of_lt_order

theorem zero_lt_order_of_orderTop {x : HahnSeries Γ R} (hx : 0 < x.orderTop) (hxne : x ≠ 0) :
    0 < x.order := by
  simp_all only [orderTop_of_ne hxne, WithTop.coe_pos, ne_eq, order_of_ne hxne]

theorem zero_lt_orderTop_of_order {x : HahnSeries Γ R} (hx : 0 < x.order) : 0 < x.orderTop := by
  by_cases h : x = 0
  · simp_all only [order_zero, lt_self_iff_false]
  · simp_all only [order_of_ne h, orderTop_of_ne h, WithTop.coe_pos]

theorem zero_le_order_of_orderTop {x : HahnSeries Γ R} (hx : 0 ≤ x.orderTop) : 0 ≤ x.order := by
  by_cases h : x = 0
  · refine le_of_eq ?_
    simp_all only [orderTop_zero, order_zero]
  · rw [order_of_ne h, ← @WithTop.coe_le_coe]
    rw [orderTop_of_ne h] at hx
    exact hx

theorem zero_lt_orderTop_iff {x : HahnSeries Γ R} :
    0 < x.orderTop ↔ (0 ≤ x.order ∧ (x.order = 0 → x = 0)) := by
  refine { mp := fun hx => ?_, mpr := fun hx => ?_ }
  · refine { left := zero_le_order_of_orderTop <| le_of_lt hx, right := fun hzero => ?_ }
    by_contra hxne
    have hxlt : 0 < x.order := zero_lt_order_of_orderTop hx hxne
    rw [hzero, lt_self_iff_false] at hxlt
    exact hxlt
  · by_cases hzero : x = 0
    · simp_all only [order_zero, le_refl, forall_true_left, and_self, orderTop_zero]
      exact WithTop.coe_lt_top 0
    · simp_all only [orderTop_of_ne, WithTop.coe_pos, order, orderTop, dite_false]
      simp_all only [lt_iff_le_and_ne, dite_false, true_and]
      exact fun h => hx.right h.symm

theorem leadingCoeff_eq [Zero Γ] {x : HahnSeries Γ R} : x.leadingCoeff = x.coeff x.order := by
  by_cases h : x = 0
  · rw [h, leadingCoeff_zero, zero_coeff]
  · rw [leadingCoeff_of_ne h, order_of_ne h]

theorem leadingTerm_eq [Zero Γ] {x : HahnSeries Γ R} :
    x.leadingTerm = single x.order (x.coeff x.order) := by
  by_cases h : x = 0
  · rw [h, leadingTerm_zero, order_zero, zero_coeff, single_eq_zero]
  · rw [leadingTerm_of_ne h, leadingCoeff_eq, order_of_ne h]

end Order

section Domain

variable {Γ' : Type*} [PartialOrder Γ']

/-- Extends the domain of a `HahnSeries` by an `OrderEmbedding`. -/
def embDomain (f : Γ ↪o Γ') : HahnSeries Γ R → HahnSeries Γ' R := fun x =>
  { coeff := fun b : Γ' => if h : b ∈ f '' x.support then x.coeff (Classical.choose h) else 0
    isPWO_support' :=
      (x.isPWO_support.image_of_monotone f.monotone).mono fun b hb => by
        contrapose! hb
        rw [Function.mem_support, dif_neg hb, Classical.not_not] }
#align hahn_series.emb_domain HahnSeries.embDomain

@[simp]
theorem embDomain_coeff {f : Γ ↪o Γ'} {x : HahnSeries Γ R} {a : Γ} :
    (embDomain f x).coeff (f a) = x.coeff a := by
  rw [embDomain]
  dsimp only
  by_cases ha : a ∈ x.support
  · rw [dif_pos (Set.mem_image_of_mem f ha)]
    exact congr rfl (f.injective (Classical.choose_spec (Set.mem_image_of_mem f ha)).2)
  · rw [dif_neg, Classical.not_not.1 fun c => ha ((mem_support _ _).2 c)]
    contrapose! ha
    obtain ⟨b, hb1, hb2⟩ := (Set.mem_image _ _ _).1 ha
    rwa [f.injective hb2] at hb1
#align hahn_series.emb_domain_coeff HahnSeries.embDomain_coeff

@[simp]
theorem embDomain_mk_coeff {f : Γ → Γ'} (hfi : Function.Injective f)
    (hf : ∀ g g' : Γ, f g ≤ f g' ↔ g ≤ g') {x : HahnSeries Γ R} {a : Γ} :
    (embDomain ⟨⟨f, hfi⟩, hf _ _⟩ x).coeff (f a) = x.coeff a :=
  embDomain_coeff
#align hahn_series.emb_domain_mk_coeff HahnSeries.embDomain_mk_coeff

theorem embDomain_notin_image_support {f : Γ ↪o Γ'} {x : HahnSeries Γ R} {b : Γ'}
    (hb : b ∉ f '' x.support) : (embDomain f x).coeff b = 0 :=
  dif_neg hb
#align hahn_series.emb_domain_notin_image_support HahnSeries.embDomain_notin_image_support

theorem support_embDomain_subset {f : Γ ↪o Γ'} {x : HahnSeries Γ R} :
    support (embDomain f x) ⊆ f '' x.support := by
  intro g hg
  contrapose! hg
  rw [mem_support, embDomain_notin_image_support hg, Classical.not_not]
#align hahn_series.support_emb_domain_subset HahnSeries.support_embDomain_subset

theorem embDomain_notin_range {f : Γ ↪o Γ'} {x : HahnSeries Γ R} {b : Γ'} (hb : b ∉ Set.range f) :
    (embDomain f x).coeff b = 0 :=
  embDomain_notin_image_support fun con => hb (Set.image_subset_range _ _ con)
#align hahn_series.emb_domain_notin_range HahnSeries.embDomain_notin_range

@[simp]
theorem embDomain_zero {f : Γ ↪o Γ'} : embDomain f (0 : HahnSeries Γ R) = 0 := by
  ext
  simp [embDomain_notin_image_support]
#align hahn_series.emb_domain_zero HahnSeries.embDomain_zero

@[simp]
theorem embDomain_single {f : Γ ↪o Γ'} {g : Γ} {r : R} :
    embDomain f (single g r) = single (f g) r := by
  ext g'
  by_cases h : g' = f g
  · simp [h]
  rw [embDomain_notin_image_support, single_coeff_of_ne h]
  by_cases hr : r = 0
  · simp [hr]
  rwa [support_single_of_ne hr, Set.image_singleton, Set.mem_singleton_iff]
#align hahn_series.emb_domain_single HahnSeries.embDomain_single

theorem embDomain_injective {f : Γ ↪o Γ'} :
    Function.Injective (embDomain f : HahnSeries Γ R → HahnSeries Γ' R) := fun x y xy => by
  ext g
  rw [HahnSeries.ext_iff, Function.funext_iff] at xy
  have xyg := xy (f g)
  rwa [embDomain_coeff, embDomain_coeff] at xyg
#align hahn_series.emb_domain_injective HahnSeries.embDomain_injective

end Domain

end Zero

section LinearOrder

theorem le_orderTop_iff [LinearOrder Γ] [Zero R] {x : HahnSeries Γ R} {i : WithTop Γ} :
    i ≤ x.orderTop ↔ (∀ (j : Γ), j < i → x.coeff j = 0) := by
  refine { mp := fun hi j hj =>
    coeff_eq_zero_of_lt_orderTop (lt_of_lt_of_le hj hi), mpr := fun hj => ?_ }
  by_cases hx : x = 0
  · simp_all only [zero_coeff, implies_true, orderTop_zero, le_top]
  · by_contra h
    specialize hj (x.isWF_support.min (support_nonempty_iff.2 hx))
    simp_all [not_le, orderTop_of_ne hx, ← leadingCoeff_of_ne hx, leadingCoeff_ne_iff.mp hx]

section LocallyFiniteLinearOrder

variable [Zero R]

theorem suppBddBelow_supp_PWO [LinearOrder Γ] [LocallyFiniteOrder Γ] (f : Γ → R)
    (hf : BddBelow (Function.support f)) : (Function.support f).IsPWO :=
  Set.isWF_iff_isPWO.mp hf.wellFoundedOn_lt

theorem forallLTEqZero_supp_BddBelow [LinearOrder Γ] (f : Γ → R) (n : Γ)
    (hn : ∀(m : Γ), m < n → f m = 0) : BddBelow (Function.support f) := by
  simp only [BddBelow, Set.Nonempty, lowerBounds]
  use n
  intro m hm
  rw [Function.mem_support, ne_eq] at hm
  exact not_lt.mp (mt (hn m) hm)

/-- Construct a Hahn series from any function whose support is bounded below. -/
@[simps]
def ofSuppBddBelow [LinearOrder Γ] [LocallyFiniteOrder Γ] (f : Γ → R)
    (hf : BddBelow (Function.support f)) : HahnSeries Γ R where
  coeff := f
  isPWO_support' := suppBddBelow_supp_PWO f hf

theorem BddBelow_zero [Preorder Γ] [Nonempty Γ] : BddBelow (Function.support (0 : Γ → R)) := by
  simp only [support_zero', bddBelow_empty]

@[simp]
theorem zero_ofSuppBddBelow [LinearOrder Γ] [LocallyFiniteOrder Γ] [Nonempty Γ] :
    ofSuppBddBelow 0 BddBelow_zero = (0 : HahnSeries Γ R) :=
  rfl

theorem order_ofForallLtEqZero [LinearOrder Γ] [LocallyFiniteOrder Γ] [Zero Γ] (f : Γ → R)
    (hf : f ≠ 0) (n : Γ) (hn : ∀(m : Γ), m < n → f m = 0) :
    n ≤ order (ofSuppBddBelow f (forallLTEqZero_supp_BddBelow f n hn)) := by
  dsimp only [order]
  by_cases h : ofSuppBddBelow f (forallLTEqZero_supp_BddBelow f n hn) = 0
  cases h
  · exact (hf rfl).elim
  simp_all only [dite_false]
  rw [Set.IsWF.le_min_iff]
  intro m hm
  rw [HahnSeries.support, Function.mem_support, ne_eq] at hm
  exact not_lt.mp (mt (hn m) hm)

end LocallyFiniteLinearOrder

end LinearOrder

end HahnSeries<|MERGE_RESOLUTION|>--- conflicted
+++ resolved
@@ -127,8 +127,6 @@
   support_eq_empty_iff.trans coeff_fun_eq_zero_iff
 #align hahn_series.support_eq_empty_iff HahnSeries.support_eq_empty_iff
 
-<<<<<<< HEAD
-=======
 /-- Change a HahnSeries with coefficients in HahnSeries to a HahnSeries on the Lex product. -/
 def ofIterate {Γ' : Type*} [PartialOrder Γ'] (x : HahnSeries Γ (HahnSeries Γ' R)) :
     HahnSeries (Γ ×ₗ Γ') R where
@@ -169,7 +167,6 @@
   left_inv := congrFun rfl
   right_inv := congrFun rfl
 
->>>>>>> 32139819
 /-- `single a r` is the Hahn series which has coefficient `r` at `a` and zero otherwise. -/
 def single (a : Γ) : ZeroHom R (HahnSeries Γ R) where
   toFun r :=
