--- conflicted
+++ resolved
@@ -123,8 +123,7 @@
     OrthogonalIdempotents e ↔ ∀ i j, e i * e j = if i = j then e i else 0 :=
   ⟨mul_eq, fun H ↦ ⟨fun i ↦ by simpa using H i i, fun i j e ↦ by simpa [e] using H i j⟩⟩
 
-<<<<<<< HEAD
-lemma OrthogonalIdempotents.isIdempotentElem_sum {s : Finset I} :
+lemma OrthogonalIdempotents.isIdempotentElem_sum (he : OrthogonalIdempotents e) {s : Finset I} :
     IsIdempotentElem (∑ i ∈ s, e i) := by
   classical
   simp [IsIdempotentElem, Finset.sum_mul, Finset.mul_sum, he.mul_eq]
@@ -139,15 +138,7 @@
   classical
   simp [Finset.mul_sum, he.mul_eq, h]
 
-lemma OrthogonalIdempotents.map :
-=======
-lemma OrthogonalIdempotents.isIdempotentElem_sum [Fintype I] (he : OrthogonalIdempotents e) :
-    IsIdempotentElem (∑ i, e i) := by
-  classical
-  simp [IsIdempotentElem, Finset.sum_mul, Finset.mul_sum, he.mul_eq]
-
 lemma OrthogonalIdempotents.map (he : OrthogonalIdempotents e) :
->>>>>>> 339689fb
     OrthogonalIdempotents (f ∘ e) := by
   classical
   simp [iff_mul_eq, he.mul_eq, ← map_mul f, apply_ite f]
