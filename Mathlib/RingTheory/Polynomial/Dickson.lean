--- conflicted
+++ resolved
@@ -237,17 +237,6 @@
         apply eq_iff_eq_cancel_right.mpr
         ring
     -- Finally, we prove the claim that our finite union of finite sets covers all of `K`.
-<<<<<<< HEAD
-    · apply (Set.eq_univ_of_forall _).symm
-      intro x
-      simp only [exists_prop, Set.mem_iUnion, Set.bind_def, Ne, Set.mem_setOf_eq]
-      by_cases hx : x = 0
-      · simp only [hx, and_true_iff, eq_self_iff_true, inv_zero, or_true_iff]
-        exact ⟨_, 1, rfl, one_ne_zero⟩
-      · simp only [hx, or_false_iff, exists_eq_right]
-        exact ⟨_, rfl, hx⟩
-#align polynomial.dickson_one_one_zmod_p Polynomial.dickson_one_one_zmod_p
-=======
     apply (Set.eq_univ_of_forall _).symm
     intro x
     simp only [exists_prop, Set.mem_iUnion, Set.bind_def, Ne, Set.mem_setOf_eq]
@@ -256,7 +245,6 @@
       exact ⟨_, 1, rfl, one_ne_zero⟩
     · simp only [hx, or_false_iff, exists_eq_right]
       exact ⟨_, rfl, hx⟩
->>>>>>> 59de845a
 
 theorem dickson_one_one_charP (p : ℕ) [Fact p.Prime] [CharP R p] : dickson 1 (1 : R) p = X ^ p := by
   have h : (1 : R) = ZMod.castHom (dvd_refl p) R 1 := by
