--- conflicted
+++ resolved
@@ -8,14 +8,8 @@
 import Mathlib.Algebra.MvPolynomial.CommRing
 import Mathlib.Algebra.MvPolynomial.Equiv
 import Mathlib.Algebra.MvPolynomial.Variables
-<<<<<<< HEAD
-import Mathlib.Algebra.Polynomial.RingDivision
-
-#align_import ring_theory.mv_polynomial.homogeneous from "leanprover-community/mathlib"@"2f5b500a507264de86d666a5f87ddb976e2d8de4"
-=======
 import Mathlib.RingTheory.MvPolynomial.WeightedHomogeneous
 import Mathlib.Algebra.Polynomial.Roots
->>>>>>> 59de845a
 
 /-!
 # Homogeneous polynomials
@@ -109,32 +103,8 @@
 variable {σ R}
 
 theorem homogeneousSubmodule_mul [CommSemiring R] (m n : ℕ) :
-<<<<<<< HEAD
-    homogeneousSubmodule σ R m * homogeneousSubmodule σ R n ≤ homogeneousSubmodule σ R (m + n) := by
-  rw [Submodule.mul_le]
-  intro φ hφ ψ hψ c hc
-  classical
-  rw [coeff_mul] at hc
-  obtain ⟨⟨d, e⟩, hde, H⟩ := Finset.exists_ne_zero_of_sum_ne_zero hc
-  have aux : coeff d φ ≠ 0 ∧ coeff e ψ ≠ 0 := by
-    contrapose! H
-    by_cases h : coeff d φ = 0 <;>
-      simp_all only [Ne, not_false_iff, zero_mul, mul_zero]
-  specialize hφ aux.1
-  specialize hψ aux.2
-  rw [Finset.mem_antidiagonal] at hde
-  classical
-  have hd' : d.support ⊆ d.support ∪ e.support := Finset.subset_union_left _ _
-  have he' : e.support ⊆ d.support ∪ e.support := Finset.subset_union_right _ _
-  rw [← hde, ← hφ, ← hψ, Finset.sum_subset Finsupp.support_add, Finset.sum_subset hd',
-    Finset.sum_subset he', ← Finset.sum_add_distrib]
-  · congr
-  all_goals intro _ _; apply Finsupp.not_mem_support_iff.mp
-#align mv_polynomial.homogeneous_submodule_mul MvPolynomial.homogeneousSubmodule_mul
-=======
     homogeneousSubmodule σ R m * homogeneousSubmodule σ R n ≤ homogeneousSubmodule σ R (m + n) :=
   weightedHomogeneousSubmodule_mul 1 m n
->>>>>>> 59de845a
 
 section
 
