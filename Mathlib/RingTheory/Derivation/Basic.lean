/-
Copyright (c) 2020 Nicolò Cavalleri. All rights reserved.
Released under Apache 2.0 license as described in the file LICENSE.
Authors: Nicolò Cavalleri, Andrew Yang
-/
import Mathlib.RingTheory.Adjoin.Basic
import Mathlib.Algebra.Polynomial.AlgebraMap
import Mathlib.Algebra.Polynomial.Derivative

#align_import ring_theory.derivation.basic from "leanprover-community/mathlib"@"b608348ffaeb7f557f2fd46876037abafd326ff3"

/-!
# Derivations

This file defines derivation. A derivation `D` from the `R`-algebra `A` to the `A`-module `M` is an
`R`-linear map that satisfy the Leibniz rule `D (a * b) = a * D b + D a * b`.

## Main results

- `Derivation`: The type of `R`-derivations from `A` to `M`. This has an `A`-module structure.
- `Derivation.llcomp`: We may compose linear maps and derivations to obtain a derivation,
  and the composition is bilinear.

See `RingTheory.Derivation.Lie` for
- `derivation.lie_algebra`: The `R`-derivations from `A` to `A` form a lie algebra over `R`.

and `RingTheory.Derivation.ToSquareZero` for
- `derivation_to_square_zero_equiv_lift`: The `R`-derivations from `A` into a square-zero ideal `I`
  of `B` corresponds to the lifts `A →ₐ[R] B` of the map `A →ₐ[R] B ⧸ I`.

## Future project

- Generalize derivations into bimodules.

-/

open Algebra

/-- `D : Derivation R A M` is an `R`-linear map from `A` to `M` that satisfies the `leibniz`
equality. We also require that `D 1 = 0`. See `Derivation.mk'` for a constructor that deduces this
assumption from the Leibniz rule when `M` is cancellative.

TODO: update this when bimodules are defined. -/
structure Derivation (R : Type*) (A : Type*) (M : Type*)
    [CommSemiring R] [CommSemiring A] [AddCommMonoid M] [Algebra R A] [Module A M] [Module R M]
    extends A →ₗ[R] M where
  protected map_one_eq_zero' : toLinearMap 1 = 0
  protected leibniz' (a b : A) : toLinearMap (a * b) = a • toLinearMap b + b • toLinearMap a
#align derivation Derivation

/-- The `LinearMap` underlying a `Derivation`. -/
add_decl_doc Derivation.toLinearMap

namespace Derivation

section

variable {R : Type*} {A : Type*} {B : Type*} {M : Type*}
variable [CommSemiring R] [CommSemiring A] [CommSemiring B] [AddCommMonoid M]
variable [Algebra R A] [Algebra R B]
variable [Module A M] [Module B M] [Module R M]


variable (D : Derivation R A M) {D1 D2 : Derivation R A M} (r : R) (a b : A)

instance : FunLike (Derivation R A M) A M where
  coe D := D.toFun
  coe_injective' D1 D2 h := by cases D1; cases D2; congr; exact DFunLike.coe_injective h

instance : AddMonoidHomClass (Derivation R A M) A M where
  map_add D := D.toLinearMap.map_add'
  map_zero D := D.toLinearMap.map_zero

-- Not a simp lemma because it can be proved via `coeFn_coe` + `toLinearMap_eq_coe`
theorem toFun_eq_coe : D.toFun = ⇑D :=
  rfl
#align derivation.to_fun_eq_coe Derivation.toFun_eq_coe

/-- See Note [custom simps projection] -/
def Simps.apply (D : Derivation R A M) : A → M := D

initialize_simps_projections Derivation (toFun → apply)

attribute [coe] toLinearMap

instance hasCoeToLinearMap : Coe (Derivation R A M) (A →ₗ[R] M) :=
  ⟨fun D => D.toLinearMap⟩
#align derivation.has_coe_to_linear_map Derivation.hasCoeToLinearMap

#noalign derivation.to_linear_map_eq_coe -- Porting note: not needed anymore

@[simp]
theorem mk_coe (f : A →ₗ[R] M) (h₁ h₂) : ((⟨f, h₁, h₂⟩ : Derivation R A M) : A → M) = f :=
  rfl
#align derivation.mk_coe Derivation.mk_coe

@[simp, norm_cast]
theorem coeFn_coe (f : Derivation R A M) : ⇑(f : A →ₗ[R] M) = f :=
  rfl
#align derivation.coe_fn_coe Derivation.coeFn_coe

theorem coe_injective : @Function.Injective (Derivation R A M) (A → M) DFunLike.coe :=
  DFunLike.coe_injective
#align derivation.coe_injective Derivation.coe_injective

@[ext]
theorem ext (H : ∀ a, D1 a = D2 a) : D1 = D2 :=
  DFunLike.ext _ _ H
#align derivation.ext Derivation.ext

theorem congr_fun (h : D1 = D2) (a : A) : D1 a = D2 a :=
  DFunLike.congr_fun h a
#align derivation.congr_fun Derivation.congr_fun

protected theorem map_add : D (a + b) = D a + D b :=
  map_add D a b
#align derivation.map_add Derivation.map_add

protected theorem map_zero : D 0 = 0 :=
  map_zero D
#align derivation.map_zero Derivation.map_zero

@[simp]
theorem map_smul : D (r • a) = r • D a :=
  D.toLinearMap.map_smul r a
#align derivation.map_smul Derivation.map_smul

@[simp]
theorem leibniz : D (a * b) = a • D b + b • D a :=
  D.leibniz' _ _
#align derivation.leibniz Derivation.leibniz

#noalign derivation.map_sum

@[simp]
theorem map_smul_of_tower {S : Type*} [SMul S A] [SMul S M] [LinearMap.CompatibleSMul A M S R]
    (D : Derivation R A M) (r : S) (a : A) : D (r • a) = r • D a :=
  D.toLinearMap.map_smul_of_tower r a
#align derivation.map_smul_of_tower Derivation.map_smul_of_tower

@[simp]
theorem map_one_eq_zero : D 1 = 0 :=
  D.map_one_eq_zero'
#align derivation.map_one_eq_zero Derivation.map_one_eq_zero

@[simp]
theorem map_algebraMap : D (algebraMap R A r) = 0 := by
  rw [← mul_one r, RingHom.map_mul, RingHom.map_one, ← smul_def, map_smul, map_one_eq_zero,
    smul_zero]
#align derivation.map_algebra_map Derivation.map_algebraMap

@[simp]
theorem map_natCast (n : ℕ) : D (n : A) = 0 := by
  rw [← nsmul_one, D.map_smul_of_tower n, map_one_eq_zero, smul_zero]
#align derivation.map_coe_nat Derivation.map_natCast

@[simp]
theorem leibniz_pow (n : ℕ) : D (a ^ n) = n • a ^ (n - 1) • D a := by
  induction' n with n ihn
  · rw [pow_zero, map_one_eq_zero, zero_smul]
  · rcases (zero_le n).eq_or_lt with (rfl | hpos)
    · erw [pow_one, one_smul, pow_zero, one_smul]
    · have : a * a ^ (n - 1) = a ^ n := by rw [← pow_succ', Nat.sub_add_cancel hpos]
      simp only [pow_succ', leibniz, ihn, smul_comm a n (_ : M), smul_smul a, add_smul, this,
        Nat.succ_eq_add_one, Nat.add_succ_sub_one, add_zero, one_nsmul]
#align derivation.leibniz_pow Derivation.leibniz_pow

open Polynomial in
@[simp]
theorem map_aeval (P : R[X]) (x : A) :
    D (aeval x P) = aeval x (derivative P) • D x := by
  induction P using Polynomial.induction_on
  · simp
  · simp [add_smul, *]
  · simp [mul_smul, nsmul_eq_smul_cast A]

theorem eqOn_adjoin {s : Set A} (h : Set.EqOn D1 D2 s) : Set.EqOn D1 D2 (adjoin R s) := fun x hx =>
  Algebra.adjoin_induction hx h (fun r => (D1.map_algebraMap r).trans (D2.map_algebraMap r).symm)
    (fun x y hx hy => by simp only [map_add, *]) fun x y hx hy => by simp only [leibniz, *]
#align derivation.eq_on_adjoin Derivation.eqOn_adjoin

/-- If adjoin of a set is the whole algebra, then any two derivations equal on this set are equal
on the whole algebra. -/
theorem ext_of_adjoin_eq_top (s : Set A) (hs : adjoin R s = ⊤) (h : Set.EqOn D1 D2 s) : D1 = D2 :=
  ext fun _ => eqOn_adjoin h <| hs.symm ▸ trivial
#align derivation.ext_of_adjoin_eq_top Derivation.ext_of_adjoin_eq_top

-- Data typeclasses
instance : Zero (Derivation R A M) :=
  ⟨{  toLinearMap := 0
      map_one_eq_zero' := rfl
      leibniz' := fun a b => by simp only [add_zero, LinearMap.zero_apply, smul_zero] }⟩

@[simp]
theorem coe_zero : ⇑(0 : Derivation R A M) = 0 :=
  rfl
#align derivation.coe_zero Derivation.coe_zero

@[simp]
theorem coe_zero_linearMap : ↑(0 : Derivation R A M) = (0 : A →ₗ[R] M) :=
  rfl
#align derivation.coe_zero_linear_map Derivation.coe_zero_linearMap

theorem zero_apply (a : A) : (0 : Derivation R A M) a = 0 :=
  rfl
#align derivation.zero_apply Derivation.zero_apply

instance : Add (Derivation R A M) :=
  ⟨fun D1 D2 =>
    { toLinearMap := D1 + D2
      map_one_eq_zero' := by simp
      leibniz' := fun a b => by
        simp only [leibniz, LinearMap.add_apply, coeFn_coe, smul_add, add_add_add_comm] }⟩

@[simp]
theorem coe_add (D1 D2 : Derivation R A M) : ⇑(D1 + D2) = D1 + D2 :=
  rfl
#align derivation.coe_add Derivation.coe_add

@[simp]
theorem coe_add_linearMap (D1 D2 : Derivation R A M) : ↑(D1 + D2) = (D1 + D2 : A →ₗ[R] M) :=
  rfl
#align derivation.coe_add_linear_map Derivation.coe_add_linearMap

theorem add_apply : (D1 + D2) a = D1 a + D2 a :=
  rfl
#align derivation.add_apply Derivation.add_apply

instance : Inhabited (Derivation R A M) :=
  ⟨0⟩

section Scalar

variable {S T : Type*}
variable [Monoid S] [DistribMulAction S M] [SMulCommClass R S M] [SMulCommClass S A M]
variable [Monoid T] [DistribMulAction T M] [SMulCommClass R T M] [SMulCommClass T A M]

instance : SMul S (Derivation R A M) :=
  ⟨fun r D =>
    { toLinearMap := r • D.1
      map_one_eq_zero' := by rw [LinearMap.smul_apply, coeFn_coe, D.map_one_eq_zero, smul_zero]
      leibniz' := fun a b => by simp only [LinearMap.smul_apply, coeFn_coe, leibniz, smul_add,
        smul_comm r (_ : A) (_ : M)] }⟩

@[simp]
theorem coe_smul (r : S) (D : Derivation R A M) : ⇑(r • D) = r • ⇑D :=
  rfl
#align derivation.coe_smul Derivation.coe_smul

@[simp]
theorem coe_smul_linearMap (r : S) (D : Derivation R A M) : ↑(r • D) = r • (D : A →ₗ[R] M) :=
  rfl
#align derivation.coe_smul_linear_map Derivation.coe_smul_linearMap

theorem smul_apply (r : S) (D : Derivation R A M) : (r • D) a = r • D a :=
  rfl
#align derivation.smul_apply Derivation.smul_apply

instance : AddCommMonoid (Derivation R A M) :=
  coe_injective.addCommMonoid _ coe_zero coe_add fun _ _ => rfl

/-- `coe_fn` as an `AddMonoidHom`. -/
def coeFnAddMonoidHom : Derivation R A M →+ A → M where
  toFun := (↑)
  map_zero' := coe_zero
  map_add' := coe_add
#align derivation.coe_fn_add_monoid_hom Derivation.coeFnAddMonoidHom

instance : DistribMulAction S (Derivation R A M) :=
  Function.Injective.distribMulAction coeFnAddMonoidHom coe_injective coe_smul

instance [DistribMulAction Sᵐᵒᵖ M] [IsCentralScalar S M] :
    IsCentralScalar S (Derivation R A M) where
  op_smul_eq_smul _ _ := ext fun _ => op_smul_eq_smul _ _

instance [SMul S T] [IsScalarTower S T M] : IsScalarTower S T (Derivation R A M) :=
  ⟨fun _ _ _ => ext fun _ => smul_assoc _ _ _⟩

instance [SMulCommClass S T M] : SMulCommClass S T (Derivation R A M) :=
  ⟨fun _ _ _ => ext fun _ => smul_comm _ _ _⟩

end Scalar

instance instModule {S : Type*} [Semiring S] [Module S M] [SMulCommClass R S M]
    [SMulCommClass S A M] : Module S (Derivation R A M) :=
  Function.Injective.module S coeFnAddMonoidHom coe_injective coe_smul

section PushForward

variable {N : Type*} [AddCommMonoid N] [Module A N] [Module R N] [IsScalarTower R A M]
  [IsScalarTower R A N]

variable (f : M →ₗ[A] N) (e : M ≃ₗ[A] N)

/-- We can push forward derivations using linear maps, i.e., the composition of a derivation with a
linear map is a derivation. Furthermore, this operation is linear on the spaces of derivations. -/
def _root_.LinearMap.compDer : Derivation R A M →ₗ[R] Derivation R A N where
  toFun D :=
    { toLinearMap := (f : M →ₗ[R] N).comp (D : A →ₗ[R] M)
      map_one_eq_zero' := by simp only [LinearMap.comp_apply, coeFn_coe, map_one_eq_zero, map_zero]
      leibniz' := fun a b => by
        simp only [coeFn_coe, LinearMap.comp_apply, LinearMap.map_add, leibniz,
          LinearMap.coe_restrictScalars, LinearMap.map_smul] }
  map_add' D₁ D₂ := by ext; exact LinearMap.map_add _ _ _
  map_smul' r D := by dsimp; ext; exact LinearMap.map_smul (f : M →ₗ[R] N) _ _
#align linear_map.comp_der LinearMap.compDer

@[simp]
theorem coe_to_linearMap_comp : (f.compDer D : A →ₗ[R] N) = (f : M →ₗ[R] N).comp (D : A →ₗ[R] M) :=
  rfl
#align derivation.coe_to_linear_map_comp Derivation.coe_to_linearMap_comp

@[simp]
theorem coe_comp : (f.compDer D : A → N) = (f : M →ₗ[R] N).comp (D : A →ₗ[R] M) :=
  rfl
#align derivation.coe_comp Derivation.coe_comp

/-- The composition of a derivation with a linear map as a bilinear map -/
@[simps]
def llcomp : (M →ₗ[A] N) →ₗ[A] Derivation R A M →ₗ[R] Derivation R A N where
  toFun f := f.compDer
  map_add' f₁ f₂ := by ext; rfl
  map_smul' r D := by ext; rfl
#align derivation.llcomp Derivation.llcomp

/-- Pushing a derivation forward through a linear equivalence is an equivalence. -/
def _root_.LinearEquiv.compDer : Derivation R A M ≃ₗ[R] Derivation R A N :=
  { e.toLinearMap.compDer with
    invFun := e.symm.toLinearMap.compDer
    left_inv := fun D => by ext a; exact e.symm_apply_apply (D a)
    right_inv := fun D => by ext a; exact e.apply_symm_apply (D a) }
#align linear_equiv.comp_der LinearEquiv.compDer

end PushForward

variable (A) in
/-- For a tower `R → A → B` and an `R`-derivation `B → M`, we may compose with `A → B` to obtain an
`R`-derivation `A → M`. -/
@[simps!]
def compAlgebraMap [Algebra A B] [IsScalarTower R A B] [IsScalarTower A B M]
    (d : Derivation R B M) : Derivation R A M where
  map_one_eq_zero' := by simp
  leibniz' a b := by simp
  toLinearMap := d.toLinearMap.comp (IsScalarTower.toAlgHom R A B).toLinearMap
#align derivation.comp_algebra_map Derivation.compAlgebraMap

section RestrictScalars

variable {S : Type*} [CommSemiring S]
variable [Algebra S A] [Module S M] [LinearMap.CompatibleSMul A M R S]
variable (R)

/-- If `A` is both an `R`-algebra and an `S`-algebra; `M` is both an `R`-module and an `S`-module,
then an `S`-derivation `A → M` is also an `R`-derivation if it is also `R`-linear. -/
protected def restrictScalars (d : Derivation S A M) : Derivation R A M where
  map_one_eq_zero' := d.map_one_eq_zero
  leibniz' := d.leibniz
  toLinearMap := d.toLinearMap.restrictScalars R
#align derivation.restrict_scalars Derivation.restrictScalars

lemma coe_restrictScalars (d : Derivation S A M) : ⇑(d.restrictScalars R) = ⇑d := rfl

@[simp]
lemma restrictScalars_apply (d : Derivation S A M) (x : A) : d.restrictScalars R x = d x := rfl

end RestrictScalars

end

section Cancel

variable {R : Type*} [CommSemiring R] {A : Type*} [CommSemiring A] [Algebra R A] {M : Type*}
  [AddCancelCommMonoid M] [Module R M] [Module A M]

/-- Define `Derivation R A M` from a linear map when `M` is cancellative by verifying the Leibniz
rule. -/
def mk' (D : A →ₗ[R] M) (h : ∀ a b, D (a * b) = a • D b + b • D a) : Derivation R A M where
  toLinearMap := D
  map_one_eq_zero' := add_right_eq_self.1 <| by simpa only [one_smul, one_mul] using (h 1 1).symm
  leibniz' := h
#align derivation.mk' Derivation.mk'

@[simp]
theorem coe_mk' (D : A →ₗ[R] M) (h) : ⇑(mk' D h) = D :=
  rfl
#align derivation.coe_mk' Derivation.coe_mk'

@[simp]
theorem coe_mk'_linearMap (D : A →ₗ[R] M) (h) : (mk' D h : A →ₗ[R] M) = D :=
  rfl
#align derivation.coe_mk'_linear_map Derivation.coe_mk'_linearMap

end Cancel

section

variable {R : Type*} [CommRing R]
variable {A : Type*} [CommRing A] [Algebra R A]

section

variable {M : Type*} [AddCommGroup M] [Module A M] [Module R M]
variable (D : Derivation R A M) {D1 D2 : Derivation R A M} (r : R) (a b : A)

protected theorem map_neg : D (-a) = -D a :=
  map_neg D a
#align derivation.map_neg Derivation.map_neg

protected theorem map_sub : D (a - b) = D a - D b :=
  map_sub D a b
#align derivation.map_sub Derivation.map_sub

@[simp]
theorem map_intCast (n : ℤ) : D (n : A) = 0 := by
  rw [← zsmul_one, D.map_smul_of_tower n, map_one_eq_zero, smul_zero]
#align derivation.map_coe_int Derivation.map_intCast

@[deprecated (since := "2024-04-05")] alias map_coe_nat := map_natCast
@[deprecated (since := "2024-04-05")] alias map_coe_int := map_intCast

theorem leibniz_of_mul_eq_one {a b : A} (h : a * b = 1) : D a = -a ^ 2 • D b := by
  rw [neg_smul]
  refine eq_neg_of_add_eq_zero_left ?_
  calc
    D a + a ^ 2 • D b = a • b • D a + a • a • D b := by simp only [smul_smul, h, one_smul, sq]
    _ = a • D (a * b) := by rw [leibniz, smul_add, add_comm]
    _ = 0 := by rw [h, map_one_eq_zero, smul_zero]

#align derivation.leibniz_of_mul_eq_one Derivation.leibniz_of_mul_eq_one

theorem leibniz_invOf [Invertible a] : D (⅟ a) = -⅟ a ^ 2 • D a :=
  D.leibniz_of_mul_eq_one <| invOf_mul_self a
#align derivation.leibniz_inv_of Derivation.leibniz_invOf

section Field

variable {K : Type*} [Field K] [Module K M] [Algebra R K] (D : Derivation R K M)

theorem leibniz_inv (a : K) : D a⁻¹ = -a⁻¹ ^ 2 • D a := by
  rcases eq_or_ne a 0 with (rfl | ha)
  · simp
  · exact D.leibniz_of_mul_eq_one (inv_mul_cancel ha)
#align derivation.leibniz_inv Derivation.leibniz_inv

<<<<<<< HEAD
theorem leibniz_div {K : Type*} [Field K] [Module K M] [Algebra R K]
    (D : Derivation R K M) (a b : K) : D (a / b) = b⁻¹ ^ 2 • (b • D a - a • D b) := by
=======
theorem leibniz_div (a b : K) : D (a / b) = b⁻¹ ^ 2 • (b • D a - a • D b) := by
>>>>>>> a33db4b2
  simp only [div_eq_mul_inv, leibniz, leibniz_inv, inv_pow, neg_smul, smul_neg, smul_smul, add_comm,
    sub_eq_add_neg, smul_add]
  rw [← inv_mul_mul_self b⁻¹, inv_inv]
  ring_nf

<<<<<<< HEAD
theorem leibniz_div_const {K : Type*} [Field K] [Module K M] [Algebra R K]
    (D : Derivation R K M) (a b : K) (h : D b = 0) : D (a / b) = b⁻¹ • D a := by
=======
theorem leibniz_div_const (a b : K) (h : D b = 0) : D (a / b) = b⁻¹ • D a := by
>>>>>>> a33db4b2
  simp only [leibniz_div, inv_pow, h, smul_zero, sub_zero, smul_smul]
  rw [← mul_self_mul_inv b⁻¹, inv_inv]
  ring_nf

<<<<<<< HEAD
lemma leibniz_zpow {K : Type*} [Field K] [Module K M] [Algebra R K]
    (D : Derivation R K M) (a : K) (n : ℤ) : D (a ^ n) = n • a ^ (n - 1) • D a := by
=======
lemma leibniz_zpow (a : K) (n : ℤ) : D (a ^ n) = n • a ^ (n - 1) • D a := by
>>>>>>> a33db4b2
  by_cases hn : n = 0
  · simp [hn]
  by_cases ha : a = 0
  · simp [ha, zero_zpow n hn]
  rcases Int.natAbs_eq n with h | h
  · rw [h]
    simp only [zpow_natCast, leibniz_pow, natCast_zsmul]
    rw [← zpow_natCast]
    congr
    omega
  · rw [h, zpow_neg, zpow_natCast, leibniz_inv, leibniz_pow, inv_pow, ← pow_mul, ← zpow_natCast,
      ← zpow_natCast, nsmul_eq_smul_cast K, zsmul_eq_smul_cast K, smul_smul, smul_smul, smul_smul]
    trans (-n.natAbs * (a ^ ((n.natAbs - 1 : ℕ) : ℤ) / (a ^ ((n.natAbs * 2 : ℕ) : ℤ)))) • D a
    · ring_nf
    rw [← zpow_sub₀ ha]
    congr 3
    · norm_cast
    omega

<<<<<<< HEAD
=======
end Field

>>>>>>> a33db4b2
instance : Neg (Derivation R A M) :=
  ⟨fun D =>
    mk' (-D) fun a b => by
      simp only [LinearMap.neg_apply, smul_neg, neg_add_rev, leibniz, coeFn_coe, add_comm]⟩

@[simp]
theorem coe_neg (D : Derivation R A M) : ⇑(-D) = -D :=
  rfl
#align derivation.coe_neg Derivation.coe_neg

@[simp]
theorem coe_neg_linearMap (D : Derivation R A M) : ↑(-D) = (-D : A →ₗ[R] M) :=
  rfl
#align derivation.coe_neg_linear_map Derivation.coe_neg_linearMap

theorem neg_apply : (-D) a = -D a :=
  rfl
#align derivation.neg_apply Derivation.neg_apply

instance : Sub (Derivation R A M) :=
  ⟨fun D1 D2 =>
    mk' (D1 - D2 : A →ₗ[R] M) fun a b => by
      simp only [LinearMap.sub_apply, leibniz, coeFn_coe, smul_sub, add_sub_add_comm]⟩

@[simp]
theorem coe_sub (D1 D2 : Derivation R A M) : ⇑(D1 - D2) = D1 - D2 :=
  rfl
#align derivation.coe_sub Derivation.coe_sub

@[simp]
theorem coe_sub_linearMap (D1 D2 : Derivation R A M) : ↑(D1 - D2) = (D1 - D2 : A →ₗ[R] M) :=
  rfl
#align derivation.coe_sub_linear_map Derivation.coe_sub_linearMap

theorem sub_apply : (D1 - D2) a = D1 a - D2 a :=
  rfl
#align derivation.sub_apply Derivation.sub_apply

instance : AddCommGroup (Derivation R A M) :=
  coe_injective.addCommGroup _ coe_zero coe_add coe_neg coe_sub (fun _ _ => rfl) fun _ _ => rfl

end

end

end Derivation<|MERGE_RESOLUTION|>--- conflicted
+++ resolved
@@ -442,33 +442,18 @@
   · exact D.leibniz_of_mul_eq_one (inv_mul_cancel ha)
 #align derivation.leibniz_inv Derivation.leibniz_inv
 
-<<<<<<< HEAD
-theorem leibniz_div {K : Type*} [Field K] [Module K M] [Algebra R K]
-    (D : Derivation R K M) (a b : K) : D (a / b) = b⁻¹ ^ 2 • (b • D a - a • D b) := by
-=======
 theorem leibniz_div (a b : K) : D (a / b) = b⁻¹ ^ 2 • (b • D a - a • D b) := by
->>>>>>> a33db4b2
   simp only [div_eq_mul_inv, leibniz, leibniz_inv, inv_pow, neg_smul, smul_neg, smul_smul, add_comm,
     sub_eq_add_neg, smul_add]
   rw [← inv_mul_mul_self b⁻¹, inv_inv]
   ring_nf
 
-<<<<<<< HEAD
-theorem leibniz_div_const {K : Type*} [Field K] [Module K M] [Algebra R K]
-    (D : Derivation R K M) (a b : K) (h : D b = 0) : D (a / b) = b⁻¹ • D a := by
-=======
 theorem leibniz_div_const (a b : K) (h : D b = 0) : D (a / b) = b⁻¹ • D a := by
->>>>>>> a33db4b2
   simp only [leibniz_div, inv_pow, h, smul_zero, sub_zero, smul_smul]
   rw [← mul_self_mul_inv b⁻¹, inv_inv]
   ring_nf
 
-<<<<<<< HEAD
-lemma leibniz_zpow {K : Type*} [Field K] [Module K M] [Algebra R K]
-    (D : Derivation R K M) (a : K) (n : ℤ) : D (a ^ n) = n • a ^ (n - 1) • D a := by
-=======
 lemma leibniz_zpow (a : K) (n : ℤ) : D (a ^ n) = n • a ^ (n - 1) • D a := by
->>>>>>> a33db4b2
   by_cases hn : n = 0
   · simp [hn]
   by_cases ha : a = 0
@@ -488,11 +473,8 @@
     · norm_cast
     omega
 
-<<<<<<< HEAD
-=======
 end Field
 
->>>>>>> a33db4b2
 instance : Neg (Derivation R A M) :=
   ⟨fun D =>
     mk' (-D) fun a b => by
