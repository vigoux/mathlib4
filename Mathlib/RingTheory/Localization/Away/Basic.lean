/-
Copyright (c) 2018 Kenny Lau. All rights reserved.
Released under Apache 2.0 license as described in the file LICENSE.
Authors: Kenny Lau, Mario Carneiro, Johan Commelin, Amelia Livingston, Anne Baanen
-/
import Mathlib.RingTheory.UniqueFactorizationDomain
import Mathlib.RingTheory.Localization.Basic

/-!
# Localizations away from an element

## Main definitions

 * `IsLocalization.Away (x : R) S` expresses that `S` is a localization away from `x`, as an
   abbreviation of `IsLocalization (Submonoid.powers x) S`.
 * `exists_reduced_fraction' (hb : b ≠ 0)` produces a reduced fraction of the form `b = a * x^n` for
   some `n : ℤ` and some `a : R` that is not divisible by `x`.

## Implementation notes

See `Mathlib/RingTheory/Localization/Basic.lean` for a design overview.

## Tags
localization, ring localization, commutative ring localization, characteristic predicate,
commutative ring, field of fractions
-/


section CommSemiring

variable {R : Type*} [CommSemiring R] (M : Submonoid R) {S : Type*} [CommSemiring S]
variable [Algebra R S] {P : Type*} [CommSemiring P]

namespace IsLocalization

section Away

variable (x : R)

/-- Given `x : R`, the typeclass `IsLocalization.Away x S` states that `S` is
isomorphic to the localization of `R` at the submonoid generated by `x`. -/
abbrev Away (S : Type*) [CommSemiring S] [Algebra R S] :=
  IsLocalization (Submonoid.powers x) S

namespace Away

variable [IsLocalization.Away x S]

/-- Given `x : R` and a localization map `F : R →+* S` away from `x`, `invSelf` is `(F x)⁻¹`. -/
noncomputable def invSelf : S :=
  mk' S (1 : R) ⟨x, Submonoid.mem_powers _⟩

@[simp]
theorem mul_invSelf : algebraMap R S x * invSelf x = 1 := by
  convert IsLocalization.mk'_mul_mk'_eq_one (M := Submonoid.powers x) (S := S) _ 1
  symm
  apply IsLocalization.mk'_one

/-- For `s : S` with `S` being the localization of `R` away from `x`,
this is a choice of `(r, n) : R × ℕ` such that `s * algebraMap R S (x ^ n) = algebraMap R S r`. -/
noncomputable def sec (s : S) : R × ℕ :=
  ⟨(IsLocalization.sec (Submonoid.powers x) s).1,
   (IsLocalization.sec (Submonoid.powers x) s).2.property.choose⟩

lemma sec_spec (s : S) : s * (algebraMap R S) (x ^ (IsLocalization.Away.sec x s).2) =
    algebraMap R S (IsLocalization.Away.sec x s).1 := by
  simp only [IsLocalization.Away.sec, ← IsLocalization.sec_spec]
  congr
  exact (IsLocalization.sec (Submonoid.powers x) s).2.property.choose_spec

variable {g : R →+* P}

/-- Given `x : R`, a localization map `F : R →+* S` away from `x`, and a map of `CommSemiring`s
`g : R →+* P` such that `g x` is invertible, the homomorphism induced from `S` to `P` sending
`z : S` to `g y * (g x)⁻ⁿ`, where `y : R, n : ℕ` are such that `z = F y * (F x)⁻ⁿ`. -/
noncomputable def lift (hg : IsUnit (g x)) : S →+* P :=
  IsLocalization.lift fun y : Submonoid.powers x =>
    show IsUnit (g y.1) by
      obtain ⟨n, hn⟩ := y.2
      rw [← hn, g.map_pow]
      exact IsUnit.map (powMonoidHom n : P →* P) hg

@[simp]
theorem AwayMap.lift_eq (hg : IsUnit (g x)) (a : R) : lift x hg ((algebraMap R S) a) = g a :=
  IsLocalization.lift_eq _ _

@[simp]
theorem AwayMap.lift_comp (hg : IsUnit (g x)) : (lift x hg).comp (algebraMap R S) = g :=
  IsLocalization.lift_comp _

/-- Given `x y : R` and localizations `S`, `P` away from `x` and `x * y`
respectively, the homomorphism induced from `S` to `P`. -/
noncomputable def awayToAwayRight (y : R) [Algebra R P] [IsLocalization.Away (x * y) P] : S →+* P :=
  lift x <|
    show IsUnit ((algebraMap R P) x) from
      isUnit_of_mul_eq_one ((algebraMap R P) x) (mk' P y ⟨x * y, Submonoid.mem_powers _⟩) <| by
        rw [mul_mk'_eq_mk'_of_mul, mk'_self]

variable (S) (Q : Type*) [CommSemiring Q] [Algebra P Q]

/-- Given a map `f : R →+* S` and an element `r : R`, we may construct a map `Rᵣ →+* Sᵣ`. -/
noncomputable def map (f : R →+* P) (r : R) [IsLocalization.Away r S]
    [IsLocalization.Away (f r) Q] : S →+* Q :=
  IsLocalization.map Q f
    (show Submonoid.powers r ≤ (Submonoid.powers (f r)).comap f by
      rintro x ⟨n, rfl⟩
      use n
      simp)

section Algebra

variable {A : Type*} [CommRing A] [Algebra R A]
variable {B : Type*} [CommRing B] [Algebra R B]
variable (Aₚ : Type*) [CommRing Aₚ] [Algebra A Aₚ] [Algebra R Aₚ] [IsScalarTower R A Aₚ]
variable (Bₚ : Type*) [CommRing Bₚ] [Algebra B Bₚ] [Algebra R Bₚ] [IsScalarTower R B Bₚ]

instance {f : A →+* B} (a : A) [Away (f a) Bₚ] : IsLocalization (.map f (.powers a)) Bₚ := by
  simpa

/-- Given a algebra map `f : A →ₐ[R] B` and an element `a : A`, we may construct a map
`Aₐ →ₐ[R] Bₐ`. -/
noncomputable def mapₐ (f : A →ₐ[R] B) (a : A) [Away a Aₚ] [Away (f a) Bₚ] : Aₚ →ₐ[R] Bₚ :=
  ⟨map Aₚ Bₚ f.toRingHom a, fun r ↦ by
    dsimp only [AlgHom.toRingHom_eq_coe, map, RingHom.coe_coe, OneHom.toFun_eq_coe]
    rw [IsScalarTower.algebraMap_apply R A Aₚ, IsScalarTower.algebraMap_eq R B Bₚ]
    erw [IsLocalization.map_eq]
    simp⟩

@[simp]
lemma mapₐ_apply (f : A →ₐ[R] B) (a : A) [Away a Aₚ] [Away (f a) Bₚ] (x : Aₚ) :
    mapₐ Aₚ Bₚ f a x = map Aₚ Bₚ f.toRingHom a x :=
  rfl

variable {Aₚ} {Bₚ}

lemma mapₐ_injective_of_injective {f : A →ₐ[R] B} (a : A) [Away a Aₚ] [Away (f a) Bₚ]
    (hf : Function.Injective f) : Function.Injective (mapₐ Aₚ Bₚ f a) :=
  IsLocalization.map_injective_of_injective _ _ _ hf

lemma mapₐ_surjective_of_surjective {f : A →ₐ[R] B} (a : A) [Away a Aₚ] [Away (f a) Bₚ]
    (hf : Function.Surjective f) : Function.Surjective (mapₐ Aₚ Bₚ f a) :=
  have : IsLocalization (Submonoid.map f.toRingHom (Submonoid.powers a)) Bₚ := by
    simp only [AlgHom.toRingHom_eq_coe, Submonoid.map_powers, RingHom.coe_coe]
    infer_instance
  IsLocalization.map_surjective_of_surjective _ _ _ hf

end Algebra

end Away

end Away

variable [IsLocalization M S]

section AtUnits

variable (R) (S)

/-- The localization away from a unit is isomorphic to the ring. -/
noncomputable def atUnit (x : R) (e : IsUnit x) [IsLocalization.Away x S] : R ≃ₐ[R] S :=
  atUnits R (Submonoid.powers x)
    (by rwa [Submonoid.powers_eq_closure, Submonoid.closure_le, Set.singleton_subset_iff])

/-- The localization at one is isomorphic to the ring. -/
noncomputable def atOne [IsLocalization.Away (1 : R) S] : R ≃ₐ[R] S :=
  @atUnit R _ S _ _ (1 : R) isUnit_one _

theorem away_of_isUnit_of_bijective {R : Type*} (S : Type*) [CommRing R] [CommRing S]
    [Algebra R S] {r : R} (hr : IsUnit r) (H : Function.Bijective (algebraMap R S)) :
    IsLocalization.Away r S :=
  { map_units' := by
      rintro ⟨_, n, rfl⟩
      exact (algebraMap R S).isUnit_map (hr.pow _)
    surj' := fun z => by
      obtain ⟨z', rfl⟩ := H.2 z
      exact ⟨⟨z', 1⟩, by simp⟩
    exists_of_eq := fun {x y} => by
      erw [H.1.eq_iff]
      rintro rfl
      exact ⟨1, rfl⟩ }

end AtUnits

section Prod

lemma away_of_isIdempotentElem {R S} [CommRing R] [CommRing S] [Algebra R S]
    {e : R} (he : IsIdempotentElem e)
    (H : RingHom.ker (algebraMap R S) = Ideal.span {1 - e})
    (H' : Function.Surjective (algebraMap R S)) :
    IsLocalization.Away e S where
  map_units' r := by
    have : algebraMap R S e = 1 := by
      rw [← (algebraMap R S).map_one, eq_comm, ← sub_eq_zero, ← map_sub, ← RingHom.mem_ker,
        H, Ideal.mem_span_singleton]
    obtain ⟨r, n, rfl⟩ := r
    simp [this]
  surj' z := by
    obtain ⟨z, rfl⟩ := H' z
    exact ⟨⟨z, 1⟩, by simp⟩
  exists_of_eq {x y} h := by
    rw [← sub_eq_zero, ← map_sub, ← RingHom.mem_ker, H, Ideal.mem_span_singleton] at h
    obtain ⟨k, hk⟩ := h
    refine ⟨⟨e, Submonoid.mem_powers e⟩, ?_⟩
    rw [← sub_eq_zero, ← mul_sub, hk, ← mul_assoc, mul_sub, mul_one, he.eq, sub_self, zero_mul]

instance away_fst {R S} [CommRing R] [CommRing S] :
    letI := (RingHom.fst R S).toAlgebra
    IsLocalization.Away (R := R × S) (1, 0) R := by
  letI := (RingHom.fst R S).toAlgebra
  apply away_of_isIdempotentElem
  · ext <;> simp
  · ext x
    simp only [RingHom.algebraMap_toAlgebra, RingHom.mem_ker, RingHom.coe_fst,
      Ideal.mem_span_singleton, Prod.one_eq_mk, Prod.mk_sub_mk, sub_self, sub_zero]
    constructor
    · intro e; use x; ext <;> simp [e]
    · rintro ⟨⟨i, j⟩, rfl⟩; simp
  · exact Prod.fst_surjective

instance away_snd {R S} [CommRing R] [CommRing S] :
    letI := (RingHom.snd R S).toAlgebra
    IsLocalization.Away (R := R × S) (0, 1) S := by
  letI := (RingHom.snd R S).toAlgebra
  apply away_of_isIdempotentElem
  · ext <;> simp
  · ext x
    simp only [RingHom.algebraMap_toAlgebra, RingHom.mem_ker, RingHom.coe_snd,
      Ideal.mem_span_singleton, Prod.one_eq_mk, Prod.mk_sub_mk, sub_self, sub_zero]
    constructor
    · intro e; use x; ext <;> simp [e]
    · rintro ⟨⟨i, j⟩, rfl⟩; simp
  · exact Prod.snd_surjective

end Prod

end IsLocalization

namespace Localization

open IsLocalization

variable {M}

/-- Given a map `f : R →+* S` and an element `r : R`, such that `f r` is invertible,
  we may construct a map `Rᵣ →+* S`. -/
noncomputable abbrev awayLift (f : R →+* P) (r : R) (hr : IsUnit (f r)) :
    Localization.Away r →+* P :=
  IsLocalization.Away.lift r hr

/-- Given a map `f : R →+* S` and an element `r : R`, we may construct a map `Rᵣ →+* Sᵣ`. -/
noncomputable abbrev awayMap (f : R →+* P) (r : R) :
    Localization.Away r →+* Localization.Away (f r) :=
  IsLocalization.Away.map _ _ f r

variable {A : Type*} [CommRing A] [Algebra R A]
variable {B : Type*} [CommRing B] [Algebra R B]

/-- Given a map `f : A →ₐ[R] B` and an element `a : A`, we may construct a map `Aₐ →ₐ[R] Bₐ`. -/
noncomputable abbrev awayMapₐ (f : A →ₐ[R] B) (a : A) :
    Localization.Away a →ₐ[R] Localization.Away (f a) :=
  IsLocalization.Away.mapₐ _ _ f a

end Localization

end CommSemiring

open Localization

variable {R : Type*} [CommRing R]

section NumDen

open IsLocalization

variable (x : R)
variable (B : Type*) [CommRing B] [Algebra R B] [IsLocalization.Away x B]

/-- `selfZPow x (m : ℤ)` is `x ^ m` as an element of the localization away from `x`. -/
noncomputable def selfZPow (m : ℤ) : B :=
  if _ : 0 ≤ m then algebraMap _ _ x ^ m.natAbs else mk' _ (1 : R) (Submonoid.pow x m.natAbs)

theorem selfZPow_of_nonneg {n : ℤ} (hn : 0 ≤ n) : selfZPow x B n = algebraMap R B x ^ n.natAbs :=
  dif_pos hn

@[simp]
theorem selfZPow_natCast (d : ℕ) : selfZPow x B d = algebraMap R B x ^ d :=
  selfZPow_of_nonneg _ _ (Int.natCast_nonneg d)
<<<<<<< HEAD
#align self_zpow_coe_nat selfZPow_natCast
=======
>>>>>>> 59de845a

@[simp]
theorem selfZPow_zero : selfZPow x B 0 = 1 := by
  simp [selfZPow_of_nonneg _ _ le_rfl]

theorem selfZPow_of_neg {n : ℤ} (hn : n < 0) :
    selfZPow x B n = mk' _ (1 : R) (Submonoid.pow x n.natAbs) :=
  dif_neg hn.not_le

theorem selfZPow_of_nonpos {n : ℤ} (hn : n ≤ 0) :
    selfZPow x B n = mk' _ (1 : R) (Submonoid.pow x n.natAbs) := by
  by_cases hn0 : n = 0
  · simp [hn0, selfZPow_zero, Submonoid.pow_apply]
  · simp [selfZPow_of_neg _ _ (lt_of_le_of_ne hn hn0)]

@[simp]
theorem selfZPow_neg_natCast (d : ℕ) : selfZPow x B (-d) = mk' _ (1 : R) (Submonoid.pow x d) := by
  simp [selfZPow_of_nonpos _ _ (neg_nonpos.mpr (Int.natCast_nonneg d))]
<<<<<<< HEAD
#align self_zpow_neg_coe_nat selfZPow_neg_natCast
=======
>>>>>>> 59de845a

@[simp]
theorem selfZPow_sub_natCast {n m : ℕ} :
    selfZPow x B (n - m) = mk' _ (x ^ n) (Submonoid.pow x m) := by
  by_cases h : m ≤ n
  · rw [IsLocalization.eq_mk'_iff_mul_eq, Submonoid.pow_apply, Subtype.coe_mk, ← Int.ofNat_sub h,
      selfZPow_natCast, ← map_pow, ← map_mul, ← pow_add, Nat.sub_add_cancel h]
  · rw [← neg_sub, ← Int.ofNat_sub (le_of_not_le h), selfZPow_neg_natCast,
      IsLocalization.mk'_eq_iff_eq]
    simp [Submonoid.pow_apply, ← pow_add, Nat.sub_add_cancel (le_of_not_le h)]
<<<<<<< HEAD
#align self_zpow_sub_cast_nat selfZPow_sub_natCast

-- 2024-04-05
@[deprecated] alias selfZPow_coe_nat := selfZPow_natCast
@[deprecated] alias selfZPow_neg_coe_nat := selfZPow_neg_natCast
@[deprecated] alias selfZPow_sub_cast_nat := selfZPow_sub_natCast
=======

@[deprecated (since := "2024-04-05")] alias selfZPow_coe_nat := selfZPow_natCast
@[deprecated (since := "2024-04-05")] alias selfZPow_neg_coe_nat := selfZPow_neg_natCast
@[deprecated (since := "2024-04-05")] alias selfZPow_sub_cast_nat := selfZPow_sub_natCast
>>>>>>> 59de845a

@[simp]
theorem selfZPow_add {n m : ℤ} : selfZPow x B (n + m) = selfZPow x B n * selfZPow x B m := by
  rcases le_or_lt 0 n with hn | hn <;> rcases le_or_lt 0 m with hm | hm
  · rw [selfZPow_of_nonneg _ _ hn, selfZPow_of_nonneg _ _ hm,
      selfZPow_of_nonneg _ _ (add_nonneg hn hm), Int.natAbs_add_of_nonneg hn hm, pow_add]
  · have : n + m = n.natAbs - m.natAbs := by
      rw [Int.natAbs_of_nonneg hn, Int.ofNat_natAbs_of_nonpos hm.le, sub_neg_eq_add]
    rw [selfZPow_of_nonneg _ _ hn, selfZPow_of_neg _ _ hm, this, selfZPow_sub_natCast,
      IsLocalization.mk'_eq_mul_mk'_one, map_pow]
  · have : n + m = m.natAbs - n.natAbs := by
      rw [Int.natAbs_of_nonneg hm, Int.ofNat_natAbs_of_nonpos hn.le, sub_neg_eq_add, add_comm]
    rw [selfZPow_of_nonneg _ _ hm, selfZPow_of_neg _ _ hn, this, selfZPow_sub_natCast,
      IsLocalization.mk'_eq_mul_mk'_one, map_pow, mul_comm]
  · rw [selfZPow_of_neg _ _ hn, selfZPow_of_neg _ _ hm, selfZPow_of_neg _ _ (add_neg hn hm),
      Int.natAbs_add_of_nonpos hn.le hm.le, ← mk'_mul, one_mul]
    congr
    ext
    simp [pow_add]

theorem selfZPow_mul_neg (d : ℤ) : selfZPow x B d * selfZPow x B (-d) = 1 := by
  by_cases hd : d ≤ 0
  · erw [selfZPow_of_nonpos x B hd, selfZPow_of_nonneg, ← map_pow, Int.natAbs_neg,
      IsLocalization.mk'_spec, map_one]
    apply nonneg_of_neg_nonpos
    rwa [neg_neg]
  · erw [selfZPow_of_nonneg x B (le_of_not_le hd), selfZPow_of_nonpos, ← map_pow, Int.natAbs_neg,
      @IsLocalization.mk'_spec' R _ (Submonoid.powers x) B _ _ _ 1 (Submonoid.pow x d.natAbs),
      map_one]
    refine nonpos_of_neg_nonneg (le_of_lt ?_)
    rwa [neg_neg, ← not_le]

theorem selfZPow_neg_mul (d : ℤ) : selfZPow x B (-d) * selfZPow x B d = 1 := by
  rw [mul_comm, selfZPow_mul_neg x B d]

theorem selfZPow_pow_sub (a : R) (b : B) (m d : ℤ) :
    selfZPow x B (m - d) * mk' B a (1 : Submonoid.powers x) = b ↔
      selfZPow x B m * mk' B a (1 : Submonoid.powers x) = selfZPow x B d * b := by
  rw [sub_eq_add_neg, selfZPow_add, mul_assoc, mul_comm _ (mk' B a 1), ← mul_assoc]
  constructor
  · intro h
    have := congr_arg (fun s : B => s * selfZPow x B d) h
    simp only at this
    rwa [mul_assoc, mul_assoc, selfZPow_neg_mul, mul_one, mul_comm b _] at this
  · intro h
    have := congr_arg (fun s : B => s * selfZPow x B (-d)) h
    simp only at this
    rwa [mul_comm _ b, mul_assoc b _ _, selfZPow_mul_neg, mul_one] at this

variable [IsDomain R] [WfDvdMonoid R]

theorem exists_reduced_fraction' {b : B} (hb : b ≠ 0) (hx : Irreducible x) :
    ∃ (a : R) (n : ℤ), ¬x ∣ a ∧ selfZPow x B n * algebraMap R B a = b := by
  obtain ⟨⟨a₀, y⟩, H⟩ := surj (Submonoid.powers x) b
  obtain ⟨d, hy⟩ := (Submonoid.mem_powers_iff y.1 x).mp y.2
  have ha₀ : a₀ ≠ 0 := by
    haveI :=
      @isDomain_of_le_nonZeroDivisors B _ R _ _ _ (Submonoid.powers x) _
        (powers_le_nonZeroDivisors_of_noZeroDivisors hx.ne_zero)
    simp only [map_zero, ← hy, map_pow] at H
    apply ((injective_iff_map_eq_zero' (algebraMap R B)).mp _ a₀).mpr.mt
    · rw [← H]
      apply mul_ne_zero hb (pow_ne_zero _ _)
      exact
        IsLocalization.to_map_ne_zero_of_mem_nonZeroDivisors B
          (powers_le_nonZeroDivisors_of_noZeroDivisors hx.ne_zero)
          (mem_nonZeroDivisors_iff_ne_zero.mpr hx.ne_zero)
    · exact IsLocalization.injective B (powers_le_nonZeroDivisors_of_noZeroDivisors hx.ne_zero)
  simp only [← hy] at H
  obtain ⟨m, a, hyp1, hyp2⟩ := WfDvdMonoid.max_power_factor ha₀ hx
<<<<<<< HEAD
  refine' ⟨a, m - d, _⟩
=======
  refine ⟨a, m - d, ?_⟩
>>>>>>> 59de845a
  rw [← mk'_one (M := Submonoid.powers x) B, selfZPow_pow_sub, selfZPow_natCast, selfZPow_natCast,
    ← map_pow _ _ d, mul_comm _ b, H, hyp2, map_mul, map_pow _ _ m]
  exact ⟨hyp1, congr_arg _ (IsLocalization.mk'_one _ _)⟩

end NumDen<|MERGE_RESOLUTION|>--- conflicted
+++ resolved
@@ -285,10 +285,6 @@
 @[simp]
 theorem selfZPow_natCast (d : ℕ) : selfZPow x B d = algebraMap R B x ^ d :=
   selfZPow_of_nonneg _ _ (Int.natCast_nonneg d)
-<<<<<<< HEAD
-#align self_zpow_coe_nat selfZPow_natCast
-=======
->>>>>>> 59de845a
 
 @[simp]
 theorem selfZPow_zero : selfZPow x B 0 = 1 := by
@@ -307,10 +303,6 @@
 @[simp]
 theorem selfZPow_neg_natCast (d : ℕ) : selfZPow x B (-d) = mk' _ (1 : R) (Submonoid.pow x d) := by
   simp [selfZPow_of_nonpos _ _ (neg_nonpos.mpr (Int.natCast_nonneg d))]
-<<<<<<< HEAD
-#align self_zpow_neg_coe_nat selfZPow_neg_natCast
-=======
->>>>>>> 59de845a
 
 @[simp]
 theorem selfZPow_sub_natCast {n m : ℕ} :
@@ -321,19 +313,10 @@
   · rw [← neg_sub, ← Int.ofNat_sub (le_of_not_le h), selfZPow_neg_natCast,
       IsLocalization.mk'_eq_iff_eq]
     simp [Submonoid.pow_apply, ← pow_add, Nat.sub_add_cancel (le_of_not_le h)]
-<<<<<<< HEAD
-#align self_zpow_sub_cast_nat selfZPow_sub_natCast
-
--- 2024-04-05
-@[deprecated] alias selfZPow_coe_nat := selfZPow_natCast
-@[deprecated] alias selfZPow_neg_coe_nat := selfZPow_neg_natCast
-@[deprecated] alias selfZPow_sub_cast_nat := selfZPow_sub_natCast
-=======
 
 @[deprecated (since := "2024-04-05")] alias selfZPow_coe_nat := selfZPow_natCast
 @[deprecated (since := "2024-04-05")] alias selfZPow_neg_coe_nat := selfZPow_neg_natCast
 @[deprecated (since := "2024-04-05")] alias selfZPow_sub_cast_nat := selfZPow_sub_natCast
->>>>>>> 59de845a
 
 @[simp]
 theorem selfZPow_add {n m : ℤ} : selfZPow x B (n + m) = selfZPow x B n * selfZPow x B m := by
@@ -404,11 +387,7 @@
     · exact IsLocalization.injective B (powers_le_nonZeroDivisors_of_noZeroDivisors hx.ne_zero)
   simp only [← hy] at H
   obtain ⟨m, a, hyp1, hyp2⟩ := WfDvdMonoid.max_power_factor ha₀ hx
-<<<<<<< HEAD
-  refine' ⟨a, m - d, _⟩
-=======
   refine ⟨a, m - d, ?_⟩
->>>>>>> 59de845a
   rw [← mk'_one (M := Submonoid.powers x) B, selfZPow_pow_sub, selfZPow_natCast, selfZPow_natCast,
     ← map_pow _ _ d, mul_comm _ b, H, hyp2, map_mul, map_pow _ _ m]
   exact ⟨hyp1, congr_arg _ (IsLocalization.mk'_one _ _)⟩
