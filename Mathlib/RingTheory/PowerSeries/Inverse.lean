--- conflicted
+++ resolved
@@ -143,13 +143,8 @@
       else
         -(constantCoeff k φ)⁻¹ *
           ∑ x ∈ antidiagonal n,
-<<<<<<< HEAD
-            if x.2 < n then coeff k x.1 φ * coeff k x.2 φ⁻¹ else 0 :=
-  by rw [inv_eq_inv_aux, coeff_inv_aux n (constantCoeff k φ)⁻¹ φ]
-=======
             if x.2 < n then coeff k x.1 φ * coeff k x.2 φ⁻¹ else 0 := by
   rw [inv_eq_inv_aux, coeff_inv_aux n (constantCoeff k φ)⁻¹ φ]
->>>>>>> d97a437a
 #align power_series.coeff_inv PowerSeries.coeff_inv
 
 @[simp]
