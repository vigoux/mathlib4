--- conflicted
+++ resolved
@@ -1794,19 +1794,9 @@
 
 end CommSemiring
 
-<<<<<<< HEAD
-end CommSemiring
-
 section Trunc
 variable [Semiring R]
 open Finset Nat
-variable [Semiring R]
-open Finset Nat
-=======
-section Trunc
-variable [Semiring R]
-open Finset Nat
->>>>>>> d8aa7bf3
 
 /-- The `n`th truncation of a formal power series to a polynomial -/
 def trunc (n : ℕ) (φ : R⟦X⟧) : R[X] :=
