/-
Copyright (c) 2024 Amelia Livingston. All rights reserved.
Released under Apache 2.0 license as described in the file LICENSE.
Authors: Kenny Lau, Yury Kudryashov, Amelia Livingston
-/
import Mathlib.RingTheory.Coalgebra.Basic

/-!
# Homomorphisms of `R`-coalgebras

This file defines bundled homomorphisms of `R`-coalgebras. We largely mimic
`Mathlib/Algebra/Algebra/Hom.lean`.

## Main definitions

* `CoalgHom R A B`: the type of `R`-coalgebra morphisms from `A` to `B`.
* `Coalgebra.counitCoalgHom R A : A →ₗc[R] R`: the counit of a coalgebra as a coalgebra
homomorphism.

## Notations

* `A →ₗc[R] B` : `R`-coalgebra homomorphism from `A` to `B`.

-/

open TensorProduct Coalgebra CoalgebraStruct

universe u v w

/-- Given `R`-modules `A, B` with comultiplication maps `Δ_A, Δ_B` and counit maps
`ε_A, ε_B`, an `R`-coalgebra homomorphism `A →ₗc[R] B` is an `R`-linear map `f` such that
`ε_B ∘ f = ε_A` and `(f ⊗ f) ∘ Δ_A = Δ_B ∘ f`. -/
structure CoalgHom (R A B : Type*) [CommSemiring R]
    [AddCommMonoid A] [Module R A] [AddCommMonoid B] [Module R B]
    [CoalgebraStruct R A] [CoalgebraStruct R B] extends A →ₗ[R] B where
  counit_comp : counit ∘ₗ toLinearMap = counit
  map_comp_comul : TensorProduct.map toLinearMap toLinearMap ∘ₗ comul = comul ∘ₗ toLinearMap

@[inherit_doc CoalgHom]
infixr:25 " →ₗc " => CoalgHom _

@[inherit_doc]
notation:25 A " →ₗc[" R "] " B => CoalgHom R A B

/-- `CoalgHomClass F R A B` asserts `F` is a type of bundled coalgebra homomorphisms
from `A` to `B`.  -/
class CoalgHomClass (F : Type*) (R A B : outParam Type*)
    [CommSemiring R] [AddCommMonoid A] [Module R A] [AddCommMonoid B] [Module R B]
    [CoalgebraStruct R A] [CoalgebraStruct R B] [FunLike F A B]
    extends SemilinearMapClass F (RingHom.id R) A B : Prop where
  counit_comp : ∀ f : F, counit ∘ₗ (f : A →ₗ[R] B) = counit
  map_comp_comul : ∀ f : F, TensorProduct.map (f : A →ₗ[R] B)
    (f : A →ₗ[R] B) ∘ₗ comul = comul ∘ₗ (f : A →ₗ[R] B)

attribute [simp] CoalgHomClass.counit_comp CoalgHomClass.map_comp_comul

namespace CoalgHomClass

variable {R A B F : Type*} [CommSemiring R]
  [AddCommMonoid A] [Module R A] [AddCommMonoid B] [Module R B]
  [CoalgebraStruct R A] [CoalgebraStruct R B] [FunLike F A B]
  [CoalgHomClass F R A B]

/-- Turn an element of a type `F` satisfying `CoalgHomClass F R A B` into an actual
`CoalgHom`. This is declared as the default coercion from `F` to `A →ₗc[R] B`. -/
@[coe]
def toCoalgHom (f : F) : A →ₗc[R] B :=
  { (f : A →ₗ[R] B) with
    toFun := f
    counit_comp := CoalgHomClass.counit_comp f
    map_comp_comul := CoalgHomClass.map_comp_comul f }

instance instCoeToCoalgHom : CoeHead F (A →ₗc[R] B) :=
  ⟨CoalgHomClass.toCoalgHom⟩

@[simp]
theorem counit_comp_apply (f : F) (x : A) : counit (f x) = counit (R := R) x :=
  LinearMap.congr_fun (counit_comp f) _

@[simp]
theorem map_comp_comul_apply (f : F) (x : A) :
    TensorProduct.map f f (comul x) = comul (R := R) (f x) :=
  LinearMap.congr_fun (map_comp_comul f) _

end CoalgHomClass

namespace CoalgHom

variable {R A B C D : Type*}

section

variable [CommSemiring R] [AddCommMonoid A] [Module R A] [AddCommMonoid B] [Module R B]
  [AddCommMonoid C] [Module R C] [AddCommMonoid D] [Module R D]
  [CoalgebraStruct R A] [CoalgebraStruct R B] [CoalgebraStruct R C] [CoalgebraStruct R D]

instance funLike : FunLike (A →ₗc[R] B) A B where
  coe f := f.toFun
  coe_injective' f g h := by
    rcases f with ⟨⟨⟨_, _⟩, _⟩, _, _⟩
    rcases g with ⟨⟨⟨_, _⟩, _⟩, _, _⟩
    congr

instance coalgHomClass : CoalgHomClass (A →ₗc[R] B) R A B where
  map_add := fun f => f.map_add'
  map_smulₛₗ := fun f => f.map_smul'
  counit_comp := fun f => f.counit_comp
  map_comp_comul := fun f => f.map_comp_comul

/-- See Note [custom simps projection] -/
def Simps.apply {R α β : Type*} [CommSemiring R]
    [AddCommMonoid α] [Module R α] [AddCommMonoid β]
    [Module R β] [CoalgebraStruct R α] [CoalgebraStruct R β]
    (f : α →ₗc[R] β) : α → β := f

initialize_simps_projections CoalgHom (toFun → apply)

@[simp]
protected theorem coe_coe {F : Type*} [FunLike F A B] [CoalgHomClass F R A B] (f : F) :
    ⇑(f : A →ₗc[R] B) = f :=
  rfl

@[simp]
theorem coe_mk {f : A →ₗ[R] B} (h h₁) : ((⟨f, h, h₁⟩ : A →ₗc[R] B) : A → B) = f :=
  rfl

@[norm_cast]
theorem coe_mks {f : A → B} (h₁ h₂ h₃ h₄) : ⇑(⟨⟨⟨f, h₁⟩, h₂⟩, h₃, h₄⟩ : A →ₗc[R] B) = f :=
  rfl

@[simp, norm_cast]
theorem coe_linearMap_mk {f : A →ₗ[R] B} (h h₁) : ((⟨f, h, h₁⟩ : A →ₗc[R] B) : A →ₗ[R] B) = f :=
  rfl

@[simp]
theorem toLinearMap_eq_coe (f : A →ₗc[R] B) : f.toLinearMap = f :=
  rfl

@[simp, norm_cast]
theorem coe_toLinearMap (f : A →ₗc[R] B) : ⇑(f : A →ₗ[R] B) = f :=
  rfl

@[norm_cast]
theorem coe_toAddMonoidHom (f : A →ₗc[R] B) : ⇑(f : A →+ B) = f :=
  rfl

theorem coe_fn_injective : @Function.Injective (A →ₗc[R] B) (A → B) (↑) :=
  DFunLike.coe_injective

theorem coe_fn_inj {φ₁ φ₂ : A →ₗc[R] B} : (φ₁ : A → B) = φ₂ ↔ φ₁ = φ₂ :=
  DFunLike.coe_fn_eq

theorem coe_linearMap_injective : Function.Injective ((↑) : (A →ₗc[R] B) → A →ₗ[R] B) :=
  fun φ₁ φ₂ H => coe_fn_injective <|
    show ((φ₁ : A →ₗ[R] B) : A → B) = ((φ₂ : A →ₗ[R] B) : A → B) from congr_arg _ H

theorem coe_addMonoidHom_injective : Function.Injective ((↑) : (A →ₗc[R] B) → A →+ B) :=
  LinearMap.toAddMonoidHom_injective.comp coe_linearMap_injective

protected theorem congr_fun {φ₁ φ₂ : A →ₗc[R] B} (H : φ₁ = φ₂) (x : A) : φ₁ x = φ₂ x :=
  DFunLike.congr_fun H x

protected theorem congr_arg (φ : A →ₗc[R] B) {x y : A} (h : x = y) : φ x = φ y :=
  DFunLike.congr_arg φ h

@[ext]
theorem ext {φ₁ φ₂ : A →ₗc[R] B} (H : ∀ x, φ₁ x = φ₂ x) : φ₁ = φ₂ :=
  DFunLike.ext _ _ H

theorem ext_iff {φ₁ φ₂ : A →ₗc[R] B} : φ₁ = φ₂ ↔ ∀ x, φ₁ x = φ₂ x :=
  DFunLike.ext_iff

@[ext high]
theorem ext_of_ring {f g : R →ₗc[R] A} (h : f 1 = g 1) : f = g :=
  coe_linearMap_injective (by ext; assumption)

@[simp]
theorem mk_coe {f : A →ₗc[R] B} (h₁ h₂ h₃ h₄) : (⟨⟨⟨f, h₁⟩, h₂⟩, h₃, h₄⟩ : A →ₗc[R] B) = f :=
  ext fun _ => rfl

/-- Copy of a `CoalgHom` with a new `toFun` equal to the old one. Useful to fix definitional
equalities. -/
protected def copy (f : A →ₗc[R] B) (f' : A → B) (h : f' = ⇑f) : A →ₗc[R] B :=
  { toLinearMap := (f : A →ₗ[R] B).copy f' h
    counit_comp := by ext; simp_all
    map_comp_comul := by simp only [(f : A →ₗ[R] B).copy_eq f' h,
      CoalgHomClass.map_comp_comul] }

@[simp]
theorem coe_copy (f : A →ₗc[R] B) (f' : A → B) (h : f' = ⇑f) : ⇑(f.copy f' h) = f' :=
  rfl

theorem copy_eq (f : A →ₗc[R] B) (f' : A → B) (h : f' = ⇑f) : f.copy f' h = f :=
  DFunLike.ext' h

variable (R A)

/-- Identity map as a `CoalgHom`. -/
@[simps!] protected def id : A →ₗc[R] A :=
  { LinearMap.id with
    counit_comp := by ext; rfl
    map_comp_comul := by simp only [map_id, LinearMap.id_comp, LinearMap.comp_id] }

variable {R A}

@[simp]
theorem coe_id : ⇑(CoalgHom.id R A) = id :=
  rfl

@[simp]
theorem id_toLinearMap : (CoalgHom.id R A : A →ₗ[R] A) = LinearMap.id := rfl

/-- Composition of coalgebra homomorphisms. -/
@[simps!] def comp (φ₁ : B →ₗc[R] C) (φ₂ : A →ₗc[R] B) : A →ₗc[R] C :=
  { (φ₁ : B →ₗ[R] C) ∘ₗ (φ₂ : A →ₗ[R] B) with
    counit_comp := by ext; simp
    map_comp_comul := by ext; simp [map_comp] }

@[simp]
theorem coe_comp (φ₁ : B →ₗc[R] C) (φ₂ : A →ₗc[R] B) : ⇑(φ₁.comp φ₂) = φ₁ ∘ φ₂ := rfl

@[simp]
theorem comp_toLinearMap (φ₁ : B →ₗc[R] C) (φ₂ : A →ₗc[R] B) :
    φ₁.comp φ₂ = (φ₁ : B →ₗ[R] C) ∘ₗ (φ₂ : A →ₗ[R] B) := rfl

variable (φ : A →ₗc[R] B)

@[simp]
theorem comp_id : φ.comp (CoalgHom.id R A) = φ :=
  ext fun _x => rfl

@[simp]
theorem id_comp : (CoalgHom.id R B).comp φ = φ :=
  ext fun _x => rfl

theorem comp_assoc (φ₁ : C →ₗc[R] D) (φ₂ : B →ₗc[R] C) (φ₃ : A →ₗc[R] B) :
    (φ₁.comp φ₂).comp φ₃ = φ₁.comp (φ₂.comp φ₃) :=
  ext fun _x => rfl

theorem map_smul_of_tower {R'} [SMul R' A] [SMul R' B] [LinearMap.CompatibleSMul A B R' R] (r : R')
    (x : A) : φ (r • x) = r • φ x :=
  φ.toLinearMap.map_smul_of_tower r x

@[simps (config := .lemmasOnly) toSemigroup_toMul_mul toOne_one]
instance End : Monoid (A →ₗc[R] A) where
  mul := comp
  mul_assoc ϕ ψ χ := rfl
  one := CoalgHom.id R A
  one_mul ϕ := ext fun x => rfl
  mul_one ϕ := ext fun x => rfl

@[simp]
theorem one_apply (x : A) : (1 : A →ₗc[R] A) x = x :=
  rfl

@[simp]
theorem mul_apply (φ ψ : A →ₗc[R] A) (x : A) : (φ * ψ) x = φ (ψ x) :=
  rfl

end

end CoalgHom

namespace Coalgebra

variable (R : Type u) (A : Type v) (B : Type w)

variable [CommSemiring R] [AddCommMonoid A] [AddCommMonoid B] [Module R A] [Module R B]
variable [Coalgebra R A] [Coalgebra R B]

/-- The counit of a coalgebra as a `CoalgHom`. -/
def counitCoalgHom : A →ₗc[R] R :=
  { counit with
    counit_comp := by ext; simp
    map_comp_comul := by
      ext
      simp only [LinearMap.coe_comp, Function.comp_apply, CommSemiring.comul_apply,
        ← LinearMap.lTensor_comp_rTensor, rTensor_counit_comul, LinearMap.lTensor_tmul] }

@[simp]
theorem counitCoalgHom_apply (x : A) :
    counitCoalgHom R A x = counit x := rfl

@[simp]
theorem counitCoalgHom_toLinearMap :
    counitCoalgHom R A = counit (R := R) (A := A) := rfl

variable {R}

instance subsingleton_to_ring : Subsingleton (A →ₗc[R] R) :=
  ⟨fun f g => CoalgHom.ext fun x => by
    have hf := CoalgHomClass.counit_comp_apply f x
    have hg := CoalgHomClass.counit_comp_apply g x
    simp_all only [CoalgHom.toLinearMap_eq_coe, LinearMap.coe_comp, CoalgHom.coe_toLinearMap,
      Function.comp_apply, CommSemiring.counit_apply]⟩

@[ext high]
theorem ext_to_ring (f g : A →ₗc[R] R) : f = g := Subsingleton.elim _ _

variable {A B}
<<<<<<< HEAD
lemma apply_repr {F : Type*} [FunLike F A B] [CoalgHomClass F R A B] (φ : F)
    {a : A} {ι : Type*} {s : Finset ι} {x y : ι → A}
    (repr : comul a = ∑ i in s, x i ⊗ₜ[R] y i) :
    comul (φ a) = ∑ i in s, φ (x i) ⊗ₜ[R] φ (y i) :=
  congr($((CoalgHomClass.map_comp_comul φ).symm) a).trans <|
    by simp only [LinearMap.coe_comp, Function.comp_apply, repr, map_sum, map_tmul]; rfl

lemma sum_tmul_counit_apply_eq_tmul_one_apply
    {F : Type*} [FunLike F A B] [CoalgHomClass F R A B] (φ : F)
    (a : A) {ι : Type*} (s : Finset ι) (x y : ι → A)
    (repr : comul a = ∑ i in s, x i ⊗ₜ[R] y i) :
    ∑ i in s, counit (R := R) (x i) ⊗ₜ φ (y i) = 1 ⊗ₜ[R] φ a := by
  simp [← sum_counit_tmul_eq_one_tmul (repr := apply_repr φ repr)]

lemma sum_tmul_apply_counit_eq_tmul_apply_one
    {F : Type*} [FunLike F A B] [CoalgHomClass F R A B] (φ : F)
    (a : A) {ι : Type*} (s : Finset ι) (x y : ι → A)
    (repr : comul a = ∑ i in s, x i ⊗ₜ[R] y i) :
    ∑ i in s, φ (x i) ⊗ₜ counit (R := R) (y i) = φ a ⊗ₜ[R] 1 := by
  simp [← sum_tmul_counit_eq_tmul_one (repr := apply_repr φ repr)]
=======
/--
If `φ : A → B` is a coalgebra map and `a = ∑ xᵢ ⊗ yᵢ`, then `φ a = ∑ φ xᵢ ⊗ φ yᵢ`
-/
@[simps]
def _root_.CoalgebraStruct.Repr.induced {a : A} (repr : Repr R a)
    {F : Type*} [FunLike F A B] [CoalgHomClass F R A B]
    (φ : F) : Repr R (φ a) where
  index := repr.index
  left := φ ∘ repr.left
  right := φ ∘ repr.right
  eq := (congr($((CoalgHomClass.map_comp_comul φ).symm) a).trans <|
      by rw [LinearMap.comp_apply, ← repr.eq, map_sum]; rfl).symm

lemma sum_tmul_counit_apply_eq
    {F : Type*} [FunLike F A B] [CoalgHomClass F R A B] (φ : F) {a : A} (repr : Repr R a) :
    ∑ i ∈ repr.index, counit (R := R) (repr.left i) ⊗ₜ φ (repr.right i) = 1 ⊗ₜ[R] φ a := by
  simp [← sum_counit_tmul_eq  (repr.induced φ)]

lemma sum_tmul_apply_counit_eq
    {F : Type*} [FunLike F A B] [CoalgHomClass F R A B] (φ : F) {a : A} (repr : Repr R a) :
    ∑ i ∈ repr.index, φ (repr.left i) ⊗ₜ counit (R := R) (repr.right i) = φ a ⊗ₜ[R] 1 := by
  simp [← sum_tmul_counit_eq (repr.induced φ)]
>>>>>>> 7aafd9a9

end Coalgebra<|MERGE_RESOLUTION|>--- conflicted
+++ resolved
@@ -298,28 +298,6 @@
 theorem ext_to_ring (f g : A →ₗc[R] R) : f = g := Subsingleton.elim _ _
 
 variable {A B}
-<<<<<<< HEAD
-lemma apply_repr {F : Type*} [FunLike F A B] [CoalgHomClass F R A B] (φ : F)
-    {a : A} {ι : Type*} {s : Finset ι} {x y : ι → A}
-    (repr : comul a = ∑ i in s, x i ⊗ₜ[R] y i) :
-    comul (φ a) = ∑ i in s, φ (x i) ⊗ₜ[R] φ (y i) :=
-  congr($((CoalgHomClass.map_comp_comul φ).symm) a).trans <|
-    by simp only [LinearMap.coe_comp, Function.comp_apply, repr, map_sum, map_tmul]; rfl
-
-lemma sum_tmul_counit_apply_eq_tmul_one_apply
-    {F : Type*} [FunLike F A B] [CoalgHomClass F R A B] (φ : F)
-    (a : A) {ι : Type*} (s : Finset ι) (x y : ι → A)
-    (repr : comul a = ∑ i in s, x i ⊗ₜ[R] y i) :
-    ∑ i in s, counit (R := R) (x i) ⊗ₜ φ (y i) = 1 ⊗ₜ[R] φ a := by
-  simp [← sum_counit_tmul_eq_one_tmul (repr := apply_repr φ repr)]
-
-lemma sum_tmul_apply_counit_eq_tmul_apply_one
-    {F : Type*} [FunLike F A B] [CoalgHomClass F R A B] (φ : F)
-    (a : A) {ι : Type*} (s : Finset ι) (x y : ι → A)
-    (repr : comul a = ∑ i in s, x i ⊗ₜ[R] y i) :
-    ∑ i in s, φ (x i) ⊗ₜ counit (R := R) (y i) = φ a ⊗ₜ[R] 1 := by
-  simp [← sum_tmul_counit_eq_tmul_one (repr := apply_repr φ repr)]
-=======
 /--
 If `φ : A → B` is a coalgebra map and `a = ∑ xᵢ ⊗ yᵢ`, then `φ a = ∑ φ xᵢ ⊗ φ yᵢ`
 -/
@@ -342,6 +320,5 @@
     {F : Type*} [FunLike F A B] [CoalgHomClass F R A B] (φ : F) {a : A} (repr : Repr R a) :
     ∑ i ∈ repr.index, φ (repr.left i) ⊗ₜ counit (R := R) (repr.right i) = φ a ⊗ₜ[R] 1 := by
   simp [← sum_tmul_counit_eq (repr.induced φ)]
->>>>>>> 7aafd9a9
 
 end Coalgebra