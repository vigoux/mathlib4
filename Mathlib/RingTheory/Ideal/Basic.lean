/-
Copyright (c) 2018 Kenny Lau. All rights reserved.
Released under Apache 2.0 license as described in the file LICENSE.
Authors: Kenny Lau, Chris Hughes, Mario Carneiro
-/
import Mathlib.Tactic.FinCases
import Mathlib.Data.Nat.Choose.Sum
import Mathlib.LinearAlgebra.Finsupp
import Mathlib.Algebra.Field.IsField
<<<<<<< HEAD

#align_import ring_theory.ideal.basic from "leanprover-community/mathlib"@"dc6c365e751e34d100e80fe6e314c3c3e0fd2988"
=======
import Mathlib.Tactic.Abel
>>>>>>> 59de845a

/-!

# Ideals over a ring

This file defines `Ideal R`, the type of (left) ideals over a ring `R`.
Note that over commutative rings, left ideals and two-sided ideals are equivalent.

## Implementation notes

`Ideal R` is implemented using `Submodule R R`, where `•` is interpreted as `*`.

## TODO

Support right ideals, and two-sided ideals over non-commutative rings.
-/


universe u v w

variable {α : Type u} {β : Type v}

open Set Function

open Pointwise

/-- A (left) ideal in a semiring `R` is an additive submonoid `s` such that
`a * b ∈ s` whenever `b ∈ s`. If `R` is a ring, then `s` is an additive subgroup.  -/
abbrev Ideal (R : Type u) [Semiring R] :=
  Submodule R R

/-- A ring is a principal ideal ring if all (left) ideals are principal. -/
@[mk_iff]
class IsPrincipalIdealRing (R : Type u) [Semiring R] : Prop where
  principal : ∀ S : Ideal R, S.IsPrincipal

attribute [instance] IsPrincipalIdealRing.principal

section Semiring

namespace Ideal

variable [Semiring α] (I : Ideal α) {a b : α}

protected theorem zero_mem : (0 : α) ∈ I :=
  Submodule.zero_mem I

protected theorem add_mem : a ∈ I → b ∈ I → a + b ∈ I :=
  Submodule.add_mem I

variable (a)

theorem mul_mem_left : b ∈ I → a * b ∈ I :=
  Submodule.smul_mem I a

variable {a}

@[ext]
theorem ext {I J : Ideal α} (h : ∀ x, x ∈ I ↔ x ∈ J) : I = J :=
  Submodule.ext h

theorem sum_mem (I : Ideal α) {ι : Type*} {t : Finset ι} {f : ι → α} :
    (∀ c ∈ t, f c ∈ I) → (∑ i ∈ t, f i) ∈ I :=
  Submodule.sum_mem I

theorem eq_top_of_unit_mem (x y : α) (hx : x ∈ I) (h : y * x = 1) : I = ⊤ :=
  eq_top_iff.2 fun z _ =>
    calc
      z = z * (y * x) := by simp [h]
      _ = z * y * x := Eq.symm <| mul_assoc z y x
      _ ∈ I := I.mul_mem_left _ hx

theorem eq_top_of_isUnit_mem {x} (hx : x ∈ I) (h : IsUnit x) : I = ⊤ :=
  let ⟨y, hy⟩ := h.exists_left_inv
  eq_top_of_unit_mem I x y hx hy

theorem eq_top_iff_one : I = ⊤ ↔ (1 : α) ∈ I :=
  ⟨by rintro rfl; trivial, fun h => eq_top_of_unit_mem _ _ 1 h (by simp)⟩

theorem ne_top_iff_one : I ≠ ⊤ ↔ (1 : α) ∉ I :=
  not_congr I.eq_top_iff_one

@[simp]
theorem unit_mul_mem_iff_mem {x y : α} (hy : IsUnit y) : y * x ∈ I ↔ x ∈ I := by
  refine ⟨fun h => ?_, fun h => I.mul_mem_left y h⟩
  obtain ⟨y', hy'⟩ := hy.exists_left_inv
  have := I.mul_mem_left y' h
  rwa [← mul_assoc, hy', one_mul] at this

/-- The ideal generated by a subset of a ring -/
def span (s : Set α) : Ideal α :=
  Submodule.span α s

@[simp]
theorem submodule_span_eq {s : Set α} : Submodule.span α s = Ideal.span s :=
  rfl

@[simp]
theorem span_empty : span (∅ : Set α) = ⊥ :=
  Submodule.span_empty

@[simp]
theorem span_univ : span (Set.univ : Set α) = ⊤ :=
  Submodule.span_univ

theorem span_union (s t : Set α) : span (s ∪ t) = span s ⊔ span t :=
  Submodule.span_union _ _

theorem span_iUnion {ι} (s : ι → Set α) : span (⋃ i, s i) = ⨆ i, span (s i) :=
  Submodule.span_iUnion _

theorem mem_span {s : Set α} (x) : x ∈ span s ↔ ∀ p : Ideal α, s ⊆ p → x ∈ p :=
  mem_iInter₂

theorem subset_span {s : Set α} : s ⊆ span s :=
  Submodule.subset_span

theorem span_le {s : Set α} {I} : span s ≤ I ↔ s ⊆ I :=
  Submodule.span_le

theorem span_mono {s t : Set α} : s ⊆ t → span s ≤ span t :=
  Submodule.span_mono

@[simp]
theorem span_eq : span (I : Set α) = I :=
  Submodule.span_eq _

@[simp]
theorem span_singleton_one : span ({1} : Set α) = ⊤ :=
  (eq_top_iff_one _).2 <| subset_span <| mem_singleton _

theorem isCompactElement_top : CompleteLattice.IsCompactElement (⊤ : Ideal α) := by
  simpa only [← span_singleton_one] using Submodule.singleton_span_isCompactElement 1

theorem mem_span_insert {s : Set α} {x y} :
    x ∈ span (insert y s) ↔ ∃ a, ∃ z ∈ span s, x = a * y + z :=
  Submodule.mem_span_insert

theorem mem_span_singleton' {x y : α} : x ∈ span ({y} : Set α) ↔ ∃ a, a * y = x :=
  Submodule.mem_span_singleton

theorem span_singleton_le_iff_mem {x : α} : span {x} ≤ I ↔ x ∈ I :=
  Submodule.span_singleton_le_iff_mem _ _

theorem span_singleton_mul_left_unit {a : α} (h2 : IsUnit a) (x : α) :
    span ({a * x} : Set α) = span {x} := by
  apply le_antisymm <;> rw [span_singleton_le_iff_mem, mem_span_singleton']
  exacts [⟨a, rfl⟩, ⟨_, h2.unit.inv_mul_cancel_left x⟩]

theorem span_insert (x) (s : Set α) : span (insert x s) = span ({x} : Set α) ⊔ span s :=
  Submodule.span_insert x s

theorem span_eq_bot {s : Set α} : span s = ⊥ ↔ ∀ x ∈ s, (x : α) = 0 :=
  Submodule.span_eq_bot

@[simp]
theorem span_singleton_eq_bot {x} : span ({x} : Set α) = ⊥ ↔ x = 0 :=
  Submodule.span_singleton_eq_bot

theorem span_singleton_ne_top {α : Type*} [CommSemiring α] {x : α} (hx : ¬IsUnit x) :
    Ideal.span ({x} : Set α) ≠ ⊤ :=
  (Ideal.ne_top_iff_one _).mpr fun h1 =>
    let ⟨y, hy⟩ := Ideal.mem_span_singleton'.mp h1
    hx ⟨⟨x, y, mul_comm y x ▸ hy, hy⟩, rfl⟩

@[simp]
theorem span_zero : span (0 : Set α) = ⊥ := by rw [← Set.singleton_zero, span_singleton_eq_bot]

@[simp]
theorem span_one : span (1 : Set α) = ⊤ := by rw [← Set.singleton_one, span_singleton_one]

theorem span_eq_top_iff_finite (s : Set α) :
    span s = ⊤ ↔ ∃ s' : Finset α, ↑s' ⊆ s ∧ span (s' : Set α) = ⊤ := by
  simp_rw [eq_top_iff_one]
  exact ⟨Submodule.mem_span_finite_of_mem_span, fun ⟨s', h₁, h₂⟩ => span_mono h₁ h₂⟩

theorem mem_span_singleton_sup {S : Type*} [CommSemiring S] {x y : S} {I : Ideal S} :
    x ∈ Ideal.span {y} ⊔ I ↔ ∃ a : S, ∃ b ∈ I, a * y + b = x := by
  rw [Submodule.mem_sup]
  constructor
  · rintro ⟨ya, hya, b, hb, rfl⟩
    obtain ⟨a, rfl⟩ := mem_span_singleton'.mp hya
    exact ⟨a, b, hb, rfl⟩
  · rintro ⟨a, b, hb, rfl⟩
    exact ⟨a * y, Ideal.mem_span_singleton'.mpr ⟨a, rfl⟩, b, hb, rfl⟩

/-- The ideal generated by an arbitrary binary relation.
-/
def ofRel (r : α → α → Prop) : Ideal α :=
  Submodule.span α { x | ∃ a b, r a b ∧ x + b = a }

/-- An ideal `P` of a ring `R` is prime if `P ≠ R` and `xy ∈ P → x ∈ P ∨ y ∈ P` -/
class IsPrime (I : Ideal α) : Prop where
  /-- The prime ideal is not the entire ring. -/
  ne_top' : I ≠ ⊤
  /-- If a product lies in the prime ideal, then at least one element lies in the prime ideal. -/
  mem_or_mem' : ∀ {x y : α}, x * y ∈ I → x ∈ I ∨ y ∈ I

theorem isPrime_iff {I : Ideal α} : IsPrime I ↔ I ≠ ⊤ ∧ ∀ {x y : α}, x * y ∈ I → x ∈ I ∨ y ∈ I :=
  ⟨fun h => ⟨h.1, h.2⟩, fun h => ⟨h.1, h.2⟩⟩

theorem IsPrime.ne_top {I : Ideal α} (hI : I.IsPrime) : I ≠ ⊤ :=
  hI.1

theorem IsPrime.mem_or_mem {I : Ideal α} (hI : I.IsPrime) {x y : α} : x * y ∈ I → x ∈ I ∨ y ∈ I :=
  hI.2

theorem IsPrime.mem_or_mem_of_mul_eq_zero {I : Ideal α} (hI : I.IsPrime) {x y : α} (h : x * y = 0) :
    x ∈ I ∨ y ∈ I :=
  hI.mem_or_mem (h.symm ▸ I.zero_mem)

theorem IsPrime.mem_of_pow_mem {I : Ideal α} (hI : I.IsPrime) {r : α} (n : ℕ) (H : r ^ n ∈ I) :
    r ∈ I := by
  induction' n with n ih
  · rw [pow_zero] at H
    exact (mt (eq_top_iff_one _).2 hI.1).elim H
  · rw [pow_succ] at H
    exact Or.casesOn (hI.mem_or_mem H) ih id

theorem not_isPrime_iff {I : Ideal α} :
    ¬I.IsPrime ↔ I = ⊤ ∨ ∃ (x : α) (_hx : x ∉ I) (y : α) (_hy : y ∉ I), x * y ∈ I := by
  simp_rw [Ideal.isPrime_iff, not_and_or, Ne, Classical.not_not, not_forall, not_or]
  exact
    or_congr Iff.rfl
      ⟨fun ⟨x, y, hxy, hx, hy⟩ => ⟨x, hx, y, hy, hxy⟩, fun ⟨x, hx, y, hy, hxy⟩ =>
        ⟨x, y, hxy, hx, hy⟩⟩

theorem zero_ne_one_of_proper {I : Ideal α} (h : I ≠ ⊤) : (0 : α) ≠ 1 := fun hz =>
  I.ne_top_iff_one.1 h <| hz ▸ I.zero_mem

theorem bot_prime [IsDomain α] : (⊥ : Ideal α).IsPrime :=
  ⟨fun h => one_ne_zero (by rwa [Ideal.eq_top_iff_one, Submodule.mem_bot] at h), fun h =>
    mul_eq_zero.mp (by simpa only [Submodule.mem_bot] using h)⟩

/-- An ideal is maximal if it is maximal in the collection of proper ideals. -/
class IsMaximal (I : Ideal α) : Prop where
  /-- The maximal ideal is a coatom in the ordering on ideals; that is, it is not the entire ring,
  and there are no other proper ideals strictly containing it. -/
  out : IsCoatom I

theorem isMaximal_def {I : Ideal α} : I.IsMaximal ↔ IsCoatom I :=
  ⟨fun h => h.1, fun h => ⟨h⟩⟩

theorem IsMaximal.ne_top {I : Ideal α} (h : I.IsMaximal) : I ≠ ⊤ :=
  (isMaximal_def.1 h).1

theorem isMaximal_iff {I : Ideal α} :
    I.IsMaximal ↔ (1 : α) ∉ I ∧ ∀ (J : Ideal α) (x), I ≤ J → x ∉ I → x ∈ J → (1 : α) ∈ J :=
  isMaximal_def.trans <|
    and_congr I.ne_top_iff_one <|
      forall_congr' fun J => by
        rw [lt_iff_le_not_le]
        exact
          ⟨fun H x h hx₁ hx₂ => J.eq_top_iff_one.1 <| H ⟨h, not_subset.2 ⟨_, hx₂, hx₁⟩⟩,
            fun H ⟨h₁, h₂⟩ =>
            let ⟨x, xJ, xI⟩ := not_subset.1 h₂
            J.eq_top_iff_one.2 <| H x h₁ xI xJ⟩

theorem IsMaximal.eq_of_le {I J : Ideal α} (hI : I.IsMaximal) (hJ : J ≠ ⊤) (IJ : I ≤ J) : I = J :=
  eq_iff_le_not_lt.2 ⟨IJ, fun h => hJ (hI.1.2 _ h)⟩

instance : IsCoatomic (Ideal α) := by
  apply CompleteLattice.coatomic_of_top_compact
  rw [← span_singleton_one]
  exact Submodule.singleton_span_isCompactElement 1

theorem IsMaximal.coprime_of_ne {M M' : Ideal α} (hM : M.IsMaximal) (hM' : M'.IsMaximal)
    (hne : M ≠ M') : M ⊔ M' = ⊤ := by
  contrapose! hne with h
  exact hM.eq_of_le hM'.ne_top (le_sup_left.trans_eq (hM'.eq_of_le h le_sup_right).symm)

/-- **Krull's theorem**: if `I` is an ideal that is not the whole ring, then it is included in some
    maximal ideal. -/
theorem exists_le_maximal (I : Ideal α) (hI : I ≠ ⊤) : ∃ M : Ideal α, M.IsMaximal ∧ I ≤ M :=
  let ⟨m, hm⟩ := (eq_top_or_exists_le_coatom I).resolve_left hI
  ⟨m, ⟨⟨hm.1⟩, hm.2⟩⟩

variable (α)

/-- Krull's theorem: a nontrivial ring has a maximal ideal. -/
theorem exists_maximal [Nontrivial α] : ∃ M : Ideal α, M.IsMaximal :=
  let ⟨I, ⟨hI, _⟩⟩ := exists_le_maximal (⊥ : Ideal α) bot_ne_top
  ⟨I, hI⟩

variable {α}

instance [Nontrivial α] : Nontrivial (Ideal α) := by
  rcases@exists_maximal α _ _ with ⟨M, hM, _⟩
  exact nontrivial_of_ne M ⊤ hM

/-- If P is not properly contained in any maximal ideal then it is not properly contained
  in any proper ideal -/
theorem maximal_of_no_maximal {P : Ideal α}
    (hmax : ∀ m : Ideal α, P < m → ¬IsMaximal m) (J : Ideal α) (hPJ : P < J) : J = ⊤ := by
  by_contra hnonmax
  rcases exists_le_maximal J hnonmax with ⟨M, hM1, hM2⟩
  exact hmax M (lt_of_lt_of_le hPJ hM2) hM1

theorem span_pair_comm {x y : α} : (span {x, y} : Ideal α) = span {y, x} := by
  simp only [span_insert, sup_comm]

theorem mem_span_pair {x y z : α} : z ∈ span ({x, y} : Set α) ↔ ∃ a b, a * x + b * y = z :=
  Submodule.mem_span_pair

@[simp]
theorem span_pair_add_mul_left {R : Type u} [CommRing R] {x y : R} (z : R) :
    (span {x + y * z, y} : Ideal R) = span {x, y} := by
  ext
  rw [mem_span_pair, mem_span_pair]
  exact
    ⟨fun ⟨a, b, h⟩ =>
      ⟨a, b + a * z, by
        rw [← h]
        ring1⟩,
      fun ⟨a, b, h⟩ =>
      ⟨a, b - a * z, by
        rw [← h]
        ring1⟩⟩

@[simp]
theorem span_pair_add_mul_right {R : Type u} [CommRing R] {x y : R} (z : R) :
    (span {x, y + x * z} : Ideal R) = span {x, y} := by
  rw [span_pair_comm, span_pair_add_mul_left, span_pair_comm]

theorem IsMaximal.exists_inv {I : Ideal α} (hI : I.IsMaximal) {x} (hx : x ∉ I) :
    ∃ y, ∃ i ∈ I, y * x + i = 1 := by
  cases' isMaximal_iff.1 hI with H₁ H₂
  rcases mem_span_insert.1
      (H₂ (span (insert x I)) x (Set.Subset.trans (subset_insert _ _) subset_span) hx
        (subset_span (mem_insert _ _))) with
    ⟨y, z, hz, hy⟩
  refine ⟨y, z, ?_, hy.symm⟩
  rwa [← span_eq I]

section Lattice

variable {R : Type u} [Semiring R]

-- Porting note: is this the right approach? or is there a better way to prove? (next 4 decls)
theorem mem_sup_left {S T : Ideal R} : ∀ {x : R}, x ∈ S → x ∈ S ⊔ T :=
  @le_sup_left _ _ S T

theorem mem_sup_right {S T : Ideal R} : ∀ {x : R}, x ∈ T → x ∈ S ⊔ T :=
  @le_sup_right _ _ S T

theorem mem_iSup_of_mem {ι : Sort*} {S : ι → Ideal R} (i : ι) : ∀ {x : R}, x ∈ S i → x ∈ iSup S :=
  @le_iSup _ _ _ S _

theorem mem_sSup_of_mem {S : Set (Ideal R)} {s : Ideal R} (hs : s ∈ S) :
    ∀ {x : R}, x ∈ s → x ∈ sSup S :=
  @le_sSup _ _ _ _ hs

theorem mem_sInf {s : Set (Ideal R)} {x : R} : x ∈ sInf s ↔ ∀ ⦃I⦄, I ∈ s → x ∈ I :=
  ⟨fun hx I his => hx I ⟨I, iInf_pos his⟩, fun H _I ⟨_J, hij⟩ => hij ▸ fun _S ⟨hj, hS⟩ => hS ▸ H hj⟩

@[simp 1001] -- Porting note: increased priority to appease `simpNF`
theorem mem_inf {I J : Ideal R} {x : R} : x ∈ I ⊓ J ↔ x ∈ I ∧ x ∈ J :=
  Iff.rfl

@[simp 1001] -- Porting note: increased priority to appease `simpNF`
theorem mem_iInf {ι : Sort*} {I : ι → Ideal R} {x : R} : x ∈ iInf I ↔ ∀ i, x ∈ I i :=
  Submodule.mem_iInf _

@[simp 1001] -- Porting note: increased priority to appease `simpNF`
theorem mem_bot {x : R} : x ∈ (⊥ : Ideal R) ↔ x = 0 :=
  Submodule.mem_bot _

end Lattice

section Pi

variable (ι : Type v)

/-- `I^n` as an ideal of `R^n`. -/
def pi : Ideal (ι → α) where
  carrier := { x | ∀ i, x i ∈ I }
  zero_mem' _i := I.zero_mem
  add_mem' ha hb i := I.add_mem (ha i) (hb i)
  smul_mem' a _b hb i := I.mul_mem_left (a i) (hb i)

theorem mem_pi (x : ι → α) : x ∈ I.pi ι ↔ ∀ i, x i ∈ I :=
  Iff.rfl

end Pi

theorem sInf_isPrime_of_isChain {s : Set (Ideal α)} (hs : s.Nonempty) (hs' : IsChain (· ≤ ·) s)
    (H : ∀ p ∈ s, Ideal.IsPrime p) : (sInf s).IsPrime :=
  ⟨fun e =>
    let ⟨x, hx⟩ := hs
    (H x hx).ne_top (eq_top_iff.mpr (e.symm.trans_le (sInf_le hx))),
    fun e =>
    or_iff_not_imp_left.mpr fun hx => by
      rw [Ideal.mem_sInf] at hx e ⊢
      push_neg at hx
      obtain ⟨I, hI, hI'⟩ := hx
      intro J hJ
      cases' hs'.total hI hJ with h h
      · exact h (((H I hI).mem_or_mem (e hI)).resolve_left hI')
      · exact ((H J hJ).mem_or_mem (e hJ)).resolve_left fun x => hI' <| h x⟩

end Ideal

end Semiring

section CommSemiring

variable {a b : α}

-- A separate namespace definition is needed because the variables were historically in a different
-- order.
namespace Ideal

variable [CommSemiring α] (I : Ideal α)

@[simp]
theorem mul_unit_mem_iff_mem {x y : α} (hy : IsUnit y) : x * y ∈ I ↔ x ∈ I :=
  mul_comm y x ▸ unit_mul_mem_iff_mem I hy

theorem mem_span_singleton {x y : α} : x ∈ span ({y} : Set α) ↔ y ∣ x :=
  mem_span_singleton'.trans <| exists_congr fun _ => by rw [eq_comm, mul_comm]

theorem mem_span_singleton_self (x : α) : x ∈ span ({x} : Set α) :=
  mem_span_singleton.mpr dvd_rfl

theorem span_singleton_le_span_singleton {x y : α} :
    span ({x} : Set α) ≤ span ({y} : Set α) ↔ y ∣ x :=
  span_le.trans <| singleton_subset_iff.trans mem_span_singleton

theorem span_singleton_eq_span_singleton {α : Type u} [CommRing α] [IsDomain α] {x y : α} :
    span ({x} : Set α) = span ({y} : Set α) ↔ Associated x y := by
  rw [← dvd_dvd_iff_associated, le_antisymm_iff, and_comm]
  apply and_congr <;> rw [span_singleton_le_span_singleton]

theorem span_singleton_mul_right_unit {a : α} (h2 : IsUnit a) (x : α) :
    span ({x * a} : Set α) = span {x} := by rw [mul_comm, span_singleton_mul_left_unit h2]

@[simp]
theorem span_singleton_eq_top {x} : span ({x} : Set α) = ⊤ ↔ IsUnit x := by
  rw [isUnit_iff_dvd_one, ← span_singleton_le_span_singleton, span_singleton_one, eq_top_iff]

theorem span_singleton_prime {p : α} (hp : p ≠ 0) : IsPrime (span ({p} : Set α)) ↔ Prime p := by
  simp [isPrime_iff, Prime, span_singleton_eq_top, hp, mem_span_singleton]

theorem IsMaximal.isPrime {I : Ideal α} (H : I.IsMaximal) : I.IsPrime :=
  ⟨H.1.1, @fun x y hxy =>
    or_iff_not_imp_left.2 fun hx => by
      let J : Ideal α := Submodule.span α (insert x ↑I)
      have IJ : I ≤ J := Set.Subset.trans (subset_insert _ _) subset_span
      have xJ : x ∈ J := Ideal.subset_span (Set.mem_insert x I)
      cases' isMaximal_iff.1 H with _ oJ
      specialize oJ J x IJ hx xJ
      rcases Submodule.mem_span_insert.mp oJ with ⟨a, b, h, oe⟩
      obtain F : y * 1 = y * (a • x + b) := congr_arg (fun g : α => y * g) oe
      rw [← mul_one y, F, mul_add, mul_comm, smul_eq_mul, mul_assoc]
      refine Submodule.add_mem I (I.mul_mem_left a hxy) (Submodule.smul_mem I y ?_)
      rwa [Submodule.span_eq] at h⟩

-- see Note [lower instance priority]
instance (priority := 100) IsMaximal.isPrime' (I : Ideal α) : ∀ [_H : I.IsMaximal], I.IsPrime :=
  @IsMaximal.isPrime _ _ _

theorem span_singleton_lt_span_singleton [IsDomain α] {x y : α} :
    span ({x} : Set α) < span ({y} : Set α) ↔ DvdNotUnit y x := by
  rw [lt_iff_le_not_le, span_singleton_le_span_singleton, span_singleton_le_span_singleton,
    dvd_and_not_dvd_iff]

theorem factors_decreasing [IsDomain α] (b₁ b₂ : α) (h₁ : b₁ ≠ 0) (h₂ : ¬IsUnit b₂) :
    span ({b₁ * b₂} : Set α) < span {b₁} :=
  lt_of_le_not_le
    (Ideal.span_le.2 <| singleton_subset_iff.2 <| Ideal.mem_span_singleton.2 ⟨b₂, rfl⟩) fun h =>
    h₂ <| isUnit_of_dvd_one <|
        (mul_dvd_mul_iff_left h₁).1 <| by rwa [mul_one, ← Ideal.span_singleton_le_span_singleton]

variable (b)

theorem mul_mem_right (h : a ∈ I) : a * b ∈ I :=
  mul_comm b a ▸ I.mul_mem_left b h

variable {b}

theorem pow_mem_of_mem (ha : a ∈ I) (n : ℕ) (hn : 0 < n) : a ^ n ∈ I :=
  Nat.casesOn n (Not.elim (by decide))
    (fun m _hm => (pow_succ a m).symm ▸ I.mul_mem_left (a ^ m) ha) hn

theorem pow_mem_of_pow_mem {m n : ℕ} (ha : a ^ m ∈ I) (h : m ≤ n) : a ^ n ∈ I := by
  rw [← Nat.add_sub_of_le h, pow_add]
  exact I.mul_mem_right _ ha

theorem add_pow_mem_of_pow_mem_of_le {m n k : ℕ}
    (ha : a ^ m ∈ I) (hb : b ^ n ∈ I) (hk : m + n ≤ k + 1) :
    (a + b) ^ k ∈ I := by
  rw [add_pow]
  apply I.sum_mem
  intro c _
  apply mul_mem_right
  by_cases h : m ≤ c
  · exact I.mul_mem_right _ (I.pow_mem_of_pow_mem ha h)
  · refine I.mul_mem_left _ (I.pow_mem_of_pow_mem hb ?_)
    simp only [not_le, Nat.lt_iff_add_one_le] at h
    have hck : c ≤ k := by
      rw [← add_le_add_iff_right 1]
      exact le_trans h (le_trans (Nat.le_add_right _ _) hk)
    rw [Nat.le_sub_iff_add_le hck, ← add_le_add_iff_right 1]
    exact le_trans (by rwa [add_comm _ n, add_assoc, add_le_add_iff_left]) hk

theorem add_pow_add_pred_mem_of_pow_mem  {m n : ℕ}
    (ha : a ^ m ∈ I) (hb : b ^ n ∈ I) :
    (a + b) ^ (m + n - 1) ∈ I :=
  I.add_pow_mem_of_pow_mem_of_le ha hb <| by rw [← Nat.sub_le_iff_le_add]

theorem pow_mem_of_pow_mem {m n : ℕ} (ha : a ^ m ∈ I) (h : m ≤ n) : a ^ n ∈ I := by
  rw [← Nat.add_sub_of_le h, pow_add]
  exact I.mul_mem_right _ ha

theorem add_pow_mem_of_pow_mem_of_le {m n k : ℕ}
    (ha : a ^ m ∈ I) (hb : b ^ n ∈ I) (hk : m + n ≤ k + 1) :
    (a + b) ^ k ∈ I := by
  rw [add_pow]
  apply I.sum_mem
  intro c _
  apply mul_mem_right
  by_cases h : m ≤ c
  · exact I.mul_mem_right _ (I.pow_mem_of_pow_mem ha h)
  · refine I.mul_mem_left _ (I.pow_mem_of_pow_mem hb ?_)
    simp only [not_le, Nat.lt_iff_add_one_le] at h
    have hck : c ≤ k := by
      rw [← add_le_add_iff_right 1]
      exact le_trans h (le_trans (Nat.le_add_right _ _) hk)
    rw [Nat.le_sub_iff_add_le hck, ← add_le_add_iff_right 1]
    exact le_trans (by rwa [add_comm _ n, add_assoc, add_le_add_iff_left]) hk

theorem add_pow_add_pred_mem_of_pow_mem  {m n : ℕ}
    (ha : a ^ m ∈ I) (hb : b ^ n ∈ I) :
    (a + b) ^ (m + n - 1) ∈ I :=
  I.add_pow_mem_of_pow_mem_of_le ha hb <| by rw [← Nat.sub_le_iff_le_add]

theorem IsPrime.mul_mem_iff_mem_or_mem {I : Ideal α} (hI : I.IsPrime) :
    ∀ {x y : α}, x * y ∈ I ↔ x ∈ I ∨ y ∈ I := @fun x y =>
  ⟨hI.mem_or_mem, by
    rintro (h | h)
    exacts [I.mul_mem_right y h, I.mul_mem_left x h]⟩

theorem IsPrime.pow_mem_iff_mem {I : Ideal α} (hI : I.IsPrime) {r : α} (n : ℕ) (hn : 0 < n) :
    r ^ n ∈ I ↔ r ∈ I :=
  ⟨hI.mem_of_pow_mem n, fun hr => I.pow_mem_of_mem hr n hn⟩

theorem pow_multiset_sum_mem_span_pow [DecidableEq α] (s : Multiset α) (n : ℕ) :
    s.sum ^ (Multiset.card s * n + 1) ∈
    span ((s.map fun (x : α) ↦ x ^ (n + 1)).toFinset : Set α) := by
  induction' s using Multiset.induction_on with a s hs
  · simp
  simp only [Finset.coe_insert, Multiset.map_cons, Multiset.toFinset_cons, Multiset.sum_cons,
    Multiset.card_cons, add_pow]
  refine Submodule.sum_mem _ ?_
  intro c _hc
  rw [mem_span_insert]
  by_cases h : n + 1 ≤ c
  · refine ⟨a ^ (c - (n + 1)) * s.sum ^ ((Multiset.card s + 1) * n + 1 - c) *
      ((Multiset.card s + 1) * n + 1).choose c, 0, Submodule.zero_mem _, ?_⟩
    rw [mul_comm _ (a ^ (n + 1))]
    simp_rw [← mul_assoc]
    rw [← pow_add, add_zero, add_tsub_cancel_of_le h]
  · use 0
    simp_rw [zero_mul, zero_add]
    refine ⟨_, ?_, rfl⟩
    replace h : c ≤ n := Nat.lt_succ_iff.mp (not_le.mp h)
    have : (Multiset.card s + 1) * n + 1 - c = Multiset.card s * n + 1 + (n - c) := by
      rw [add_mul, one_mul, add_assoc, add_comm n 1, ← add_assoc, add_tsub_assoc_of_le h]
    rw [this, pow_add]
    simp_rw [mul_assoc, mul_comm (s.sum ^ (Multiset.card s * n + 1)), ← mul_assoc]
    exact mul_mem_left _ _ hs

theorem sum_pow_mem_span_pow {ι} (s : Finset ι) (f : ι → α) (n : ℕ) :
    (∑ i ∈ s, f i) ^ (s.card * n + 1) ∈ span ((fun i => f i ^ (n + 1)) '' s) := by
  classical
  simpa only [Multiset.card_map, Multiset.map_map, comp_apply, Multiset.toFinset_map,
    Finset.coe_image, Finset.val_toFinset] using pow_multiset_sum_mem_span_pow (s.1.map f) n

theorem span_pow_eq_top (s : Set α) (hs : span s = ⊤) (n : ℕ) :
    span ((fun (x : α) => x ^ n) '' s) = ⊤ := by
  rw [eq_top_iff_one]
  cases' n with n
  · obtain rfl | ⟨x, hx⟩ := eq_empty_or_nonempty s
    · rw [Set.image_empty, hs]
      trivial
    · exact subset_span ⟨_, hx, pow_zero _⟩
  rw [eq_top_iff_one, span, Finsupp.mem_span_iff_total] at hs
  rcases hs with ⟨f, hf⟩
  have hf : (f.support.sum fun a => f a * a) = 1 := hf -- Porting note: was `change ... at hf`
  have := sum_pow_mem_span_pow f.support (fun a => f a * a) n
  rw [hf, one_pow] at this
  refine span_le.mpr ?_ this
  rintro _ hx
  simp_rw [Set.mem_image] at hx
  rcases hx with ⟨x, _, rfl⟩
  have : span ({(x : α) ^ (n + 1)} : Set α) ≤ span ((fun x : α => x ^ (n + 1)) '' s) := by
    rw [span_le, Set.singleton_subset_iff]
    exact subset_span ⟨x, x.prop, rfl⟩
  refine this ?_
  rw [mul_pow, mem_span_singleton]
  exact ⟨f x ^ (n + 1), mul_comm _ _⟩

lemma isPrime_of_maximally_disjoint (I : Ideal α)
    (S : Submonoid α)
    (disjoint : Disjoint (I : Set α) S)
    (maximally_disjoint : ∀ (J : Ideal α), I < J → ¬ Disjoint (J : Set α) S) :
    I.IsPrime where
  ne_top' := by
    rintro rfl
    have : 1 ∈ (S : Set α) := S.one_mem
    aesop
  mem_or_mem' {x y} hxy := by
    by_contra! rid
    have hx := maximally_disjoint (I ⊔ span {x}) (Submodule.lt_sup_iff_not_mem.mpr rid.1)
    have hy := maximally_disjoint (I ⊔ span {y}) (Submodule.lt_sup_iff_not_mem.mpr rid.2)
    simp only [Set.not_disjoint_iff, mem_inter_iff, SetLike.mem_coe, Submodule.mem_sup,
      mem_span_singleton] at hx hy
    obtain ⟨s₁, ⟨i₁, hi₁, ⟨_, ⟨r₁, rfl⟩, hr₁⟩⟩, hs₁⟩ := hx
    obtain ⟨s₂, ⟨i₂, hi₂, ⟨_, ⟨r₂, rfl⟩, hr₂⟩⟩, hs₂⟩ := hy
    refine disjoint.ne_of_mem
      (I.add_mem (I.mul_mem_left (i₁ + x * r₁) hi₂) <| I.add_mem (I.mul_mem_right (y * r₂) hi₁) <|
        I.mul_mem_right (r₁ * r₂) hxy)
      (S.mul_mem hs₁ hs₂) ?_
    rw [← hr₁, ← hr₂]
    ring

end Ideal

end CommSemiring

section Ring

namespace Ideal

variable [Ring α] (I : Ideal α) {a b : α}

protected theorem neg_mem_iff : -a ∈ I ↔ a ∈ I :=
  Submodule.neg_mem_iff I

protected theorem add_mem_iff_left : b ∈ I → (a + b ∈ I ↔ a ∈ I) :=
  Submodule.add_mem_iff_left I

protected theorem add_mem_iff_right : a ∈ I → (a + b ∈ I ↔ b ∈ I) :=
  Submodule.add_mem_iff_right I

protected theorem sub_mem : a ∈ I → b ∈ I → a - b ∈ I :=
  Submodule.sub_mem I

theorem mem_span_insert' {s : Set α} {x y} : x ∈ span (insert y s) ↔ ∃ a, x + a * y ∈ span s :=
  Submodule.mem_span_insert'

@[simp]
theorem span_singleton_neg (x : α) : (span {-x} : Ideal α) = span {x} := by
  ext
  simp only [mem_span_singleton']
  exact ⟨fun ⟨y, h⟩ => ⟨-y, h ▸ neg_mul_comm y x⟩, fun ⟨y, h⟩ => ⟨-y, h ▸ neg_mul_neg y x⟩⟩

end Ideal

end Ring

section DivisionSemiring

variable {K : Type u} [DivisionSemiring K] (I : Ideal K)

namespace Ideal

/-- All ideals in a division (semi)ring are trivial. -/
theorem eq_bot_or_top : I = ⊥ ∨ I = ⊤ := by
  rw [or_iff_not_imp_right]
  change _ ≠ _ → _
  rw [Ideal.ne_top_iff_one]
  intro h1
  rw [eq_bot_iff]
  intro r hr
  by_cases H : r = 0; · simpa
  simpa [H, h1] using I.mul_mem_left r⁻¹ hr

variable (K) in
/-- A bijection between (left) ideals of a division ring and `{0, 1}`, sending `⊥` to `0`
and `⊤` to `1`. -/
def equivFinTwo [DecidableEq (Ideal K)] : Ideal K ≃ Fin 2 where
  toFun := fun I ↦ if I = ⊥ then 0 else 1
  invFun := ![⊥, ⊤]
  left_inv := fun I ↦ by rcases eq_bot_or_top I with rfl | rfl <;> simp
  right_inv := fun i ↦ by fin_cases i <;> simp

instance : Finite (Ideal K) := let _i := Classical.decEq (Ideal K); ⟨equivFinTwo K⟩

/-- Ideals of a `DivisionSemiring` are a simple order. Thanks to the way abbreviations work,
this automatically gives an `IsSimpleModule K` instance. -/
instance isSimpleOrder : IsSimpleOrder (Ideal K) :=
  ⟨eq_bot_or_top⟩

theorem eq_bot_of_prime [h : I.IsPrime] : I = ⊥ :=
  or_iff_not_imp_right.mp I.eq_bot_or_top h.1

theorem bot_isMaximal : IsMaximal (⊥ : Ideal K) :=
  ⟨⟨fun h => absurd ((eq_top_iff_one (⊤ : Ideal K)).mp rfl) (by rw [← h]; simp), fun I hI =>
      or_iff_not_imp_left.mp (eq_bot_or_top I) (ne_of_gt hI)⟩⟩

end Ideal

end DivisionSemiring

section CommRing

namespace Ideal

theorem mul_sub_mul_mem {R : Type*} [CommRing R] (I : Ideal R) {a b c d : R} (h1 : a - b ∈ I)
    (h2 : c - d ∈ I) : a * c - b * d ∈ I := by
  rw [show a * c - b * d = (a - b) * c + b * (c - d) by rw [sub_mul, mul_sub]; abel]
  exact I.add_mem (I.mul_mem_right _ h1) (I.mul_mem_left _ h2)

end Ideal

end CommRing

-- TODO: consider moving the lemmas below out of the `Ring` namespace since they are
-- about `CommSemiring`s.
namespace Ring

variable {R : Type*} [CommSemiring R]

theorem exists_not_isUnit_of_not_isField [Nontrivial R] (hf : ¬IsField R) :
    ∃ (x : R) (_hx : x ≠ (0 : R)), ¬IsUnit x := by
  have : ¬_ := fun h => hf ⟨exists_pair_ne R, mul_comm, h⟩
  simp_rw [isUnit_iff_exists_inv]
  push_neg at this ⊢
  obtain ⟨x, hx, not_unit⟩ := this
  exact ⟨x, hx, not_unit⟩

theorem not_isField_iff_exists_ideal_bot_lt_and_lt_top [Nontrivial R] :
    ¬IsField R ↔ ∃ I : Ideal R, ⊥ < I ∧ I < ⊤ := by
  constructor
  · intro h
    obtain ⟨x, nz, nu⟩ := exists_not_isUnit_of_not_isField h
    use Ideal.span {x}
    rw [bot_lt_iff_ne_bot, lt_top_iff_ne_top]
    exact ⟨mt Ideal.span_singleton_eq_bot.mp nz, mt Ideal.span_singleton_eq_top.mp nu⟩
  · rintro ⟨I, bot_lt, lt_top⟩ hf
    obtain ⟨x, mem, ne_zero⟩ := SetLike.exists_of_lt bot_lt
    rw [Submodule.mem_bot] at ne_zero
    obtain ⟨y, hy⟩ := hf.mul_inv_cancel ne_zero
    rw [lt_top_iff_ne_top, Ne, Ideal.eq_top_iff_one, ← hy] at lt_top
    exact lt_top (I.mul_mem_right _ mem)

theorem not_isField_iff_exists_prime [Nontrivial R] :
    ¬IsField R ↔ ∃ p : Ideal R, p ≠ ⊥ ∧ p.IsPrime :=
  not_isField_iff_exists_ideal_bot_lt_and_lt_top.trans
    ⟨fun ⟨I, bot_lt, lt_top⟩ =>
      let ⟨p, hp, le_p⟩ := I.exists_le_maximal (lt_top_iff_ne_top.mp lt_top)
      ⟨p, bot_lt_iff_ne_bot.mp (lt_of_lt_of_le bot_lt le_p), hp.isPrime⟩,
      fun ⟨p, ne_bot, Prime⟩ => ⟨p, bot_lt_iff_ne_bot.mpr ne_bot, lt_top_iff_ne_top.mpr Prime.1⟩⟩

/-- Also see `Ideal.isSimpleOrder` for the forward direction as an instance when `R` is a
division (semi)ring.

This result actually holds for all division semirings, but we lack the predicate to state it. -/
theorem isField_iff_isSimpleOrder_ideal : IsField R ↔ IsSimpleOrder (Ideal R) := by
  cases subsingleton_or_nontrivial R
  · exact
      ⟨fun h => (not_isField_of_subsingleton _ h).elim, fun h =>
        (false_of_nontrivial_of_subsingleton <| Ideal R).elim⟩
  rw [← not_iff_not, Ring.not_isField_iff_exists_ideal_bot_lt_and_lt_top, ← not_iff_not]
  push_neg
  simp_rw [lt_top_iff_ne_top, bot_lt_iff_ne_bot, ← or_iff_not_imp_left, not_ne_iff]
  exact ⟨fun h => ⟨h⟩, fun h => h.2⟩

/-- When a ring is not a field, the maximal ideals are nontrivial. -/
theorem ne_bot_of_isMaximal_of_not_isField [Nontrivial R] {M : Ideal R} (max : M.IsMaximal)
    (not_field : ¬IsField R) : M ≠ ⊥ := by
  rintro h
  rw [h] at max
  rcases max with ⟨⟨_h1, h2⟩⟩
  obtain ⟨I, hIbot, hItop⟩ := not_isField_iff_exists_ideal_bot_lt_and_lt_top.mp not_field
  exact ne_of_lt hItop (h2 I hIbot)

end Ring

namespace Ideal

variable {R : Type u} [CommSemiring R] [Nontrivial R]

theorem bot_lt_of_maximal (M : Ideal R) [hm : M.IsMaximal] (non_field : ¬IsField R) : ⊥ < M := by
  rcases Ring.not_isField_iff_exists_ideal_bot_lt_and_lt_top.1 non_field with ⟨I, Ibot, Itop⟩
  constructor; · simp
  intro mle
  apply lt_irrefl (⊤ : Ideal R)
  have : M = ⊥ := eq_bot_iff.mpr mle
  rw [← this] at Ibot
  rwa [hm.1.2 I Ibot] at Itop

end Ideal

variable {a b : α}

/-- The set of non-invertible elements of a monoid. -/
def nonunits (α : Type u) [Monoid α] : Set α :=
  { a | ¬IsUnit a }

@[simp]
theorem mem_nonunits_iff [Monoid α] : a ∈ nonunits α ↔ ¬IsUnit a :=
  Iff.rfl

theorem mul_mem_nonunits_right [CommMonoid α] : b ∈ nonunits α → a * b ∈ nonunits α :=
  mt isUnit_of_mul_isUnit_right

theorem mul_mem_nonunits_left [CommMonoid α] : a ∈ nonunits α → a * b ∈ nonunits α :=
  mt isUnit_of_mul_isUnit_left

theorem zero_mem_nonunits [Semiring α] : 0 ∈ nonunits α ↔ (0 : α) ≠ 1 :=
  not_congr isUnit_zero_iff

@[simp 1001] -- increased priority to appease `simpNF`
theorem one_not_mem_nonunits [Monoid α] : (1 : α) ∉ nonunits α :=
  not_not_intro isUnit_one

theorem coe_subset_nonunits [Semiring α] {I : Ideal α} (h : I ≠ ⊤) : (I : Set α) ⊆ nonunits α :=
  fun _x hx hu => h <| I.eq_top_of_isUnit_mem hx hu

theorem exists_max_ideal_of_mem_nonunits [CommSemiring α] (h : a ∈ nonunits α) :
    ∃ I : Ideal α, I.IsMaximal ∧ a ∈ I := by
  have : Ideal.span ({a} : Set α) ≠ ⊤ := by
    intro H
    rw [Ideal.span_singleton_eq_top] at H
    contradiction
  rcases Ideal.exists_le_maximal _ this with ⟨I, Imax, H⟩
  use I, Imax
  apply H
  apply Ideal.subset_span
  exact Set.mem_singleton a<|MERGE_RESOLUTION|>--- conflicted
+++ resolved
@@ -7,12 +7,7 @@
 import Mathlib.Data.Nat.Choose.Sum
 import Mathlib.LinearAlgebra.Finsupp
 import Mathlib.Algebra.Field.IsField
-<<<<<<< HEAD
-
-#align_import ring_theory.ideal.basic from "leanprover-community/mathlib"@"dc6c365e751e34d100e80fe6e314c3c3e0fd2988"
-=======
 import Mathlib.Tactic.Abel
->>>>>>> 59de845a
 
 /-!
 
@@ -496,32 +491,6 @@
 theorem pow_mem_of_mem (ha : a ∈ I) (n : ℕ) (hn : 0 < n) : a ^ n ∈ I :=
   Nat.casesOn n (Not.elim (by decide))
     (fun m _hm => (pow_succ a m).symm ▸ I.mul_mem_left (a ^ m) ha) hn
-
-theorem pow_mem_of_pow_mem {m n : ℕ} (ha : a ^ m ∈ I) (h : m ≤ n) : a ^ n ∈ I := by
-  rw [← Nat.add_sub_of_le h, pow_add]
-  exact I.mul_mem_right _ ha
-
-theorem add_pow_mem_of_pow_mem_of_le {m n k : ℕ}
-    (ha : a ^ m ∈ I) (hb : b ^ n ∈ I) (hk : m + n ≤ k + 1) :
-    (a + b) ^ k ∈ I := by
-  rw [add_pow]
-  apply I.sum_mem
-  intro c _
-  apply mul_mem_right
-  by_cases h : m ≤ c
-  · exact I.mul_mem_right _ (I.pow_mem_of_pow_mem ha h)
-  · refine I.mul_mem_left _ (I.pow_mem_of_pow_mem hb ?_)
-    simp only [not_le, Nat.lt_iff_add_one_le] at h
-    have hck : c ≤ k := by
-      rw [← add_le_add_iff_right 1]
-      exact le_trans h (le_trans (Nat.le_add_right _ _) hk)
-    rw [Nat.le_sub_iff_add_le hck, ← add_le_add_iff_right 1]
-    exact le_trans (by rwa [add_comm _ n, add_assoc, add_le_add_iff_left]) hk
-
-theorem add_pow_add_pred_mem_of_pow_mem  {m n : ℕ}
-    (ha : a ^ m ∈ I) (hb : b ^ n ∈ I) :
-    (a + b) ^ (m + n - 1) ∈ I :=
-  I.add_pow_mem_of_pow_mem_of_le ha hb <| by rw [← Nat.sub_le_iff_le_add]
 
 theorem pow_mem_of_pow_mem {m n : ℕ} (ha : a ^ m ∈ I) (h : m ≤ n) : a ^ n ∈ I := by
   rw [← Nat.add_sub_of_le h, pow_add]
