/-
Copyright (c) 2019 Johan Commelin. All rights reserved.
Released under Apache 2.0 license as described in the file LICENSE.
Authors: Johan Commelin
-/
import Mathlib.RingTheory.IntegralClosure.IsIntegralClosure.Basic
import Mathlib.RingTheory.Polynomial.IntegralNormalization

/-!
# Algebraic elements and algebraic extensions

An element of an R-algebra is algebraic over R if it is the root of a nonzero polynomial.
An R-algebra is algebraic over R if and only if all its elements are algebraic over R.
The main result in this file proves transitivity of algebraicity:
a tower of algebraic field extensions is algebraic.
-/


universe u v w

open scoped Classical
open Polynomial

section

variable (R : Type u) {A : Type v} [CommRing R] [Ring A] [Algebra R A]

/-- An element of an R-algebra is algebraic over R if it is a root of a nonzero polynomial
with coefficients in R. -/
def IsAlgebraic (x : A) : Prop :=
  ∃ p : R[X], p ≠ 0 ∧ aeval x p = 0

/-- An element of an R-algebra is transcendental over R if it is not algebraic over R. -/
def Transcendental (x : A) : Prop :=
  ¬IsAlgebraic R x

theorem is_transcendental_of_subsingleton [Subsingleton R] (x : A) : Transcendental R x :=
  fun ⟨p, h, _⟩ => h <| Subsingleton.elim p 0

variable {R}

/-- A subalgebra is algebraic if all its elements are algebraic. -/
nonrec
def Subalgebra.IsAlgebraic (S : Subalgebra R A) : Prop :=
  ∀ x ∈ S, IsAlgebraic R x

variable (R A)

/-- An algebra is algebraic if all its elements are algebraic. -/
protected class Algebra.IsAlgebraic : Prop :=
  isAlgebraic : ∀ x : A, IsAlgebraic R x

/-- An algebra is transcendental if some element is transcendental. -/
protected class Algebra.Transcendental : Prop :=
  transcendental : ∃ x : A, Transcendental R x

variable {R A}

lemma Algebra.isAlgebraic_def : Algebra.IsAlgebraic R A ↔ ∀ x : A, IsAlgebraic R x :=
  ⟨fun ⟨h⟩ ↦ h, fun h ↦ ⟨h⟩⟩

lemma Algebra.transcendental_def : Algebra.Transcendental R A ↔ ∃ x : A, Transcendental R x :=
  ⟨fun ⟨h⟩ ↦ h, fun h ↦ ⟨h⟩⟩

theorem Algebra.transcendental_iff_not_isAlgebraic :
    Algebra.Transcendental R A ↔ ¬ Algebra.IsAlgebraic R A := by
  simp [isAlgebraic_def, transcendental_def, Transcendental]

/-- A subalgebra is algebraic if and only if it is algebraic as an algebra. -/
theorem Subalgebra.isAlgebraic_iff (S : Subalgebra R A) :
    S.IsAlgebraic ↔ @Algebra.IsAlgebraic R S _ _ S.algebra := by
  delta Subalgebra.IsAlgebraic
  rw [Subtype.forall', Algebra.isAlgebraic_def]
  refine forall_congr' fun x => exists_congr fun p => and_congr Iff.rfl ?_
  have h : Function.Injective S.val := Subtype.val_injective
  conv_rhs => rw [← h.eq_iff, map_zero]
  rw [← aeval_algHom_apply, S.val_apply]

/-- An algebra is algebraic if and only if it is algebraic as a subalgebra. -/
theorem Algebra.isAlgebraic_iff : Algebra.IsAlgebraic R A ↔ (⊤ : Subalgebra R A).IsAlgebraic := by
  delta Subalgebra.IsAlgebraic
  simp only [Algebra.isAlgebraic_def, Algebra.mem_top, forall_prop_of_true, iff_self_iff]

theorem isAlgebraic_iff_not_injective {x : A} :
    IsAlgebraic R x ↔ ¬Function.Injective (Polynomial.aeval x : R[X] →ₐ[R] A) := by
  simp only [IsAlgebraic, injective_iff_map_eq_zero, not_forall, and_comm, exists_prop]

theorem transcendental_iff_injective {x : A} :
    Transcendental R x ↔ Function.Injective (Polynomial.aeval x : R[X] →ₐ[R] A) :=
  isAlgebraic_iff_not_injective.not_left

end

section zero_ne_one

variable {R : Type u} {S : Type*} {A : Type v} [CommRing R]
variable [CommRing S] [Ring A] [Algebra R A] [Algebra R S] [Algebra S A]
variable [IsScalarTower R S A]

/-- An integral element of an algebra is algebraic. -/
theorem IsIntegral.isAlgebraic [Nontrivial R] {x : A} : IsIntegral R x → IsAlgebraic R x :=
  fun ⟨p, hp, hpx⟩ => ⟨p, hp.ne_zero, hpx⟩

instance Algebra.IsIntegral.isAlgebraic [Nontrivial R] [Algebra.IsIntegral R A] :
    Algebra.IsAlgebraic R A := ⟨fun a ↦ (Algebra.IsIntegral.isIntegral a).isAlgebraic⟩

theorem isAlgebraic_zero [Nontrivial R] : IsAlgebraic R (0 : A) :=
  ⟨_, X_ne_zero, aeval_X 0⟩

/-- An element of `R` is algebraic, when viewed as an element of the `R`-algebra `A`. -/
theorem isAlgebraic_algebraMap [Nontrivial R] (x : R) : IsAlgebraic R (algebraMap R A x) :=
  ⟨_, X_sub_C_ne_zero x, by rw [_root_.map_sub, aeval_X, aeval_C, sub_self]⟩

theorem isAlgebraic_one [Nontrivial R] : IsAlgebraic R (1 : A) := by
  rw [← _root_.map_one (algebraMap R A)]
  exact isAlgebraic_algebraMap 1

theorem isAlgebraic_nat [Nontrivial R] (n : ℕ) : IsAlgebraic R (n : A) := by
  rw [← map_natCast (_ : R →+* A) n]
  exact isAlgebraic_algebraMap (Nat.cast n)

theorem isAlgebraic_int [Nontrivial R] (n : ℤ) : IsAlgebraic R (n : A) := by
  rw [← _root_.map_intCast (algebraMap R A)]
  exact isAlgebraic_algebraMap (Int.cast n)

theorem isAlgebraic_rat (R : Type u) {A : Type v} [DivisionRing A] [Field R] [Algebra R A] (n : ℚ) :
    IsAlgebraic R (n : A) := by
  rw [← map_ratCast (algebraMap R A)]
  exact isAlgebraic_algebraMap (Rat.cast n)

theorem isAlgebraic_of_mem_rootSet {R : Type u} {A : Type v} [Field R] [Field A] [Algebra R A]
    {p : R[X]} {x : A} (hx : x ∈ p.rootSet A) : IsAlgebraic R x :=
  ⟨p, ne_zero_of_mem_rootSet hx, aeval_eq_zero_of_mem_rootSet hx⟩

open IsScalarTower

protected theorem IsAlgebraic.algebraMap {a : S} :
    IsAlgebraic R a → IsAlgebraic R (algebraMap S A a) := fun ⟨f, hf₁, hf₂⟩ =>
  ⟨f, hf₁, by rw [aeval_algebraMap_apply, hf₂, map_zero]⟩

section

variable {B} [Ring B] [Algebra R B]

/-- This is slightly more general than `IsAlgebraic.algebraMap` in that it
  allows noncommutative intermediate rings `A`. -/
protected theorem IsAlgebraic.algHom (f : A →ₐ[R] B) {a : A}
    (h : IsAlgebraic R a) : IsAlgebraic R (f a) :=
  let ⟨p, hp, ha⟩ := h
  ⟨p, hp, by rw [aeval_algHom, f.comp_apply, ha, map_zero]⟩

theorem isAlgebraic_algHom_iff (f : A →ₐ[R] B) (hf : Function.Injective f)
    {a : A} : IsAlgebraic R (f a) ↔ IsAlgebraic R a :=
  ⟨fun ⟨p, hp0, hp⟩ ↦ ⟨p, hp0, hf <| by rwa [map_zero, ← f.comp_apply, ← aeval_algHom]⟩,
    IsAlgebraic.algHom f⟩

theorem Algebra.IsAlgebraic.of_injective (f : A →ₐ[R] B) (hf : Function.Injective f)
    [Algebra.IsAlgebraic R B] : Algebra.IsAlgebraic R A :=
  ⟨fun _ ↦ (isAlgebraic_algHom_iff f hf).mp (Algebra.IsAlgebraic.isAlgebraic _)⟩

/-- Transfer `Algebra.IsAlgebraic` across an `AlgEquiv`. -/
theorem AlgEquiv.isAlgebraic (e : A ≃ₐ[R] B)
    [Algebra.IsAlgebraic R A] : Algebra.IsAlgebraic R B :=
  Algebra.IsAlgebraic.of_injective e.symm.toAlgHom e.symm.injective

theorem AlgEquiv.isAlgebraic_iff (e : A ≃ₐ[R] B) :
    Algebra.IsAlgebraic R A ↔ Algebra.IsAlgebraic R B :=
  ⟨fun _ ↦ e.isAlgebraic, fun _ ↦ e.symm.isAlgebraic⟩

end

theorem isAlgebraic_algebraMap_iff {a : S} (h : Function.Injective (algebraMap S A)) :
    IsAlgebraic R (algebraMap S A a) ↔ IsAlgebraic R a :=
  isAlgebraic_algHom_iff (IsScalarTower.toAlgHom R S A) h

theorem IsAlgebraic.of_pow {r : A} {n : ℕ} (hn : 0 < n) (ht : IsAlgebraic R (r ^ n)) :
    IsAlgebraic R r := by
  obtain ⟨p, p_nonzero, hp⟩ := ht
  refine ⟨Polynomial.expand _ n p, ?_, ?_⟩
  · rwa [Polynomial.expand_ne_zero hn]
  · rwa [Polynomial.expand_aeval n p r]

theorem Transcendental.pow {r : A} (ht : Transcendental R r) {n : ℕ} (hn : 0 < n) :
    Transcendental R (r ^ n) := fun ht' ↦ ht <| ht'.of_pow hn

lemma IsAlgebraic.invOf {x : S} [Invertible x] (h : IsAlgebraic R x) : IsAlgebraic R (⅟ x) := by
  obtain ⟨p, hp, hp'⟩ := h
  refine ⟨p.reverse, by simpa using hp, ?_⟩
  rwa [Polynomial.aeval_def, Polynomial.eval₂_reverse_eq_zero_iff, ← Polynomial.aeval_def]

lemma IsAlgebraic.invOf_iff {x : S} [Invertible x] :
    IsAlgebraic R (⅟ x) ↔ IsAlgebraic R x :=
  ⟨IsAlgebraic.invOf, IsAlgebraic.invOf⟩

lemma IsAlgebraic.inv_iff {K} [Field K] [Algebra R K] {x : K} :
    IsAlgebraic R (x⁻¹) ↔ IsAlgebraic R x := by
  by_cases hx : x = 0
  · simp [hx]
  letI := invertibleOfNonzero hx
  exact IsAlgebraic.invOf_iff (R := R) (x := x)

alias ⟨_, IsAlgebraic.inv⟩ := IsAlgebraic.inv_iff

end zero_ne_one

section Field

variable {K : Type u} {A : Type v} [Field K] [Ring A] [Algebra K A]

/-- An element of an algebra over a field is algebraic if and only if it is integral. -/
theorem isAlgebraic_iff_isIntegral {x : A} : IsAlgebraic K x ↔ IsIntegral K x := by
  refine ⟨?_, IsIntegral.isAlgebraic⟩
  rintro ⟨p, hp, hpx⟩
  refine ⟨_, monic_mul_leadingCoeff_inv hp, ?_⟩
  rw [← aeval_def, map_mul, hpx, zero_mul]

protected theorem Algebra.isAlgebraic_iff_isIntegral :
    Algebra.IsAlgebraic K A ↔ Algebra.IsIntegral K A := by
  rw [Algebra.isAlgebraic_def, Algebra.isIntegral_def,
      forall_congr' fun _ ↦ isAlgebraic_iff_isIntegral]

alias ⟨IsAlgebraic.isIntegral, _⟩ := isAlgebraic_iff_isIntegral

/-- This used to be an `alias` of `Algebra.isAlgebraic_iff_isIntegral` but that would make
`Algebra.IsAlgebraic K A` an explicit parameter instead of instance implicit. -/
protected instance Algebra.IsAlgebraic.isIntegral [Algebra.IsAlgebraic K A] :
    Algebra.IsIntegral K A := Algebra.isAlgebraic_iff_isIntegral.mp ‹_›

end Field

section

variable {K L R S A : Type*}

section Ring

section CommRing

variable [CommRing R] [CommRing S] [Ring A]
variable [Algebra R S] [Algebra S A] [Algebra R A] [IsScalarTower R S A]

/-- If x is algebraic over R, then x is algebraic over S when S is an extension of R,
  and the map from `R` to `S` is injective. -/
theorem IsAlgebraic.tower_top_of_injective
    (hinj : Function.Injective (algebraMap R S)) {x : A}
    (A_alg : IsAlgebraic R x) : IsAlgebraic S x :=
  let ⟨p, hp₁, hp₂⟩ := A_alg
  ⟨p.map (algebraMap _ _), by
    rwa [Ne, ← degree_eq_bot, degree_map_eq_of_injective hinj, degree_eq_bot], by simpa⟩
<<<<<<< HEAD
#align is_algebraic_of_larger_base_of_injective IsAlgebraic.tower_top_of_injective
=======
>>>>>>> 59de845a

/-- If A is an algebraic algebra over R, then A is algebraic over S when S is an extension of R,
  and the map from `R` to `S` is injective. -/
theorem Algebra.IsAlgebraic.tower_top_of_injective (hinj : Function.Injective (algebraMap R S))
    [Algebra.IsAlgebraic R A] : Algebra.IsAlgebraic S A :=
  ⟨fun _ ↦ _root_.IsAlgebraic.tower_top_of_injective hinj (Algebra.IsAlgebraic.isAlgebraic _)⟩

end CommRing

section Field

variable [Field K] [Field L] [Ring A]
variable [Algebra K L] [Algebra L A] [Algebra K A] [IsScalarTower K L A]
variable (L)

/-- If x is algebraic over K, then x is algebraic over L when L is an extension of K -/
theorem IsAlgebraic.tower_top {x : A} (A_alg : IsAlgebraic K x) :
    IsAlgebraic L x :=
  A_alg.tower_top_of_injective (algebraMap K L).injective

/-- If A is an algebraic algebra over K, then A is algebraic over L when L is an extension of K -/
theorem Algebra.IsAlgebraic.tower_top [Algebra.IsAlgebraic K A] : Algebra.IsAlgebraic L A :=
  Algebra.IsAlgebraic.tower_top_of_injective (algebraMap K L).injective

variable (K)

theorem IsAlgebraic.of_finite (e : A) [FiniteDimensional K A] : IsAlgebraic K e :=
  (IsIntegral.of_finite K e).isAlgebraic

variable (A)

/-- A field extension is algebraic if it is finite. -/
instance Algebra.IsAlgebraic.of_finite [FiniteDimensional K A] : Algebra.IsAlgebraic K A :=
  (IsIntegral.of_finite K A).isAlgebraic

end Field

end Ring

section CommRing

variable [Field K] [Field L] [Ring A]
variable [Algebra K L] [Algebra L A] [Algebra K A] [IsScalarTower K L A]

/-- If L is an algebraic field extension of K and A is an algebraic algebra over L,
then A is algebraic over K. -/
protected theorem Algebra.IsAlgebraic.trans
    [L_alg : Algebra.IsAlgebraic K L] [A_alg : Algebra.IsAlgebraic L A] :
    Algebra.IsAlgebraic K A := by
  rw [Algebra.isAlgebraic_iff_isIntegral] at L_alg A_alg ⊢
  exact Algebra.IsIntegral.trans L

end CommRing

section NoZeroSMulDivisors

namespace Algebra.IsAlgebraic

variable [CommRing K] [Field L]
variable [Algebra K L] [NoZeroSMulDivisors K L]

theorem algHom_bijective [Algebra.IsAlgebraic K L] (f : L →ₐ[K] L) :
    Function.Bijective f := by
  refine ⟨f.injective, fun b ↦ ?_⟩
  obtain ⟨p, hp, he⟩ := Algebra.IsAlgebraic.isAlgebraic (R := K) b
  let f' : p.rootSet L → p.rootSet L := (rootSet_maps_to' (fun x ↦ x) f).restrict f _ _
  have : f'.Surjective := Finite.injective_iff_surjective.1
    fun _ _ h ↦ Subtype.eq <| f.injective <| Subtype.ext_iff.1 h
  obtain ⟨a, ha⟩ := this ⟨b, mem_rootSet.2 ⟨hp, he⟩⟩
  exact ⟨a, Subtype.ext_iff.1 ha⟩

theorem algHom_bijective₂ [Field R] [Algebra K R]
    [Algebra.IsAlgebraic K L] (f : L →ₐ[K] R) (g : R →ₐ[K] L) :
    Function.Bijective f ∧ Function.Bijective g :=
  (g.injective.bijective₂_of_surjective f.injective (algHom_bijective <| g.comp f).2).symm

theorem bijective_of_isScalarTower [Algebra.IsAlgebraic K L]
    [Field R] [Algebra K R] [Algebra L R] [IsScalarTower K L R] (f : R →ₐ[K] L) :
    Function.Bijective f :=
  (algHom_bijective₂ (IsScalarTower.toAlgHom K L R) f).2

theorem bijective_of_isScalarTower' [Field R] [Algebra K R]
    [NoZeroSMulDivisors K R]
    [Algebra.IsAlgebraic K R] [Algebra L R] [IsScalarTower K L R] (f : R →ₐ[K] L) :
    Function.Bijective f :=
  (algHom_bijective₂ f (IsScalarTower.toAlgHom K L R)).1

variable (K L)

/-- Bijection between algebra equivalences and algebra homomorphisms -/
@[simps]
noncomputable def algEquivEquivAlgHom [Algebra.IsAlgebraic K L] :
    (L ≃ₐ[K] L) ≃* (L →ₐ[K] L) where
  toFun ϕ := ϕ.toAlgHom
  invFun ϕ := AlgEquiv.ofBijective ϕ (algHom_bijective ϕ)
  left_inv _ := by ext; rfl
  right_inv _ := by ext; rfl
  map_mul' _ _ := rfl

end Algebra.IsAlgebraic

end NoZeroSMulDivisors

section Field

variable [Field K] [Field L]
variable [Algebra K L]

theorem AlgHom.bijective [FiniteDimensional K L] (ϕ : L →ₐ[K] L) : Function.Bijective ϕ :=
  (Algebra.IsAlgebraic.of_finite K L).algHom_bijective ϕ

variable (K L)

/-- Bijection between algebra equivalences and algebra homomorphisms -/
noncomputable abbrev algEquivEquivAlgHom [FiniteDimensional K L] :
    (L ≃ₐ[K] L) ≃* (L →ₐ[K] L) :=
  Algebra.IsAlgebraic.algEquivEquivAlgHom K L

end Field

end

variable {R S : Type*} [CommRing R] [IsDomain R] [CommRing S]

theorem exists_integral_multiple [Algebra R S] {z : S} (hz : IsAlgebraic R z)
    (inj : ∀ x, algebraMap R S x = 0 → x = 0) :
    ∃ᵉ (x : integralClosure R S) (y ≠ (0 : R)), z * algebraMap R S y = x := by
  rcases hz with ⟨p, p_ne_zero, px⟩
  set a := p.leadingCoeff
  have a_ne_zero : a ≠ 0 := mt Polynomial.leadingCoeff_eq_zero.mp p_ne_zero
  have x_integral : IsIntegral R (z * algebraMap R S a) :=
    ⟨p.integralNormalization, monic_integralNormalization p_ne_zero,
      integralNormalization_aeval_eq_zero px inj⟩
  exact ⟨⟨_, x_integral⟩, a, a_ne_zero, rfl⟩

/-- A fraction `(a : S) / (b : S)` can be reduced to `(c : S) / (d : R)`,
if `S` is the integral closure of `R` in an algebraic extension `L` of `R`. -/
theorem IsIntegralClosure.exists_smul_eq_mul {L : Type*} [Field L] [Algebra R S] [Algebra S L]
    [Algebra R L] [IsScalarTower R S L] [IsIntegralClosure S R L] [Algebra.IsAlgebraic R L]
    (inj : Function.Injective (algebraMap R L)) (a : S) {b : S} (hb : b ≠ 0) :
    ∃ᵉ (c : S) (d ≠ (0 : R)), d • a = b * c := by
  obtain ⟨c, d, d_ne, hx⟩ :=
    exists_integral_multiple (Algebra.IsAlgebraic.isAlgebraic (algebraMap _ L a / algebraMap _ L b))
      ((injective_iff_map_eq_zero _).mp inj)
  refine
    ⟨IsIntegralClosure.mk' S (c : L) c.2, d, d_ne, IsIntegralClosure.algebraMap_injective S R L ?_⟩
  simp only [Algebra.smul_def, RingHom.map_mul, IsIntegralClosure.algebraMap_mk', ← hx, ←
    IsScalarTower.algebraMap_apply]
  rw [← mul_assoc _ (_ / _), mul_div_cancel₀ (algebraMap S L a), mul_comm]
  exact mt ((injective_iff_map_eq_zero _).mp (IsIntegralClosure.algebraMap_injective S R L) _) hb

section Field

variable {K L : Type*} [Field K] [Field L] [Algebra K L] (A : Subalgebra K L)

theorem inv_eq_of_aeval_divX_ne_zero {x : L} {p : K[X]} (aeval_ne : aeval x (divX p) ≠ 0) :
    x⁻¹ = aeval x (divX p) / (aeval x p - algebraMap _ _ (p.coeff 0)) := by
  rw [inv_eq_iff_eq_inv, inv_div, eq_comm, div_eq_iff, sub_eq_iff_eq_add, mul_comm]
  conv_lhs => rw [← divX_mul_X_add p]
  · rw [map_add, map_mul, aeval_X, aeval_C]
  · exact aeval_ne

theorem inv_eq_of_root_of_coeff_zero_ne_zero {x : L} {p : K[X]} (aeval_eq : aeval x p = 0)
    (coeff_zero_ne : p.coeff 0 ≠ 0) : x⁻¹ = -(aeval x (divX p) / algebraMap _ _ (p.coeff 0)) := by
  convert inv_eq_of_aeval_divX_ne_zero (p := p) (L := L)
    (mt (fun h => (algebraMap K L).injective ?_) coeff_zero_ne) using 1
  · rw [aeval_eq, zero_sub, div_neg]
  rw [RingHom.map_zero]
  convert aeval_eq
  conv_rhs => rw [← divX_mul_X_add p]
  rw [map_add, map_mul, h, zero_mul, zero_add, aeval_C]

theorem Subalgebra.inv_mem_of_root_of_coeff_zero_ne_zero {x : A} {p : K[X]}
    (aeval_eq : aeval x p = 0) (coeff_zero_ne : p.coeff 0 ≠ 0) : (x⁻¹ : L) ∈ A := by
  suffices (x⁻¹ : L) = (-p.coeff 0)⁻¹ • aeval x (divX p) by
    rw [this]
    exact A.smul_mem (aeval x _).2 _
  have : aeval (x : L) p = 0 := by rw [Subalgebra.aeval_coe, aeval_eq, Subalgebra.coe_zero]
  -- Porting note: this was a long sequence of `rw`.
  rw [inv_eq_of_root_of_coeff_zero_ne_zero this coeff_zero_ne, div_eq_inv_mul, Algebra.smul_def]
  simp only [aeval_coe, Submonoid.coe_mul, Subsemiring.coe_toSubmonoid, coe_toSubsemiring,
    coe_algebraMap]
  rw [map_inv₀, map_neg, inv_neg, neg_mul]

theorem Subalgebra.inv_mem_of_algebraic {x : A} (hx : _root_.IsAlgebraic K (x : L)) :
    (x⁻¹ : L) ∈ A := by
  obtain ⟨p, ne_zero, aeval_eq⟩ := hx
  rw [Subalgebra.aeval_coe, Subalgebra.coe_eq_zero] at aeval_eq
  revert ne_zero aeval_eq
  refine p.recOnHorner ?_ ?_ ?_
  · intro h
    contradiction
  · intro p a hp ha _ih _ne_zero aeval_eq
    refine A.inv_mem_of_root_of_coeff_zero_ne_zero aeval_eq ?_
    rwa [coeff_add, hp, zero_add, coeff_C, if_pos rfl]
  · intro p hp ih _ne_zero aeval_eq
    rw [map_mul, aeval_X, mul_eq_zero] at aeval_eq
    cases' aeval_eq with aeval_eq x_eq
    · exact ih hp aeval_eq
    · rw [x_eq, Subalgebra.coe_zero, inv_zero]
      exact A.zero_mem

/-- In an algebraic extension L/K, an intermediate subalgebra is a field. -/
theorem Subalgebra.isField_of_algebraic [Algebra.IsAlgebraic K L] : IsField A :=
  { show Nontrivial A by infer_instance, Subalgebra.toCommRing A with
    mul_inv_cancel := fun {a} ha =>
      ⟨⟨a⁻¹, A.inv_mem_of_algebraic (Algebra.IsAlgebraic.isAlgebraic (a : L))⟩,
        Subtype.ext (mul_inv_cancel (mt (Subalgebra.coe_eq_zero _).mp ha))⟩ }

end Field

section Pi

variable (R' : Type u) (S' : Type v) (T' : Type w)

/-- This is not an instance as it forms a diamond with `Pi.instSMul`.

See the `instance_diamonds` test for details. -/
def Polynomial.hasSMulPi [Semiring R'] [SMul R' S'] : SMul R'[X] (R' → S') :=
  ⟨fun p f x => eval x p • f x⟩

/-- This is not an instance as it forms a diamond with `Pi.instSMul`.

See the `instance_diamonds` test for details. -/
noncomputable def Polynomial.hasSMulPi' [CommSemiring R'] [Semiring S'] [Algebra R' S']
    [SMul S' T'] : SMul R'[X] (S' → T') :=
  ⟨fun p f x => aeval x p • f x⟩

attribute [local instance] Polynomial.hasSMulPi Polynomial.hasSMulPi'

@[simp]
theorem polynomial_smul_apply [Semiring R'] [SMul R' S'] (p : R'[X]) (f : R' → S') (x : R') :
    (p • f) x = eval x p • f x :=
  rfl

@[simp]
theorem polynomial_smul_apply' [CommSemiring R'] [Semiring S'] [Algebra R' S'] [SMul S' T']
    (p : R'[X]) (f : S' → T') (x : S') : (p • f) x = aeval x p • f x :=
  rfl

variable [CommSemiring R'] [CommSemiring S'] [CommSemiring T'] [Algebra R' S'] [Algebra S' T']

-- Porting note: the proofs in this definition used `funext` in term-mode, but I was not able
-- to get them to work anymore.
/-- This is not an instance for the same reasons as `Polynomial.hasSMulPi'`. -/
noncomputable def Polynomial.algebraPi : Algebra R'[X] (S' → T') :=
  { Polynomial.hasSMulPi' R' S' T' with
    toFun := fun p z => algebraMap S' T' (aeval z p)
    map_one' := by
      funext z
      simp only [Polynomial.aeval_one, Pi.one_apply, map_one]
    map_mul' := fun f g => by
      funext z
      simp only [Pi.mul_apply, map_mul]
    map_zero' := by
      funext z
      simp only [Polynomial.aeval_zero, Pi.zero_apply, map_zero]
    map_add' := fun f g => by
      funext z
      simp only [Polynomial.aeval_add, Pi.add_apply, map_add]
    commutes' := fun p f => by
      funext z
      exact mul_comm _ _
    smul_def' := fun p f => by
      funext z
      simp only [polynomial_smul_apply', Algebra.algebraMap_eq_smul_one, RingHom.coe_mk,
        MonoidHom.coe_mk, OneHom.coe_mk, Pi.mul_apply, Algebra.smul_mul_assoc, one_mul] }

attribute [local instance] Polynomial.algebraPi

@[simp]
theorem Polynomial.algebraMap_pi_eq_aeval :
    (algebraMap R'[X] (S' → T') : R'[X] → S' → T') = fun p z => algebraMap _ _ (aeval z p) :=
  rfl

@[simp]
theorem Polynomial.algebraMap_pi_self_eq_eval :
    (algebraMap R'[X] (R' → R') : R'[X] → R' → R') = fun p z => eval z p :=
  rfl

end Pi<|MERGE_RESOLUTION|>--- conflicted
+++ resolved
@@ -247,10 +247,6 @@
   let ⟨p, hp₁, hp₂⟩ := A_alg
   ⟨p.map (algebraMap _ _), by
     rwa [Ne, ← degree_eq_bot, degree_map_eq_of_injective hinj, degree_eq_bot], by simpa⟩
-<<<<<<< HEAD
-#align is_algebraic_of_larger_base_of_injective IsAlgebraic.tower_top_of_injective
-=======
->>>>>>> 59de845a
 
 /-- If A is an algebraic algebra over R, then A is algebraic over S when S is an extension of R,
   and the map from `R` to `S` is injective. -/
