--- conflicted
+++ resolved
@@ -389,10 +389,6 @@
   -- Porting note: changed the proof from convert; simp into rw; exact
   rw [(mem_zero_iff _).mp hx]
   exact zero_mem I
-<<<<<<< HEAD
-#align fractional_ideal.zero_le FractionalIdeal.zero_le
-=======
->>>>>>> 85db8c7f
 
 instance orderBot : OrderBot (FractionalIdeal S P) where
   bot := 0
