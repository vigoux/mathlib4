/-
Copyright (c) 2022 Jakob von Raumer. All rights reserved.
Released under Apache 2.0 license as described in the file LICENSE.
Authors: Jakob von Raumer, Kevin Klinge, Andrew Yang
-/
import Mathlib.RingTheory.OreLocalization.OreSet
import Mathlib.Algebra.Group.Submonoid.Operations

#align_import ring_theory.ore_localization.basic from "leanprover-community/mathlib"@"861a26926586cd46ff80264d121cdb6fa0e35cc1"

/-!

# Localization over left Ore sets.

This file defines the localization of a monoid over a left Ore set and proves its universal
mapping property.

## Notations

Introduces the notation `R[S⁻¹]` for the Ore localization of a monoid `R` at a right Ore
subset `S`. Also defines a new heterogeneous division notation `r /ₒ s` for a numerator `r : R` and
a denominator `s : S`.

## References

* <https://ncatlab.org/nlab/show/Ore+localization>
* [Zoran Škoda, *Noncommutative localization in noncommutative geometry*][skoda2006]


## Tags
localization, Ore, non-commutative

-/


universe u

open OreLocalization

namespace OreLocalization

variable {R : Type*} [Monoid R] (S : Submonoid R) [OreSet S] (X) [MulAction R X]

/-- The setoid on `R × S` used for the Ore localization. -/
@[to_additive AddOreLocalization.oreEqv "The setoid on `R × S` used for the Ore localization."]
def oreEqv : Setoid (X × S) where
  r rs rs' := ∃ (u : S) (v : R), u • rs'.1 = v • rs.1 ∧ u * rs'.2 = v * rs.2
  iseqv := by
    refine ⟨fun _ => ⟨1, 1, by simp⟩, ?_, ?_⟩
    · rintro ⟨r, s⟩ ⟨r', s'⟩ ⟨u, v, hru, hsu⟩; dsimp only at *
      rcases oreCondition (s : R) s' with ⟨r₂, s₂, h₁⟩
      rcases oreCondition r₂ u with ⟨r₃, s₃, h₂⟩
      have : r₃ * v * s = s₃ * s₂ * s := by
        -- Porting note: the proof used `assoc_rw`
        rw [mul_assoc _ (s₂ : R), h₁, ← mul_assoc, h₂, mul_assoc, ← hsu, ← mul_assoc]
      rcases ore_right_cancel (r₃ * v) (s₃ * s₂) s this with ⟨w, hw⟩
      refine ⟨w * (s₃ * s₂), w * (r₃ * u), ?_, ?_⟩ <;>
        simp only [Submonoid.coe_mul, Submonoid.smul_def, ← hw]
      · simp only [mul_smul, hru, ← Submonoid.smul_def]
      · simp only [mul_assoc, hsu]
    · rintro ⟨r₁, s₁⟩ ⟨r₂, s₂⟩ ⟨r₃, s₃⟩ ⟨u, v, hur₁, hs₁u⟩ ⟨u', v', hur₂, hs₂u⟩
      rcases oreCondition v' u with ⟨r', s', h⟩; dsimp only at *
      refine ⟨s' * u', r' * v, ?_, ?_⟩ <;>
        simp only [Submonoid.smul_def, Submonoid.coe_mul, mul_smul, mul_assoc] at *
      · rw [hur₂, smul_smul, h, mul_smul, hur₁]
      · rw [hs₂u, ← mul_assoc, h, mul_assoc, hs₁u]
#align ore_localization.ore_eqv OreLocalization.oreEqv

end OreLocalization

/-- The Ore localization of a monoid and a submonoid fulfilling the Ore condition. -/
@[to_additive AddOreLocalization "The Ore localization of an additive monoid and a submonoid
fulfilling the Ore condition."]
def OreLocalization {R : Type*} [Monoid R] (S : Submonoid R) [OreSet S]
    (X : Type*) [MulAction R X] :=
  Quotient (OreLocalization.oreEqv S X)
#align ore_localization OreLocalization

namespace OreLocalization

section Monoid

variable {R : Type*} [Monoid R] {S : Submonoid R}
variable (R S) [OreSet S]

@[inherit_doc OreLocalization]
scoped syntax:1075 term noWs atomic("[" term "⁻¹" noWs "]") : term
macro_rules | `($R[$S⁻¹]) => ``(OreLocalization $S $R)

attribute [local instance] oreEqv

variable {R S}
variable {X} [MulAction R X]

/-- The division in the Ore localization `X[S⁻¹]`, as a fraction of an element of `X` and `S`. -/
@[to_additive "The subtraction in the Ore localization,
as a difference of an element of `X` and `S`."]
def oreDiv (r : X) (s : S) : X[S⁻¹] :=
  Quotient.mk' (r, s)
#align ore_localization.ore_div OreLocalization.oreDiv

@[inherit_doc]
infixl:70 " /ₒ " => oreDiv

<<<<<<< HEAD
@[elab_as_elim, induction_eliminator]
protected theorem ind {β : R[S⁻¹] → Prop} (c : ∀ (r : R) (s : S), β (r /ₒ s)) : ∀ q, β q := by
=======
@[inherit_doc]
infixl:65 " -ₒ " => _root_.AddOreLocalization.oreSub

@[to_additive (attr := elab_as_elim)]
protected theorem ind {β : X[S⁻¹] → Prop}
    (c : ∀ (r : X) (s : S), β (r /ₒ s)) : ∀ q, β q := by
>>>>>>> 9cff34c8
  apply Quotient.ind
  rintro ⟨r, s⟩
  exact c r s
#align ore_localization.ind OreLocalization.ind

@[to_additive]
theorem oreDiv_eq_iff {r₁ r₂ : X} {s₁ s₂ : S} :
    r₁ /ₒ s₁ = r₂ /ₒ s₂ ↔ ∃ (u : S) (v : R), u • r₂ = v • r₁ ∧ u * s₂ = v * s₁ :=
  Quotient.eq''
#align ore_localization.ore_div_eq_iff OreLocalization.oreDiv_eq_iff

/-- A fraction `r /ₒ s` is equal to its expansion by an arbitrary factor `t` if `t * s ∈ S`. -/
@[to_additive "A difference `r -ₒ s` is equal to its expansion by an
arbitrary translation `t` if `t + s ∈ S`."]
protected theorem expand (r : X) (s : S) (t : R) (hst : t * (s : R) ∈ S) :
    r /ₒ s = t • r /ₒ ⟨t * s, hst⟩ := by
  apply Quotient.sound
  exact ⟨s, s * t, by rw [mul_smul, Submonoid.smul_def], by rw [← mul_assoc]⟩
#align ore_localization.expand OreLocalization.expand

/-- A fraction is equal to its expansion by a factor from `S`. -/
@[to_additive "A difference is equal to its expansion by a summand from `S`."]
protected theorem expand' (r : X) (s s' : S) : r /ₒ s = s' • r /ₒ (s' * s) :=
  OreLocalization.expand r s s' (by norm_cast; apply SetLike.coe_mem)
#align ore_localization.expand' OreLocalization.expand'

/-- Fractions which differ by a factor of the numerator can be proven equal if
those factors expand to equal elements of `R`. -/
@[to_additive "Differences whose minuends differ by a common summand can be proven equal if
those summands expand to equal elements of `R`."]
protected theorem eq_of_num_factor_eq {r r' r₁ r₂ : R} {s t : S} (h : t * r = t * r') :
    r₁ * r * r₂ /ₒ s = r₁ * r' * r₂ /ₒ s := by
  rcases oreCondition r₁ t with ⟨r₁', t', hr₁⟩
  rw [OreLocalization.expand' _ s t', OreLocalization.expand' _ s t']
  congr 1
  -- Porting note (#11215): TODO: use `assoc_rw`?
  calc (t' : R) * (r₁ * r * r₂)
      = t' * r₁ * r * r₂ := by simp [← mul_assoc]
    _ = r₁' * t * r * r₂ := by rw [hr₁]
    _ = r₁' * (t * r) * r₂ := by simp [← mul_assoc]
    _ = r₁' * (t * r') * r₂ := by rw [h]
    _ = r₁' * t * r' * r₂ := by simp [← mul_assoc]
    _ = t' * r₁ * r' * r₂ := by rw [hr₁]
    _ = t' * (r₁ * r' * r₂) := by simp [← mul_assoc]
#align ore_localization.eq_of_num_factor_eq OreLocalization.eq_of_num_factor_eq

/-- A function or predicate over `X` and `S` can be lifted to `X[S⁻¹]` if it is invariant
under expansion on the left. -/
@[to_additive "A function or predicate over `X` and `S` can be lifted to the localizaton if it is
invariant under expansion on the left."]
def liftExpand {C : Sort*} (P : X → S → C)
    (hP : ∀ (r : X) (t : R) (s : S) (ht : t * s ∈ S), P r s = P (t • r) ⟨t * s, ht⟩) :
    X[S⁻¹] → C :=
  Quotient.lift (fun p : X × S => P p.1 p.2) fun (r₁, s₁) (r₂, s₂) ⟨u, v, hr₂, hs₂⟩ => by
    dsimp at *
    have s₁vS : v * s₁ ∈ S := by
      rw [← hs₂, ← S.coe_mul]
      exact SetLike.coe_mem (u * s₂)
    replace hs₂ : u * s₂ = ⟨_, s₁vS⟩ := by ext; simp [hs₂]
    rw [hP r₁ v s₁ s₁vS, hP r₂ u s₂ (by norm_cast; rwa [hs₂]), ← hr₂]
    simp only [← hs₂]; rfl
#align ore_localization.lift_expand OreLocalization.liftExpand

@[to_additive (attr := simp)]
theorem liftExpand_of {C : Sort*} {P : X → S → C}
    {hP : ∀ (r : X) (t : R) (s : S) (ht : t * s ∈ S), P r s = P (t • r) ⟨t * s, ht⟩} (r : X)
    (s : S) : liftExpand P hP (r /ₒ s) = P r s :=
  rfl
#align ore_localization.lift_expand_of OreLocalization.liftExpand_of

/-- A version of `liftExpand` used to simultaneously lift functions with two arguments
in `X[S⁻¹]`. -/
@[to_additive "A version of `liftExpand` used to simultaneously lift functions with two arguments"]
def lift₂Expand {C : Sort*} (P : X → S → X → S → C)
    (hP :
      ∀ (r₁ : X) (t₁ : R) (s₁ : S) (ht₁ : t₁ * s₁ ∈ S) (r₂ : X) (t₂ : R) (s₂ : S)
        (ht₂ : t₂ * s₂ ∈ S),
        P r₁ s₁ r₂ s₂ = P (t₁ • r₁) ⟨t₁ * s₁, ht₁⟩ (t₂ • r₂) ⟨t₂ * s₂, ht₂⟩) :
    X[S⁻¹] → X[S⁻¹] → C :=
  liftExpand
    (fun r₁ s₁ => liftExpand (P r₁ s₁) fun r₂ t₂ s₂ ht₂ => by
      have := hP r₁ 1 s₁ (by simp) r₂ t₂ s₂ ht₂
      simp [this])
    fun r₁ t₁ s₁ ht₁ => by
    ext x; induction' x with r₂ s₂
    dsimp only
    rw [liftExpand_of, liftExpand_of, hP r₁ t₁ s₁ ht₁ r₂ 1 s₂ (by simp)]; simp
#align ore_localization.lift₂_expand OreLocalization.lift₂Expand

@[to_additive (attr := simp)]
theorem lift₂Expand_of {C : Sort*} {P : X → S → X → S → C}
    {hP :
      ∀ (r₁ : X) (t₁ : R) (s₁ : S) (ht₁ : t₁ * s₁ ∈ S) (r₂ : X) (t₂ : R) (s₂ : S)
        (ht₂ : t₂ * s₂ ∈ S),
        P r₁ s₁ r₂ s₂ = P (t₁ • r₁) ⟨t₁ * s₁, ht₁⟩ (t₂ • r₂) ⟨t₂ * s₂, ht₂⟩}
    (r₁ : X) (s₁ : S) (r₂ : X) (s₂ : S) : lift₂Expand P hP (r₁ /ₒ s₁) (r₂ /ₒ s₂) = P r₁ s₁ r₂ s₂ :=
  rfl
#align ore_localization.lift₂_expand_of OreLocalization.lift₂Expand_of

@[to_additive]
private def smul' (r₁ : R) (s₁ : S) (r₂ : X) (s₂ : S) : X[S⁻¹] :=
  oreNum r₁ s₂ • r₂ /ₒ (oreDenom r₁ s₂ * s₁)

@[to_additive]
private theorem smul'_char (r₁ : R) (r₂ : X) (s₁ s₂ : S) (u : S) (v : R) (huv : u * r₁ = v * s₂) :
    OreLocalization.smul' r₁ s₁ r₂ s₂ = v • r₂ /ₒ (u * s₁) := by
  -- Porting note: `assoc_rw` was not ported yet
  simp only [smul']
  have h₀ := ore_eq r₁ s₂; set v₀ := oreNum r₁ s₂; set u₀ := oreDenom r₁ s₂
  rcases oreCondition (u₀ : R) u with ⟨r₃, s₃, h₃⟩
  have :=
    calc
      r₃ * v * s₂ = r₃ * (u * r₁) := by rw [mul_assoc, ← huv]
      _ = s₃ * (u₀ * r₁) := by rw [← mul_assoc, ← mul_assoc, h₃]
      _ = s₃ * v₀ * s₂ := by rw [mul_assoc, h₀]
  rcases ore_right_cancel _ _ _ this with ⟨s₄, hs₄⟩
  symm; rw [oreDiv_eq_iff]
  use s₄ * s₃
  use s₄ * r₃
  simp only [Submonoid.coe_mul, Submonoid.smul_def, smul_eq_mul]
  constructor
  · rw [smul_smul, mul_assoc (c := v₀), ← hs₄]
    simp only [smul_smul, mul_assoc]
  · rw [← mul_assoc (b := (u₀ : R)), mul_assoc (c := (u₀ : R)), h₃]
    simp only [mul_assoc]

/-- The multiplication on the Ore localization of monoids. -/
@[to_additive]
private def smul'' (r : R) (s : S) : X[S⁻¹] → X[S⁻¹] :=
  liftExpand (smul' r s) fun r₁ r₂ s' hs => by
    rcases oreCondition r s' with ⟨r₁', s₁', h₁⟩
    rw [smul'_char _ _ _ _ _ _ h₁]
    rcases oreCondition r ⟨_, hs⟩ with ⟨r₂', s₂', h₂⟩
    rw [smul'_char _ _ _ _ _ _ h₂]
    rcases oreCondition (s₁' : R) (s₂') with ⟨r₃', s₃', h₃⟩
    have : s₃' * r₁' * s' = (r₃' * r₂' * r₂) * s' := by
      rw [mul_assoc, ← h₁, ← mul_assoc, h₃, mul_assoc, h₂]
      simp [mul_assoc]
    rcases ore_right_cancel _ _ _ this with ⟨s₄', h₄⟩
    have : (s₄' * r₃') * (s₂' * s) ∈ S := by
      rw [mul_assoc, ← mul_assoc r₃', ← h₃]
      exact (s₄' * (s₃' * s₁' * s)).2
    rw [OreLocalization.expand' _ _ (s₄' * s₃'), OreLocalization.expand _ (s₂' * s) _ this]
    simp only [Submonoid.smul_def, Submonoid.coe_mul, smul_smul, mul_assoc, h₄]
    congr 1
    ext; simp only [Submonoid.coe_mul, ← mul_assoc]
    rw [mul_assoc (s₄' : R), h₃, ← mul_assoc]

/-- The scalar multiplication on the Ore localization of monoids. -/
@[to_additive "the vector addition on the Ore localization of additive monoids."]
protected def smul : R[S⁻¹] → X[S⁻¹] → X[S⁻¹] :=
  liftExpand smul'' fun r₁ r₂ s hs => by
    ext x
    induction' x using OreLocalization.ind with x s₂
    show OreLocalization.smul' r₁ s x s₂ = OreLocalization.smul' (r₂ * r₁) ⟨_, hs⟩ x s₂
    rcases oreCondition r₁ s₂ with ⟨r₁', s₁', h₁⟩
    rw [smul'_char _ _ _ _ _ _ h₁]
    rcases oreCondition (r₂ * r₁) s₂ with ⟨r₂', s₂', h₂⟩
    rw [smul'_char _ _ _ _ _ _ h₂]
    rcases oreCondition (s₂' * r₂) (s₁') with ⟨r₃', s₃', h₃⟩
    have : s₃' * r₂' * s₂ = r₃' * r₁' * s₂ := by
      rw [mul_assoc, ← h₂, ← mul_assoc _ r₂, ← mul_assoc, h₃, mul_assoc, h₁, mul_assoc]
    rcases ore_right_cancel _ _ _ this with ⟨s₄', h₄⟩
    have : (s₄' * r₃') * (s₁' * s) ∈ S := by
      rw [← mul_assoc, mul_assoc _ r₃', ← h₃, ← mul_assoc, ← mul_assoc, mul_assoc]
      exact mul_mem (s₄' * s₃' * s₂').2 hs
    rw [OreLocalization.expand' (r₂' • x) _ (s₄' * s₃'), OreLocalization.expand _ _ _ this]
    simp only [Submonoid.smul_def, Submonoid.coe_mul, smul_smul, mul_assoc, h₄]
    congr 1
    ext; simp only [Submonoid.coe_mul, ← mul_assoc]
    rw [mul_assoc _ r₃', ← h₃, ← mul_assoc, ← mul_assoc]
#align ore_localization.mul OreLocalization.smul

@[to_additive]
instance : SMul R[S⁻¹] X[S⁻¹] :=
  ⟨OreLocalization.smul⟩

@[to_additive]
instance : Mul R[S⁻¹] :=
  ⟨OreLocalization.smul⟩

@[to_additive]
theorem oreDiv_smul_oreDiv {r₁ : R} {r₂ : X} {s₁ s₂ : S} :
    (r₁ /ₒ s₁) • (r₂ /ₒ s₂) = oreNum r₁ s₂ • r₂ /ₒ (oreDenom r₁ s₂ * s₁) :=
  rfl

@[to_additive]
theorem oreDiv_mul_oreDiv {r₁ : R} {r₂ : R} {s₁ s₂ : S} :
    (r₁ /ₒ s₁) * (r₂ /ₒ s₂) = oreNum r₁ s₂ * r₂ /ₒ (oreDenom r₁ s₂ * s₁) :=
  rfl
#align ore_localization.ore_div_mul_ore_div OreLocalization.oreDiv_mul_oreDiv

/-- A characterization lemma for the scalar multiplication on the Ore localization,
allowing for a choice of Ore numerator and Ore denominator. -/
@[to_additive "A characterization lemma for the vector addition on the Ore localization,
allowing for a choice of Ore minuend and Ore subtrahend."]
theorem oreDiv_smul_char (r₁ : R) (r₂ : X) (s₁ s₂ : S) (r' : R) (s' : S) (huv : s' * r₁ = r' * s₂) :
    (r₁ /ₒ s₁) • (r₂ /ₒ s₂) = r' • r₂ /ₒ (s' * s₁) :=
  smul'_char r₁ r₂ s₁ s₂ s' r' huv

/-- A characterization lemma for the multiplication on the Ore localization, allowing for a choice
of Ore numerator and Ore denominator. -/
@[to_additive "A characterization lemma for the addition on the Ore localization,
allowing for a choice of Ore minuend and Ore subtrahend."]
theorem oreDiv_mul_char (r₁ r₂ : R) (s₁ s₂ : S) (r' : R) (s' : S) (huv : s' * r₁ = r' * s₂) :
    r₁ /ₒ s₁ * (r₂ /ₒ s₂) = r' * r₂ /ₒ (s' * s₁) :=
  smul'_char r₁ r₂ s₁ s₂ s' r' huv
#align ore_localization.ore_div_mul_char OreLocalization.oreDiv_mul_char

/-- Another characterization lemma for the scalar multiplication on the Ore localizaion delivering
Ore witnesses and conditions bundled in a sigma type. -/
@[to_additive "Another characterization lemma for the vector addition on the
  Ore localizaion delivering Ore witnesses and conditions bundled in a sigma type."]
def oreDivSMulChar' (r₁ : R) (r₂ : X) (s₁ s₂ : S) :
    Σ'r' : R, Σ's' : S, s' * r₁ = r' * s₂ ∧ (r₁ /ₒ s₁) • (r₂ /ₒ s₂) = r' • r₂ /ₒ (s' * s₁) :=
  ⟨oreNum r₁ s₂, oreDenom r₁ s₂, ore_eq r₁ s₂, oreDiv_smul_oreDiv⟩

/-- Another characterization lemma for the multiplication on the Ore localizaion delivering
Ore witnesses and conditions bundled in a sigma type. -/
@[to_additive "Another characterization lemma for the addition on the Ore localizaion delivering
  Ore witnesses and conditions bundled in a sigma type."]
def oreDivMulChar' (r₁ r₂ : R) (s₁ s₂ : S) :
    Σ'r' : R, Σ's' : S, s' * r₁ = r' * s₂ ∧ r₁ /ₒ s₁ * (r₂ /ₒ s₂) = r' * r₂ /ₒ (s' * s₁) :=
  ⟨oreNum r₁ s₂, oreDenom r₁ s₂, ore_eq r₁ s₂, oreDiv_mul_oreDiv⟩
#align ore_localization.ore_div_mul_char' OreLocalization.oreDivMulChar'

@[to_additive AddOreLocalization.instZeroAddOreLocalization]
instance : One R[S⁻¹] :=
  ⟨1 /ₒ 1⟩

@[to_additive]
protected theorem one_def : (1 : R[S⁻¹]) = 1 /ₒ 1 :=
  rfl
#align ore_localization.one_def OreLocalization.one_def

@[to_additive]
instance : Inhabited R[S⁻¹] :=
  ⟨1⟩

@[to_additive (attr := simp)]
protected theorem div_eq_one' {r : R} (hr : r ∈ S) : r /ₒ ⟨r, hr⟩ = 1 := by
  rw [OreLocalization.one_def, oreDiv_eq_iff]
  exact ⟨⟨r, hr⟩, 1, by simp, by simp⟩
#align ore_localization.div_eq_one' OreLocalization.div_eq_one'

@[to_additive (attr := simp)]
protected theorem div_eq_one {s : S} : (s : R) /ₒ s = 1 :=
  OreLocalization.div_eq_one' _
#align ore_localization.div_eq_one OreLocalization.div_eq_one

<<<<<<< HEAD
protected theorem one_mul (x : R[S⁻¹]) : 1 * x = x := by
  induction' x with r s
  simp [OreLocalization.one_def, oreDiv_mul_char (1 : R) r (1 : S) s r 1 (by simp)]
=======
@[to_additive]
protected theorem one_smul (x : X[S⁻¹]) : (1 : R[S⁻¹]) • x = x := by
  induction' x using OreLocalization.ind with r s
  simp [OreLocalization.one_def, oreDiv_smul_char 1 r 1 s 1 s (by simp)]

@[to_additive]
protected theorem one_mul (x : R[S⁻¹]) : 1 * x = x :=
  OreLocalization.one_smul x
>>>>>>> 9cff34c8
#align ore_localization.one_mul OreLocalization.one_mul

@[to_additive]
protected theorem mul_one (x : R[S⁻¹]) : x * 1 = x := by
<<<<<<< HEAD
  induction' x with r s
  simp [OreLocalization.one_def, oreDiv_mul_char r 1 s 1 1 s (by simp)]
=======
  induction' x using OreLocalization.ind with r s
  simp [OreLocalization.one_def, oreDiv_mul_char r (1 : R) s (1 : S) r 1 (by simp)]
>>>>>>> 9cff34c8
#align ore_localization.mul_one OreLocalization.mul_one

@[to_additive]
protected theorem mul_smul (x y : R[S⁻¹]) (z : X[S⁻¹]) : (x * y) • z = x • y • z := by
  -- Porting note: `assoc_rw` was not ported yet
  induction' x with r₁ s₁
  induction' y with r₂ s₂
  induction' z with r₃ s₃
  rcases oreDivMulChar' r₁ r₂ s₁ s₂ with ⟨ra, sa, ha, ha'⟩; rw [ha']; clear ha'
  rcases oreDivSMulChar' r₂ r₃ s₂ s₃ with ⟨rb, sb, hb, hb'⟩; rw [hb']; clear hb'
  rcases oreCondition ra sb with ⟨rc, sc, hc⟩
  rw [oreDiv_smul_char (ra * r₂) r₃ (sa * s₁) s₃ (rc * rb) sc]; swap
  · rw [← mul_assoc _ ra, hc, mul_assoc, hb, ← mul_assoc]
  rw [← mul_assoc, mul_smul]
  symm; apply oreDiv_smul_char
  rw [Submonoid.coe_mul, Submonoid.coe_mul, ← mul_assoc, ← hc, mul_assoc _ ra, ← ha, mul_assoc]

@[to_additive]
protected theorem mul_assoc (x y z : R[S⁻¹]) : x * y * z = x * (y * z) :=
  OreLocalization.mul_smul x y z
#align ore_localization.mul_assoc OreLocalization.mul_assoc

@[to_additive]
instance : Monoid R[S⁻¹] where
  one_mul := OreLocalization.one_mul
  mul_one := OreLocalization.mul_one
  mul_assoc := OreLocalization.mul_assoc

@[to_additive]
instance instMulActionOreLocalization : MulAction R[S⁻¹] X[S⁻¹] where
  one_smul := OreLocalization.one_smul
  mul_smul := OreLocalization.mul_smul

@[to_additive]
protected theorem mul_inv (s s' : S) : ((s : R) /ₒ s') * ((s' : R) /ₒ s) = 1 := by
  simp [oreDiv_mul_char (s : R) s' s' s 1 1 (by simp)]
#align ore_localization.mul_inv OreLocalization.mul_inv

@[to_additive (attr := simp)]
protected theorem one_div_smul {r : X} {s t : S} : ((1 : R) /ₒ t) • (r /ₒ s) = r /ₒ (s * t) := by
  simp [oreDiv_smul_char 1 r t s 1 s (by simp)]

@[to_additive (attr := simp)]
protected theorem one_div_mul {r : R} {s t : S} : (1 /ₒ t) * (r /ₒ s) = r /ₒ (s * t) := by
  simp [oreDiv_mul_char 1 r t s 1 s (by simp)]
#align ore_localization.mul_one_div OreLocalization.one_div_mul

@[to_additive (attr := simp)]
protected theorem smul_cancel {r : X} {s t : S} : ((s : R) /ₒ t) • (r /ₒ s) = r /ₒ t := by
  simp [oreDiv_smul_char s.1 r t s 1 1 (by simp)]

@[to_additive (attr := simp)]
protected theorem mul_cancel {r : R} {s t : S} : ((s : R) /ₒ t) * (r /ₒ s) = r /ₒ t := by
  simp [oreDiv_mul_char s.1 r t s 1 1 (by simp)]
#align ore_localization.mul_cancel OreLocalization.mul_cancel

@[to_additive (attr := simp)]
protected theorem smul_cancel' {r₁ : R} {r₂ : X} {s t : S} :
    ((r₁ * s) /ₒ t) • (r₂ /ₒ s) = (r₁ • r₂) /ₒ t := by
  simp [oreDiv_smul_char (r₁ * s) r₂ t s r₁ 1 (by simp)]

@[to_additive (attr := simp)]
protected theorem mul_cancel' {r₁ r₂ : R} {s t : S} :
    ((r₁ * s) /ₒ t) * (r₂ /ₒ s) = (r₁ * r₂) /ₒ t := by
  simp [oreDiv_mul_char (r₁ * s) r₂ t s r₁ 1 (by simp)]
#align ore_localization.mul_cancel' OreLocalization.mul_cancel'

@[to_additive (attr := simp)]
theorem smul_div_one {p : R} {r : X} {s : S} : (p /ₒ s) • (r /ₒ 1) = (p • r) /ₒ s := by
  simp [oreDiv_smul_char p r s 1 p 1 (by simp)]

@[to_additive (attr := simp)]
theorem mul_div_one {p r : R} {s : S} : (p /ₒ s) * (r /ₒ 1) = (p * r) /ₒ s := by
  --TODO use coercion r ↦ r /ₒ 1
  simp [oreDiv_mul_char p r s 1 p 1 (by simp)]
#align ore_localization.div_one_mul OreLocalization.mul_div_one

@[to_additive]
instance : SMul R X[S⁻¹] where
  smul r := liftExpand (fun x s ↦ oreNum r s • x /ₒ (oreDenom r s)) (by
    intro x r' s h
    dsimp only
    rw [← mul_one (oreDenom r s), ← oreDiv_smul_oreDiv, ← mul_one (oreDenom _ _),
      ← oreDiv_smul_oreDiv, ← OreLocalization.expand])

@[to_additive]
theorem smul_oreDiv (r : R) (x : X) (s : S) : r • (x /ₒ s) = oreNum r s • x /ₒ (oreDenom r s) :=
  rfl

@[to_additive (attr := simp)]
theorem oreDiv_one_smul (r : R) (x : X[S⁻¹]) : (r /ₒ (1 : S)) • x = r • x := by
  induction' x using OreLocalization.ind with r s
  rw [smul_oreDiv, oreDiv_smul_oreDiv, mul_one]

@[to_additive]
instance : MulAction R X[S⁻¹] where
  one_smul := OreLocalization.ind fun x s ↦ by
    rw [← oreDiv_one_smul, ← OreLocalization.one_def, one_smul]
  mul_smul r r' := OreLocalization.ind fun x s ↦ by
    rw [← oreDiv_one_smul, ← oreDiv_one_smul, ← oreDiv_one_smul, ← mul_div_one, mul_smul]

@[to_additive]
instance : IsScalarTower R R[S⁻¹] X[S⁻¹] where
  smul_assoc a b c := by rw [← oreDiv_one_smul, ← oreDiv_one_smul, smul_smul, smul_eq_mul]

/-- The fraction `s /ₒ 1` as a unit in `R[S⁻¹]`, where `s : S`. -/
@[to_additive "The difference `s -ₒ 0` as a an additive unit."]
def numeratorUnit (s : S) : Units R[S⁻¹] where
  val := (s : R) /ₒ 1
  inv := (1 : R) /ₒ s
  val_inv := OreLocalization.mul_inv s 1
  inv_val := OreLocalization.mul_inv 1 s
#align ore_localization.numerator_unit OreLocalization.numeratorUnit

/-- The multiplicative homomorphism from `R` to `R[S⁻¹]`, mapping `r : R` to the
fraction `r /ₒ 1`. -/
@[to_additive "The additive homomorphism from `R` to `AddOreLocalization R S`,
  mapping `r : R` to the difference `r -ₒ 0`."]
def numeratorHom : R →* R[S⁻¹] where
  toFun r := r /ₒ 1
  map_one' := rfl
  map_mul' _ _ := mul_div_one.symm
#align ore_localization.numerator_hom OreLocalization.numeratorHom

@[to_additive]
theorem numeratorHom_apply {r : R} : numeratorHom r = r /ₒ (1 : S) :=
  rfl
#align ore_localization.numerator_hom_apply OreLocalization.numeratorHom_apply

@[to_additive]
theorem numerator_isUnit (s : S) : IsUnit (numeratorHom (s : R) : R[S⁻¹]) :=
  ⟨numeratorUnit s, rfl⟩
#align ore_localization.numerator_is_unit OreLocalization.numerator_isUnit

section UMP

variable {T : Type*} [Monoid T]
variable (f : R →* T) (fS : S →* Units T)
variable (hf : ∀ s : S, f s = fS s)

/-- The universal lift from a morphism `R →* T`, which maps elements of `S` to units of `T`,
to a morphism `R[S⁻¹] →* T`. -/
@[to_additive "The universal lift from a morphism `R →+ T`, which maps elements of `S` to
  additive-units of `T`, to a morphism `AddOreLocalization R S →+ T`."]
def universalMulHom : R[S⁻¹] →* T where
  -- Porting note(#12129): additional beta reduction needed
  toFun x :=
    x.liftExpand (fun r s => ((fS s)⁻¹ : Units T) * f r) fun r t s ht => by
      simp only [smul_eq_mul]
      have : (fS ⟨t * s, ht⟩ : T) = f t * fS s := by
        simp only [← hf, MonoidHom.map_mul]
      conv_rhs =>
        rw [MonoidHom.map_mul, ← one_mul (f r), ← Units.val_one, ← mul_right_inv (fS s)]
        rw [Units.val_mul, mul_assoc, ← mul_assoc _ (fS s : T), ← this, ← mul_assoc]
      simp only [one_mul, Units.inv_mul]
  map_one' := by beta_reduce; rw [OreLocalization.one_def, liftExpand_of]; simp
  map_mul' x y := by
    -- Porting note: `simp only []` required, not just for beta reductions
    beta_reduce
    simp only [] -- TODO more!
    induction' x with r₁ s₁
    induction' y with r₂ s₂
    rcases oreDivMulChar' r₁ r₂ s₁ s₂ with ⟨ra, sa, ha, ha'⟩; rw [ha']; clear ha'
    rw [liftExpand_of, liftExpand_of, liftExpand_of, Units.inv_mul_eq_iff_eq_mul, map_mul, map_mul,
      Units.val_mul, mul_assoc, ← mul_assoc (fS s₁ : T), ← mul_assoc (fS s₁ : T), Units.mul_inv,
      one_mul, ← hf, ← mul_assoc, ← map_mul _ _ r₁, ha, map_mul, hf s₂, mul_assoc,
      ← mul_assoc (fS s₂ : T), (fS s₂).mul_inv, one_mul]
#align ore_localization.universal_mul_hom OreLocalization.universalMulHom

@[to_additive]
theorem universalMulHom_apply {r : R} {s : S} :
    universalMulHom f fS hf (r /ₒ s) = ((fS s)⁻¹ : Units T) * f r :=
  rfl
#align ore_localization.universal_mul_hom_apply OreLocalization.universalMulHom_apply

@[to_additive]
theorem universalMulHom_commutes {r : R} : universalMulHom f fS hf (numeratorHom r) = f r := by
  simp [numeratorHom_apply, universalMulHom_apply]
#align ore_localization.universal_mul_hom_commutes OreLocalization.universalMulHom_commutes

/-- The universal morphism `universalMulHom` is unique. -/
@[to_additive "The universal morphism `universalAddHom` is unique."]
theorem universalMulHom_unique (φ : R[S⁻¹] →* T) (huniv : ∀ r : R, φ (numeratorHom r) = f r) :
    φ = universalMulHom f fS hf := by
<<<<<<< HEAD
  ext x; induction' x with r s
  rw [universalMulHom_apply, ← huniv r, numeratorHom_apply, ← mul_one (φ (r /ₒ s)), ←
    Units.val_one, ← mul_right_inv (fS s), Units.val_mul, ← mul_assoc, ← hf, ← huniv, ← φ.map_mul,
=======
  ext x; induction' x using OreLocalization.ind with r s
  rw [universalMulHom_apply, ← huniv r, numeratorHom_apply, ← one_mul (φ (r /ₒ s)), ←
    Units.val_one, ← mul_left_inv (fS s), Units.val_mul, mul_assoc, ← hf, ← huniv, ← φ.map_mul,
>>>>>>> 9cff34c8
    numeratorHom_apply, OreLocalization.mul_cancel]
#align ore_localization.universal_mul_hom_unique OreLocalization.universalMulHom_unique

end UMP

end Monoid

section CommMonoid

variable {R : Type*} [CommMonoid R] {S : Submonoid R} [OreSet S]

@[to_additive]
theorem oreDiv_mul_oreDiv_comm {r₁ r₂ : R} {s₁ s₂ : S} :
    r₁ /ₒ s₁ * (r₂ /ₒ s₂) = r₁ * r₂ /ₒ (s₁ * s₂) := by
  rw [oreDiv_mul_char r₁ r₂ s₁ s₂ r₁ s₂ (by simp [mul_comm]), mul_comm s₂]
#align ore_localization.ore_div_mul_ore_div_comm OreLocalization.oreDiv_mul_oreDiv_comm

<<<<<<< HEAD
instance : CommMonoid R[S⁻¹] :=
  { OreLocalization.instMonoidOreLocalization with
    mul_comm := fun x y => by
      induction' x with r₁ s₁
      induction' y with r₂ s₂
      rw [oreDiv_mul_oreDiv_comm, oreDiv_mul_oreDiv_comm, mul_comm r₁, mul_comm s₁] }

variable (R S)

/-- The morphism `numeratorHom` is a monoid localization map in the case of commutative `R`. -/
protected def localizationMap : S.LocalizationMap R[S⁻¹] where
  toFun := numeratorHom
  map_one' := rfl
  map_mul' r₁ r₂ := by simp
  map_units' := numerator_isUnit
  surj' z := by
    induction' z with r s
    use (r, s); dsimp
    rw [numeratorHom_apply, numeratorHom_apply]; simp
  exists_of_eq r₁ r₂ := by
    dsimp
    intro h
    rw [numeratorHom_apply, numeratorHom_apply, oreDiv_eq_iff] at h
    rcases h with ⟨u, v, h₁, h₂⟩
    dsimp at h₂
    rw [one_mul, one_mul] at h₂
    subst h₂
    use u
    simpa only [mul_comm] using h₁.symm
#align ore_localization.localization_map OreLocalization.localizationMap

/-- If `R` is commutative, Ore localization and monoid localization are isomorphic. -/
protected noncomputable def equivMonoidLocalization : Localization S ≃* R[S⁻¹] :=
  Localization.mulEquivOfQuotient (OreLocalization.localizationMap R S)
#align ore_localization.equiv_monoid_localization OreLocalization.equivMonoidLocalization
=======
@[to_additive]
instance : CommMonoid R[S⁻¹] where
  mul_comm := fun x y => by
    induction' x using OreLocalization.ind with r₁ s₁
    induction' y using OreLocalization.ind with r₂ s₂
    rw [oreDiv_mul_oreDiv_comm, oreDiv_mul_oreDiv_comm, mul_comm r₁, mul_comm s₁]
>>>>>>> 9cff34c8

end CommMonoid

section DistribMulAction

variable {R : Type*} [Monoid R] {S : Submonoid R} [OreSet S] {X : Type*} [AddMonoid X]
variable [DistribMulAction R X]

private def add'' (r₁ : X) (s₁ : S) (r₂ : X) (s₂ : S) : X[S⁻¹] :=
  (oreDenom (s₁ : R) s₂ • r₁ + oreNum (s₁ : R) s₂ • r₂) /ₒ (oreDenom (s₁ : R) s₂ * s₁)

private theorem add''_char (r₁ : X) (s₁ : S) (r₂ : X) (s₂ : S) (rb : R) (sb : R)
    (hb : sb * s₁ = rb * s₂) (h : sb * s₁ ∈ S) :
    add'' r₁ s₁ r₂ s₂ = (sb • r₁ + rb • r₂) /ₒ ⟨sb * s₁, h⟩ := by
  simp only [add'']
  have ha := ore_eq (s₁ : R) s₂
  generalize oreNum (s₁ : R) s₂ = ra at *
  generalize oreDenom (s₁ : R) s₂ = sa at *
  rw [oreDiv_eq_iff]
  rcases oreCondition sb sa with ⟨rc, sc, hc⟩
  have : sc * rb * s₂ = rc * ra * s₂ := by
    rw [mul_assoc rc, ← ha, ← mul_assoc, ← hc, mul_assoc, mul_assoc, hb]
  rcases ore_right_cancel _ _ s₂ this with ⟨sd, hd⟩
  use sd * sc
  use sd * rc
  simp only [smul_add, smul_smul, Submonoid.smul_def, Submonoid.coe_mul]
  constructor
  · rw [mul_assoc _ _ rb, hd, mul_assoc, hc, mul_assoc, mul_assoc]
  · rw [mul_assoc, ← mul_assoc (sc : R), hc, mul_assoc, mul_assoc]

attribute [local instance] OreLocalization.oreEqv

private def add' (r₂ : X) (s₂ : S) : X[S⁻¹] → X[S⁻¹] :=
  (--plus tilde
      Quotient.lift
      fun r₁s₁ : X × S => add'' r₁s₁.1 r₁s₁.2 r₂ s₂) <| by
    -- Porting note: `assoc_rw` & `noncomm_ring` were not ported yet
    rintro ⟨r₁', s₁'⟩ ⟨r₁, s₁⟩ ⟨sb, rb, hb, hb'⟩
    -- s*, r*
    rcases oreCondition (s₁' : R) s₂ with ⟨rc, sc, hc⟩
    --s~~, r~~
    rcases oreCondition rb sc with ⟨rd, sd, hd⟩
    -- s#, r#
    dsimp at *
    rw [add''_char _ _ _ _ rc sc hc (sc * s₁').2]
    have : sd * sb * s₁ = rd * rc * s₂ := by
      rw [mul_assoc, hb', ← mul_assoc, hd, mul_assoc, hc, ← mul_assoc]
    rw [add''_char _ _ _ _ (rd * rc : R) (sd * sb) this (sd * sb * s₁).2]
    rw [mul_smul, ← Submonoid.smul_def sb, hb, smul_smul, hd, oreDiv_eq_iff]
    use 1
    use rd
    simp only [mul_smul, smul_add, one_smul, OneMemClass.coe_one, one_mul, true_and]
    rw [this, hc, mul_assoc]

/-- The addition on the Ore localization. -/
private def add : X[S⁻¹] → X[S⁻¹] → X[S⁻¹] := fun x =>
  Quotient.lift (fun rs : X × S => add' rs.1 rs.2 x)
    (by
<<<<<<< HEAD
      rintro ⟨r₁, s₁⟩ ⟨r₂, s₂⟩ hyz
      induction' x with r₃ s₃
      dsimp; rw [add'_comm, add'_comm r₂]
      -- Porting note: `Quotient.mk'` required
      simp [(· /ₒ ·), Quotient.mk', Quotient.sound hyz])

instance instAddOreLocalization : Add R[S⁻¹] :=
=======
      rintro ⟨r₁, s₁⟩ ⟨r₂, s₂⟩ ⟨sb, rb, hb, hb'⟩
      induction' x using OreLocalization.ind with r₃ s₃
      show add'' _ _ _ _ = add'' _ _ _ _
      dsimp only at *
      rcases oreCondition (s₃ : R) s₂ with ⟨rc, sc, hc⟩
      rcases oreCondition rc sb with ⟨rd, sd, hd⟩
      have : rd * rb * s₁ = sd * sc * s₃ := by
        rw [mul_assoc, ← hb', ← mul_assoc, ← hd, mul_assoc, ← hc, mul_assoc]
      rw [add''_char _ _ _ _ rc sc hc (sc * s₃).2]
      rw [add''_char _ _ _ _ _ _ this.symm (sd * sc * s₃).2]
      refine oreDiv_eq_iff.mpr ?_
      simp only [Submonoid.mk_smul, smul_add]
      use sd, 1
      simp only [one_smul, one_mul, mul_smul, ← hb, Submonoid.smul_def, ← mul_assoc, and_true]
      simp only [smul_smul, hd])

instance : Add X[S⁻¹] :=
>>>>>>> 9cff34c8
  ⟨add⟩

theorem oreDiv_add_oreDiv {r r' : X} {s s' : S} :
    r /ₒ s + r' /ₒ s' =
      (oreDenom (s : R) s' • r + oreNum (s : R) s' • r') /ₒ (oreDenom (s : R) s' * s) :=
  rfl
#align ore_localization.ore_div_add_ore_div OreLocalization.oreDiv_add_oreDiv

theorem oreDiv_add_char' {r r' : X} (s s' : S) (rb : R) (sb : R)
    (h : sb * s = rb * s') (h' : sb * s ∈ S) :
    r /ₒ s + r' /ₒ s' = (sb • r + rb • r') /ₒ ⟨sb * s, h'⟩ :=
  add''_char r s r' s' rb sb h h'

/-- A characterization of the addition on the Ore localizaion, allowing for arbitrary Ore
numerator and Ore denominator. -/
theorem oreDiv_add_char {r r' : X} (s s' : S) (rb : R) (sb : S) (h : sb * s = rb * s') :
    r /ₒ s + r' /ₒ s' = (sb • r + rb • r') /ₒ (sb * s) :=
  oreDiv_add_char' s s' rb sb h (sb * s).2
#align ore_localization.ore_div_add_char OreLocalization.oreDiv_add_char

/-- Another characterization of the addition on the Ore localization, bundling up all witnesses
and conditions into a sigma type. -/
def oreDivAddChar' (r r' : X) (s s' : S) :
    Σ'r'' : R,
      Σ's'' : S, s'' * s = r'' * s' ∧ r /ₒ s + r' /ₒ s' = (s'' • r + r'' • r') /ₒ (s'' * s) :=
  ⟨oreNum (s : R) s', oreDenom (s : R) s', ore_eq (s : R) s', oreDiv_add_oreDiv⟩
#align ore_localization.ore_div_add_char' OreLocalization.oreDivAddChar'

@[simp]
theorem add_oreDiv {r r' : X} {s : S} : r /ₒ s + r' /ₒ s = (r + r') /ₒ s := by
  simp [oreDiv_add_char s s 1 1 (by simp)]
#align ore_localization.add_ore_div OreLocalization.add_oreDiv

<<<<<<< HEAD
protected theorem add_assoc (x y z : R[S⁻¹]) : x + y + z = x + (y + z) := by
  -- Porting note: `assoc_rw` was not ported yet
  induction' x with r₁ s₁
  induction' y with r₂ s₂
  induction' z with r₃ s₃
=======
protected theorem add_assoc (x y z : X[S⁻¹]) : x + y + z = x + (y + z) := by
  induction' x using OreLocalization.ind with r₁ s₁
  induction' y using OreLocalization.ind with r₂ s₂
  induction' z using OreLocalization.ind with r₃ s₃
>>>>>>> 9cff34c8
  rcases oreDivAddChar' r₁ r₂ s₁ s₂ with ⟨ra, sa, ha, ha'⟩; rw [ha']; clear ha'
  rcases oreDivAddChar' (sa • r₁ + ra • r₂) r₃ (sa * s₁) s₃ with ⟨rc, sc, hc, q⟩; rw [q]; clear q
  simp only [smul_add, mul_assoc, add_assoc]
  simp_rw [← add_oreDiv, ← OreLocalization.expand']
  congr 2
  · rw [OreLocalization.expand r₂ s₂ ra (ha.symm ▸ (sa * s₁).2)]; congr; ext; exact ha
  · rw [OreLocalization.expand r₃ s₃ rc (hc.symm ▸ (sc * (sa * s₁)).2)]; congr; ext; exact hc
#align ore_localization.add_assoc OreLocalization.add_assoc

private def zero : X[S⁻¹] := 0 /ₒ 1

instance : Zero X[S⁻¹] :=
  ⟨zero⟩

protected theorem zero_def : (0 : X[S⁻¹]) = 0 /ₒ 1 :=
  rfl
#align ore_localization.zero_def OreLocalization.zero_def

@[simp]
theorem zero_oreDiv (s : S) : (0 : X) /ₒ s = 0 := by
  rw [OreLocalization.zero_def, oreDiv_eq_iff]
  exact ⟨s, 1, by simp⟩
#align ore_localization.zero_div_eq_zero OreLocalization.zero_oreDiv

<<<<<<< HEAD
protected theorem zero_add (x : R[S⁻¹]) : 0 + x = x := by
  induction x
  rw [← zero_div_eq_zero, add_oreDiv]; simp
#align ore_localization.zero_add OreLocalization.zero_add

protected theorem add_comm (x y : R[S⁻¹]) : x + y = y + x := by
  induction x
  induction y
  change add' _ _ (_ /ₒ _) = _; apply add'_comm
#align ore_localization.add_comm OreLocalization.add_comm
=======
protected theorem zero_add (x : X[S⁻¹]) : 0 + x = x := by
  induction x using OreLocalization.ind
  rw [← zero_oreDiv, add_oreDiv]; simp
#align ore_localization.zero_add OreLocalization.zero_add

protected theorem add_zero (x : X[S⁻¹]) : x + 0 = x := by
  induction x using OreLocalization.ind
  rw [← zero_oreDiv, add_oreDiv]; simp
>>>>>>> 9cff34c8

instance : AddMonoid X[S⁻¹] where
    add_assoc := OreLocalization.add_assoc
    zero_add := OreLocalization.zero_add
    add_zero := OreLocalization.add_zero
    nsmul := nsmulRec

<<<<<<< HEAD
protected theorem zero_mul (x : R[S⁻¹]) : 0 * x = 0 := by
  induction' x with r s
  rw [OreLocalization.zero_def, oreDiv_mul_char 0 r 1 s r 1 (by simp)]; simp
#align ore_localization.zero_mul OreLocalization.zero_mul

protected theorem mul_zero (x : R[S⁻¹]) : x * 0 = 0 := by
  induction' x with r s
  rw [OreLocalization.zero_def, oreDiv_mul_char r 0 s 1 0 1 (by simp)]; simp
#align ore_localization.mul_zero OreLocalization.mul_zero

protected theorem left_distrib (x y z : R[S⁻¹]) : x * (y + z) = x * y + x * z := by
  induction' x with r₁ s₁
  induction' y with r₂ s₂
  induction' z with r₃ s₃
  rcases oreDivAddChar' r₂ r₃ s₂ s₃ with ⟨ra, sa, ha, q⟩
  rw [q]
  clear q
  rw [OreLocalization.expand' r₂ s₂ sa]
  rcases oreDivMulChar' r₁ (r₂ * sa) s₁ (s₂ * sa) with ⟨rb, sb, hb, q⟩
  rw [q]
  clear q
  have hs₃rasb : ↑s₃ * (ra * sb) ∈ S := by
    rw [← mul_assoc, ← ha]
    norm_cast
    apply SetLike.coe_mem
  rw [OreLocalization.expand _ _ _ hs₃rasb]
  have ha' : ↑(s₂ * sa * sb) = ↑s₃ * (ra * sb) := by simp [ha, ← mul_assoc]
  rw [← Subtype.coe_eq_of_eq_mk ha']
  rcases oreDivMulChar' r₁ (r₃ * (ra * sb)) s₁ (s₂ * sa * sb) with ⟨rc, sc, hc, hc'⟩
  rw [hc']
  rw [oreDiv_add_char (s₂ * sa * sb) (s₂ * sa * sb * sc) 1 sc (by simp)]
  rw [OreLocalization.expand' (r₂ * ↑sa + r₃ * ra) (s₂ * sa) (sb * sc)]
  conv_lhs =>
    congr
    · skip
    congr
    rw [add_mul, S.coe_mul, ← mul_assoc, hb, ← mul_assoc, mul_assoc r₃, hc, mul_assoc, ← mul_add]
  rw [OreLocalization.mul_cancel']
  simp only [mul_one, Submonoid.coe_mul, mul_add, ← mul_assoc]
#align ore_localization.left_distrib OreLocalization.left_distrib

theorem right_distrib (x y z : R[S⁻¹]) : (x + y) * z = x * z + y * z := by
  induction' x with r₁ s₁
  induction' y with r₂ s₂
  induction' z with r₃ s₃
=======
protected theorem smul_zero (x : R[S⁻¹]) : x • (0 : X[S⁻¹]) = 0 := by
  induction' x using OreLocalization.ind with r s
  rw [OreLocalization.zero_def, smul_div_one, smul_zero, zero_oreDiv, zero_oreDiv]

protected theorem smul_add (z : R[S⁻¹]) (x y : X[S⁻¹]) :
    z • (x + y) = z • x + z • y := by
  induction' x using OreLocalization.ind with r₁ s₁
  induction' y using OreLocalization.ind with r₂ s₂
  induction' z using OreLocalization.ind with r₃ s₃
>>>>>>> 9cff34c8
  rcases oreDivAddChar' r₁ r₂ s₁ s₂ with ⟨ra, sa, ha, ha'⟩; rw [ha']; clear ha'; norm_cast at ha
  rw [OreLocalization.expand' r₁ s₁ sa]
  rw [OreLocalization.expand r₂ s₂ ra (by rw [← ha]; apply SetLike.coe_mem)]
  rw [← Subtype.coe_eq_of_eq_mk ha]
  repeat rw [oreDiv_smul_oreDiv]
  simp only [smul_add, add_oreDiv]

instance : DistribMulAction R[S⁻¹] X[S⁻¹] where
  smul_zero := OreLocalization.smul_zero
  smul_add := OreLocalization.smul_add

instance : DistribMulAction R X[S⁻¹] where
  smul_zero _ := by rw [← oreDiv_one_smul, smul_zero]
  smul_add _ _ _ := by simp only [← oreDiv_one_smul, smul_add]

<<<<<<< HEAD
/-- The universal lift from a ring homomorphism `f : R →+* T`, which maps elements in `S` to
units of `T`, to a ring homomorphism `R[S⁻¹] →+* T`. This extends the construction on
monoids. -/
def universalHom : R[S⁻¹] →+* T :=
  {
    universalMulHom f.toMonoidHom fS
      hf with
    map_zero' := by
      -- Porting note: `change` required because of new `Coe`
      change (universalMulHom f.toMonoidHom fS hf : R[S⁻¹] → T) 0 = 0
      rw [OreLocalization.zero_def, universalMulHom_apply]
      simp
    map_add' := fun x y => by
      -- Porting note: `change` required because of new `Coe`
      change (universalMulHom f.toMonoidHom fS hf : R[S⁻¹] → T) (x + y)
        = (universalMulHom f.toMonoidHom fS hf : R[S⁻¹] → T) x
        + (universalMulHom f.toMonoidHom fS hf : R[S⁻¹] → T) y
      induction' x with r₁ s₁
      induction' y with r₂ s₂
      rcases oreDivAddChar' r₁ r₂ s₁ s₂ with ⟨r₃, s₃, h₃, h₃'⟩
      rw [h₃']
      clear h₃'
      simp only [universalMulHom_apply, RingHom.toMonoidHom_eq_coe, MonoidHom.coe_coe]
      simp only [mul_inv_rev, MonoidHom.map_mul, RingHom.map_add, RingHom.map_mul, Units.val_mul]
      rw [add_mul, ← mul_assoc, mul_assoc (f r₁), hf, ← Units.val_mul]
      simp only [mul_one, mul_right_inv, Units.val_one]
      congr 1
      rw [mul_assoc]
      congr 1
      norm_cast at h₃
      have h₃' := Subtype.coe_eq_of_eq_mk h₃
      rw [← Units.val_mul, ← mul_inv_rev, ← fS.map_mul, h₃']
      have hs₂r₃ : ↑s₂ * r₃ ∈ S := by
        rw [← h₃]
        exact SetLike.coe_mem (s₁ * s₃)
      apply (Units.inv_mul_cancel_left (fS s₂) _).symm.trans
      conv_lhs =>
        congr
        · skip
        rw [← Units.mul_inv_cancel_left (fS ⟨s₂ * r₃, hs₂r₃⟩) (fS s₂), mul_assoc, mul_assoc]
        congr
        · skip
        rw [← hf, ← mul_assoc (f s₂), ← f.map_mul]
        conv =>
          congr
          · skip
          congr
          rw [← h₃]
        rw [hf, ← mul_assoc, ← h₃', Units.inv_mul]
      rw [one_mul, ← h₃', Units.mul_inv, mul_one] }
#align ore_localization.universal_hom OreLocalization.universalHom

theorem universalHom_apply {r : R} {s : S} :
    universalHom f fS hf (r /ₒ s) = f r * ((fS s)⁻¹ : Units T) :=
  rfl
#align ore_localization.universal_hom_apply OreLocalization.universalHom_apply
=======
end DistribMulAction
>>>>>>> 9cff34c8

section AddCommMonoid

variable {R : Type*} [Monoid R] {S : Submonoid R} [OreSet S]
variable {X : Type*} [AddCommMonoid X] [DistribMulAction R X]

protected theorem add_comm (x y : X[S⁻¹]) : x + y = y + x := by
  induction' x using OreLocalization.ind with r s
  induction' y using OreLocalization.ind with r' s'
  rcases oreDivAddChar' r r' s s' with ⟨ra, sa, ha, ha'⟩
  rw [ha', oreDiv_add_char' s' s _ _ ha.symm (ha ▸ (sa * s).2), add_comm]
  congr; ext; exact ha
#align ore_localization.add_comm OreLocalization.add_comm

instance instAddCommMonoidOreLocalization : AddCommMonoid X[S⁻¹] where
  add_comm := OreLocalization.add_comm

end AddCommMonoid

section AddGroup

variable {R : Type*} [Monoid R] {S : Submonoid R} [OreSet S]
variable {X : Type*} [AddGroup X] [DistribMulAction R X]

/-- Negation on the Ore localization is defined via negation on the numerator. -/
protected def neg : X[S⁻¹] → X[S⁻¹] :=
  liftExpand (fun (r : X) (s : S) => -r /ₒ s) fun r t s ht => by
    -- Porting note(#12129): additional beta reduction needed
    beta_reduce
    rw [← smul_neg, ← OreLocalization.expand]
#align ore_localization.neg OreLocalization.neg

instance instNegOreLocalization : Neg X[S⁻¹] :=
  ⟨OreLocalization.neg⟩

@[simp]
protected theorem neg_def (r : X) (s : S) : -(r /ₒ s) = -r /ₒ s :=
  rfl
#align ore_localization.neg_def OreLocalization.neg_def

<<<<<<< HEAD
protected theorem add_left_neg (x : R[S⁻¹]) : -x + x = 0 := by
  induction' x with r s; simp
=======
protected theorem add_left_neg (x : X[S⁻¹]) : -x + x = 0 := by
  induction' x using OreLocalization.ind with r s; simp
>>>>>>> 9cff34c8
#align ore_localization.add_left_neg OreLocalization.add_left_neg

instance instAddGroupOreLocalization : AddGroup X[S⁻¹] where
  add_left_neg := OreLocalization.add_left_neg
  zsmul := zsmulRec

end AddGroup

section AddCommGroup

variable {R : Type*} [Monoid R] {S : Submonoid R} [OreSet S]
variable {X : Type*} [AddCommGroup X] [DistribMulAction R X]

instance : AddCommGroup X[S⁻¹] where
  __ := inferInstanceAs (AddGroup X[S⁻¹])
  __ := inferInstanceAs (AddCommMonoid X[S⁻¹])

<<<<<<< HEAD
open scoped Classical

variable {R : Type*} [Ring R] [Nontrivial R] [OreSet R⁰]

instance nontrivial : Nontrivial R[R⁰⁻¹] :=
  nontrivial_of_nonZeroDivisors (refl R⁰)

variable [NoZeroDivisors R]

/-- The inversion of Ore fractions for a ring without zero divisors, satisying `0⁻¹ = 0` and
`(r /ₒ r')⁻¹ = r' /ₒ r` for `r ≠ 0`. -/
protected def inv : R[R⁰⁻¹] → R[R⁰⁻¹] :=
  liftExpand
    (fun r s =>
      if hr : r = (0 : R) then (0 : R[R⁰⁻¹])
      else s /ₒ ⟨r, fun _ => eq_zero_of_ne_zero_of_mul_right_eq_zero hr⟩)
    (by
      intro r t s hst
      by_cases hr : r = 0
      · simp [hr]
      · by_cases ht : t = 0
        · exfalso
          apply nonZeroDivisors.coe_ne_zero ⟨_, hst⟩
          simp [ht, mul_zero]
        · simp only [hr, ht, dif_neg, not_false_iff, or_self_iff, mul_eq_zero]
          apply OreLocalization.expand)
#align ore_localization.inv OreLocalization.inv

instance inv' : Inv R[R⁰⁻¹] :=
  ⟨OreLocalization.inv⟩

protected theorem inv_def {r : R} {s : R⁰} :
    (r /ₒ s)⁻¹ =
      if hr : r = (0 : R) then (0 : R[R⁰⁻¹])
      else s /ₒ ⟨r, fun _ => eq_zero_of_ne_zero_of_mul_right_eq_zero hr⟩ :=
  rfl
#align ore_localization.inv_def OreLocalization.inv_def

protected theorem mul_inv_cancel (x : R[R⁰⁻¹]) (h : x ≠ 0) : x * x⁻¹ = 1 := by
  induction' x with r s
  rw [OreLocalization.inv_def, OreLocalization.one_def]
  by_cases hr : r = 0
  · exfalso
    apply h
    simp [hr]
  · simp [hr]
    apply OreLocalization.div_eq_one'
#align ore_localization.mul_inv_cancel OreLocalization.mul_inv_cancel

protected theorem inv_zero : (0 : R[R⁰⁻¹])⁻¹ = 0 := by
  rw [OreLocalization.zero_def, OreLocalization.inv_def]
  simp
#align ore_localization.inv_zero OreLocalization.inv_zero

instance divisionRing : DivisionRing R[R⁰⁻¹] where
  __ := ring
  __ := nontrivial
  __ := inv'
  mul_inv_cancel := OreLocalization.mul_inv_cancel
  inv_zero := OreLocalization.inv_zero
  nnqsmul := _
  qsmul := _

end DivisionRing
=======
end AddCommGroup
>>>>>>> 9cff34c8

end OreLocalization<|MERGE_RESOLUTION|>--- conflicted
+++ resolved
@@ -102,17 +102,12 @@
 @[inherit_doc]
 infixl:70 " /ₒ " => oreDiv
 
-<<<<<<< HEAD
-@[elab_as_elim, induction_eliminator]
-protected theorem ind {β : R[S⁻¹] → Prop} (c : ∀ (r : R) (s : S), β (r /ₒ s)) : ∀ q, β q := by
-=======
 @[inherit_doc]
 infixl:65 " -ₒ " => _root_.AddOreLocalization.oreSub
 
-@[to_additive (attr := elab_as_elim)]
+@[to_additive (attr := elab_as_elim, induction_eliminator)]
 protected theorem ind {β : X[S⁻¹] → Prop}
     (c : ∀ (r : X) (s : S), β (r /ₒ s)) : ∀ q, β q := by
->>>>>>> 9cff34c8
   apply Quotient.ind
   rintro ⟨r, s⟩
   exact c r s
@@ -363,31 +358,20 @@
   OreLocalization.div_eq_one' _
 #align ore_localization.div_eq_one OreLocalization.div_eq_one
 
-<<<<<<< HEAD
-protected theorem one_mul (x : R[S⁻¹]) : 1 * x = x := by
+@[to_additive]
+protected theorem one_smul (x : X[S⁻¹]) : (1 : R[S⁻¹]) • x = x := by
   induction' x with r s
-  simp [OreLocalization.one_def, oreDiv_mul_char (1 : R) r (1 : S) s r 1 (by simp)]
-=======
-@[to_additive]
-protected theorem one_smul (x : X[S⁻¹]) : (1 : R[S⁻¹]) • x = x := by
-  induction' x using OreLocalization.ind with r s
   simp [OreLocalization.one_def, oreDiv_smul_char 1 r 1 s 1 s (by simp)]
 
 @[to_additive]
 protected theorem one_mul (x : R[S⁻¹]) : 1 * x = x :=
   OreLocalization.one_smul x
->>>>>>> 9cff34c8
 #align ore_localization.one_mul OreLocalization.one_mul
 
 @[to_additive]
 protected theorem mul_one (x : R[S⁻¹]) : x * 1 = x := by
-<<<<<<< HEAD
   induction' x with r s
-  simp [OreLocalization.one_def, oreDiv_mul_char r 1 s 1 1 s (by simp)]
-=======
-  induction' x using OreLocalization.ind with r s
   simp [OreLocalization.one_def, oreDiv_mul_char r (1 : R) s (1 : S) r 1 (by simp)]
->>>>>>> 9cff34c8
 #align ore_localization.mul_one OreLocalization.mul_one
 
 @[to_additive]
@@ -572,15 +556,9 @@
 @[to_additive "The universal morphism `universalAddHom` is unique."]
 theorem universalMulHom_unique (φ : R[S⁻¹] →* T) (huniv : ∀ r : R, φ (numeratorHom r) = f r) :
     φ = universalMulHom f fS hf := by
-<<<<<<< HEAD
   ext x; induction' x with r s
-  rw [universalMulHom_apply, ← huniv r, numeratorHom_apply, ← mul_one (φ (r /ₒ s)), ←
-    Units.val_one, ← mul_right_inv (fS s), Units.val_mul, ← mul_assoc, ← hf, ← huniv, ← φ.map_mul,
-=======
-  ext x; induction' x using OreLocalization.ind with r s
   rw [universalMulHom_apply, ← huniv r, numeratorHom_apply, ← one_mul (φ (r /ₒ s)), ←
     Units.val_one, ← mul_left_inv (fS s), Units.val_mul, mul_assoc, ← hf, ← huniv, ← φ.map_mul,
->>>>>>> 9cff34c8
     numeratorHom_apply, OreLocalization.mul_cancel]
 #align ore_localization.universal_mul_hom_unique OreLocalization.universalMulHom_unique
 
@@ -598,50 +576,12 @@
   rw [oreDiv_mul_char r₁ r₂ s₁ s₂ r₁ s₂ (by simp [mul_comm]), mul_comm s₂]
 #align ore_localization.ore_div_mul_ore_div_comm OreLocalization.oreDiv_mul_oreDiv_comm
 
-<<<<<<< HEAD
-instance : CommMonoid R[S⁻¹] :=
-  { OreLocalization.instMonoidOreLocalization with
-    mul_comm := fun x y => by
-      induction' x with r₁ s₁
-      induction' y with r₂ s₂
-      rw [oreDiv_mul_oreDiv_comm, oreDiv_mul_oreDiv_comm, mul_comm r₁, mul_comm s₁] }
-
-variable (R S)
-
-/-- The morphism `numeratorHom` is a monoid localization map in the case of commutative `R`. -/
-protected def localizationMap : S.LocalizationMap R[S⁻¹] where
-  toFun := numeratorHom
-  map_one' := rfl
-  map_mul' r₁ r₂ := by simp
-  map_units' := numerator_isUnit
-  surj' z := by
-    induction' z with r s
-    use (r, s); dsimp
-    rw [numeratorHom_apply, numeratorHom_apply]; simp
-  exists_of_eq r₁ r₂ := by
-    dsimp
-    intro h
-    rw [numeratorHom_apply, numeratorHom_apply, oreDiv_eq_iff] at h
-    rcases h with ⟨u, v, h₁, h₂⟩
-    dsimp at h₂
-    rw [one_mul, one_mul] at h₂
-    subst h₂
-    use u
-    simpa only [mul_comm] using h₁.symm
-#align ore_localization.localization_map OreLocalization.localizationMap
-
-/-- If `R` is commutative, Ore localization and monoid localization are isomorphic. -/
-protected noncomputable def equivMonoidLocalization : Localization S ≃* R[S⁻¹] :=
-  Localization.mulEquivOfQuotient (OreLocalization.localizationMap R S)
-#align ore_localization.equiv_monoid_localization OreLocalization.equivMonoidLocalization
-=======
 @[to_additive]
 instance : CommMonoid R[S⁻¹] where
   mul_comm := fun x y => by
     induction' x using OreLocalization.ind with r₁ s₁
     induction' y using OreLocalization.ind with r₂ s₂
     rw [oreDiv_mul_oreDiv_comm, oreDiv_mul_oreDiv_comm, mul_comm r₁, mul_comm s₁]
->>>>>>> 9cff34c8
 
 end CommMonoid
 
@@ -700,15 +640,6 @@
 private def add : X[S⁻¹] → X[S⁻¹] → X[S⁻¹] := fun x =>
   Quotient.lift (fun rs : X × S => add' rs.1 rs.2 x)
     (by
-<<<<<<< HEAD
-      rintro ⟨r₁, s₁⟩ ⟨r₂, s₂⟩ hyz
-      induction' x with r₃ s₃
-      dsimp; rw [add'_comm, add'_comm r₂]
-      -- Porting note: `Quotient.mk'` required
-      simp [(· /ₒ ·), Quotient.mk', Quotient.sound hyz])
-
-instance instAddOreLocalization : Add R[S⁻¹] :=
-=======
       rintro ⟨r₁, s₁⟩ ⟨r₂, s₂⟩ ⟨sb, rb, hb, hb'⟩
       induction' x using OreLocalization.ind with r₃ s₃
       show add'' _ _ _ _ = add'' _ _ _ _
@@ -726,7 +657,6 @@
       simp only [smul_smul, hd])
 
 instance : Add X[S⁻¹] :=
->>>>>>> 9cff34c8
   ⟨add⟩
 
 theorem oreDiv_add_oreDiv {r r' : X} {s s' : S} :
@@ -760,18 +690,10 @@
   simp [oreDiv_add_char s s 1 1 (by simp)]
 #align ore_localization.add_ore_div OreLocalization.add_oreDiv
 
-<<<<<<< HEAD
-protected theorem add_assoc (x y z : R[S⁻¹]) : x + y + z = x + (y + z) := by
-  -- Porting note: `assoc_rw` was not ported yet
+protected theorem add_assoc (x y z : X[S⁻¹]) : x + y + z = x + (y + z) := by
   induction' x with r₁ s₁
   induction' y with r₂ s₂
   induction' z with r₃ s₃
-=======
-protected theorem add_assoc (x y z : X[S⁻¹]) : x + y + z = x + (y + z) := by
-  induction' x using OreLocalization.ind with r₁ s₁
-  induction' y using OreLocalization.ind with r₂ s₂
-  induction' z using OreLocalization.ind with r₃ s₃
->>>>>>> 9cff34c8
   rcases oreDivAddChar' r₁ r₂ s₁ s₂ with ⟨ra, sa, ha, ha'⟩; rw [ha']; clear ha'
   rcases oreDivAddChar' (sa • r₁ + ra • r₂) r₃ (sa * s₁) s₃ with ⟨rc, sc, hc, q⟩; rw [q]; clear q
   simp only [smul_add, mul_assoc, add_assoc]
@@ -796,18 +718,6 @@
   exact ⟨s, 1, by simp⟩
 #align ore_localization.zero_div_eq_zero OreLocalization.zero_oreDiv
 
-<<<<<<< HEAD
-protected theorem zero_add (x : R[S⁻¹]) : 0 + x = x := by
-  induction x
-  rw [← zero_div_eq_zero, add_oreDiv]; simp
-#align ore_localization.zero_add OreLocalization.zero_add
-
-protected theorem add_comm (x y : R[S⁻¹]) : x + y = y + x := by
-  induction x
-  induction y
-  change add' _ _ (_ /ₒ _) = _; apply add'_comm
-#align ore_localization.add_comm OreLocalization.add_comm
-=======
 protected theorem zero_add (x : X[S⁻¹]) : 0 + x = x := by
   induction x using OreLocalization.ind
   rw [← zero_oreDiv, add_oreDiv]; simp
@@ -816,7 +726,6 @@
 protected theorem add_zero (x : X[S⁻¹]) : x + 0 = x := by
   induction x using OreLocalization.ind
   rw [← zero_oreDiv, add_oreDiv]; simp
->>>>>>> 9cff34c8
 
 instance : AddMonoid X[S⁻¹] where
     add_assoc := OreLocalization.add_assoc
@@ -824,53 +733,6 @@
     add_zero := OreLocalization.add_zero
     nsmul := nsmulRec
 
-<<<<<<< HEAD
-protected theorem zero_mul (x : R[S⁻¹]) : 0 * x = 0 := by
-  induction' x with r s
-  rw [OreLocalization.zero_def, oreDiv_mul_char 0 r 1 s r 1 (by simp)]; simp
-#align ore_localization.zero_mul OreLocalization.zero_mul
-
-protected theorem mul_zero (x : R[S⁻¹]) : x * 0 = 0 := by
-  induction' x with r s
-  rw [OreLocalization.zero_def, oreDiv_mul_char r 0 s 1 0 1 (by simp)]; simp
-#align ore_localization.mul_zero OreLocalization.mul_zero
-
-protected theorem left_distrib (x y z : R[S⁻¹]) : x * (y + z) = x * y + x * z := by
-  induction' x with r₁ s₁
-  induction' y with r₂ s₂
-  induction' z with r₃ s₃
-  rcases oreDivAddChar' r₂ r₃ s₂ s₃ with ⟨ra, sa, ha, q⟩
-  rw [q]
-  clear q
-  rw [OreLocalization.expand' r₂ s₂ sa]
-  rcases oreDivMulChar' r₁ (r₂ * sa) s₁ (s₂ * sa) with ⟨rb, sb, hb, q⟩
-  rw [q]
-  clear q
-  have hs₃rasb : ↑s₃ * (ra * sb) ∈ S := by
-    rw [← mul_assoc, ← ha]
-    norm_cast
-    apply SetLike.coe_mem
-  rw [OreLocalization.expand _ _ _ hs₃rasb]
-  have ha' : ↑(s₂ * sa * sb) = ↑s₃ * (ra * sb) := by simp [ha, ← mul_assoc]
-  rw [← Subtype.coe_eq_of_eq_mk ha']
-  rcases oreDivMulChar' r₁ (r₃ * (ra * sb)) s₁ (s₂ * sa * sb) with ⟨rc, sc, hc, hc'⟩
-  rw [hc']
-  rw [oreDiv_add_char (s₂ * sa * sb) (s₂ * sa * sb * sc) 1 sc (by simp)]
-  rw [OreLocalization.expand' (r₂ * ↑sa + r₃ * ra) (s₂ * sa) (sb * sc)]
-  conv_lhs =>
-    congr
-    · skip
-    congr
-    rw [add_mul, S.coe_mul, ← mul_assoc, hb, ← mul_assoc, mul_assoc r₃, hc, mul_assoc, ← mul_add]
-  rw [OreLocalization.mul_cancel']
-  simp only [mul_one, Submonoid.coe_mul, mul_add, ← mul_assoc]
-#align ore_localization.left_distrib OreLocalization.left_distrib
-
-theorem right_distrib (x y z : R[S⁻¹]) : (x + y) * z = x * z + y * z := by
-  induction' x with r₁ s₁
-  induction' y with r₂ s₂
-  induction' z with r₃ s₃
-=======
 protected theorem smul_zero (x : R[S⁻¹]) : x • (0 : X[S⁻¹]) = 0 := by
   induction' x using OreLocalization.ind with r s
   rw [OreLocalization.zero_def, smul_div_one, smul_zero, zero_oreDiv, zero_oreDiv]
@@ -880,7 +742,6 @@
   induction' x using OreLocalization.ind with r₁ s₁
   induction' y using OreLocalization.ind with r₂ s₂
   induction' z using OreLocalization.ind with r₃ s₃
->>>>>>> 9cff34c8
   rcases oreDivAddChar' r₁ r₂ s₁ s₂ with ⟨ra, sa, ha, ha'⟩; rw [ha']; clear ha'; norm_cast at ha
   rw [OreLocalization.expand' r₁ s₁ sa]
   rw [OreLocalization.expand r₂ s₂ ra (by rw [← ha]; apply SetLike.coe_mem)]
@@ -896,66 +757,7 @@
   smul_zero _ := by rw [← oreDiv_one_smul, smul_zero]
   smul_add _ _ _ := by simp only [← oreDiv_one_smul, smul_add]
 
-<<<<<<< HEAD
-/-- The universal lift from a ring homomorphism `f : R →+* T`, which maps elements in `S` to
-units of `T`, to a ring homomorphism `R[S⁻¹] →+* T`. This extends the construction on
-monoids. -/
-def universalHom : R[S⁻¹] →+* T :=
-  {
-    universalMulHom f.toMonoidHom fS
-      hf with
-    map_zero' := by
-      -- Porting note: `change` required because of new `Coe`
-      change (universalMulHom f.toMonoidHom fS hf : R[S⁻¹] → T) 0 = 0
-      rw [OreLocalization.zero_def, universalMulHom_apply]
-      simp
-    map_add' := fun x y => by
-      -- Porting note: `change` required because of new `Coe`
-      change (universalMulHom f.toMonoidHom fS hf : R[S⁻¹] → T) (x + y)
-        = (universalMulHom f.toMonoidHom fS hf : R[S⁻¹] → T) x
-        + (universalMulHom f.toMonoidHom fS hf : R[S⁻¹] → T) y
-      induction' x with r₁ s₁
-      induction' y with r₂ s₂
-      rcases oreDivAddChar' r₁ r₂ s₁ s₂ with ⟨r₃, s₃, h₃, h₃'⟩
-      rw [h₃']
-      clear h₃'
-      simp only [universalMulHom_apply, RingHom.toMonoidHom_eq_coe, MonoidHom.coe_coe]
-      simp only [mul_inv_rev, MonoidHom.map_mul, RingHom.map_add, RingHom.map_mul, Units.val_mul]
-      rw [add_mul, ← mul_assoc, mul_assoc (f r₁), hf, ← Units.val_mul]
-      simp only [mul_one, mul_right_inv, Units.val_one]
-      congr 1
-      rw [mul_assoc]
-      congr 1
-      norm_cast at h₃
-      have h₃' := Subtype.coe_eq_of_eq_mk h₃
-      rw [← Units.val_mul, ← mul_inv_rev, ← fS.map_mul, h₃']
-      have hs₂r₃ : ↑s₂ * r₃ ∈ S := by
-        rw [← h₃]
-        exact SetLike.coe_mem (s₁ * s₃)
-      apply (Units.inv_mul_cancel_left (fS s₂) _).symm.trans
-      conv_lhs =>
-        congr
-        · skip
-        rw [← Units.mul_inv_cancel_left (fS ⟨s₂ * r₃, hs₂r₃⟩) (fS s₂), mul_assoc, mul_assoc]
-        congr
-        · skip
-        rw [← hf, ← mul_assoc (f s₂), ← f.map_mul]
-        conv =>
-          congr
-          · skip
-          congr
-          rw [← h₃]
-        rw [hf, ← mul_assoc, ← h₃', Units.inv_mul]
-      rw [one_mul, ← h₃', Units.mul_inv, mul_one] }
-#align ore_localization.universal_hom OreLocalization.universalHom
-
-theorem universalHom_apply {r : R} {s : S} :
-    universalHom f fS hf (r /ₒ s) = f r * ((fS s)⁻¹ : Units T) :=
-  rfl
-#align ore_localization.universal_hom_apply OreLocalization.universalHom_apply
-=======
 end DistribMulAction
->>>>>>> 9cff34c8
 
 section AddCommMonoid
 
@@ -996,13 +798,8 @@
   rfl
 #align ore_localization.neg_def OreLocalization.neg_def
 
-<<<<<<< HEAD
-protected theorem add_left_neg (x : R[S⁻¹]) : -x + x = 0 := by
-  induction' x with r s; simp
-=======
 protected theorem add_left_neg (x : X[S⁻¹]) : -x + x = 0 := by
   induction' x using OreLocalization.ind with r s; simp
->>>>>>> 9cff34c8
 #align ore_localization.add_left_neg OreLocalization.add_left_neg
 
 instance instAddGroupOreLocalization : AddGroup X[S⁻¹] where
@@ -1020,73 +817,6 @@
   __ := inferInstanceAs (AddGroup X[S⁻¹])
   __ := inferInstanceAs (AddCommMonoid X[S⁻¹])
 
-<<<<<<< HEAD
-open scoped Classical
-
-variable {R : Type*} [Ring R] [Nontrivial R] [OreSet R⁰]
-
-instance nontrivial : Nontrivial R[R⁰⁻¹] :=
-  nontrivial_of_nonZeroDivisors (refl R⁰)
-
-variable [NoZeroDivisors R]
-
-/-- The inversion of Ore fractions for a ring without zero divisors, satisying `0⁻¹ = 0` and
-`(r /ₒ r')⁻¹ = r' /ₒ r` for `r ≠ 0`. -/
-protected def inv : R[R⁰⁻¹] → R[R⁰⁻¹] :=
-  liftExpand
-    (fun r s =>
-      if hr : r = (0 : R) then (0 : R[R⁰⁻¹])
-      else s /ₒ ⟨r, fun _ => eq_zero_of_ne_zero_of_mul_right_eq_zero hr⟩)
-    (by
-      intro r t s hst
-      by_cases hr : r = 0
-      · simp [hr]
-      · by_cases ht : t = 0
-        · exfalso
-          apply nonZeroDivisors.coe_ne_zero ⟨_, hst⟩
-          simp [ht, mul_zero]
-        · simp only [hr, ht, dif_neg, not_false_iff, or_self_iff, mul_eq_zero]
-          apply OreLocalization.expand)
-#align ore_localization.inv OreLocalization.inv
-
-instance inv' : Inv R[R⁰⁻¹] :=
-  ⟨OreLocalization.inv⟩
-
-protected theorem inv_def {r : R} {s : R⁰} :
-    (r /ₒ s)⁻¹ =
-      if hr : r = (0 : R) then (0 : R[R⁰⁻¹])
-      else s /ₒ ⟨r, fun _ => eq_zero_of_ne_zero_of_mul_right_eq_zero hr⟩ :=
-  rfl
-#align ore_localization.inv_def OreLocalization.inv_def
-
-protected theorem mul_inv_cancel (x : R[R⁰⁻¹]) (h : x ≠ 0) : x * x⁻¹ = 1 := by
-  induction' x with r s
-  rw [OreLocalization.inv_def, OreLocalization.one_def]
-  by_cases hr : r = 0
-  · exfalso
-    apply h
-    simp [hr]
-  · simp [hr]
-    apply OreLocalization.div_eq_one'
-#align ore_localization.mul_inv_cancel OreLocalization.mul_inv_cancel
-
-protected theorem inv_zero : (0 : R[R⁰⁻¹])⁻¹ = 0 := by
-  rw [OreLocalization.zero_def, OreLocalization.inv_def]
-  simp
-#align ore_localization.inv_zero OreLocalization.inv_zero
-
-instance divisionRing : DivisionRing R[R⁰⁻¹] where
-  __ := ring
-  __ := nontrivial
-  __ := inv'
-  mul_inv_cancel := OreLocalization.mul_inv_cancel
-  inv_zero := OreLocalization.inv_zero
-  nnqsmul := _
-  qsmul := _
-
-end DivisionRing
-=======
 end AddCommGroup
->>>>>>> 9cff34c8
 
 end OreLocalization