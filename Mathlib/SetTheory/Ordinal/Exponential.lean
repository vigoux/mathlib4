--- conflicted
+++ resolved
@@ -210,13 +210,8 @@
 theorem opow_one_add (a b : Ordinal) : a ^ (1 + b) = a * a ^ b := by rw [opow_add, opow_one]
 #align ordinal.opow_one_add Ordinal.opow_one_add
 
-<<<<<<< HEAD
-theorem opow_dvd_opow (a : Ordinal) {b c : Ordinal} (h : b ≤ c) : (a^b) ∣ (a^c) :=
-  ⟨a^(c - b), by rw [← opow_add, Ordinal.add_sub_cancel_of_le h]⟩
-=======
 theorem opow_dvd_opow (a : Ordinal) {b c : Ordinal} (h : b ≤ c) : a ^ b ∣ a ^ c :=
   ⟨a ^ (c - b), by rw [← opow_add, Ordinal.add_sub_cancel_of_le h]⟩
->>>>>>> ca50860c
 #align ordinal.opow_dvd_opow Ordinal.opow_dvd_opow
 
 theorem opow_dvd_opow_iff {a b c : Ordinal} (a1 : 1 < a) : a ^ b ∣ a ^ c ↔ b ≤ c :=
@@ -263,11 +258,7 @@
 #align ordinal.log Ordinal.log
 
 /-- The set in the definition of `log` is nonempty. -/
-<<<<<<< HEAD
-theorem log_nonempty {b x : Ordinal} (h : 1 < b) : { o : Ordinal | x < (b^o) }.Nonempty :=
-=======
 theorem log_nonempty {b x : Ordinal} (h : 1 < b) : { o : Ordinal | x < b ^ o }.Nonempty :=
->>>>>>> ca50860c
   ⟨_, succ_le_iff.1 (right_le_opow _ h)⟩
 #align ordinal.log_nonempty Ordinal.log_nonempty
 
@@ -305,15 +296,9 @@
 #align ordinal.log_one_left Ordinal.log_one_left
 
 theorem succ_log_def {b x : Ordinal} (hb : 1 < b) (hx : x ≠ 0) :
-<<<<<<< HEAD
     succ (log b x) = sInf { o : Ordinal | x < b ^ o } := by
   let t := sInf { o : Ordinal | x < b ^ o }
   have : x < (b^t) := csInf_mem (log_nonempty hb)
-=======
-    succ (log b x) = sInf { o | x < b ^ o } := by
-  let t : Ordinal := sInf { o | x < b ^ o }
-  have : x < b ^ t := csInf_mem (log_nonempty hb)
->>>>>>> ca50860c
   rcases zero_or_succ_or_limit t with (h | h | h)
   · refine' ((one_le_iff_ne_zero.2 hx).not_lt _).elim
     simpa only [h, opow_zero] using this
@@ -409,11 +394,7 @@
 #align ordinal.log_mod_opow_log_lt_log_self Ordinal.log_mod_opow_log_lt_log_self
 
 theorem opow_mul_add_pos {b v : Ordinal} (hb : b ≠ 0) (u : Ordinal) (hv : v ≠ 0) (w : Ordinal) :
-<<<<<<< HEAD
-    0 < (b^u) * v + w :=
-=======
     0 < b ^ u * v + w :=
->>>>>>> ca50860c
   (opow_pos u <| Ordinal.pos_iff_ne_zero.2 hb).trans_le <|
     (le_mul_left _ <| Ordinal.pos_iff_ne_zero.2 hv).trans <| le_add_right _ _
 #align ordinal.opow_mul_add_pos Ordinal.opow_mul_add_pos
@@ -482,13 +463,8 @@
   · exact (opow_isNormal ho₁).apply_omega
   · rw [one_opow]
     refine' le_antisymm (sup_le fun n => by rw [one_opow]) _
-<<<<<<< HEAD
-    convert le_sup (fun n : ℕ => (1 : Ordinal) ^ n) 0
-    rw [one_opow, one_pow]
-=======
     convert le_sup (fun n : ℕ => 1 ^ (n : Ordinal)) 0
     rw [Nat.cast_zero, opow_zero]
->>>>>>> ca50860c
 #align ordinal.sup_opow_nat Ordinal.sup_opow_nat
 
 end Ordinal
