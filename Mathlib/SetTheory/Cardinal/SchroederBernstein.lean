/-
Copyright (c) 2017 Johannes Hölzl. All rights reserved.
Released under Apache 2.0 license as described in the file LICENSE.
Authors: Johannes Hölzl, Mario Carneiro
-/
import Mathlib.Init.Classical
import Mathlib.Order.FixedPoints
import Mathlib.Order.Zorn

#align_import set_theory.cardinal.schroeder_bernstein from "leanprover-community/mathlib"@"1e05171a5e8cf18d98d9cf7b207540acb044acae"

/-!
# Schröder-Bernstein theorem, well-ordering of cardinals

This file proves the Schröder-Bernstein theorem (see `schroeder_bernstein`), the well-ordering of
cardinals (see `min_injective`) and the totality of their order (see `total`).

## Notes

Cardinals are naturally ordered by `α ≤ β ↔ ∃ f : a → β, Injective f`:
* `schroeder_bernstein` states that, given injections `α → β` and `β → α`, one can get a
  bijection `α → β`. This corresponds to the antisymmetry of the order.
* The order is also well-founded: any nonempty set of cardinals has a minimal element.
  `min_injective` states that by saying that there exists an element of the set that injects into
  all others.

Cardinals are defined and further developed in the folder `SetTheory.Cardinal`.
-/


open Set Function

open scoped Classical

universe u v

namespace Function

namespace Embedding

section antisymm

variable {α : Type u} {β : Type v}

/-- **The Schröder-Bernstein Theorem**:
Given injections `α → β` and `β → α`, we can get a bijection `α → β`. -/
theorem schroeder_bernstein {f : α → β} {g : β → α} (hf : Function.Injective f)
    (hg : Function.Injective g) : ∃ h : α → β, Bijective h := by
  cases' isEmpty_or_nonempty β with hβ hβ
  · have : IsEmpty α := Function.isEmpty f
    exact ⟨_, ((Equiv.equivEmpty α).trans (Equiv.equivEmpty β).symm).bijective⟩
  set F : Set α →o Set α :=
    { toFun := fun s => (g '' (f '' s)ᶜ)ᶜ
      monotone' := fun s t hst =>
        compl_subset_compl.mpr <| image_subset _ <| compl_subset_compl.mpr <| image_subset _ hst }
  -- Porting note: dot notation `F.lfp` doesn't work here
  set s : Set α := OrderHom.lfp F
  have hs : (g '' (f '' s)ᶜ)ᶜ = s := F.map_lfp
  have hns : g '' (f '' s)ᶜ = sᶜ := compl_injective (by simp [hs])
  set g' := invFun g
  have g'g : LeftInverse g' g := leftInverse_invFun hg
  have hg'ns : g' '' sᶜ = (f '' s)ᶜ := by rw [← hns, g'g.image_image]
  set h : α → β := s.piecewise f g'
  have : Surjective h := by rw [← range_iff_surjective, range_piecewise, hg'ns, union_compl_self]
  have : Injective h := by
<<<<<<< HEAD
    refine (injective_piecewise_iff _).2 ⟨hf.injOn _, ?_, ?_⟩
=======
    refine (injective_piecewise_iff _).2 ⟨hf.injOn, ?_, ?_⟩
>>>>>>> d97a437a
    · intro x hx y hy hxy
      obtain ⟨x', _, rfl⟩ : x ∈ g '' (f '' s)ᶜ := by rwa [hns]
      obtain ⟨y', _, rfl⟩ : y ∈ g '' (f '' s)ᶜ := by rwa [hns]
      rw [g'g _, g'g _] at hxy
      rw [hxy]
    · intro x hx y hy hxy
      obtain ⟨y', hy', rfl⟩ : y ∈ g '' (f '' s)ᶜ := by rwa [hns]
      rw [g'g _] at hxy
      exact hy' ⟨x, hx, hxy⟩
  exact ⟨h, ‹Injective h›, ‹Surjective h›⟩
#align function.embedding.schroeder_bernstein Function.Embedding.schroeder_bernstein

/-- **The Schröder-Bernstein Theorem**: Given embeddings `α ↪ β` and `β ↪ α`, there exists an
equivalence `α ≃ β`. -/
theorem antisymm : (α ↪ β) → (β ↪ α) → Nonempty (α ≃ β)
  | ⟨_, h₁⟩, ⟨_, h₂⟩ =>
    let ⟨f, hf⟩ := schroeder_bernstein h₁ h₂
    ⟨Equiv.ofBijective f hf⟩
#align function.embedding.antisymm Function.Embedding.antisymm

end antisymm

section Wo

variable {ι : Type u} (β : ι → Type v)

/-- `sets β` -/
private abbrev sets :=
  { s : Set (∀ i, β i) | ∀ x ∈ s, ∀ y ∈ s, ∀ (i), (x : ∀ i, β i) i = y i → x = y }

/-- The cardinals are well-ordered. We express it here by the fact that in any set of cardinals
there is an element that injects into the others.
See `Cardinal.conditionallyCompleteLinearOrderBot` for (one of) the lattice instances. -/
theorem min_injective [I : Nonempty ι] : ∃ i, Nonempty (∀ j, β i ↪ β j) :=
  let ⟨s, hs, ms⟩ :=
    show ∃ s ∈ sets β, ∀ a ∈ sets β, s ⊆ a → a = s from
      zorn_subset (sets β) fun c hc hcc =>
        ⟨⋃₀c, fun x ⟨p, hpc, hxp⟩ y ⟨q, hqc, hyq⟩ i hi =>
          (hcc.total hpc hqc).elim (fun h => hc hqc x (h hxp) y hyq i hi) fun h =>
            hc hpc x hxp y (h hyq) i hi,
          fun _ => subset_sUnion_of_mem⟩
  let ⟨i, e⟩ :=
    show ∃ i, ∀ y, ∃ x ∈ s, (x : ∀ i, β i) i = y from
      Classical.by_contradiction fun h =>
        have h : ∀ i, ∃ y, ∀ x ∈ s, (x : ∀ i, β i) i ≠ y := by
          simpa only [ne_eq, not_exists, not_forall, not_and] using h
        let ⟨f, hf⟩ := Classical.axiom_of_choice h
        have : f ∈ s :=
          have : insert f s ∈ sets β := fun x hx y hy => by
            cases' hx with hx hx <;> cases' hy with hy hy; · simp [hx, hy]
            · subst x
              exact fun i e => (hf i y hy e.symm).elim
            · subst y
              exact fun i e => (hf i x hx e).elim
            · exact hs x hx y hy
          ms _ this (subset_insert f s) ▸ mem_insert _ _
        let ⟨i⟩ := I
        hf i f this rfl
  let ⟨f, hf⟩ := Classical.axiom_of_choice e
  ⟨i,
    ⟨fun j =>
      ⟨fun a => f a j, fun a b e' => by
        let ⟨sa, ea⟩ := hf a
        let ⟨sb, eb⟩ := hf b
        rw [← ea, ← eb, hs _ sa _ sb _ e']⟩⟩⟩
#align function.embedding.min_injective Function.Embedding.min_injective

end Wo

/-- The cardinals are totally ordered. See
`Cardinal.conditionallyCompleteLinearOrderBot` for (one of) the lattice
instance. -/
-- Porting note: `ULift.{max u v, u} α` was `ULift α`
theorem total (α : Type u) (β : Type v) : Nonempty (α ↪ β) ∨ Nonempty (β ↪ α) :=
  match @min_injective Bool (fun b => cond b (ULift.{max u v, u} α) (ULift.{max u v, v} β)) ⟨true⟩
    with
  | ⟨true, ⟨h⟩⟩ =>
    let ⟨f, hf⟩ := h false
    Or.inl ⟨Embedding.congr Equiv.ulift Equiv.ulift ⟨f, hf⟩⟩
  | ⟨false, ⟨h⟩⟩ =>
    let ⟨f, hf⟩ := h true
    Or.inr ⟨Embedding.congr Equiv.ulift Equiv.ulift ⟨f, hf⟩⟩
#align function.embedding.total Function.Embedding.total

end Embedding

end Function<|MERGE_RESOLUTION|>--- conflicted
+++ resolved
@@ -63,11 +63,7 @@
   set h : α → β := s.piecewise f g'
   have : Surjective h := by rw [← range_iff_surjective, range_piecewise, hg'ns, union_compl_self]
   have : Injective h := by
-<<<<<<< HEAD
-    refine (injective_piecewise_iff _).2 ⟨hf.injOn _, ?_, ?_⟩
-=======
     refine (injective_piecewise_iff _).2 ⟨hf.injOn, ?_, ?_⟩
->>>>>>> d97a437a
     · intro x hx y hy hxy
       obtain ⟨x', _, rfl⟩ : x ∈ g '' (f '' s)ᶜ := by rwa [hns]
       obtain ⟨y', _, rfl⟩ : y ∈ g '' (f '' s)ᶜ := by rwa [hns]
