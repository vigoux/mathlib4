--- conflicted
+++ resolved
@@ -504,11 +504,7 @@
     change cof (type _) ≤ _
     rw [← (_ : #_ = 1)]
     · apply cof_type_le
-<<<<<<< HEAD
-      refine' fun a => ⟨Sum.inr PUnit.unit, Set.mem_singleton _, _⟩
-=======
       refine fun a => ⟨Sum.inr PUnit.unit, Set.mem_singleton _, ?_⟩
->>>>>>> 20c42930
       rcases a with (a | ⟨⟨⟨⟩⟩⟩) <;> simp [EmptyRelation]
     · rw [Cardinal.mk_fintype, Set.card_singleton]
       simp
