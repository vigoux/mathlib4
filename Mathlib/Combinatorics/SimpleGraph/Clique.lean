--- conflicted
+++ resolved
@@ -512,11 +512,7 @@
       obtain ⟨b, hb, hba⟩ := exists_mem_ne (hn.lt_of_le' <| Finset.card_pos.2 ⟨a, ha⟩) a
       obtain ⟨c, _, _, hc, _⟩ := hs ha hb hba.symm
       exact ⟨c, hc⟩
-<<<<<<< HEAD
-    refine ⟨s.preimage f <| f.injective.injOn _, ⟨?_, by rw [← card_map f, hs']⟩, hs'⟩
-=======
     refine ⟨s.preimage f f.injective.injOn, ⟨?_, by rw [← card_map f, hs']⟩, hs'⟩
->>>>>>> d97a437a
     rw [coe_preimage]
     exact fun a ha b hb hab => map_adj_apply.1 (hs ha hb <| f.injective.ne hab)
   · rintro ⟨s, hs, rfl⟩
