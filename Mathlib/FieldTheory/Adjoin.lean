--- conflicted
+++ resolved
@@ -1416,7 +1416,27 @@
 
 end PowerBasis
 
-<<<<<<< HEAD
+namespace IntermediateField
+
+variable {K L L' : Type*} [Field K] [Field L] [Field L'] [Algebra K L] [Algebra K L']
+
+theorem map_comap_eq (f : L →ₐ[K] L') (S : IntermediateField K L') :
+    (S.comap f).map f = S ⊓ f.fieldRange :=
+  SetLike.coe_injective Set.image_preimage_eq_inter_range
+
+theorem map_comap_eq_self {f : L →ₐ[K] L'} {S : IntermediateField K L'} (h : S ≤ f.fieldRange) :
+    (S.comap f).map f = S := by
+  simpa only [inf_of_le_left h] using map_comap_eq f S
+
+theorem map_comap_eq_self_of_surjective {f : L →ₐ[K] L'} (hf : Function.Surjective f)
+    (S : IntermediateField K L') : (S.comap f).map f = S :=
+  SetLike.coe_injective (Set.image_preimage_eq _ hf)
+
+theorem comap_map (f : L →ₐ[K] L') (S : IntermediateField K L) : (S.map f).comap f = S :=
+  SetLike.coe_injective (Set.preimage_image_eq _ f.injective)
+
+end IntermediateField
+
 section ExtendScalars
 
 variable (K : Type*) [Field K] {L : Type*} [Field L] [Algebra K L]
@@ -1453,26 +1473,4 @@
 
 end IntermediateField
 
-end ExtendScalars
-=======
-namespace IntermediateField
-
-variable {K L L' : Type*} [Field K] [Field L] [Field L'] [Algebra K L] [Algebra K L']
-
-theorem map_comap_eq (f : L →ₐ[K] L') (S : IntermediateField K L') :
-    (S.comap f).map f = S ⊓ f.fieldRange :=
-  SetLike.coe_injective Set.image_preimage_eq_inter_range
-
-theorem map_comap_eq_self {f : L →ₐ[K] L'} {S : IntermediateField K L'} (h : S ≤ f.fieldRange) :
-    (S.comap f).map f = S := by
-  simpa only [inf_of_le_left h] using map_comap_eq f S
-
-theorem map_comap_eq_self_of_surjective {f : L →ₐ[K] L'} (hf : Function.Surjective f)
-    (S : IntermediateField K L') : (S.comap f).map f = S :=
-  SetLike.coe_injective (Set.image_preimage_eq _ hf)
-
-theorem comap_map (f : L →ₐ[K] L') (S : IntermediateField K L) : (S.map f).comap f = S :=
-  SetLike.coe_injective (Set.preimage_image_eq _ f.injective)
-
-end IntermediateField
->>>>>>> 9610549d
+end ExtendScalars