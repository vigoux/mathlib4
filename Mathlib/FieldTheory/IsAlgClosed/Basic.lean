/-
Copyright (c) 2020 Kenny Lau. All rights reserved.
Released under Apache 2.0 license as described in the file LICENSE.
Authors: Kenny Lau
-/
import Mathlib.FieldTheory.Normal
import Mathlib.FieldTheory.Perfect
import Mathlib.RingTheory.Localization.Integral

#align_import field_theory.is_alg_closed.basic from "leanprover-community/mathlib"@"00f91228655eecdcd3ac97a7fd8dbcb139fe990a"

/-!
# Algebraically Closed Field

In this file we define the typeclass for algebraically closed fields and algebraic closures,
and prove some of their properties.

## Main Definitions

- `IsAlgClosed k` is the typeclass saying `k` is an algebraically closed field, i.e. every
polynomial in `k` splits.

- `IsAlgClosure R K` is the typeclass saying `K` is an algebraic closure of `R`, where `R` is a
  commutative ring. This means that the map from `R` to `K` is injective, and `K` is
  algebraically closed and algebraic over `R`

- `IsAlgClosed.lift` is a map from an algebraic extension `L` of `R`, into any algebraically
  closed extension of `R`.

- `IsAlgClosure.equiv` is a proof that any two algebraic closures of the
  same field are isomorphic.

## Tags

algebraic closure, algebraically closed

-/


universe u v w

open scoped Classical BigOperators Polynomial

open Polynomial

variable (k : Type u) [Field k]

/-- Typeclass for algebraically closed fields.

To show `Polynomial.Splits p f` for an arbitrary ring homomorphism `f`,
see `IsAlgClosed.splits_codomain` and `IsAlgClosed.splits_domain`.
-/
class IsAlgClosed : Prop where
  splits : ∀ p : k[X], p.Splits <| RingHom.id k
#align is_alg_closed IsAlgClosed

/-- Every polynomial splits in the field extension `f : K →+* k` if `k` is algebraically closed.

See also `IsAlgClosed.splits_domain` for the case where `K` is algebraically closed.
-/
theorem IsAlgClosed.splits_codomain {k K : Type*} [Field k] [IsAlgClosed k] [Field K] {f : K →+* k}
    (p : K[X]) : p.Splits f := by convert IsAlgClosed.splits (p.map f); simp [splits_map_iff]
#align is_alg_closed.splits_codomain IsAlgClosed.splits_codomain

/-- Every polynomial splits in the field extension `f : K →+* k` if `K` is algebraically closed.

See also `IsAlgClosed.splits_codomain` for the case where `k` is algebraically closed.
-/
theorem IsAlgClosed.splits_domain {k K : Type*} [Field k] [IsAlgClosed k] [Field K] {f : k →+* K}
    (p : k[X]) : p.Splits f :=
  Polynomial.splits_of_splits_id _ <| IsAlgClosed.splits _
#align is_alg_closed.splits_domain IsAlgClosed.splits_domain

namespace IsAlgClosed

variable {k}

theorem exists_root [IsAlgClosed k] (p : k[X]) (hp : p.degree ≠ 0) : ∃ x, IsRoot p x :=
  exists_root_of_splits _ (IsAlgClosed.splits p) hp
#align is_alg_closed.exists_root IsAlgClosed.exists_root

theorem exists_pow_nat_eq [IsAlgClosed k] (x : k) {n : ℕ} (hn : 0 < n) : ∃ z, z ^ n = x := by
  have : degree (X ^ n - C x) ≠ 0 := by
    rw [degree_X_pow_sub_C hn x]
    exact ne_of_gt (WithBot.coe_lt_coe.2 hn)
  obtain ⟨z, hz⟩ := exists_root (X ^ n - C x) this
  · use z
    simp only [eval_C, eval_X, eval_pow, eval_sub, IsRoot.def] at hz
    exact sub_eq_zero.1 hz
#align is_alg_closed.exists_pow_nat_eq IsAlgClosed.exists_pow_nat_eq

theorem exists_eq_mul_self [IsAlgClosed k] (x : k) : ∃ z, x = z * z := by
  rcases exists_pow_nat_eq x zero_lt_two with ⟨z, rfl⟩
  exact ⟨z, sq z⟩
#align is_alg_closed.exists_eq_mul_self IsAlgClosed.exists_eq_mul_self

theorem roots_eq_zero_iff [IsAlgClosed k] {p : k[X]} :
    p.roots = 0 ↔ p = Polynomial.C (p.coeff 0) := by
  refine' ⟨fun h => _, fun hp => by rw [hp, roots_C]⟩
  cases' le_or_lt (degree p) 0 with hd hd
  · exact eq_C_of_degree_le_zero hd
  · obtain ⟨z, hz⟩ := IsAlgClosed.exists_root p hd.ne'
    rw [← mem_roots (ne_zero_of_degree_gt hd), h] at hz
    simp at hz
#align is_alg_closed.roots_eq_zero_iff IsAlgClosed.roots_eq_zero_iff

theorem exists_eval₂_eq_zero_of_injective {R : Type*} [Ring R] [IsAlgClosed k] (f : R →+* k)
    (hf : Function.Injective f) (p : R[X]) (hp : p.degree ≠ 0) : ∃ x, p.eval₂ f x = 0 :=
  let ⟨x, hx⟩ := exists_root (p.map f) (by rwa [degree_map_eq_of_injective hf])
  ⟨x, by rwa [eval₂_eq_eval_map, ← IsRoot]⟩
#align is_alg_closed.exists_eval₂_eq_zero_of_injective IsAlgClosed.exists_eval₂_eq_zero_of_injective

theorem exists_eval₂_eq_zero {R : Type*} [Field R] [IsAlgClosed k] (f : R →+* k) (p : R[X])
    (hp : p.degree ≠ 0) : ∃ x, p.eval₂ f x = 0 :=
  exists_eval₂_eq_zero_of_injective f f.injective p hp
#align is_alg_closed.exists_eval₂_eq_zero IsAlgClosed.exists_eval₂_eq_zero

variable (k)

theorem exists_aeval_eq_zero_of_injective {R : Type*} [CommRing R] [IsAlgClosed k] [Algebra R k]
    (hinj : Function.Injective (algebraMap R k)) (p : R[X]) (hp : p.degree ≠ 0) :
    ∃ x : k, aeval x p = 0 :=
  exists_eval₂_eq_zero_of_injective (algebraMap R k) hinj p hp
#align is_alg_closed.exists_aeval_eq_zero_of_injective IsAlgClosed.exists_aeval_eq_zero_of_injective

theorem exists_aeval_eq_zero {R : Type*} [Field R] [IsAlgClosed k] [Algebra R k] (p : R[X])
    (hp : p.degree ≠ 0) : ∃ x : k, aeval x p = 0 :=
  exists_eval₂_eq_zero (algebraMap R k) p hp
#align is_alg_closed.exists_aeval_eq_zero IsAlgClosed.exists_aeval_eq_zero

theorem of_exists_root (H : ∀ p : k[X], p.Monic → Irreducible p → ∃ x, p.eval x = 0) :
    IsAlgClosed k := by
  refine ⟨fun p ↦ Or.inr ?_⟩
  intro q hq _
  have : Irreducible (q * C (leadingCoeff q)⁻¹) := by
    rw [← coe_normUnit_of_ne_zero hq.ne_zero]
    exact (associated_normalize _).irreducible hq
  obtain ⟨x, hx⟩ := H (q * C (leadingCoeff q)⁻¹) (monic_mul_leadingCoeff_inv hq.ne_zero) this
  exact degree_mul_leadingCoeff_inv q hq.ne_zero ▸ degree_eq_one_of_irreducible_of_root this hx
#align is_alg_closed.of_exists_root IsAlgClosed.of_exists_root

theorem of_ringEquiv (k' : Type u) [Field k'] (e : k ≃+* k')
    [IsAlgClosed k] : IsAlgClosed k' := by
  apply IsAlgClosed.of_exists_root
  intro p hmp hp
  have hpe : degree (p.map e.symm.toRingHom) ≠ 0 := by
    rw [degree_map]
    exact ne_of_gt (degree_pos_of_irreducible hp)
  rcases IsAlgClosed.exists_root (k := k) (p.map e.symm) hpe with ⟨x, hx⟩
  use e x
  rw [IsRoot] at hx
  apply e.symm.injective
  rw [map_zero, ← hx]
  clear hx hpe hp hmp
  induction p using Polynomial.induction_on <;> simp_all

theorem degree_eq_one_of_irreducible [IsAlgClosed k] {p : k[X]} (hp : Irreducible p) :
    p.degree = 1 :=
  degree_eq_one_of_irreducible_of_splits hp (IsAlgClosed.splits_codomain _)
#align is_alg_closed.degree_eq_one_of_irreducible IsAlgClosed.degree_eq_one_of_irreducible

theorem algebraMap_surjective_of_isIntegral {k K : Type*} [Field k] [Ring K] [IsDomain K]
    [hk : IsAlgClosed k] [Algebra k K] (hf : Algebra.IsIntegral k K) :
    Function.Surjective (algebraMap k K) := by
  refine' fun x => ⟨-(minpoly k x).coeff 0, _⟩
  have hq : (minpoly k x).leadingCoeff = 1 := minpoly.monic (hf x)
  have h : (minpoly k x).degree = 1 := degree_eq_one_of_irreducible k (minpoly.irreducible (hf x))
  have : aeval x (minpoly k x) = 0 := minpoly.aeval k x
  rw [eq_X_add_C_of_degree_eq_one h, hq, C_1, one_mul, aeval_add, aeval_X, aeval_C,
    add_eq_zero_iff_eq_neg] at this
  exact (RingHom.map_neg (algebraMap k K) ((minpoly k x).coeff 0)).symm ▸ this.symm
#align is_alg_closed.algebra_map_surjective_of_is_integral IsAlgClosed.algebraMap_surjective_of_isIntegral

theorem algebraMap_surjective_of_isIntegral' {k K : Type*} [Field k] [CommRing K] [IsDomain K]
    [IsAlgClosed k] (f : k →+* K) (hf : f.IsIntegral) : Function.Surjective f :=
  @algebraMap_surjective_of_isIntegral k K _ _ _ _ f.toAlgebra hf
#align is_alg_closed.algebra_map_surjective_of_is_integral' IsAlgClosed.algebraMap_surjective_of_isIntegral'

theorem algebraMap_surjective_of_isAlgebraic {k K : Type*} [Field k] [Ring K] [IsDomain K]
    [IsAlgClosed k] [Algebra k K] (hf : Algebra.IsAlgebraic k K) :
    Function.Surjective (algebraMap k K) :=
  algebraMap_surjective_of_isIntegral (Algebra.isAlgebraic_iff_isIntegral.mp hf)
#align is_alg_closed.algebra_map_surjective_of_is_algebraic IsAlgClosed.algebraMap_surjective_of_isAlgebraic

end IsAlgClosed

/-- Typeclass for an extension being an algebraic closure. -/
class IsAlgClosure (R : Type u) (K : Type v) [CommRing R] [Field K] [Algebra R K]
    [NoZeroSMulDivisors R K] : Prop where
  alg_closed : IsAlgClosed K
  algebraic : Algebra.IsAlgebraic R K
#align is_alg_closure IsAlgClosure

theorem isAlgClosure_iff (K : Type v) [Field K] [Algebra k K] :
    IsAlgClosure k K ↔ IsAlgClosed K ∧ Algebra.IsAlgebraic k K :=
  ⟨fun h => ⟨h.1, h.2⟩, fun h => ⟨h.1, h.2⟩⟩
#align is_alg_closure_iff isAlgClosure_iff

instance (priority := 100) IsAlgClosure.normal (R K : Type*) [Field R] [Field K] [Algebra R K]
    [IsAlgClosure R K] : Normal R K :=
  ⟨IsAlgClosure.algebraic, fun _ =>
    @IsAlgClosed.splits_codomain _ _ _ (IsAlgClosure.alg_closed R) _ _ _⟩
#align is_alg_closure.normal IsAlgClosure.normal

instance (priority := 100) IsAlgClosure.separable (R K : Type*) [Field R] [Field K] [Algebra R K]
    [IsAlgClosure R K] [CharZero R] : IsSeparable R K :=
  ⟨fun _ => isAlgebraic_iff_isIntegral.mp (IsAlgClosure.algebraic _), fun _ =>
    (minpoly.irreducible (isAlgebraic_iff_isIntegral.mp (IsAlgClosure.algebraic _))).separable⟩
#align is_alg_closure.separable IsAlgClosure.separable

namespace IsAlgClosed

namespace lift

/- In this section, the homomorphism from any algebraic extension into an algebraically
  closed extension is proven to exist. The assumption that M is algebraically closed could probably
  easily be switched to an assumption that M contains all the roots of polynomials in K -/
variable {K : Type u} {L : Type v} {M : Type w} [Field K] [Field L] [Algebra K L] [Field M]
  [Algebra K M] [IsAlgClosed M] (hL : Algebra.IsAlgebraic K L)

variable (K L M)

open Subalgebra AlgHom Function

/-- This structure is used to prove the existence of a homomorphism from any algebraic extension
into an algebraic closure -/
structure SubfieldWithHom where
  /-- The corresponding `Subalgebra` -/
  carrier : Subalgebra K L
  /-- The embedding into the algebraically closed field -/
  emb : carrier →ₐ[K] M
#align lift.subfield_with_hom IsAlgClosed.lift.SubfieldWithHom

variable {K L M hL}

namespace SubfieldWithHom

variable {E₁ E₂ E₃ : SubfieldWithHom K L M}

instance : LE (SubfieldWithHom K L M) where
  le E₁ E₂ := ∃ h : E₁.carrier ≤ E₂.carrier, ∀ x, E₂.emb (inclusion h x) = E₁.emb x

noncomputable instance : Inhabited (SubfieldWithHom K L M) :=
  ⟨{  carrier := ⊥
      emb := (Algebra.ofId K M).comp (Algebra.botEquiv K L).toAlgHom }⟩

theorem le_def : E₁ ≤ E₂ ↔ ∃ h : E₁.carrier ≤ E₂.carrier, ∀ x, E₂.emb (inclusion h x) = E₁.emb x :=
  Iff.rfl
#align lift.subfield_with_hom.le_def IsAlgClosed.lift.SubfieldWithHom.le_def

theorem compat (h : E₁ ≤ E₂) : ∀ x, E₂.emb (inclusion h.fst x) = E₁.emb x := by
  rw [le_def] at h; cases h; assumption
#align lift.subfield_with_hom.compat IsAlgClosed.lift.SubfieldWithHom.compat

instance : Preorder (SubfieldWithHom K L M) where
  le := (· ≤ ·)
  le_refl E := ⟨le_rfl, by simp⟩
  le_trans E₁ E₂ E₃ h₁₂ h₂₃ := by
    refine ⟨h₁₂.1.trans h₂₃.1, fun _ ↦ ?_⟩
    erw [← inclusion_inclusion h₁₂.fst h₂₃.fst, compat h₂₃, compat h₁₂]

open Lattice

theorem maximal_subfieldWithHom_chain_bounded (c : Set (SubfieldWithHom K L M))
    (hc : IsChain (· ≤ ·) c) : ∃ ub : SubfieldWithHom K L M, ∀ N, N ∈ c → N ≤ ub := by
  by_cases hcn : c.Nonempty
  case neg => rw [Set.not_nonempty_iff_eq_empty] at hcn; simp [hcn]
  case pos =>
    have : Nonempty c := Set.Nonempty.to_subtype hcn
    let ub : SubfieldWithHom K L M :=
      ⟨⨆ i : c, (i : SubfieldWithHom K L M).carrier,
        @Subalgebra.iSupLift _ _ _ _ _ _ _ _ _ this
            (fun i : c => (i : SubfieldWithHom K L M).carrier)
            (fun i j =>
              let ⟨k, hik, hjk⟩ := directedOn_iff_directed.1 hc.directedOn i j
              ⟨k, hik.fst, hjk.fst⟩)
            (fun i => (i : SubfieldWithHom K L M).emb)
            (by
              intro i j h
              ext x
              cases' hc.total i.prop j.prop with hij hji
              · simp [← hij.snd x]
              · erw [AlgHom.comp_apply, ← hji.snd (inclusion h x), inclusion_inclusion,
                  inclusion_self, AlgHom.id_apply x])
            _ rfl⟩
    exact ⟨ub, fun N hN =>
         ⟨(le_iSup (fun i : c => (i : SubfieldWithHom K L M).carrier) ⟨N, hN⟩ : _), by
           intro x
           simp⟩⟩
#align lift.subfield_with_hom.maximal_subfield_with_hom_chain_bounded IsAlgClosed.lift.SubfieldWithHom.maximal_subfieldWithHom_chain_bounded

variable (K L M)

theorem exists_maximal_subfieldWithHom : ∃ E : SubfieldWithHom K L M, ∀ N, E ≤ N → N ≤ E :=
  exists_maximal_of_chains_bounded maximal_subfieldWithHom_chain_bounded le_trans
#align lift.subfield_with_hom.exists_maximal_subfield_with_hom IsAlgClosed.lift.SubfieldWithHom.exists_maximal_subfieldWithHom

/-- The maximal `SubfieldWithHom`. We later prove that this is equal to `⊤`. -/
noncomputable def maximalSubfieldWithHom : SubfieldWithHom K L M :=
  Classical.choose (exists_maximal_subfieldWithHom K L M)
#align lift.subfield_with_hom.maximal_subfield_with_hom IsAlgClosed.lift.SubfieldWithHom.maximalSubfieldWithHom

theorem maximalSubfieldWithHom_is_maximal :
    ∀ N : SubfieldWithHom K L M,
      maximalSubfieldWithHom K L M ≤ N → N ≤ maximalSubfieldWithHom K L M :=
  Classical.choose_spec (exists_maximal_subfieldWithHom K L M)
#align lift.subfield_with_hom.maximal_subfield_with_hom_is_maximal IsAlgClosed.lift.SubfieldWithHom.maximalSubfieldWithHom_is_maximal

-- Porting note: split out this definition from `maximalSubfieldWithHom_eq_top`
/-- Produce an algebra homomorphism `Adjoin R {x} →ₐ[R] T` sending `x` to
a root of `x`'s minimal polynomial in `T`. -/
noncomputable def _root_.Algebra.adjoin.liftSingleton (R : Type*) [Field R] {S T : Type*}
  [CommRing S] [CommRing T] [Algebra R S] [Algebra R T]
  (x : S) (y : T) (h : aeval y (minpoly R x) = 0) :
  Algebra.adjoin R {x} →ₐ[R] T :=
AlgHom.comp
  (AdjoinRoot.liftHom _ y h)
  (AlgEquiv.adjoinSingletonEquivAdjoinRootMinpoly R x).toAlgHom

-- porting note: this was much faster in lean 3
<<<<<<< HEAD
set_option maxHeartbeats 200000 in
set_option synthInstance.maxHeartbeats 40000 in
=======
set_option synthInstance.maxHeartbeats 200000 in
>>>>>>> afc57034
theorem maximalSubfieldWithHom_eq_top : (maximalSubfieldWithHom K L M).carrier = ⊤ := by
  rw [eq_top_iff]
  intro x _
  let N : Subalgebra K L := (maximalSubfieldWithHom K L M).carrier
  letI : Field N := (Subalgebra.isField_of_algebraic N hL).toField
  letI : Algebra N M := (maximalSubfieldWithHom K L M).emb.toRingHom.toAlgebra
  obtain ⟨y, hy⟩ := IsAlgClosed.exists_aeval_eq_zero M (minpoly N x) <|
    (minpoly.degree_pos
      (isAlgebraic_iff_isIntegral.1 (Algebra.isAlgebraic_of_larger_base _ hL x))).ne'
  let O : Subalgebra N L := Algebra.adjoin N {(x : L)}
  letI : Algebra N O := Subalgebra.algebra O
  -- Porting note: there are some tricky unfolds going on here:
  -- (O.restrictScalars K : Type*) is identified with (O : Type*) in a few places
  let larger_emb : O →ₐ[N] M := Algebra.adjoin.liftSingleton N x y hy
  let larger_emb' : O →ₐ[K] M := AlgHom.restrictScalars K (S := N) (A := O) (B := M) larger_emb
  have hNO : N ≤ O.restrictScalars K := by
    intro z hz
    show algebraMap N L ⟨z, hz⟩ ∈ O
    exact O.algebraMap_mem _
  let O' : SubfieldWithHom K L M :=
    ⟨O.restrictScalars K, larger_emb'⟩
  have hO' : maximalSubfieldWithHom K L M ≤ O' := by
    refine' ⟨hNO, _⟩
    intro z
    -- Porting note: have to help Lean unfold even more here
    show Algebra.adjoin.liftSingleton N x y hy (@algebraMap N O _ _ (Subalgebra.algebra O) z) =
        algebraMap N M z
    exact AlgHom.commutes _ _
  refine' (maximalSubfieldWithHom_is_maximal K L M O' hO').fst _
  show x ∈ Algebra.adjoin N {(x : L)}
  exact Algebra.subset_adjoin (Set.mem_singleton x)
#align lift.subfield_with_hom.maximal_subfield_with_hom_eq_top IsAlgClosed.lift.SubfieldWithHom.maximalSubfieldWithHom_eq_top

end SubfieldWithHom

end lift

variable {K : Type u} [Field K] {L : Type v} {M : Type w} [Field L] [Algebra K L] [Field M]
  [Algebra K M] [IsAlgClosed M] (hL : Algebra.IsAlgebraic K L)

variable (K L M)

/-- Less general version of `lift`. -/
private noncomputable irreducible_def lift_aux : L →ₐ[K] M :=
  (lift.SubfieldWithHom.maximalSubfieldWithHom K L M).emb.comp <|
    (lift.SubfieldWithHom.maximalSubfieldWithHom_eq_top (K := K) (L := L) (M := M) (hL := hL)).symm
      ▸ Algebra.toTop

variable {R : Type u} [CommRing R]

variable {S : Type v} [CommRing S] [IsDomain S] [Algebra R S] [Algebra R M] [NoZeroSMulDivisors R S]
  [NoZeroSMulDivisors R M] (hS : Algebra.IsAlgebraic R S)

variable {M}

private theorem FractionRing.isAlgebraic :
    letI : IsDomain R := (NoZeroSMulDivisors.algebraMap_injective R S).isDomain _
    letI : Algebra (FractionRing R) (FractionRing S) := FractionRing.liftAlgebra R _
    Algebra.IsAlgebraic (FractionRing R) (FractionRing S) := by
  letI : IsDomain R := (NoZeroSMulDivisors.algebraMap_injective R S).isDomain _
  letI : Algebra (FractionRing R) (FractionRing S) := FractionRing.liftAlgebra R _
  have := FractionRing.isScalarTower_liftAlgebra R (FractionRing S)
  intro
  exact
    (IsFractionRing.isAlgebraic_iff R (FractionRing R) (FractionRing S)).1
      ((IsFractionRing.isAlgebraic_iff' R S (FractionRing S)).1 hS _)

/-- A (random) homomorphism from an algebraic extension of R into an algebraically
  closed extension of R. -/
noncomputable irreducible_def lift : S →ₐ[R] M := by
  letI : IsDomain R := (NoZeroSMulDivisors.algebraMap_injective R S).isDomain _
  letI := FractionRing.liftAlgebra R M
  letI := FractionRing.liftAlgebra R (FractionRing S)
  have := FractionRing.isScalarTower_liftAlgebra R M
  have := FractionRing.isScalarTower_liftAlgebra R (FractionRing S)
  have : Algebra.IsAlgebraic (FractionRing R) (FractionRing S) :=
    FractionRing.isAlgebraic hS
  let f : FractionRing S →ₐ[FractionRing R] M := lift_aux (FractionRing R) (FractionRing S) M this
  exact (f.restrictScalars R).comp ((Algebra.ofId S (FractionRing S)).restrictScalars R)
#align is_alg_closed.lift IsAlgClosed.lift

noncomputable instance (priority := 100) perfectRing (p : ℕ) [Fact p.Prime] [CharP k p]
    [IsAlgClosed k] : PerfectRing k p :=
  PerfectRing.ofSurjective k p fun _ => IsAlgClosed.exists_pow_nat_eq _ <| NeZero.pos p
#align is_alg_closed.perfect_ring IsAlgClosed.perfectRing

/-- Algebraically closed fields are infinite since `Xⁿ⁺¹ - 1` is separable when `#K = n` -/
instance (priority := 500) {K : Type*} [Field K] [IsAlgClosed K] : Infinite K := by
  apply Infinite.of_not_fintype
  intro hfin
  set n := Fintype.card K
  set f := (X : K[X]) ^ (n + 1) - 1
  have hfsep : Separable f := separable_X_pow_sub_C 1 (by simp) one_ne_zero
  apply Nat.not_succ_le_self (Fintype.card K)
  have hroot : n.succ = Fintype.card (f.rootSet K) := by
    erw [card_rootSet_eq_natDegree hfsep (IsAlgClosed.splits_domain _), natDegree_X_pow_sub_C]
  rw [hroot]
  exact Fintype.card_le_of_injective _ Subtype.coe_injective

end IsAlgClosed

namespace IsAlgClosure

-- Porting note: errors with
-- > cannot find synthesization order for instance alg_closed with type
-- > all remaining arguments have metavariables
-- attribute [local instance] IsAlgClosure.alg_closed

section

variable (R : Type u) [CommRing R] (L : Type v) (M : Type w) [Field L] [Field M]
variable [Algebra R M] [NoZeroSMulDivisors R M] [IsAlgClosure R M]
variable [Algebra R L] [NoZeroSMulDivisors R L] [IsAlgClosure R L]

/-- A (random) isomorphism between two algebraic closures of `R`. -/
noncomputable def equiv : L ≃ₐ[R] M :=
  -- Porting note: added to replace local instance above
  haveI : IsAlgClosed M := IsAlgClosure.alg_closed R
  let f : L →ₐ[R] M := IsAlgClosed.lift IsAlgClosure.algebraic
  AlgEquiv.ofBijective f
    ⟨RingHom.injective f.toRingHom, by
      letI : Algebra L M := RingHom.toAlgebra f
      letI : IsScalarTower R L M := IsScalarTower.of_algebraMap_eq <| by
        simp only [RingHom.algebraMap_toAlgebra, RingHom.coe_coe, AlgHom.commutes, forall_const]
      letI : IsAlgClosed L := IsAlgClosure.alg_closed R
      show Function.Surjective (algebraMap L M)
      exact
        IsAlgClosed.algebraMap_surjective_of_isAlgebraic
          (Algebra.isAlgebraic_of_larger_base_of_injective
            (NoZeroSMulDivisors.algebraMap_injective R _) IsAlgClosure.algebraic)⟩
#align is_alg_closure.equiv IsAlgClosure.equiv

end

variable (K : Type*) (J : Type*) (R : Type u) (S : Type*) (L : Type v) (M : Type w)
  [Field K] [Field J] [CommRing R] [CommRing S] [Field L] [Field M]
  [Algebra R M] [NoZeroSMulDivisors R M] [IsAlgClosure R M] [Algebra K M] [IsAlgClosure K M]
  [Algebra S L] [NoZeroSMulDivisors S L] [IsAlgClosure S L]

section EquivOfAlgebraic

variable [Algebra R S] [Algebra R L] [IsScalarTower R S L]
variable [Algebra K J] [Algebra J L] [IsAlgClosure J L] [Algebra K L] [IsScalarTower K J L]

/-- If `J` is an algebraic extension of `K` and `L` is an algebraic closure of `J`, then it is
  also an algebraic closure of `K`. -/
theorem ofAlgebraic (hKJ : Algebra.IsAlgebraic K J) : IsAlgClosure K L :=
  ⟨IsAlgClosure.alg_closed J, Algebra.isAlgebraic_trans hKJ IsAlgClosure.algebraic⟩
#align is_alg_closure.of_algebraic IsAlgClosure.ofAlgebraic

/-- A (random) isomorphism between an algebraic closure of `R` and an algebraic closure of
  an algebraic extension of `R` -/
noncomputable def equivOfAlgebraic' [Nontrivial S] [NoZeroSMulDivisors R S]
    (hRL : Algebra.IsAlgebraic R L) : L ≃ₐ[R] M := by
  letI : NoZeroSMulDivisors R L := NoZeroSMulDivisors.of_algebraMap_injective <| by
    rw [IsScalarTower.algebraMap_eq R S L]
    exact (Function.Injective.comp (NoZeroSMulDivisors.algebraMap_injective S L)
            (NoZeroSMulDivisors.algebraMap_injective R S) : _)
  letI : IsAlgClosure R L :=
    { alg_closed := IsAlgClosure.alg_closed S
      algebraic := hRL }
  exact IsAlgClosure.equiv _ _ _
#align is_alg_closure.equiv_of_algebraic' IsAlgClosure.equivOfAlgebraic'

/-- A (random) isomorphism between an algebraic closure of `K` and an algebraic closure
  of an algebraic extension of `K` -/
noncomputable def equivOfAlgebraic (hKJ : Algebra.IsAlgebraic K J) : L ≃ₐ[K] M :=
  equivOfAlgebraic' K J _ _ (Algebra.isAlgebraic_trans hKJ IsAlgClosure.algebraic)
#align is_alg_closure.equiv_of_algebraic IsAlgClosure.equivOfAlgebraic

end EquivOfAlgebraic

section EquivOfEquiv

variable {R S}

/-- Used in the definition of `equivOfEquiv` -/
noncomputable def equivOfEquivAux (hSR : S ≃+* R) :
    { e : L ≃+* M // e.toRingHom.comp (algebraMap S L) = (algebraMap R M).comp hSR.toRingHom } := by
  letI : Algebra R S := RingHom.toAlgebra hSR.symm.toRingHom
  letI : Algebra S R := RingHom.toAlgebra hSR.toRingHom
  letI : IsDomain R := (NoZeroSMulDivisors.algebraMap_injective R M).isDomain _
  letI : IsDomain S := (NoZeroSMulDivisors.algebraMap_injective S L).isDomain _
  letI : Algebra R L := RingHom.toAlgebra ((algebraMap S L).comp (algebraMap R S))
  haveI : IsScalarTower R S L := IsScalarTower.of_algebraMap_eq fun _ => rfl
  haveI : IsScalarTower S R L :=
    IsScalarTower.of_algebraMap_eq (by simp [RingHom.algebraMap_toAlgebra])
  haveI : NoZeroSMulDivisors R S := NoZeroSMulDivisors.of_algebraMap_injective hSR.symm.injective
  refine'
    ⟨equivOfAlgebraic' R S L M
        (Algebra.isAlgebraic_of_larger_base_of_injective
          (show Function.Injective (algebraMap S R) from hSR.injective) IsAlgClosure.algebraic),
      _⟩
  ext x
  simp only [RingEquiv.toRingHom_eq_coe, Function.comp_apply, RingHom.coe_comp,
    AlgEquiv.coe_ringEquiv, RingEquiv.coe_toRingHom]
  conv_lhs => rw [← hSR.symm_apply_apply x]
  show equivOfAlgebraic' R S L M _ (algebraMap R L (hSR x)) = _
  rw [AlgEquiv.commutes]
#align is_alg_closure.equiv_of_equiv_aux IsAlgClosure.equivOfEquivAux

/-- Algebraic closure of isomorphic fields are isomorphic -/
noncomputable def equivOfEquiv (hSR : S ≃+* R) : L ≃+* M :=
  equivOfEquivAux L M hSR
#align is_alg_closure.equiv_of_equiv IsAlgClosure.equivOfEquiv

@[simp]
theorem equivOfEquiv_comp_algebraMap (hSR : S ≃+* R) :
    (↑(equivOfEquiv L M hSR) : L →+* M).comp (algebraMap S L) = (algebraMap R M).comp hSR :=
  (equivOfEquivAux L M hSR).2
#align is_alg_closure.equiv_of_equiv_comp_algebra_map IsAlgClosure.equivOfEquiv_comp_algebraMap

@[simp]
theorem equivOfEquiv_algebraMap (hSR : S ≃+* R) (s : S) :
    equivOfEquiv L M hSR (algebraMap S L s) = algebraMap R M (hSR s) :=
  RingHom.ext_iff.1 (equivOfEquiv_comp_algebraMap L M hSR) s
#align is_alg_closure.equiv_of_equiv_algebra_map IsAlgClosure.equivOfEquiv_algebraMap

@[simp]
theorem equivOfEquiv_symm_algebraMap (hSR : S ≃+* R) (r : R) :
    (equivOfEquiv L M hSR).symm (algebraMap R M r) = algebraMap S L (hSR.symm r) :=
  (equivOfEquiv L M hSR).injective (by simp)
#align is_alg_closure.equiv_of_equiv_symm_algebra_map IsAlgClosure.equivOfEquiv_symm_algebraMap

@[simp]
theorem equivOfEquiv_symm_comp_algebraMap (hSR : S ≃+* R) :
    ((equivOfEquiv L M hSR).symm : M →+* L).comp (algebraMap R M) =
      (algebraMap S L).comp hSR.symm :=
  RingHom.ext_iff.2 (equivOfEquiv_symm_algebraMap L M hSR)
#align is_alg_closure.equiv_of_equiv_symm_comp_algebra_map IsAlgClosure.equivOfEquiv_symm_comp_algebraMap

end EquivOfEquiv

end IsAlgClosure

/-- Let `A` be an algebraically closed field and let `x ∈ K`, with `K/F` an algebraic extension
  of fields. Then the images of `x` by the `F`-algebra morphisms from `K` to `A` are exactly
  the roots in `A` of the minimal polynomial of `x` over `F`. -/
theorem Algebra.IsAlgebraic.range_eval_eq_rootSet_minpoly {F K} (A) [Field F] [Field K] [Field A]
    [IsAlgClosed A] [Algebra F K] (hK : Algebra.IsAlgebraic F K) [Algebra F A] (x : K) :
    (Set.range fun ψ : K →ₐ[F] A => ψ x) = (minpoly F x).rootSet A := by
  have hFK := Algebra.isAlgebraic_iff_isIntegral.1 hK
  ext a
  rw [mem_rootSet_of_ne (minpoly.ne_zero (hFK x))]
  refine' ⟨_, fun ha => _⟩
  · rintro ⟨ψ, rfl⟩; rw [aeval_algHom_apply ψ x, minpoly.aeval, map_zero]
  let Fx := AdjoinRoot (minpoly F x)
  have hx : aeval x (minpoly F x) = 0 := minpoly.aeval F x
  letI : Algebra Fx A := (AdjoinRoot.lift (algebraMap F A) a ha).toAlgebra
  letI : Algebra Fx K := (AdjoinRoot.lift (algebraMap F K) x hx).toAlgebra
  haveI : IsScalarTower F Fx A := IsScalarTower.of_ring_hom (AdjoinRoot.liftHom _ a ha)
  haveI : IsScalarTower F Fx K := IsScalarTower.of_ring_hom (AdjoinRoot.liftHom _ x hx)
  haveI : Fact (Irreducible <| minpoly F x) := ⟨minpoly.irreducible <| hFK x⟩
  let ψ₀ : K →ₐ[Fx] A := IsAlgClosed.lift (Algebra.isAlgebraic_of_larger_base Fx hK)
  exact
    ⟨ψ₀.restrictScalars F,
      (congr_arg ψ₀ (AdjoinRoot.lift_root hx).symm).trans <|
        (ψ₀.commutes _).trans <| AdjoinRoot.lift_root ha⟩
#align algebra.is_algebraic.range_eval_eq_root_set_minpoly Algebra.IsAlgebraic.range_eval_eq_rootSet_minpoly<|MERGE_RESOLUTION|>--- conflicted
+++ resolved
@@ -318,12 +318,8 @@
   (AlgEquiv.adjoinSingletonEquivAdjoinRootMinpoly R x).toAlgHom
 
 -- porting note: this was much faster in lean 3
-<<<<<<< HEAD
 set_option maxHeartbeats 200000 in
 set_option synthInstance.maxHeartbeats 40000 in
-=======
-set_option synthInstance.maxHeartbeats 200000 in
->>>>>>> afc57034
 theorem maximalSubfieldWithHom_eq_top : (maximalSubfieldWithHom K L M).carrier = ⊤ := by
   rw [eq_top_iff]
   intro x _
