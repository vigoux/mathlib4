/-
Copyright (c) 2022 Yakov Pechersky. All rights reserved.
Released under Apache 2.0 license as described in the file LICENSE.
Authors: Yakov Pechersky
-/
import Mathlib.Algebra.Polynomial.Taylor
import Mathlib.FieldTheory.RatFunc.AsPolynomial

/-!
# Laurent expansions of rational functions

## Main declarations

* `RatFunc.laurent`: the Laurent expansion of the rational function `f` at `r`, as an `AlgHom`.
* `RatFunc.laurent_injective`: the Laurent expansion at `r` is unique

## Implementation details

Implemented as the quotient of two Taylor expansions, over domains.
An auxiliary definition is provided first to make the construction of the `AlgHom` easier,
  which works on `CommRing` which are not necessarily domains.
-/


universe u

namespace RatFunc

noncomputable section

open Polynomial
<<<<<<< HEAD

=======
>>>>>>> 6b06a69c
open scoped nonZeroDivisors

variable {R : Type u} [CommRing R] [hdomain : IsDomain R] (r s : R) (p q : R[X]) (f : RatFunc R)

theorem taylor_mem_nonZeroDivisors (hp : p ∈ R[X]⁰) : taylor r p ∈ R[X]⁰ := by
  rw [mem_nonZeroDivisors_iff]
  intro x hx
  have : x = taylor (r - r) x := by simp
  rwa [this, sub_eq_add_neg, ← taylor_taylor, ← taylor_mul,
    LinearMap.map_eq_zero_iff _ (taylor_injective _), mul_right_mem_nonZeroDivisors_eq_zero_iff hp,
    LinearMap.map_eq_zero_iff _ (taylor_injective _)] at hx

/-- The Laurent expansion of rational functions about a value.
Auxiliary definition, usage when over integral domains should prefer `RatFunc.laurent`. -/
def laurentAux : RatFunc R →+* RatFunc R :=
  RatFunc.mapRingHom
    ( { toFun := taylor r
        map_add' := map_add (taylor r)
        map_mul' := taylor_mul _
        map_zero' := map_zero (taylor r)
        map_one' := taylor_one r } : R[X] →+* R[X])
    (taylor_mem_nonZeroDivisors _)

theorem laurentAux_ofFractionRing_mk (q : R[X]⁰) :
    laurentAux r (ofFractionRing (Localization.mk p q)) =
      ofFractionRing (.mk (taylor r p) ⟨taylor r q, taylor_mem_nonZeroDivisors r q q.prop⟩) :=
  map_apply_ofFractionRing_mk _ _ _ _

theorem laurentAux_div :
    laurentAux r (algebraMap _ _ p / algebraMap _ _ q) =
      algebraMap _ _ (taylor r p) / algebraMap _ _ (taylor r q) :=
  -- Porting note: added `by exact taylor_mem_nonZeroDivisors r`
  map_apply_div _ (by exact taylor_mem_nonZeroDivisors r) _ _

@[simp]
theorem laurentAux_algebraMap : laurentAux r (algebraMap _ _ p) = algebraMap _ _ (taylor r p) := by
  rw [← mk_one, ← mk_one, mk_eq_div, laurentAux_div, mk_eq_div, taylor_one, map_one, map_one]

/-- The Laurent expansion of rational functions about a value. -/
def laurent : RatFunc R →ₐ[R] RatFunc R :=
  RatFunc.mapAlgHom (.ofLinearMap (taylor r) (taylor_one _) (taylor_mul _))
    (taylor_mem_nonZeroDivisors _)

theorem laurent_div :
    laurent r (algebraMap _ _ p / algebraMap _ _ q) =
      algebraMap _ _ (taylor r p) / algebraMap _ _ (taylor r q) :=
  laurentAux_div r p q

@[simp]
theorem laurent_algebraMap : laurent r (algebraMap _ _ p) = algebraMap _ _ (taylor r p) :=
  laurentAux_algebraMap _ _

@[simp]
theorem laurent_X : laurent r X = X + C r := by
  rw [← algebraMap_X, laurent_algebraMap, taylor_X, _root_.map_add, algebraMap_C]

@[simp]
theorem laurent_C (x : R) : laurent r (C x) = C x := by
  rw [← algebraMap_C, laurent_algebraMap, taylor_C]

@[simp]
theorem laurent_at_zero : laurent 0 f = f := by induction f using RatFunc.induction_on; simp

theorem laurent_laurent : laurent r (laurent s f) = laurent (r + s) f := by
  induction f using RatFunc.induction_on
  simp_rw [laurent_div, taylor_taylor]

theorem laurent_injective : Function.Injective (laurent r) := fun _ _ h => by
  simpa [laurent_laurent] using congr_arg (laurent (-r)) h

end

end RatFunc<|MERGE_RESOLUTION|>--- conflicted
+++ resolved
@@ -29,10 +29,6 @@
 noncomputable section
 
 open Polynomial
-<<<<<<< HEAD
-
-=======
->>>>>>> 6b06a69c
 open scoped nonZeroDivisors
 
 variable {R : Type u} [CommRing R] [hdomain : IsDomain R] (r s : R) (p q : R[X]) (f : RatFunc R)
