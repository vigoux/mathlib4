/-
Copyright (c) 2020 Anne Baanen. All rights reserved.
Released under Apache 2.0 license as described in the file LICENSE.
Authors: Anne Baanen
-/
import Mathlib.Algebra.Algebra.Basic

#align_import field_theory.subfield from "leanprover-community/mathlib"@"28aa996fc6fb4317f0083c4e6daf79878d81be33"

/-!
# Subfields

Let `K` be a division ring, for example a field.
This file defines the "bundled" subfield type `Subfield K`, a type
whose terms correspond to subfields of `K`. Note we do not require the "subfields" to be
commutative, so they are really sub-division rings / skew fields. This is the preferred way to talk
about subfields in mathlib. Unbundled subfields (`s : Set K` and `IsSubfield s`)
are not in this file, and they will ultimately be deprecated.

We prove that subfields are a complete lattice, and that you can `map` (pushforward) and
`comap` (pull back) them along ring homomorphisms.

We define the `closure` construction from `Set K` to `Subfield K`, sending a subset of `K`
to the subfield it generates, and prove that it is a Galois insertion.

## Main definitions

Notation used here:

`(K : Type u) [DivisionRing K] (L : Type u) [DivisionRing L] (f g : K →+* L)`
`(A : Subfield K) (B : Subfield L) (s : Set K)`

* `Subfield K` : the type of subfields of a division ring `K`.

* `instance : CompleteLattice (Subfield K)` : the complete lattice structure on the subfields.

* `Subfield.closure` : subfield closure of a set, i.e., the smallest subfield that includes the set.

* `Subfield.gi` : `closure : Set M → Subfield M` and coercion `(↑) : Subfield M → Set M`
  form a `GaloisInsertion`.

* `comap f B : Subfield K` : the preimage of a subfield `B` along the ring homomorphism `f`

* `map f A : Subfield L` : the image of a subfield `A` along the ring homomorphism `f`.

* `f.fieldRange : Subfield L` : the range of the ring homomorphism `f`.

* `eqLocusField f g : Subfield K` : given ring homomorphisms `f g : K →+* R`,
     the subfield of `K` where `f x = g x`

## Implementation notes

A subfield is implemented as a subring which is closed under `⁻¹`.

Lattice inclusion (e.g. `≤` and `⊓`) is used rather than set notation (`⊆` and `∩`), although
`∈` is defined as membership of a subfield's underlying set.

## Tags
subfield, subfields
-/


open BigOperators

universe u v w

variable {K : Type u} {L : Type v} {M : Type w}
variable [DivisionRing K] [DivisionRing L] [DivisionRing M]

/-- `SubfieldClass S K` states `S` is a type of subsets `s ⊆ K` closed under field operations. -/
class SubfieldClass (S K : Type*) [DivisionRing K] [SetLike S K] extends SubringClass S K,
  InvMemClass S K : Prop
#align subfield_class SubfieldClass

namespace SubfieldClass

variable (S : Type*) [SetLike S K] [h : SubfieldClass S K]

-- See note [lower instance priority]
/-- A subfield contains `1`, products and inverses.

Be assured that we're not actually proving that subfields are subgroups:
`SubgroupClass` is really an abbreviation of `SubgroupWithOrWithoutZeroClass`.
 -/
instance (priority := 100) toSubgroupClass : SubgroupClass S K :=
  { h with }
#align subfield_class.subfield_class.to_subgroup_class SubfieldClass.toSubgroupClass

variable {S}

@[aesop safe apply (rule_sets := [SetLike])]
theorem coe_rat_mem (s : S) (x : ℚ) : (x : K) ∈ s := by
  simpa only [Rat.cast_def] using div_mem (coe_int_mem s x.num) (coe_nat_mem s x.den)
#align subfield_class.coe_rat_mem SubfieldClass.coe_rat_mem

instance ratCast (s : S) : RatCast s :=
  ⟨fun x => ⟨↑x, coe_rat_mem s x⟩⟩

@[simp]
theorem coe_rat_cast (s : S) (x : ℚ) : ((x : s) : K) = x :=
  rfl
#align subfield_class.coe_rat_cast SubfieldClass.coe_rat_cast

-- Porting note: Mistranslated: used to be (a • x : K) ∈ s
@[aesop safe apply (rule_sets := [SetLike])]
theorem rat_smul_mem (s : S) (a : ℚ) (x : s) : a • (x : K) ∈ s := by
  simpa only [Rat.smul_def] using mul_mem (coe_rat_mem s a) x.prop
#align subfield_class.rat_smul_mem SubfieldClass.rat_smul_mem

@[aesop safe apply (rule_sets := [SetLike])]
lemma ofScientific_mem (s : S) {b : Bool} {n m : ℕ} :
    (OfScientific.ofScientific n b m : K) ∈ s :=
  SubfieldClass.coe_rat_mem ..

instance (s : S) : SMul ℚ s :=
  ⟨fun a x => ⟨a • (x : K), rat_smul_mem s a x⟩⟩

@[simp]
theorem coe_rat_smul (s : S) (a : ℚ) (x : s) : ↑(a • x) = a • (x : K) :=
  rfl
#align subfield_class.coe_rat_smul SubfieldClass.coe_rat_smul

variable (S) (s:S)


/-- A subfield inherits a division ring structure -/
instance (priority := 75) toDivisionRing (s : S) : DivisionRing s :=
  Subtype.coe_injective.divisionRing' rfl rfl (fun _ _ => rfl) (fun _ => rfl)
    (fun _ _ => rfl) (fun _ _ => rfl) (fun _ _ => rfl)
    (fun _ => rfl) (fun _ => rfl) (fun _ => rfl)

-- Prefer subclasses of `Field` over subclasses of `SubfieldClass`.
/-- A subfield of a field inherits a field structure -/
instance (priority := 75) toField {K} [Field K] [SetLike S K] [SubfieldClass S K] (s : S) :
    Field s where
  toCommRing := inferInstance
  __ := toDivisionRing _ _
#align subfield_class.to_field SubfieldClass.toField

<<<<<<< HEAD
-- Prefer subclasses of `Field` over subclasses of `SubfieldClass`.
/-- A subfield of a `LinearOrderedField` is a `LinearOrderedField`. -/
instance (priority := 75) toLinearOrderedField {K} [LinearOrderedField K] [SetLike S K]
    [SubfieldClass S K] (s : S) : LinearOrderedField s :=
  { SubringClass.toLinearOrderedCommRing _, toField _ _  with }
#align subfield_class.to_linear_ordered_field SubfieldClass.toLinearOrderedField

=======
>>>>>>> cd23c669
end SubfieldClass

/-- `Subfield R` is the type of subfields of `R`. A subfield of `R` is a subset `s` that is a
  multiplicative submonoid and an additive subgroup. Note in particular that it shares the
  same 0 and 1 as R. -/
structure Subfield (K : Type u) [DivisionRing K] extends Subring K where
  /-- A subfield is closed under multiplicative inverses. -/
  inv_mem' : ∀ x ∈ carrier, x⁻¹ ∈ carrier
#align subfield Subfield

/-- Reinterpret a `Subfield` as a `Subring`. -/
add_decl_doc Subfield.toSubring

namespace Subfield

/-- The underlying `AddSubgroup` of a subfield. -/
def toAddSubgroup (s : Subfield K) : AddSubgroup K :=
  { s.toSubring.toAddSubgroup with }
#align subfield.to_add_subgroup Subfield.toAddSubgroup

-- Porting note: toSubmonoid already exists
-- /-- The underlying submonoid of a subfield. -/
-- def toSubmonoid (s : Subfield K) : Submonoid K :=
--   { s.toSubring.toSubmonoid with }
-- #align subfield.to_submonoid Subfield.toSubmonoid

instance : SetLike (Subfield K) K where
  coe s := s.carrier
  coe_injective' p q h := by cases p; cases q; congr; exact SetLike.ext' h

instance : SubfieldClass (Subfield K) K where
  add_mem {s} := s.add_mem'
  zero_mem s := s.zero_mem'
  neg_mem {s} := s.neg_mem'
  mul_mem {s} := s.mul_mem'
  one_mem s := s.one_mem'
  inv_mem {s} := s.inv_mem' _

-- @[simp] -- Porting note (#10618): simp can prove this (with `coe_toSubring`, which comes later)
theorem mem_carrier {s : Subfield K} {x : K} : x ∈ s.carrier ↔ x ∈ s :=
  Iff.rfl
#align subfield.mem_carrier Subfield.mem_carrier

-- Porting note: in lean 3, `S` was type `Set K`
@[simp]
theorem mem_mk {S : Subring K} {x : K} (h) : x ∈ (⟨S, h⟩ : Subfield K) ↔ x ∈ S :=
  Iff.rfl
#align subfield.mem_mk Subfield.mem_mk

@[simp]
theorem coe_set_mk (S : Subring K) (h) : ((⟨S, h⟩ : Subfield K) : Set K) = S :=
  rfl
#align subfield.coe_set_mk Subfield.coe_set_mk

@[simp]
theorem mk_le_mk {S S' : Subring K} (h h') : (⟨S, h⟩ : Subfield K) ≤ (⟨S', h'⟩ : Subfield K) ↔
    S ≤ S' :=
  Iff.rfl
#align subfield.mk_le_mk Subfield.mk_le_mk

/-- Two subfields are equal if they have the same elements. -/
@[ext]
theorem ext {S T : Subfield K} (h : ∀ x, x ∈ S ↔ x ∈ T) : S = T :=
  SetLike.ext h
#align subfield.ext Subfield.ext

/-- Copy of a subfield with a new `carrier` equal to the old one. Useful to fix definitional
equalities. -/
protected def copy (S : Subfield K) (s : Set K) (hs : s = ↑S) : Subfield K :=
  { S.toSubring.copy s hs with
    carrier := s
    inv_mem' := hs.symm ▸ S.inv_mem' }
#align subfield.copy Subfield.copy

@[simp]
theorem coe_copy (S : Subfield K) (s : Set K) (hs : s = ↑S) : (S.copy s hs : Set K) = s :=
  rfl
#align subfield.coe_copy Subfield.coe_copy

theorem copy_eq (S : Subfield K) (s : Set K) (hs : s = ↑S) : S.copy s hs = S :=
  SetLike.coe_injective hs
#align subfield.copy_eq Subfield.copy_eq

@[simp]
theorem coe_toSubring (s : Subfield K) : (s.toSubring : Set K) = s :=
  rfl
#align subfield.coe_to_subring Subfield.coe_toSubring

@[simp]
theorem mem_toSubring (s : Subfield K) (x : K) : x ∈ s.toSubring ↔ x ∈ s :=
  Iff.rfl
#align subfield.mem_to_subring Subfield.mem_toSubring

end Subfield

/-- A `Subring` containing inverses is a `Subfield`. -/
def Subring.toSubfield (s : Subring K) (hinv : ∀ x ∈ s, x⁻¹ ∈ s) : Subfield K :=
  { s with inv_mem' := hinv }
#align subring.to_subfield Subring.toSubfield

namespace Subfield

variable (s t : Subfield K)

section DerivedFromSubfieldClass

/-- A subfield contains the field's 1. -/
protected theorem one_mem : (1 : K) ∈ s :=
  one_mem s
#align subfield.one_mem Subfield.one_mem

/-- A subfield contains the field's 0. -/
protected theorem zero_mem : (0 : K) ∈ s :=
  zero_mem s
#align subfield.zero_mem Subfield.zero_mem

/-- A subfield is closed under multiplication. -/
protected theorem mul_mem {x y : K} : x ∈ s → y ∈ s → x * y ∈ s :=
  mul_mem
#align subfield.mul_mem Subfield.mul_mem

/-- A subfield is closed under addition. -/
protected theorem add_mem {x y : K} : x ∈ s → y ∈ s → x + y ∈ s :=
  add_mem
#align subfield.add_mem Subfield.add_mem

/-- A subfield is closed under negation. -/
protected theorem neg_mem {x : K} : x ∈ s → -x ∈ s :=
  neg_mem
#align subfield.neg_mem Subfield.neg_mem

/-- A subfield is closed under subtraction. -/
protected theorem sub_mem {x y : K} : x ∈ s → y ∈ s → x - y ∈ s :=
  sub_mem
#align subfield.sub_mem Subfield.sub_mem

/-- A subfield is closed under inverses. -/
protected theorem inv_mem {x : K} : x ∈ s → x⁻¹ ∈ s :=
  inv_mem
#align subfield.inv_mem Subfield.inv_mem

/-- A subfield is closed under division. -/
protected theorem div_mem {x y : K} : x ∈ s → y ∈ s → x / y ∈ s :=
  div_mem
#align subfield.div_mem Subfield.div_mem

/-- Product of a list of elements in a subfield is in the subfield. -/
protected theorem list_prod_mem {l : List K} : (∀ x ∈ l, x ∈ s) → l.prod ∈ s :=
  list_prod_mem
#align subfield.list_prod_mem Subfield.list_prod_mem

/-- Sum of a list of elements in a subfield is in the subfield. -/
protected theorem list_sum_mem {l : List K} : (∀ x ∈ l, x ∈ s) → l.sum ∈ s :=
  list_sum_mem
#align subfield.list_sum_mem Subfield.list_sum_mem

/-- Sum of a multiset of elements in a `Subfield` is in the `Subfield`. -/
protected theorem multiset_sum_mem (m : Multiset K) : (∀ a ∈ m, a ∈ s) → m.sum ∈ s :=
  multiset_sum_mem m
#align subfield.multiset_sum_mem Subfield.multiset_sum_mem

/-- Sum of elements in a `Subfield` indexed by a `Finset` is in the `Subfield`. -/
protected theorem sum_mem {ι : Type*} {t : Finset ι} {f : ι → K} (h : ∀ c ∈ t, f c ∈ s) :
    (∑ i in t, f i) ∈ s :=
  sum_mem h
#align subfield.sum_mem Subfield.sum_mem

protected theorem pow_mem {x : K} (hx : x ∈ s) (n : ℕ) : x ^ n ∈ s :=
  pow_mem hx n
#align subfield.pow_mem Subfield.pow_mem

protected theorem zsmul_mem {x : K} (hx : x ∈ s) (n : ℤ) : n • x ∈ s :=
  zsmul_mem hx n
#align subfield.zsmul_mem Subfield.zsmul_mem

protected theorem coe_int_mem (n : ℤ) : (n : K) ∈ s :=
  coe_int_mem s n
#align subfield.coe_int_mem Subfield.coe_int_mem

protected theorem coe_rat_mem (x : ℚ) : (x : K) ∈ s :=
  SubfieldClass.coe_rat_mem s x

theorem zpow_mem {x : K} (hx : x ∈ s) (n : ℤ) : x ^ n ∈ s := by
  cases n
  · simpa using s.pow_mem hx _
  · simpa [pow_succ] using s.inv_mem (s.mul_mem hx (s.pow_mem hx _))
#align subfield.zpow_mem Subfield.zpow_mem

instance : Ring s :=
  s.toSubring.toRing

instance div : Div s :=
  ⟨fun x y => ⟨x / y, s.div_mem x.2 y.2⟩⟩

instance inv : Inv s :=
  ⟨fun x => ⟨x⁻¹, s.inv_mem x.2⟩⟩

instance pow : Pow s ℤ :=
  ⟨fun x z => ⟨x ^ z, s.zpow_mem x.2 z⟩⟩

instance toDivisionRing (s : Subfield K) : DivisionRing s :=
  Subtype.coe_injective.divisionRing' rfl rfl (fun _ _ => rfl) (fun _ => rfl)
    (fun _ _ => rfl) (fun _ _ => rfl) (fun _ _ => rfl)
    (fun _ => rfl) (fun _ => rfl) (fun _ => rfl)

/-- A subfield inherits a field structure -/
instance toField {K} [Field K] (s : Subfield K) : Field s where
  toCommRing := inferInstance
  __ := toDivisionRing _
#align subfield.to_field Subfield.toField

<<<<<<< HEAD
/-- A subfield of a `LinearOrderedField` is a `LinearOrderedField`. -/
instance (priority := 100) toLinearOrderedField {K} [LinearOrderedField K] (s : Subfield K) :
    LinearOrderedField s :=
  { Subring.toLinearOrderedCommRing _, toField _ with }
#align subfield.to_linear_ordered_field Subfield.toLinearOrderedField

=======
>>>>>>> cd23c669
@[simp, norm_cast]
theorem coe_add (x y : s) : (↑(x + y) : K) = ↑x + ↑y :=
  rfl
#align subfield.coe_add Subfield.coe_add

@[simp, norm_cast]
theorem coe_sub (x y : s) : (↑(x - y) : K) = ↑x - ↑y :=
  rfl
#align subfield.coe_sub Subfield.coe_sub

@[simp, norm_cast]
theorem coe_neg (x : s) : (↑(-x) : K) = -↑x :=
  rfl
#align subfield.coe_neg Subfield.coe_neg

@[simp, norm_cast]
theorem coe_mul (x y : s) : (↑(x * y) : K) = ↑x * ↑y :=
  rfl
#align subfield.coe_mul Subfield.coe_mul

@[simp, norm_cast]
theorem coe_div (x y : s) : (↑(x / y) : K) = ↑x / ↑y :=
  rfl
#align subfield.coe_div Subfield.coe_div

@[simp, norm_cast]
theorem coe_inv (x : s) : (↑x⁻¹ : K) = (↑x)⁻¹ :=
  rfl
#align subfield.coe_inv Subfield.coe_inv

@[simp, norm_cast]
theorem coe_zero : ((0 : s) : K) = 0 :=
  rfl
#align subfield.coe_zero Subfield.coe_zero

@[simp, norm_cast]
theorem coe_one : ((1 : s) : K) = 1 :=
  rfl
#align subfield.coe_one Subfield.coe_one

end DerivedFromSubfieldClass

/-- The embedding from a subfield of the field `K` to `K`. -/
def subtype (s : Subfield K) : s →+* K :=
  { s.toSubmonoid.subtype, s.toAddSubgroup.subtype with toFun := (↑) }
#align subfield.subtype Subfield.subtype

@[simp]
theorem coe_subtype : ⇑(s.subtype) = ((↑) : s → K) :=
  rfl
#align subfield.coe_subtype Subfield.coe_subtype

variable (K) in
theorem toSubring_subtype_eq_subtype (S : Subfield K) :
    S.toSubring.subtype = S.subtype :=
  rfl
#align subfield.to_subring.subtype_eq_subtype Subfield.toSubring_subtype_eq_subtype

/-! # Partial order -/


--@[simp] -- Porting note (#10618): simp can prove this
theorem mem_toSubmonoid {s : Subfield K} {x : K} : x ∈ s.toSubmonoid ↔ x ∈ s :=
  Iff.rfl
#align subfield.mem_to_submonoid Subfield.mem_toSubmonoid

@[simp]
theorem coe_toSubmonoid : (s.toSubmonoid : Set K) = s :=
  rfl
#align subfield.coe_to_submonoid Subfield.coe_toSubmonoid

@[simp]
theorem mem_toAddSubgroup {s : Subfield K} {x : K} : x ∈ s.toAddSubgroup ↔ x ∈ s :=
  Iff.rfl
#align subfield.mem_to_add_subgroup Subfield.mem_toAddSubgroup

@[simp]
theorem coe_toAddSubgroup : (s.toAddSubgroup : Set K) = s :=
  rfl
#align subfield.coe_to_add_subgroup Subfield.coe_toAddSubgroup

/-! # top -/


/-- The subfield of `K` containing all elements of `K`. -/
instance : Top (Subfield K) :=
  ⟨{ (⊤ : Subring K) with inv_mem' := fun x _ => Subring.mem_top x }⟩

instance : Inhabited (Subfield K) :=
  ⟨⊤⟩

@[simp]
theorem mem_top (x : K) : x ∈ (⊤ : Subfield K) :=
  Set.mem_univ x
#align subfield.mem_top Subfield.mem_top

@[simp]
theorem coe_top : ((⊤ : Subfield K) : Set K) = Set.univ :=
  rfl
#align subfield.coe_top Subfield.coe_top

/-- The ring equiv between the top element of `Subfield K` and `K`. -/
@[simps!]
def topEquiv : (⊤ : Subfield K) ≃+* K :=
  Subsemiring.topEquiv
#align subfield.top_equiv Subfield.topEquiv

-- This triggers a timeout since #8386.
attribute [nolint simpNF] topEquiv_apply

/-! # comap -/


variable (f : K →+* L)

/-- The preimage of a subfield along a ring homomorphism is a subfield. -/
def comap (s : Subfield L) : Subfield K :=
  { s.toSubring.comap f with
    inv_mem' := fun x hx =>
      show f x⁻¹ ∈ s by
        rw [map_inv₀ f]
        exact s.inv_mem hx }
#align subfield.comap Subfield.comap

@[simp]
theorem coe_comap (s : Subfield L) : (s.comap f : Set K) = f ⁻¹' s :=
  rfl
#align subfield.coe_comap Subfield.coe_comap

@[simp]
theorem mem_comap {s : Subfield L} {f : K →+* L} {x : K} : x ∈ s.comap f ↔ f x ∈ s :=
  Iff.rfl
#align subfield.mem_comap Subfield.mem_comap

theorem comap_comap (s : Subfield M) (g : L →+* M) (f : K →+* L) :
    (s.comap g).comap f = s.comap (g.comp f) :=
  rfl
#align subfield.comap_comap Subfield.comap_comap

/-! # map -/


/-- The image of a subfield along a ring homomorphism is a subfield. -/
def map (s : Subfield K) : Subfield L :=
  { s.toSubring.map f with
    inv_mem' := by
      rintro _ ⟨x, hx, rfl⟩
      exact ⟨x⁻¹, s.inv_mem hx, map_inv₀ f x⟩ }
#align subfield.map Subfield.map

@[simp]
theorem coe_map : (s.map f : Set L) = f '' s :=
  rfl
#align subfield.coe_map Subfield.coe_map

@[simp]
theorem mem_map {f : K →+* L} {s : Subfield K} {y : L} : y ∈ s.map f ↔ ∃ x ∈ s, f x = y := by
  unfold map
  simp only [mem_mk, Subring.mem_mk, Subring.mem_toSubsemiring, Subring.mem_map, mem_toSubring]
#align subfield.mem_map Subfield.mem_map

theorem map_map (g : L →+* M) (f : K →+* L) : (s.map f).map g = s.map (g.comp f) :=
  SetLike.ext' <| Set.image_image _ _ _
#align subfield.map_map Subfield.map_map

theorem map_le_iff_le_comap {f : K →+* L} {s : Subfield K} {t : Subfield L} :
    s.map f ≤ t ↔ s ≤ t.comap f :=
  Set.image_subset_iff
#align subfield.map_le_iff_le_comap Subfield.map_le_iff_le_comap

theorem gc_map_comap (f : K →+* L) : GaloisConnection (map f) (comap f) := fun _ _ =>
  map_le_iff_le_comap
#align subfield.gc_map_comap Subfield.gc_map_comap

end Subfield

namespace RingHom

variable (g : L →+* M) (f : K →+* L)

/-! # range -/


/-- The range of a ring homomorphism, as a subfield of the target. See Note [range copy pattern]. -/
def fieldRange : Subfield L :=
  ((⊤ : Subfield K).map f).copy (Set.range f) Set.image_univ.symm
#align ring_hom.field_range RingHom.fieldRange

@[simp]
theorem coe_fieldRange : (f.fieldRange : Set L) = Set.range f :=
  rfl
#align ring_hom.coe_field_range RingHom.coe_fieldRange

@[simp]
theorem mem_fieldRange {f : K →+* L} {y : L} : y ∈ f.fieldRange ↔ ∃ x, f x = y :=
  Iff.rfl
#align ring_hom.mem_field_range RingHom.mem_fieldRange

theorem fieldRange_eq_map : f.fieldRange = Subfield.map f ⊤ := by
  ext
  simp
#align ring_hom.field_range_eq_map RingHom.fieldRange_eq_map

theorem map_fieldRange : f.fieldRange.map g = (g.comp f).fieldRange := by
  simpa only [fieldRange_eq_map] using (⊤ : Subfield K).map_map g f
#align ring_hom.map_field_range RingHom.map_fieldRange

/-- The range of a morphism of fields is a fintype, if the domain is a fintype.

Note that this instance can cause a diamond with `Subtype.Fintype` if `L` is also a fintype.-/
instance fintypeFieldRange [Fintype K] [DecidableEq L] (f : K →+* L) : Fintype f.fieldRange :=
  Set.fintypeRange f
#align ring_hom.fintype_field_range RingHom.fintypeFieldRange

end RingHom

namespace Subfield

/-! # inf -/


/-- The inf of two subfields is their intersection. -/
instance : Inf (Subfield K) :=
  ⟨fun s t =>
    { s.toSubring ⊓ t.toSubring with
      inv_mem' := fun _ hx =>
        Subring.mem_inf.mpr
          ⟨s.inv_mem (Subring.mem_inf.mp hx).1, t.inv_mem (Subring.mem_inf.mp hx).2⟩ }⟩

@[simp]
theorem coe_inf (p p' : Subfield K) : ((p ⊓ p' : Subfield K) : Set K) = p.carrier ∩ p'.carrier :=
  rfl
#align subfield.coe_inf Subfield.coe_inf

@[simp]
theorem mem_inf {p p' : Subfield K} {x : K} : x ∈ p ⊓ p' ↔ x ∈ p ∧ x ∈ p' :=
  Iff.rfl
#align subfield.mem_inf Subfield.mem_inf

instance : InfSet (Subfield K) :=
  ⟨fun S =>
    { sInf (Subfield.toSubring '' S) with
      inv_mem' := by
        rintro x hx
        apply Subring.mem_sInf.mpr
        rintro _ ⟨p, p_mem, rfl⟩
        exact p.inv_mem (Subring.mem_sInf.mp hx p.toSubring ⟨p, p_mem, rfl⟩) }⟩

@[simp, norm_cast]
theorem coe_sInf (S : Set (Subfield K)) : ((sInf S : Subfield K) : Set K) = ⋂ s ∈ S, ↑s :=
  show ((sInf (Subfield.toSubring '' S) : Subring K) : Set K) = ⋂ s ∈ S, ↑s by
    ext x
    rw [Subring.coe_sInf, Set.mem_iInter, Set.mem_iInter]
    exact
      ⟨fun h s s' ⟨s_mem, s'_eq⟩ => h s.toSubring _ ⟨⟨s, s_mem, rfl⟩, s'_eq⟩,
        fun h s s' ⟨⟨s'', s''_mem, s_eq⟩, (s'_eq : ↑s = s')⟩ =>
        h s'' _ ⟨s''_mem, by simp [← s_eq, ← s'_eq]⟩⟩
#align subfield.coe_Inf Subfield.coe_sInf

theorem mem_sInf {S : Set (Subfield K)} {x : K} : x ∈ sInf S ↔ ∀ p ∈ S, x ∈ p :=
  Subring.mem_sInf.trans
    ⟨fun h p hp => h p.toSubring ⟨p, hp, rfl⟩, fun h _ ⟨p', hp', p_eq⟩ => p_eq ▸ h p' hp'⟩
#align subfield.mem_Inf Subfield.mem_sInf

@[simp]
theorem sInf_toSubring (s : Set (Subfield K)) :
    (sInf s).toSubring = ⨅ t ∈ s, Subfield.toSubring t := by
  ext x
  rw [mem_toSubring, mem_sInf]
  erw [Subring.mem_sInf]
  exact
    ⟨fun h p ⟨p', hp⟩ => hp ▸ Subring.mem_sInf.mpr fun p ⟨hp', hp⟩ => hp ▸ h _ hp', fun h p hp =>
      h p.toSubring
        ⟨p,
          Subring.ext fun x =>
            ⟨fun hx => Subring.mem_sInf.mp hx _ ⟨hp, rfl⟩, fun hx =>
              Subring.mem_sInf.mpr fun p' ⟨_, p'_eq⟩ => p'_eq ▸ hx⟩⟩⟩
#align subfield.Inf_to_subring Subfield.sInf_toSubring

theorem isGLB_sInf (S : Set (Subfield K)) : IsGLB S (sInf S) := by
  have : ∀ {s t : Subfield K}, (s : Set K) ≤ t ↔ s ≤ t := by simp [SetLike.coe_subset_coe]
  refine' IsGLB.of_image this _
  convert isGLB_biInf (s := S) (f := SetLike.coe)
  exact coe_sInf _
#align subfield.is_glb_Inf Subfield.isGLB_sInf

/-- Subfields of a ring form a complete lattice. -/
instance : CompleteLattice (Subfield K) :=
  { completeLatticeOfInf (Subfield K) isGLB_sInf with
    top := ⊤
    le_top := fun _ _ _ => trivial
    inf := (· ⊓ ·)
    inf_le_left := fun _ _ _ => And.left
    inf_le_right := fun _ _ _ => And.right
    le_inf := fun _ _ _ h₁ h₂ _ hx => ⟨h₁ hx, h₂ hx⟩ }

/-! # subfield closure of a subset -/

/-- The `Subfield` generated by a set. -/
def closure (s : Set K) : Subfield K := sInf {S | s ⊆ S}
#align subfield.closure Subfield.closure

theorem mem_closure {x : K} {s : Set K} : x ∈ closure s ↔ ∀ S : Subfield K, s ⊆ S → x ∈ S :=
  mem_sInf
#align subfield.mem_closure Subfield.mem_closure

/-- The subfield generated by a set includes the set. -/
@[simp, aesop safe 20 apply (rule_sets := [SetLike])]
theorem subset_closure {s : Set K} : s ⊆ closure s := fun _ hx => mem_closure.2 fun _ hS => hS hx
#align subfield.subset_closure Subfield.subset_closure

theorem subring_closure_le (s : Set K) : Subring.closure s ≤ (closure s).toSubring :=
  Subring.closure_le.mpr subset_closure
#align subfield.subring_closure_le Subfield.subring_closure_le

theorem not_mem_of_not_mem_closure {s : Set K} {P : K} (hP : P ∉ closure s) : P ∉ s := fun h =>
  hP (subset_closure h)
#align subfield.not_mem_of_not_mem_closure Subfield.not_mem_of_not_mem_closure

/-- A subfield `t` includes `closure s` if and only if it includes `s`. -/
@[simp]
theorem closure_le {s : Set K} {t : Subfield K} : closure s ≤ t ↔ s ⊆ t :=
  ⟨Set.Subset.trans subset_closure, fun h _ hx => mem_closure.mp hx t h⟩
#align subfield.closure_le Subfield.closure_le

/-- Subfield closure of a set is monotone in its argument: if `s ⊆ t`,
then `closure s ≤ closure t`. -/
theorem closure_mono ⦃s t : Set K⦄ (h : s ⊆ t) : closure s ≤ closure t :=
  closure_le.2 <| Set.Subset.trans h subset_closure
#align subfield.closure_mono Subfield.closure_mono

theorem closure_eq_of_le {s : Set K} {t : Subfield K} (h₁ : s ⊆ t) (h₂ : t ≤ closure s) :
    closure s = t :=
  le_antisymm (closure_le.2 h₁) h₂
#align subfield.closure_eq_of_le Subfield.closure_eq_of_le

/-- An induction principle for closure membership. If `p` holds for `1`, and all elements
of `s`, and is preserved under addition, negation, and multiplication, then `p` holds for all
elements of the closure of `s`. -/
@[elab_as_elim]
theorem closure_induction {s : Set K} {p : K → Prop} {x} (h : x ∈ closure s) (Hs : ∀ x ∈ s, p x)
    (H1 : p 1) (Hadd : ∀ x y, p x → p y → p (x + y)) (Hneg : ∀ x, p x → p (-x))
    (Hinv : ∀ x, p x → p x⁻¹) (Hmul : ∀ x y, p x → p y → p (x * y)) : p x := by
    letI : Subfield K :=
      ⟨⟨⟨⟨⟨p, by intro _ _; exact Hmul _ _⟩, H1⟩,
        by intro _ _; exact Hadd _ _, @add_neg_self K _ 1 ▸ Hadd _ _ H1 (Hneg _ H1)⟩,
          by intro _; exact Hneg _⟩, Hinv⟩
    exact (closure_le (t := this)).2 Hs h
#align subfield.closure_induction Subfield.closure_induction

variable (K)

/-- `closure` forms a Galois insertion with the coercion to set. -/
protected def gi : GaloisInsertion (@closure K _) (↑) where
  choice s _ := closure s
  gc _ _ := closure_le
  le_l_u _ := subset_closure
  choice_eq _ _ := rfl
#align subfield.gi Subfield.gi

variable {K}

/-- Closure of a subfield `S` equals `S`. -/
theorem closure_eq (s : Subfield K) : closure (s : Set K) = s :=
  (Subfield.gi K).l_u_eq s
#align subfield.closure_eq Subfield.closure_eq

@[simp]
theorem closure_empty : closure (∅ : Set K) = ⊥ :=
  (Subfield.gi K).gc.l_bot
#align subfield.closure_empty Subfield.closure_empty

@[simp]
theorem closure_univ : closure (Set.univ : Set K) = ⊤ :=
  @coe_top K _ ▸ closure_eq ⊤
#align subfield.closure_univ Subfield.closure_univ

theorem closure_union (s t : Set K) : closure (s ∪ t) = closure s ⊔ closure t :=
  (Subfield.gi K).gc.l_sup
#align subfield.closure_union Subfield.closure_union

theorem closure_iUnion {ι} (s : ι → Set K) : closure (⋃ i, s i) = ⨆ i, closure (s i) :=
  (Subfield.gi K).gc.l_iSup
#align subfield.closure_Union Subfield.closure_iUnion

theorem closure_sUnion (s : Set (Set K)) : closure (⋃₀ s) = ⨆ t ∈ s, closure t :=
  (Subfield.gi K).gc.l_sSup
#align subfield.closure_sUnion Subfield.closure_sUnion

theorem map_sup (s t : Subfield K) (f : K →+* L) : (s ⊔ t).map f = s.map f ⊔ t.map f :=
  (gc_map_comap f).l_sup
#align subfield.map_sup Subfield.map_sup

theorem map_iSup {ι : Sort*} (f : K →+* L) (s : ι → Subfield K) :
    (iSup s).map f = ⨆ i, (s i).map f :=
  (gc_map_comap f).l_iSup
#align subfield.map_supr Subfield.map_iSup

theorem comap_inf (s t : Subfield L) (f : K →+* L) : (s ⊓ t).comap f = s.comap f ⊓ t.comap f :=
  (gc_map_comap f).u_inf
#align subfield.comap_inf Subfield.comap_inf

theorem comap_iInf {ι : Sort*} (f : K →+* L) (s : ι → Subfield L) :
    (iInf s).comap f = ⨅ i, (s i).comap f :=
  (gc_map_comap f).u_iInf
#align subfield.comap_infi Subfield.comap_iInf

@[simp]
theorem map_bot (f : K →+* L) : (⊥ : Subfield K).map f = ⊥ :=
  (gc_map_comap f).l_bot
#align subfield.map_bot Subfield.map_bot

@[simp]
theorem comap_top (f : K →+* L) : (⊤ : Subfield L).comap f = ⊤ :=
  (gc_map_comap f).u_top
#align subfield.comap_top Subfield.comap_top

/-- The underlying set of a non-empty directed sSup of subfields is just a union of the subfields.
  Note that this fails without the directedness assumption (the union of two subfields is
  typically not a subfield) -/
theorem mem_iSup_of_directed {ι} [hι : Nonempty ι] {S : ι → Subfield K} (hS : Directed (· ≤ ·) S)
    {x : K} : (x ∈ ⨆ i, S i) ↔ ∃ i, x ∈ S i := by
  let s : Subfield K :=
    { __ := Subring.copy _ _ (Subring.coe_iSup_of_directed hS).symm
      inv_mem' := fun _ hx ↦ have ⟨i, hi⟩ := Set.mem_iUnion.mp hx
        Set.mem_iUnion.mpr ⟨i, (S i).inv_mem hi⟩ }
  have : iSup S = s := le_antisymm
    (iSup_le fun i ↦ le_iSup (fun i ↦ (S i : Set K)) i) (Set.iUnion_subset fun _ ↦ le_iSup S _)
  exact this ▸ Set.mem_iUnion
#align subfield.mem_supr_of_directed Subfield.mem_iSup_of_directed

theorem coe_iSup_of_directed {ι} [hι : Nonempty ι] {S : ι → Subfield K} (hS : Directed (· ≤ ·) S) :
    ((⨆ i, S i : Subfield K) : Set K) = ⋃ i, ↑(S i) :=
  Set.ext fun x => by simp [mem_iSup_of_directed hS]
#align subfield.coe_supr_of_directed Subfield.coe_iSup_of_directed

theorem mem_sSup_of_directedOn {S : Set (Subfield K)} (Sne : S.Nonempty) (hS : DirectedOn (· ≤ ·) S)
    {x : K} : x ∈ sSup S ↔ ∃ s ∈ S, x ∈ s := by
  haveI : Nonempty S := Sne.to_subtype
  simp only [sSup_eq_iSup', mem_iSup_of_directed hS.directed_val, Subtype.exists, exists_prop]
#align subfield.mem_Sup_of_directed_on Subfield.mem_sSup_of_directedOn

theorem coe_sSup_of_directedOn {S : Set (Subfield K)} (Sne : S.Nonempty)
    (hS : DirectedOn (· ≤ ·) S) : (↑(sSup S) : Set K) = ⋃ s ∈ S, ↑s :=
  Set.ext fun x => by simp [mem_sSup_of_directedOn Sne hS]
#align subfield.coe_Sup_of_directed_on Subfield.coe_sSup_of_directedOn

end Subfield

namespace RingHom

variable {s : Subfield K}

open Subfield

/-- Restriction of a ring homomorphism to its range interpreted as a subfield. -/
def rangeRestrictField (f : K →+* L) : K →+* f.fieldRange :=
  f.rangeSRestrict
#align ring_hom.range_restrict_field RingHom.rangeRestrictField

@[simp]
theorem coe_rangeRestrictField (f : K →+* L) (x : K) : (f.rangeRestrictField x : L) = f x :=
  rfl
#align ring_hom.coe_range_restrict_field RingHom.coe_rangeRestrictField

section eqLocus

variable {L : Type v} [Semiring L]

/-- The subfield of elements `x : R` such that `f x = g x`, i.e.,
the equalizer of f and g as a subfield of R -/
def eqLocusField (f g : K →+* L) : Subfield K where
  __ := (f : K →+* L).eqLocus g
  inv_mem' _ := eq_on_inv₀ f g
  carrier := { x | f x = g x }
#align ring_hom.eq_locus_field RingHom.eqLocusField

/-- If two ring homomorphisms are equal on a set, then they are equal on its subfield closure. -/
theorem eqOn_field_closure {f g : K →+* L} {s : Set K} (h : Set.EqOn f g s) :
    Set.EqOn f g (closure s) :=
  show closure s ≤ f.eqLocusField g from closure_le.2 h
#align ring_hom.eq_on_field_closure RingHom.eqOn_field_closure

theorem eq_of_eqOn_subfield_top {f g : K →+* L} (h : Set.EqOn f g (⊤ : Subfield K)) : f = g :=
  ext fun _ => h trivial
#align ring_hom.eq_of_eq_on_subfield_top RingHom.eq_of_eqOn_subfield_top

theorem eq_of_eqOn_of_field_closure_eq_top {s : Set K} (hs : closure s = ⊤) {f g : K →+* L}
    (h : s.EqOn f g) : f = g :=
  eq_of_eqOn_subfield_top <| hs ▸ eqOn_field_closure h
#align ring_hom.eq_of_eq_on_of_field_closure_eq_top RingHom.eq_of_eqOn_of_field_closure_eq_top

end eqLocus

theorem field_closure_preimage_le (f : K →+* L) (s : Set L) :
    closure (f ⁻¹' s) ≤ (closure s).comap f :=
  closure_le.2 fun _ hx => SetLike.mem_coe.2 <| mem_comap.2 <| subset_closure hx
#align ring_hom.field_closure_preimage_le RingHom.field_closure_preimage_le

/-- The image under a ring homomorphism of the subfield generated by a set equals
the subfield generated by the image of the set. -/
theorem map_field_closure (f : K →+* L) (s : Set K) : (closure s).map f = closure (f '' s) :=
  le_antisymm
    (map_le_iff_le_comap.2 <|
      le_trans (closure_mono <| Set.subset_preimage_image _ _) (field_closure_preimage_le _ _))
    (closure_le.2 <| Set.image_subset _ subset_closure)
#align ring_hom.map_field_closure RingHom.map_field_closure

end RingHom

namespace Subfield

open RingHom

/-- The ring homomorphism associated to an inclusion of subfields. -/
def inclusion {S T : Subfield K} (h : S ≤ T) : S →+* T :=
  S.subtype.codRestrict _ fun x => h x.2
#align subfield.inclusion Subfield.inclusion

@[simp]
theorem fieldRange_subtype (s : Subfield K) : s.subtype.fieldRange = s :=
  SetLike.ext' <| (coe_rangeS _).trans Subtype.range_coe
#align subfield.field_range_subtype Subfield.fieldRange_subtype

end Subfield

namespace RingEquiv

variable {s t : Subfield K}

/-- Makes the identity isomorphism from a proof two subfields of a multiplicative
    monoid are equal. -/
def subfieldCongr (h : s = t) : s ≃+* t :=
  { Equiv.setCongr <| SetLike.ext'_iff.1 h with
    map_mul' := fun _ _ => rfl
    map_add' := fun _ _ => rfl }
#align ring_equiv.subfield_congr RingEquiv.subfieldCongr

end RingEquiv

namespace Subfield

variable {s : Set K}

theorem closure_preimage_le (f : K →+* L) (s : Set L) : closure (f ⁻¹' s) ≤ (closure s).comap f :=
  closure_le.2 fun _ hx => SetLike.mem_coe.2 <| mem_comap.2 <| subset_closure hx
#align subfield.closure_preimage_le Subfield.closure_preimage_le

section Commutative

variable {K : Type u} [Field K] (s : Subfield K)

/-- Product of a multiset of elements in a subfield is in the subfield. -/
protected theorem multiset_prod_mem (m : Multiset K) : (∀ a ∈ m, a ∈ s) → m.prod ∈ s :=
  multiset_prod_mem m
#align subfield.multiset_prod_mem Subfield.multiset_prod_mem

/-- Product of elements of a subfield indexed by a `Finset` is in the subfield. -/
protected theorem prod_mem {ι : Type*} {t : Finset ι} {f : ι → K} (h : ∀ c ∈ t, f c ∈ s) :
    (∏ i in t, f i) ∈ s :=
  prod_mem h
#align subfield.prod_mem Subfield.prod_mem

instance toAlgebra : Algebra s K :=
  RingHom.toAlgebra s.subtype
#align subfield.to_algebra Subfield.toAlgebra

/-- The `Subfield` generated by a set in a field. -/
private def commClosure (s : Set K) : Subfield K where
  carrier := {z : K | ∃ x ∈ Subring.closure s, ∃ y ∈ Subring.closure s, x / y = z}
  zero_mem' := ⟨0, Subring.zero_mem _, 1, Subring.one_mem _, div_one _⟩
  one_mem' := ⟨1, Subring.one_mem _, 1, Subring.one_mem _, div_one _⟩
  neg_mem' {x} := by
    rintro ⟨y, hy, z, hz, x_eq⟩
    exact ⟨-y, Subring.neg_mem _ hy, z, hz, x_eq ▸ neg_div _ _⟩
  inv_mem' x := by rintro ⟨y, hy, z, hz, x_eq⟩; exact ⟨z, hz, y, hy, x_eq ▸ (inv_div _ _).symm⟩
  add_mem' x_mem y_mem := by
    -- Use `id` in the next 2 `obtain`s so that assumptions stay there for the `rwa`s below
    obtain ⟨nx, hnx, dx, hdx, rfl⟩ := id x_mem
    obtain ⟨ny, hny, dy, hdy, rfl⟩ := id y_mem
    by_cases hx0 : dx = 0; · rwa [hx0, div_zero, zero_add]
    by_cases hy0 : dy = 0; · rwa [hy0, div_zero, add_zero]
    exact
      ⟨nx * dy + dx * ny, Subring.add_mem _ (Subring.mul_mem _ hnx hdy) (Subring.mul_mem _ hdx hny),
        dx * dy, Subring.mul_mem _ hdx hdy, (div_add_div nx ny hx0 hy0).symm⟩
  mul_mem' := by
    rintro _ _ ⟨nx, hnx, dx, hdx, rfl⟩ ⟨ny, hny, dy, hdy, rfl⟩
    exact ⟨nx * ny, Subring.mul_mem _ hnx hny, dx * dy, Subring.mul_mem _ hdx hdy,
      (div_mul_div_comm _ _ _ _).symm⟩

private theorem commClosure_eq_closure {s : Set K} : commClosure s = closure s :=
  le_antisymm
    (fun _ ⟨_, hy, _, hz, eq⟩ ↦ eq ▸ div_mem (subring_closure_le s hy) (subring_closure_le s hz))
    (closure_le.mpr fun x hx ↦ ⟨x, Subring.subset_closure hx, 1, Subring.one_mem _, div_one x⟩)

theorem mem_closure_iff {s : Set K} {x} :
    x ∈ closure s ↔ ∃ y ∈ Subring.closure s, ∃ z ∈ Subring.closure s, y / z = x := by
  rw [← commClosure_eq_closure]; rfl
#align subfield.mem_closure_iff Subfield.mem_closure_iff

end Commutative

end Subfield<|MERGE_RESOLUTION|>--- conflicted
+++ resolved
@@ -120,33 +120,26 @@
   rfl
 #align subfield_class.coe_rat_smul SubfieldClass.coe_rat_smul
 
-variable (S) (s:S)
-
 
 /-- A subfield inherits a division ring structure -/
 instance (priority := 75) toDivisionRing (s : S) : DivisionRing s :=
-  Subtype.coe_injective.divisionRing' rfl rfl (fun _ _ => rfl) (fun _ => rfl)
-    (fun _ _ => rfl) (fun _ _ => rfl) (fun _ _ => rfl)
-    (fun _ => rfl) (fun _ => rfl) (fun _ => rfl)
+  Subtype.coe_injective.divisionRing ((↑) : s → K)
+    (by rfl) (by rfl) (by intros _ _; rfl) (by intros _ _; rfl) (by intros _; rfl)
+    (by intros _ _; rfl) (by intros _; rfl) (by intros _ _; rfl) (by intros _ _; rfl)
+    (by intros _ _; rfl) (by intros _ _; rfl) (by intros _ _; rfl) (by intros _ _; rfl)
+    (by intros _; rfl) (by intros _; rfl) (by intros _; rfl)
 
 -- Prefer subclasses of `Field` over subclasses of `SubfieldClass`.
 /-- A subfield of a field inherits a field structure -/
 instance (priority := 75) toField {K} [Field K] [SetLike S K] [SubfieldClass S K] (s : S) :
-    Field s where
-  toCommRing := inferInstance
-  __ := toDivisionRing _ _
+    Field s :=
+  Subtype.coe_injective.field ((↑) : s → K)
+    (by rfl) (by rfl) (by intros _ _; rfl) (by intros _ _; rfl) (by intros _; rfl)
+    (by intros _ _; rfl) (by intros _; rfl) (by intros _ _; rfl) (by intros _ _; rfl)
+    (by intros _ _; rfl) (by intros _ _; rfl) (by intros _ _; rfl) (by intros _ _; rfl)
+    (by intros _; rfl) (by intros _; rfl) (by intros _; rfl)
 #align subfield_class.to_field SubfieldClass.toField
 
-<<<<<<< HEAD
--- Prefer subclasses of `Field` over subclasses of `SubfieldClass`.
-/-- A subfield of a `LinearOrderedField` is a `LinearOrderedField`. -/
-instance (priority := 75) toLinearOrderedField {K} [LinearOrderedField K] [SetLike S K]
-    [SubfieldClass S K] (s : S) : LinearOrderedField s :=
-  { SubringClass.toLinearOrderedCommRing _, toField _ _  with }
-#align subfield_class.to_linear_ordered_field SubfieldClass.toLinearOrderedField
-
-=======
->>>>>>> cd23c669
 end SubfieldClass
 
 /-- `Subfield R` is the type of subfields of `R`. A subfield of `R` is a subset `s` that is a
@@ -162,6 +155,11 @@
 
 namespace Subfield
 
+/-- The `Subgroup` of a subfield -/
+def toSubgroup (s : Subfield K) : Subgroup K :=
+  { s.toSubmonoid with
+    inv_mem' := inv_mem' _ _}
+
 /-- The underlying `AddSubgroup` of a subfield. -/
 def toAddSubgroup (s : Subfield K) : AddSubgroup K :=
   { s.toSubring.toAddSubgroup with }
@@ -177,7 +175,44 @@
   coe s := s.carrier
   coe_injective' p q h := by cases p; cases q; congr; exact SetLike.ext' h
 
-instance : SubfieldClass (Subfield K) K where
+instance (s : Subfield K) : DivInvMonoid s :=
+  inferInstanceAs <| DivInvMonoid s.toSubgroup
+
+theorem div_mem {s : Subfield K} {x y : K} (hx : x ∈ s) (hy : y ∈ s) : x / y ∈ s := sorry
+  -- s.toSubgroup.div_mem hx hy
+
+@[aesop safe apply (rule_sets := [SetLike])]
+theorem coe_rat_mem (s : Subfield K) (x : ℚ) : (x : K) ∈ s := by sorry
+  -- simpa only [Rat.cast_def] using div_mem (coe_int_mem s x.num) (coe_nat_mem s x.den)
+
+instance ratCast (s : Subfield K) : RatCast s :=
+  ⟨fun x => ⟨↑x, coe_rat_mem s x⟩⟩
+
+@[simp]
+theorem coe_rat_cast (s : Subfield K) (x : ℚ) : ((x : s) : K) = x :=
+  rfl
+
+@[aesop safe apply (rule_sets := [SetLike])]
+theorem rat_smul_mem (s : Subfield K) (a : ℚ) (x : s) : a • (x : K) ∈ s := by sorry
+  -- simpa only [Rat.smul_def] using mul_mem (coe_rat_mem s a) x.prop
+
+instance (s : Subfield K) : SMul ℚ s :=
+  ⟨fun a x => ⟨a • (x : K), rat_smul_mem s a x⟩⟩
+
+@[simp]
+theorem coe_rat_smul (s : Subfield K) (a : ℚ) (x : s) : ↑(a • x) = a • (x : K) :=
+  rfl
+
+/-- A subfield inherits a field structure -/
+instance (priority := 75) toField {K} [Field K] (s : Subfield K) : Field s :=
+  Subtype.coe_injective.field ((↑) : s → K)
+    (by rfl) (by rfl) (by intros _ _; rfl) (by intros _ _; rfl) (by intros _; rfl)
+    (by intros _ _; rfl) (by intros _; rfl) (by intros _ _; rfl) (by intros _ _; rfl)
+    (by intros _ _; rfl) (by intros _ _; rfl) (by intros _ _; rfl) (by intros _ _; rfl)
+    (by intros _; rfl) (by intros _; rfl) (by intros _; rfl)
+#align subfield.to_field Subfield.toField
+
+instance (priority := 75) : SubfieldClass (Subfield K) K where
   add_mem {s} := s.add_mem'
   zero_mem s := s.zero_mem'
   neg_mem {s} := s.neg_mem'
@@ -288,9 +323,9 @@
   inv_mem
 #align subfield.inv_mem Subfield.inv_mem
 
-/-- A subfield is closed under division. -/
-protected theorem div_mem {x y : K} : x ∈ s → y ∈ s → x / y ∈ s :=
-  div_mem
+-- /-- A subfield is closed under division. -/
+-- protected theorem div_mem {x y : K} : x ∈ s → y ∈ s → x / y ∈ s :=
+--   div_mem
 #align subfield.div_mem Subfield.div_mem
 
 /-- Product of a list of elements in a subfield is in the subfield. -/
@@ -326,8 +361,8 @@
   coe_int_mem s n
 #align subfield.coe_int_mem Subfield.coe_int_mem
 
-protected theorem coe_rat_mem (x : ℚ) : (x : K) ∈ s :=
-  SubfieldClass.coe_rat_mem s x
+-- protected theorem coe_rat_mem (x : ℚ) : (x : K) ∈ s :=
+--   SubfieldClass.coe_rat_mem s x
 
 theorem zpow_mem {x : K} (hx : x ∈ s) (n : ℤ) : x ^ n ∈ s := by
   cases n
@@ -347,26 +382,6 @@
 instance pow : Pow s ℤ :=
   ⟨fun x z => ⟨x ^ z, s.zpow_mem x.2 z⟩⟩
 
-instance toDivisionRing (s : Subfield K) : DivisionRing s :=
-  Subtype.coe_injective.divisionRing' rfl rfl (fun _ _ => rfl) (fun _ => rfl)
-    (fun _ _ => rfl) (fun _ _ => rfl) (fun _ _ => rfl)
-    (fun _ => rfl) (fun _ => rfl) (fun _ => rfl)
-
-/-- A subfield inherits a field structure -/
-instance toField {K} [Field K] (s : Subfield K) : Field s where
-  toCommRing := inferInstance
-  __ := toDivisionRing _
-#align subfield.to_field Subfield.toField
-
-<<<<<<< HEAD
-/-- A subfield of a `LinearOrderedField` is a `LinearOrderedField`. -/
-instance (priority := 100) toLinearOrderedField {K} [LinearOrderedField K] (s : Subfield K) :
-    LinearOrderedField s :=
-  { Subring.toLinearOrderedCommRing _, toField _ with }
-#align subfield.to_linear_ordered_field Subfield.toLinearOrderedField
-
-=======
->>>>>>> cd23c669
 @[simp, norm_cast]
 theorem coe_add (x y : s) : (↑(x + y) : K) = ↑x + ↑y :=
   rfl
