/-
Copyright (c) 2024 Jz Pan. All rights reserved.
Released under Apache 2.0 license as described in the file LICENSE.
Authors: Jz Pan
-/
import Mathlib.FieldTheory.PurelyInseparable
import Mathlib.FieldTheory.PerfectClosure

/-!

# `IsPerfectClosure` predicate

This file contains `IsPerfectClosure` which asserts that `L` is a perfect closure of `K` under a
ring homomorphism `i : K →+* L`, as well as its basic properties.

## Main definitions

- `pNilradical`: given a natural number `p`, the `p`-nilradical of a ring is defined to be the
  nilradical if `p > 1` (`pNilradical_eq_nilradical`), and defined to be the zero ideal if `p ≤ 1`
  (`pNilradical_eq_bot'`). Equivalently, it is the ideal consisting of elements `x` such that
  `x ^ p ^ n = 0` for some `n` (`mem_pNilradical`).

- `IsPRadical`: a ring homomorphism `i : K →+* L` of characteristic `p` rings is called `p`-radical,
  if or any element `x` of `L` there is `n : ℕ` such that `x ^ (p ^ n)` is contained in `K`,
  and the kernel of `i` is contained in the `p`-nilradical of `K`.
  A generalization of purely inseparable extension for fields.

- `IsPerfectClosure`: if `i : K →+* L` is `p`-radical ring homomorphism, then it makes `L` a
  perfect closure of `K`, if `L` is perfect.

  Our definition makes it synonymous to `IsPRadical` if `PerfectRing L p` is present. A caveat is
  that you need to write `[PerfectRing L p] [IsPerfectClosure i p]`. This is similar to
  `PerfectRing` which has `ExpChar` as a prerequisite.

- `PerfectRing.lift`: if a `p`-radical ring homomorphism `K →+* L` is given, `M` is a perfect ring,
  then any ring homomorphism `K →+* M` can be lifted to `L →+* M`.
  This is similar to `IsAlgClosed.lift` and `IsSepClosed.lift`.

- `PerfectRing.liftEquiv`: `K →+* M` is one-to-one correspondence to `L →+* M`,
  given by `PerfectRing.lift`. This is a generalization to `PerfectClosure.lift`.

- `IsPerfectClosure.equiv`: perfect closures of a ring are isomorphic.

## Main results

- `IsPRadical.trans`: composition of `p`-radical ring homomorphisms is also `p`-radical.

- `PerfectClosure.isPRadical`: the absolute perfect closure `PerfectClosure` is a `p`-radical
  extension over the base ring, in particular, it is a perfect closure of the base ring.

- `IsPRadical.isPurelyInseparable`, `IsPurelyInseparable.isPRadical`: `p`-radical and
  purely inseparable are equivalent for fields.

- The (relative) perfect closure `perfectClosure` is a perfect closure
  (inferred from `IsPurelyInseparable.isPRadical` automatically by Lean).

## Tags

perfect ring, perfect closure, purely inseparable

-/

<<<<<<< HEAD
open FiniteDimensional Polynomial IntermediateField Field
=======
open FiniteDimensional IntermediateField Field
>>>>>>> 6b06a69c

noncomputable section

/-- Given a natural number `p`, the `p`-nilradical of a ring is defined to be the
nilradical if `p > 1` (`pNilradical_eq_nilradical`), and defined to be the zero ideal if `p ≤ 1`
(`pNilradical_eq_bot'`). Equivalently, it is the ideal consisting of elements `x` such that
`x ^ p ^ n = 0` for some `n` (`mem_pNilradical`). -/
def pNilradical (R : Type*) [CommSemiring R] (p : ℕ) : Ideal R := if 1 < p then nilradical R else ⊥

theorem pNilradical_le_nilradical {R : Type*} [CommSemiring R] {p : ℕ} :
    pNilradical R p ≤ nilradical R := by
  by_cases hp : 1 < p
  · rw [pNilradical, if_pos hp]
  simp_rw [pNilradical, if_neg hp, bot_le]

theorem pNilradical_eq_nilradical {R : Type*} [CommSemiring R] {p : ℕ} (hp : 1 < p) :
    pNilradical R p = nilradical R := by rw [pNilradical, if_pos hp]

theorem pNilradical_eq_bot {R : Type*} [CommSemiring R] {p : ℕ} (hp : ¬ 1 < p) :
    pNilradical R p = ⊥ := by rw [pNilradical, if_neg hp]

theorem pNilradical_eq_bot' {R : Type*} [CommSemiring R] {p : ℕ} (hp : p ≤ 1) :
    pNilradical R p = ⊥ := pNilradical_eq_bot (not_lt.2 hp)

theorem pNilradical_prime {R : Type*} [CommSemiring R] {p : ℕ} (hp : p.Prime) :
    pNilradical R p = nilradical R := pNilradical_eq_nilradical hp.one_lt

theorem pNilradical_one {R : Type*} [CommSemiring R] :
    pNilradical R 1 = ⊥ := pNilradical_eq_bot' rfl.le

theorem mem_pNilradical {R : Type*} [CommSemiring R] {p : ℕ} {x : R} :
    x ∈ pNilradical R p ↔ ∃ n : ℕ, x ^ p ^ n = 0 := by
  by_cases hp : 1 < p
  · rw [pNilradical_eq_nilradical hp]
    refine ⟨fun ⟨n, h⟩ ↦ ⟨n, ?_⟩, fun ⟨n, h⟩ ↦ ⟨p ^ n, h⟩⟩
    rw [← Nat.sub_add_cancel ((Nat.lt_pow_self hp n).le), pow_add, h, mul_zero]
  rw [pNilradical_eq_bot hp, Ideal.mem_bot]
  refine ⟨fun h ↦ ⟨0, by rw [pow_zero, pow_one, h]⟩, fun ⟨n, h⟩ ↦ ?_⟩
  rcases Nat.le_one_iff_eq_zero_or_eq_one.1 (not_lt.1 hp) with hp | hp
  · by_cases hn : n = 0
    · rwa [hn, pow_zero, pow_one] at h
    rw [hp, zero_pow hn, pow_zero] at h
    subsingleton [subsingleton_of_zero_eq_one h.symm]
  rwa [hp, one_pow, pow_one] at h

theorem sub_mem_pNilradical_iff_pow_expChar_pow_eq {R : Type*} [CommRing R] {p : ℕ} [ExpChar R p]
    {x y : R} : x - y ∈ pNilradical R p ↔ ∃ n : ℕ, x ^ p ^ n = y ^ p ^ n := by
  simp_rw [mem_pNilradical, sub_pow_expChar_pow, sub_eq_zero]

theorem pow_expChar_pow_inj_of_pNilradical_eq_bot (R : Type*) [CommRing R] (p : ℕ) [ExpChar R p]
    (h : pNilradical R p = ⊥) (n : ℕ) : Function.Injective fun x : R ↦ x ^ p ^ n := fun _ _ H ↦
  sub_eq_zero.1 <| Ideal.mem_bot.1 <| h ▸ sub_mem_pNilradical_iff_pow_expChar_pow_eq.2 ⟨n, H⟩

theorem pNilradical_eq_bot_of_frobenius_inj (R : Type*) [CommRing R] (p : ℕ) [ExpChar R p]
    (h : Function.Injective (frobenius R p)) : pNilradical R p = ⊥ := bot_unique fun x ↦ by
  rw [mem_pNilradical, Ideal.mem_bot]
  exact fun ⟨n, _⟩ ↦ h.iterate n (by rwa [← coe_iterateFrobenius, map_zero])

theorem PerfectRing.pNilradical_eq_bot (R : Type*) [CommRing R] (p : ℕ) [ExpChar R p]
    [PerfectRing R p] : pNilradical R p = ⊥ :=
  pNilradical_eq_bot_of_frobenius_inj R p (injective_frobenius R p)

section IsPerfectClosure

variable {K L M N : Type*}

section CommSemiring

variable [CommSemiring K] [CommSemiring L] [CommSemiring M]
  (i : K →+* L) (j : K →+* M) (f : L →+* M)
  (p : ℕ) [ExpChar K p] [ExpChar L p] [ExpChar M p]

/-- If `i : K →+* L` is a ring homomorphism of characteristic `p` rings, then it is called
`p`-radical if the following conditions are satisfied:

- For any element `x` of `L` there is `n : ℕ` such that `x ^ (p ^ n)` is contained in `K`.
- The kernel of `i` is contained in the `p`-nilradical of `K`.

It is a generalization of purely inseparable extension for fields. -/
@[mk_iff]
class IsPRadical : Prop where
  pow_mem' : ∀ x : L, ∃ (n : ℕ) (y : K), i y = x ^ p ^ n
  ker_le' : RingHom.ker i ≤ pNilradical K p

theorem IsPRadical.pow_mem [IsPRadical i p] (x : L) :
    ∃ (n : ℕ) (y : K), i y = x ^ p ^ n := pow_mem' x

theorem IsPRadical.ker_le [IsPRadical i p] :
    RingHom.ker i ≤ pNilradical K p := ker_le'

theorem IsPRadical.comap_pNilradical [IsPRadical i p] :
    (pNilradical L p).comap i = pNilradical K p := by
  refine le_antisymm (fun x h ↦ mem_pNilradical.2 ?_) (fun x h ↦ ?_)
  · obtain ⟨n, h⟩ := mem_pNilradical.1 <| Ideal.mem_comap.1 h
    obtain ⟨m, h⟩ := mem_pNilradical.1 <| ker_le i p ((map_pow i x _).symm ▸ h)
    exact ⟨n + m, by rwa [pow_add, pow_mul]⟩
  simp only [Ideal.mem_comap, mem_pNilradical] at h ⊢
  obtain ⟨n, h⟩ := h
  exact ⟨n, by simpa only [map_pow, map_zero] using congr(i $h)⟩

variable (K) in
instance IsPRadical.of_id : IsPRadical (RingHom.id K) p where
  pow_mem' x := ⟨0, x, by simp⟩
  ker_le' x h := by convert Ideal.zero_mem _

/-- Composition of `p`-radical ring homomorphisms is also `p`-radical. -/
theorem IsPRadical.trans [IsPRadical i p] [IsPRadical f p] :
    IsPRadical (f.comp i) p where
  pow_mem' x := by
    obtain ⟨n, y, hy⟩ := pow_mem f p x
    obtain ⟨m, z, hz⟩ := pow_mem i p y
    exact ⟨n + m, z, by rw [RingHom.comp_apply, hz, map_pow, hy, pow_add, pow_mul]⟩
  ker_le' x h := by
    rw [RingHom.mem_ker, RingHom.comp_apply, ← RingHom.mem_ker] at h
    simpa only [← Ideal.mem_comap, comap_pNilradical] using ker_le f p h

/-- If `i : K →+* L` is a `p`-radical ring homomorphism, then it makes `L` a perfect closure
of `K`, if `L` is perfect.
In this case the kernel of `i` is equal to the `p`-nilradical of `K`
(see `IsPerfectClosure.ker_eq`).

Our definition makes it synonymous to `IsPRadical` if `PerfectRing L p` is present. A caveat is
that you need to write `[PerfectRing L p] [IsPerfectClosure i p]`. This is similar to
`PerfectRing` which has `ExpChar` as a prerequisite. -/
@[nolint unusedArguments]
abbrev IsPerfectClosure [PerfectRing L p] := IsPRadical i p

/-- If `i : K →+* L` is a ring homomorphism of exponential characteristic `p` rings, such that `L`
is perfect, then the `p`-nilradical of `K` is contained in the kernel of `i`. -/
theorem RingHom.pNilradical_le_ker_of_perfectRing [PerfectRing L p] :
    pNilradical K p ≤ RingHom.ker i := fun x h ↦ by
  obtain ⟨n, h⟩ := mem_pNilradical.1 h
  replace h := congr((iterateFrobeniusEquiv L p n).symm (i $h))
  rwa [map_pow, ← iterateFrobenius_def, ← iterateFrobeniusEquiv_apply, RingEquiv.symm_apply_apply,
    map_zero, map_zero] at h

theorem IsPerfectClosure.ker_eq [PerfectRing L p] [IsPerfectClosure i p] :
    RingHom.ker i = pNilradical K p :=
  IsPRadical.ker_le'.antisymm (i.pNilradical_le_ker_of_perfectRing p)

namespace PerfectRing

/- NOTE: To define `PerfectRing.lift_aux`, only the `IsPRadical.pow_mem` is required, but not
`IsPRadical.ker_le`. But in order to use typeclass, here we require the whole `IsPRadical`. -/

variable [PerfectRing M p] [IsPRadical i p]

theorem lift_aux (x : L) : ∃ y : ℕ × K, i y.2 = x ^ p ^ y.1 := by
  obtain ⟨n, y, h⟩ := IsPRadical.pow_mem i p x
  exact ⟨(n, y), h⟩

/-- If `i : K →+* L` and `j : K →+* M` are ring homomorphisms of characteristic `p` rings, such that
`i` is `p`-radical (in fact only the `IsPRadical.pow_mem` is required) and `M` is a perfect ring,
then one can define a map `L → M` which maps an element `x` of `L` to `y ^ (p ^ -n)` if
`x ^ (p ^ n)` is equal to some element `y` of `K`. -/
def liftAux (x : L) : M := (iterateFrobeniusEquiv M p (Classical.choose (lift_aux i p x)).1).symm
  (j (Classical.choose (lift_aux i p x)).2)

@[simp]
theorem liftAux_self_apply [PerfectRing L p] (x : L) : liftAux i i p x = x := by
  rw [liftAux, Classical.choose_spec (lift_aux i p x), ← iterateFrobenius_def,
    ← iterateFrobeniusEquiv_apply, RingEquiv.symm_apply_apply]

@[simp]
theorem liftAux_self [PerfectRing L p] : liftAux i i p = id := funext (liftAux_self_apply i p)

@[simp]
theorem liftAux_id_apply (x : K) : liftAux (RingHom.id K) j p x = j x := by
  have := RingHom.id_apply _ ▸ Classical.choose_spec (lift_aux (RingHom.id K) p x)
  rw [liftAux, this, map_pow, ← iterateFrobenius_def, ← iterateFrobeniusEquiv_apply,
    RingEquiv.symm_apply_apply]

@[simp]
theorem liftAux_id : liftAux (RingHom.id K) j p = j := funext (liftAux_id_apply j p)

end PerfectRing

end CommSemiring

section CommRing

variable [CommRing K] [CommRing L] [CommRing M] [CommRing N]
  (i : K →+* L) (j : K →+* M) (k : K →+* N) (f : L →+* M) (g : L →+* N)
  (p : ℕ) [ExpChar K p] [ExpChar L p] [ExpChar M p] [ExpChar N p]

namespace IsPRadical

/-- If `i : K →+* L` is `p`-radical, then for any ring `M` of exponential charactistic `p` whose
`p`-nilradical is zero, the map `(L →+* M) → (K →+* M)` induced by `i` is injective. -/
theorem injective_comp_of_pNilradical_eq_bot [IsPRadical i p] (h : pNilradical M p = ⊥) :
    Function.Injective fun f : L →+* M ↦ f.comp i := fun f g heq ↦ by
  ext x
  obtain ⟨n, y, hx⟩ := IsPRadical.pow_mem i p x
  apply_fun _ using pow_expChar_pow_inj_of_pNilradical_eq_bot M p h n
  simpa only [← map_pow, ← hx] using congr($(heq) y)

variable (M)

/-- If `i : K →+* L` is `p`-radical, then for any reduced ring `M` of exponential charactistic `p`,
the map `(L →+* M) → (K →+* M)` induced by `i` is injective.
A special case of `IsPRadical.injective_comp_of_pNilradical_eq_bot`
and a generalization of `IsPurelyInseparable.injective_comp_algebraMap`. -/
theorem injective_comp [IsPRadical i p] [IsReduced M] :
    Function.Injective fun f : L →+* M ↦ f.comp i :=
  injective_comp_of_pNilradical_eq_bot i p <| bot_unique <|
    pNilradical_le_nilradical.trans (nilradical_eq_zero M).le

/-- If `i : K →+* L` is `p`-radical, then for any perfect ring `M` of exponential charactistic `p`,
the map `(L →+* M) → (K →+* M)` induced by `i` is injective.
A special case of `IsPRadical.injective_comp_of_pNilradical_eq_bot`. -/
theorem injective_comp_of_perfect [IsPRadical i p] [PerfectRing M p] :
    Function.Injective fun f : L →+* M ↦ f.comp i :=
  injective_comp_of_pNilradical_eq_bot i p (PerfectRing.pNilradical_eq_bot M p)

end IsPRadical

namespace PerfectRing

variable [PerfectRing M p] [IsPRadical i p]

/-- If `i : K →+* L` and `j : K →+* M` are ring homomorphisms of characteristic `p` rings, such that
`i` is `p`-radical, and `M` is a perfect ring, then `PerfectRing.liftAux` is well-defined. -/
theorem liftAux_apply (x : L) (n : ℕ) (y : K) (h : i y = x ^ p ^ n) :
    liftAux i j p x = (iterateFrobeniusEquiv M p n).symm (j y) := by
  rw [liftAux]
  have h' := Classical.choose_spec (lift_aux i p x)
  set n' := (Classical.choose (lift_aux i p x)).1
  replace h := congr($(h.symm) ^ p ^ n')
  rw [← pow_mul, mul_comm, pow_mul, ← h', ← map_pow, ← map_pow, ← sub_eq_zero, ← map_sub,
    ← RingHom.mem_ker] at h
  obtain ⟨m, h⟩ := mem_pNilradical.1 (IsPRadical.ker_le i p h)
  refine (iterateFrobeniusEquiv M p (m + n + n')).injective ?_
  conv_lhs => rw [iterateFrobeniusEquiv_add_apply, RingEquiv.apply_symm_apply]
  rw [add_assoc, add_comm n n', ← add_assoc,
    iterateFrobeniusEquiv_add_apply (m := m + n'), RingEquiv.apply_symm_apply,
    iterateFrobeniusEquiv_def, iterateFrobeniusEquiv_def,
    ← sub_eq_zero, ← map_pow, ← map_pow, ← map_sub,
    add_comm m, add_comm m, pow_add, pow_mul, pow_add, pow_mul, ← sub_pow_expChar_pow, h, map_zero]

/-- If `i : K →+* L` and `j : K →+* M` are ring homomorphisms of characteristic `p` rings, such that
`i` is `p`-radical, and `M` is a perfect ring, then `PerfectRing.liftAux`
is a ring homomorphism. This is similar to `IsAlgClosed.lift` and `IsSepClosed.lift`. -/
def lift : L →+* M where
  toFun := liftAux i j p
  map_one' := by simp [liftAux_apply i j p 1 0 1 (by rw [one_pow, map_one])]
  map_mul' x1 x2 := by
    obtain ⟨n1, y1, h1⟩ := IsPRadical.pow_mem i p x1
    obtain ⟨n2, y2, h2⟩ := IsPRadical.pow_mem i p x2
    simp only; rw [liftAux_apply i j p _ _ _ h1, liftAux_apply i j p _ _ _ h2,
      liftAux_apply i j p (x1 * x2) (n1 + n2) (y1 ^ p ^ n2 * y2 ^ p ^ n1) (by rw [map_mul,
        map_pow, map_pow, h1, h2, ← pow_mul, ← pow_add, ← pow_mul, ← pow_add,
        add_comm n2, mul_pow]),
      map_mul, map_pow, map_pow, map_mul, ← iterateFrobeniusEquiv_def]
    nth_rw 1 [iterateFrobeniusEquiv_symm_add_apply]
    rw [RingEquiv.symm_apply_apply, add_comm n1, iterateFrobeniusEquiv_symm_add_apply,
      ← iterateFrobeniusEquiv_def, RingEquiv.symm_apply_apply]
  map_zero' := by simp [liftAux_apply i j p 0 0 0 (by rw [pow_zero, pow_one, map_zero])]
  map_add' x1 x2 := by
    obtain ⟨n1, y1, h1⟩ := IsPRadical.pow_mem i p x1
    obtain ⟨n2, y2, h2⟩ := IsPRadical.pow_mem i p x2
    simp only; rw [liftAux_apply i j p _ _ _ h1, liftAux_apply i j p _ _ _ h2,
      liftAux_apply i j p (x1 + x2) (n1 + n2) (y1 ^ p ^ n2 + y2 ^ p ^ n1) (by rw [map_add,
        map_pow, map_pow, h1, h2, ← pow_mul, ← pow_add, ← pow_mul, ← pow_add,
        add_comm n2, add_pow_expChar_pow]),
      map_add, map_pow, map_pow, map_add, ← iterateFrobeniusEquiv_def]
    nth_rw 1 [iterateFrobeniusEquiv_symm_add_apply]
    rw [RingEquiv.symm_apply_apply, add_comm n1, iterateFrobeniusEquiv_symm_add_apply,
      ← iterateFrobeniusEquiv_def, RingEquiv.symm_apply_apply]

theorem lift_apply (x : L) (n : ℕ) (y : K) (h : i y = x ^ p ^ n) :
    lift i j p x = (iterateFrobeniusEquiv M p n).symm (j y) :=
  liftAux_apply i j p _ _ _ h

@[simp]
theorem lift_comp_apply (x : K) : lift i j p (i x) = j x := by
  rw [lift_apply i j p _ 0 x (by rw [pow_zero, pow_one]), iterateFrobeniusEquiv_zero]; rfl

@[simp]
theorem lift_comp : (lift i j p).comp i = j := RingHom.ext (lift_comp_apply i j p)

theorem lift_self_apply [PerfectRing L p] (x : L) : lift i i p x = x := liftAux_self_apply i p x

@[simp]
theorem lift_self [PerfectRing L p] : lift i i p = RingHom.id L :=
  RingHom.ext (liftAux_self_apply i p)

theorem lift_id_apply (x : K) : lift (RingHom.id K) j p x = j x := liftAux_id_apply j p x

@[simp]
theorem lift_id : lift (RingHom.id K) j p = j := RingHom.ext (liftAux_id_apply j p)

@[simp]
theorem comp_lift : lift i (f.comp i) p = f :=
  IsPRadical.injective_comp_of_perfect _ i p (lift_comp i _ p)

theorem comp_lift_apply (x : L) : lift i (f.comp i) p x = f x := congr($(comp_lift i f p) x)

variable (M) in
/-- If `i : K →+* L` is a homomorphisms of characteristic `p` rings, such that
`i` is `p`-radical, and `M` is a perfect ring of characteristic `p`,
then `K →+* M` is one-to-one correspondence to
`L →+* M`, given by `PerfectRing.lift`. This is a generalization to `PerfectClosure.lift`. -/
def liftEquiv : (K →+* M) ≃ (L →+* M) where
  toFun j := lift i j p
  invFun f := f.comp i
  left_inv f := lift_comp i f p
  right_inv f := comp_lift i f p

theorem liftEquiv_apply : liftEquiv M i p j = lift i j p := rfl

theorem liftEquiv_symm_apply : (liftEquiv M i p).symm f = f.comp i := rfl

theorem liftEquiv_id_apply : liftEquiv M (RingHom.id K) p j = j :=
  lift_id j p

@[simp]
theorem liftEquiv_id : liftEquiv M (RingHom.id K) p = Equiv.refl _ :=
  Equiv.ext (liftEquiv_id_apply · p)

section comp

variable [PerfectRing N p] [IsPRadical j p]

@[simp]
theorem lift_comp_lift : (lift j k p).comp (lift i j p) = lift i k p :=
  IsPRadical.injective_comp_of_perfect _ i p (by ext; simp)

@[simp]
theorem lift_comp_lift_apply (x : L) : lift j k p (lift i j p x) = lift i k p x :=
  congr($(lift_comp_lift i j k p) x)

theorem lift_comp_lift_apply_eq_self [PerfectRing L p] (x : L) :
    lift j i p (lift i j p x) = x := by
  rw [lift_comp_lift_apply, lift_self_apply]

theorem lift_comp_lift_eq_id [PerfectRing L p] :
    (lift j i p).comp (lift i j p) = RingHom.id L :=
  RingHom.ext (lift_comp_lift_apply_eq_self i j p)

end comp

section liftEquiv_comp

variable [IsPRadical g p] [IsPRadical (g.comp i) p]

@[simp]
theorem lift_lift : lift g (lift i j p) p = lift (g.comp i) j p := by
  refine IsPRadical.injective_comp_of_perfect _ (g.comp i) p ?_
  simp_rw [← RingHom.comp_assoc _ _ (lift g _ p), lift_comp]

theorem lift_lift_apply (x : N) : lift g (lift i j p) p x = lift (g.comp i) j p x :=
  congr($(lift_lift i j g p) x)

@[simp]
theorem liftEquiv_comp_apply :
    liftEquiv M g p (liftEquiv M i p j) = liftEquiv M (g.comp i) p j := lift_lift i j g p

@[simp]
theorem liftEquiv_trans :
    (liftEquiv M i p).trans (liftEquiv M g p) = liftEquiv M (g.comp i) p :=
  Equiv.ext (liftEquiv_comp_apply i · g p)

end liftEquiv_comp

end PerfectRing

namespace IsPerfectClosure

variable [PerfectRing L p] [IsPerfectClosure i p] [PerfectRing M p] [IsPerfectClosure j p]

/-- If `L` and `M` are both perfect closures of `K`, then there is a ring isomorphism `L ≃+* M`.
This is similar to `IsAlgClosure.equiv` and `IsSepClosure.equiv`. -/
def equiv : L ≃+* M where
  __ := PerfectRing.lift i j p
  invFun := PerfectRing.liftAux j i p
  left_inv := PerfectRing.lift_comp_lift_apply_eq_self i j p
  right_inv := PerfectRing.lift_comp_lift_apply_eq_self j i p

theorem equiv_toRingHom : (equiv i j p).toRingHom = PerfectRing.lift i j p := rfl

@[simp]
theorem equiv_symm : (equiv i j p).symm = equiv j i p := rfl

theorem equiv_symm_toRingHom :
    (equiv i j p).symm.toRingHom = PerfectRing.lift j i p := rfl

theorem equiv_apply (x : L) (n : ℕ) (y : K) (h : i y = x ^ p ^ n) :
    equiv i j p x = (iterateFrobeniusEquiv M p n).symm (j y) :=
  PerfectRing.liftAux_apply i j p _ _ _ h

theorem equiv_symm_apply (x : M) (n : ℕ) (y : K) (h : j y = x ^ p ^ n) :
    (equiv i j p).symm x = (iterateFrobeniusEquiv L p n).symm (i y) := by
  rw [equiv_symm, equiv_apply j i p _ _ _ h]

theorem equiv_self_apply (x : L) : equiv i i p x = x :=
  PerfectRing.liftAux_self_apply i p x

@[simp]
theorem equiv_self : equiv i i p = RingEquiv.refl L :=
  RingEquiv.ext (equiv_self_apply i p)

@[simp]
theorem equiv_comp_apply (x : K) : equiv i j p (i x) = j x :=
  PerfectRing.lift_comp_apply i j p x

@[simp]
theorem equiv_comp : RingHom.comp (equiv i j p) i = j :=
  RingHom.ext (equiv_comp_apply i j p)

section comp

variable [PerfectRing N p] [IsPerfectClosure k p]

@[simp]
theorem equiv_comp_equiv_apply (x : L) :
    equiv j k p (equiv i j p x) = equiv i k p x :=
  PerfectRing.lift_comp_lift_apply i j k p x

@[simp]
theorem equiv_comp_equiv : (equiv i j p).trans (equiv j k p) = equiv i k p :=
  RingEquiv.ext (equiv_comp_equiv_apply i j k p)

theorem equiv_comp_equiv_apply_eq_self (x : L) :
    equiv j i p (equiv i j p x) = x := by
  rw [equiv_comp_equiv_apply, equiv_self_apply]

theorem equiv_comp_equiv_eq_id :
    (equiv i j p).trans (equiv j i p) = RingEquiv.refl L :=
  RingEquiv.ext (equiv_comp_equiv_apply_eq_self i j p)

end comp

end IsPerfectClosure

end CommRing

namespace PerfectClosure

variable [CommRing K] (p : ℕ) [Fact p.Prime] [CharP K p]
variable (K)

/-- The absolute perfect closure `PerfectClosure` is a `p`-radical extension over the base ring.
In particular, it is a perfect closure of the base ring, that is,
`IsPerfectClosure (PerfectClosure.of K p) p`. -/
instance isPRadical : IsPRadical (PerfectClosure.of K p) p where
  pow_mem' x := PerfectClosure.induction_on x fun x ↦ ⟨x.1, x.2, by
    rw [← iterate_frobenius, iterate_frobenius_mk K p x.1 x.2]⟩
  ker_le' x h := by
    rw [RingHom.mem_ker, of_apply, zero_def, mk_eq_iff] at h
    obtain ⟨n, h⟩ := h
    simp_rw [zero_add, ← coe_iterateFrobenius, map_zero] at h
    exact mem_pNilradical.2 ⟨n, h⟩

end PerfectClosure

section Field

variable [Field K] [Field L] [Algebra K L] (p : ℕ) [ExpChar K p]
variable (K L)

/-- If `L / K` is a `p`-radical field extension, then it is purely inseparable. -/
theorem IsPRadical.isPurelyInseparable [IsPRadical (algebraMap K L) p] :
    IsPurelyInseparable K L :=
  (isPurelyInseparable_iff_pow_mem K p).2 (IsPRadical.pow_mem (algebraMap K L) p)

/-- If `L / K` is a purely inseparable field extension, then it is `p`-radical. In particular, if
`L` is perfect, then the (relative) perfect closure `perfectClosure K L` is a perfect closure
of `K`, that is, `IsPerfectClosure (algebraMap K (perfectClosure K L)) p`. -/
instance IsPurelyInseparable.isPRadical [IsPurelyInseparable K L] :
    IsPRadical (algebraMap K L) p where
  pow_mem' := (isPurelyInseparable_iff_pow_mem K p).1 ‹_›
  ker_le' := (RingHom.injective_iff_ker_eq_bot _).1 (algebraMap K L).injective ▸ bot_le

end Field

end IsPerfectClosure<|MERGE_RESOLUTION|>--- conflicted
+++ resolved
@@ -60,11 +60,7 @@
 
 -/
 
-<<<<<<< HEAD
-open FiniteDimensional Polynomial IntermediateField Field
-=======
 open FiniteDimensional IntermediateField Field
->>>>>>> 6b06a69c
 
 noncomputable section
 
