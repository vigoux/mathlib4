--- conflicted
+++ resolved
@@ -81,11 +81,7 @@
       Function.comp.assoc _ (Fintype.equivFin _).symm (Fintype.equivFin _),
       _root_.Equiv.symm_comp_self, Function.comp_id, Function.comp.assoc, Sum.elim_comp_inl,
       Function.comp.assoc _ _ Sum.inr, Sum.elim_comp_inr, ← Function.comp.assoc] at h
-<<<<<<< HEAD
-    refine' h.trans _
-=======
     refine h.trans ?_
->>>>>>> 1500b4fb
     erw [Function.comp.assoc _ _ (Fintype.equivFin _), _root_.Equiv.symm_comp_self,
       Function.comp_id, Sum.elim_comp_inl, Sum.elim_comp_inr (v ∘ Subtype.val) xs,
       ← Set.inclusion_eq_id (s := (BoundedFormula.freeVarFinset φ : Set α)) Set.Subset.rfl,
