--- conflicted
+++ resolved
@@ -14,42 +14,24 @@
 substructures appearing in the algebra library.
 
 ## Main Definitions
-<<<<<<< HEAD
-* A `FirstOrder.Language.Substructure` is defined so that `L.Substructure M` is the type of all
-  substructures of the `L`-structure `M`.
-* `FirstOrder.Language.Substructure.closure` is defined so that if `s : Set M`, `closure L s` is
-  the least substructure of `M` containing `s`.
-* `FirstOrder.Language.Substructure.comap` is defined so that `s.comap f` is the preimage of the
-  substructure `s` under the homomorphism `f`, as a substructure.
-* `FirstOrder.Language.Substructure.map` is defined so that `s.map f` is the image of the
-  substructure `s` under the homomorphism `f`, as a substructure.
-* `FirstOrder.Language.Hom.range` is defined so that `f.range` is the range of the
-  homomorphism `f`, as a substructure.
-* `FirstOrder.Language.Hom.domRestrict` and `FirstOrder.Language.Hom.codRestrict` restrict
-  the domain and codomain respectively of first-order homomorphisms to substructures.
-* `FirstOrder.Language.Embedding.domRestrict` and `FirstOrder.Language.Embedding.codRestrict`
-  restrict the domain and codomain respectively of first-order embeddings to substructures.
-* `FirstOrder.Language.Substructure.inclusion` is the inclusion embedding between substructures.
-* `FirstOrder.Language.Substructure.PartialEquiv` is defined so that `PartialEquiv L M N` is
+
+- A `FirstOrder.Language.Substructure` is defined so that `L.Substructure M` is the type of all
+    substructures of the `L`-structure `M`.
+- `FirstOrder.Language.Substructure.closure` is defined so that if `s : Set M`, `closure L s` is
+    the least substructure of `M` containing `s`.
+- `FirstOrder.Language.Substructure.comap` is defined so that `s.comap f` is the preimage of the
+    substructure `s` under the homomorphism `f`, as a substructure.
+- `FirstOrder.Language.Substructure.map` is defined so that `s.map f` is the image of the
+    substructure `s` under the homomorphism `f`, as a substructure.
+- `FirstOrder.Language.Hom.range` is defined so that `f.range` is the range of the
+    homomorphism `f`, as a substructure.
+- `FirstOrder.Language.Hom.domRestrict` and `FirstOrder.Language.Hom.codRestrict` restrict
+    the domain and codomain respectively of first-order homomorphisms to substructures.
+- `FirstOrder.Language.Embedding.domRestrict` and `FirstOrder.Language.Embedding.codRestrict`
+    restrict the domain and codomain respectively of first-order embeddings to substructures.
+- `FirstOrder.Language.Substructure.inclusion` is the inclusion embedding between substructures.
+- `FirstOrder.Language.Substructure.PartialEquiv` is defined so that `PartialEquiv L M N` is
   the type of equivalences between substructures of `M` and `N`.
-=======
-
-- A `FirstOrder.Language.Substructure` is defined so that `L.Substructure M` is the type of all
-  substructures of the `L`-structure `M`.
-- `FirstOrder.Language.Substructure.closure` is defined so that if `s : Set M`, `closure L s` is
-  the least substructure of `M` containing `s`.
-- `FirstOrder.Language.Substructure.comap` is defined so that `s.comap f` is the preimage of the
-  substructure `s` under the homomorphism `f`, as a substructure.
-- `FirstOrder.Language.Substructure.map` is defined so that `s.map f` is the image of the
-  substructure `s` under the homomorphism `f`, as a substructure.
-- `FirstOrder.Language.Hom.range` is defined so that `f.range` is the range of the
-  homomorphism `f`, as a substructure.
-- `FirstOrder.Language.Hom.domRestrict` and `FirstOrder.Language.Hom.codRestrict` restrict
-  the domain and codomain respectively of first-order homomorphisms to substructures.
-- `FirstOrder.Language.Embedding.domRestrict` and `FirstOrder.Language.Embedding.codRestrict`
-  restrict the domain and codomain respectively of first-order embeddings to substructures.
-- `FirstOrder.Language.Substructure.inclusion` is the inclusion embedding between substructures.
->>>>>>> fcfce357
 
 ## Main Results
 
