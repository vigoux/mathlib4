--- conflicted
+++ resolved
@@ -446,14 +446,9 @@
 @[ext]
 theorem ext ⦃f g : M →[L] N⦄ (h : ∀ x, f x = g x) : f = g :=
   DFunLike.ext f g h
-<<<<<<< HEAD
-#align first_order.language.hom.ext FirstOrder.Language.Hom.ext
-#align first_order.language.hom.ext_iff FirstOrder.Language.Hom.ext_iff
-=======
 
 theorem ext_iff {f g : M →[L] N} : f = g ↔ ∀ x, f x = g x :=
   DFunLike.ext_iff
->>>>>>> 2fc87a94
 
 @[simp]
 theorem map_fun (φ : M →[L] N) {n : ℕ} (f : L.Functions n) (x : Fin n → M) :
@@ -569,14 +564,9 @@
 @[ext]
 theorem ext ⦃f g : M ↪[L] N⦄ (h : ∀ x, f x = g x) : f = g :=
   coe_injective (funext h)
-<<<<<<< HEAD
-#align first_order.language.embedding.ext FirstOrder.Language.Embedding.ext
-#align first_order.language.embedding.ext_iff FirstOrder.Language.Embedding.ext_iff
-=======
 
 theorem ext_iff {f g : M ↪[L] N} : f = g ↔ ∀ x, f x = g x :=
   ⟨fun h _ => h ▸ rfl, fun h => ext h⟩
->>>>>>> 2fc87a94
 
 theorem toHom_injective : @Function.Injective (M ↪[L] N) (M →[L] N) (·.toHom) := by
   intro f f' h
@@ -772,14 +762,9 @@
 @[ext]
 theorem ext ⦃f g : M ≃[L] N⦄ (h : ∀ x, f x = g x) : f = g :=
   coe_injective (funext h)
-<<<<<<< HEAD
-#align first_order.language.equiv.ext FirstOrder.Language.Equiv.ext
-#align first_order.language.equiv.ext_iff FirstOrder.Language.Equiv.ext_iff
-=======
 
 theorem ext_iff {f g : M ≃[L] N} : f = g ↔ ∀ x, f x = g x :=
   ⟨fun h _ => h ▸ rfl, fun h => ext h⟩
->>>>>>> 2fc87a94
 
 theorem bijective (f : M ≃[L] N) : Function.Bijective f :=
   EquivLike.bijective f
