--- conflicted
+++ resolved
@@ -56,13 +56,9 @@
   | ⟨_, _⟩, ⟨_, _⟩, rfl, rfl => rfl
 
 attribute [local ext] Complex.ext
-<<<<<<< HEAD
-#align complex.ext_iff Complex.ext_iff
-=======
 
 theorem ext_iff {z w : ℂ} : z = w ↔ z.re = w.re ∧ z.im = w.im :=
   ⟨fun H => by simp [H], fun h => ext h.1 h.2⟩
->>>>>>> 2fc87a94
 
 theorem re_surjective : Surjective re := fun x => ⟨⟨x, 0⟩, rfl⟩
 
@@ -181,12 +177,7 @@
 
 @[simp, norm_cast]
 theorem ofReal_add (r s : ℝ) : ((r + s : ℝ) : ℂ) = r + s :=
-<<<<<<< HEAD
-  Complex.ext_iff.2 <| by simp [ofReal']
-#align complex.of_real_add Complex.ofReal_add
-=======
   ext_iff.2 <| by simp [ofReal']
->>>>>>> 2fc87a94
 
 -- replaced by `Complex.ofReal_ofNat`
 
@@ -203,12 +194,7 @@
 
 @[simp, norm_cast]
 theorem ofReal_neg (r : ℝ) : ((-r : ℝ) : ℂ) = -r :=
-<<<<<<< HEAD
-  Complex.ext_iff.2 <| by simp [ofReal']
-#align complex.of_real_neg Complex.ofReal_neg
-=======
   ext_iff.2 <| by simp [ofReal']
->>>>>>> 2fc87a94
 
 instance : Sub ℂ :=
   ⟨fun z w => ⟨z.re - w.re, z.im - w.im⟩⟩
@@ -226,12 +212,7 @@
 
 @[simp, norm_cast]
 theorem ofReal_mul (r s : ℝ) : ((r * s : ℝ) : ℂ) = r * s :=
-<<<<<<< HEAD
-  Complex.ext_iff.2 <| by simp [ofReal']
-#align complex.of_real_mul Complex.ofReal_mul
-=======
   ext_iff.2 <| by simp [ofReal']
->>>>>>> 2fc87a94
 
 theorem re_ofReal_mul (r : ℝ) (z : ℂ) : (r * z).re = r * z.re := by simp [ofReal']
 
@@ -260,41 +241,19 @@
 
 @[simp]
 theorem I_mul_I : I * I = -1 :=
-<<<<<<< HEAD
-  Complex.ext_iff.2 <| by simp
-set_option linter.uppercaseLean3 false in
-#align complex.I_mul_I Complex.I_mul_I
-
-theorem I_mul (z : ℂ) : I * z = ⟨-z.im, z.re⟩ :=
-  Complex.ext_iff.2 <| by simp
-set_option linter.uppercaseLean3 false in
-#align complex.I_mul Complex.I_mul
-=======
   ext_iff.2 <| by simp
 
 theorem I_mul (z : ℂ) : I * z = ⟨-z.im, z.re⟩ :=
   ext_iff.2 <| by simp
->>>>>>> 2fc87a94
 
 @[simp] lemma I_ne_zero : (I : ℂ) ≠ 0 := mt (congr_arg im) zero_ne_one.symm
 
 theorem mk_eq_add_mul_I (a b : ℝ) : Complex.mk a b = a + b * I :=
-<<<<<<< HEAD
-  Complex.ext_iff.2 <| by simp [ofReal']
-set_option linter.uppercaseLean3 false in
-#align complex.mk_eq_add_mul_I Complex.mk_eq_add_mul_I
-
-@[simp]
-theorem re_add_im (z : ℂ) : (z.re : ℂ) + z.im * I = z :=
-  Complex.ext_iff.2 <| by simp [ofReal']
-#align complex.re_add_im Complex.re_add_im
-=======
   ext_iff.2 <| by simp [ofReal']
 
 @[simp]
 theorem re_add_im (z : ℂ) : (z.re : ℂ) + z.im * I = z :=
   ext_iff.2 <| by simp [ofReal']
->>>>>>> 2fc87a94
 
 theorem mul_I_re (z : ℂ) : (z * I).re = -z.im := by simp
 
@@ -511,25 +470,11 @@
 
 @[simp]
 theorem conj_ofReal (r : ℝ) : conj (r : ℂ) = r :=
-<<<<<<< HEAD
-  Complex.ext_iff.2 <| by simp [star]
-#align complex.conj_of_real Complex.conj_ofReal
-
-@[simp]
-theorem conj_I : conj I = -I :=
-  Complex.ext_iff.2 <| by simp
-set_option linter.uppercaseLean3 false in
-#align complex.conj_I Complex.conj_I
-
-#noalign complex.conj_bit0
-#noalign complex.conj_bit1
-=======
   ext_iff.2 <| by simp [star]
 
 @[simp]
 theorem conj_I : conj I = -I :=
   ext_iff.2 <| by simp
->>>>>>> 2fc87a94
 
 theorem conj_natCast (n : ℕ) : conj (n : ℂ) = n := map_natCast _ _
 
@@ -545,13 +490,7 @@
 by `simp only [@map_neg, Complex.conj_i, @neg_neg]`
 -/
 theorem conj_neg_I : conj (-I) = I :=
-<<<<<<< HEAD
-  Complex.ext_iff.2 <| by simp
-set_option linter.uppercaseLean3 false in
-#align complex.conj_neg_I Complex.conj_neg_I
-=======
   ext_iff.2 <| by simp
->>>>>>> 2fc87a94
 
 theorem conj_eq_iff_real {z : ℂ} : conj z = z ↔ ∃ r : ℝ, z = r :=
   ⟨fun h => ⟨z.re, ext rfl <| eq_zero_of_neg_eq (congr_arg im h)⟩, fun ⟨h, e⟩ => by
@@ -672,19 +611,10 @@
   le_add_of_nonneg_left (mul_self_nonneg _)
 
 theorem mul_conj (z : ℂ) : z * conj z = normSq z :=
-<<<<<<< HEAD
-  Complex.ext_iff.2 <| by simp [normSq, mul_comm, sub_eq_neg_add, add_comm, ofReal']
-#align complex.mul_conj Complex.mul_conj
-
-theorem add_conj (z : ℂ) : z + conj z = (2 * z.re : ℝ) :=
-  Complex.ext_iff.2 <| by simp [two_mul, ofReal']
-#align complex.add_conj Complex.add_conj
-=======
   ext_iff.2 <| by simp [normSq, mul_comm, sub_eq_neg_add, add_comm, ofReal']
 
 theorem add_conj (z : ℂ) : z + conj z = (2 * z.re : ℝ) :=
   ext_iff.2 <| by simp [two_mul, ofReal']
->>>>>>> 2fc87a94
 
 /-- The coercion `ℝ → ℂ` as a `RingHom`. -/
 def ofReal : ℝ →+* ℂ where
@@ -714,24 +644,14 @@
 
 @[simp, norm_cast]
 theorem ofReal_sub (r s : ℝ) : ((r - s : ℝ) : ℂ) = r - s :=
-<<<<<<< HEAD
-  Complex.ext_iff.2 <| by simp [ofReal']
-#align complex.of_real_sub Complex.ofReal_sub
-=======
   ext_iff.2 <| by simp [ofReal']
->>>>>>> 2fc87a94
 
 @[simp, norm_cast]
 theorem ofReal_pow (r : ℝ) (n : ℕ) : ((r ^ n : ℝ) : ℂ) = (r : ℂ) ^ n := by
   induction n <;> simp [*, ofReal_mul, pow_succ]
 
 theorem sub_conj (z : ℂ) : z - conj z = (2 * z.im : ℝ) * I :=
-<<<<<<< HEAD
-  Complex.ext_iff.2 <| by simp [two_mul, sub_eq_add_neg, ofReal']
-#align complex.sub_conj Complex.sub_conj
-=======
   ext_iff.2 <| by simp [two_mul, sub_eq_add_neg, ofReal']
->>>>>>> 2fc87a94
 
 theorem normSq_sub (z w : ℂ) : normSq (z - w) = normSq z + normSq w - 2 * (z * conj w).re := by
   rw [sub_eq_add_neg, normSq_add]
@@ -755,12 +675,7 @@
 
 @[simp, norm_cast]
 theorem ofReal_inv (r : ℝ) : ((r⁻¹ : ℝ) : ℂ) = (r : ℂ)⁻¹ :=
-<<<<<<< HEAD
-  Complex.ext_iff.2 <| by simp [ofReal']
-#align complex.of_real_inv Complex.ofReal_inv
-=======
   ext_iff.2 <| by simp [ofReal']
->>>>>>> 2fc87a94
 
 protected theorem inv_zero : (0⁻¹ : ℂ) = 0 := by
   rw [← ofReal_zero, ← ofReal_inv, inv_zero]
@@ -786,14 +701,8 @@
   qsmul := (· • ·)
   nnratCast_def q := by ext <;> simp [NNRat.cast_def, div_re, div_im, mul_div_mul_comm]
   ratCast_def q := by ext <;> simp [Rat.cast_def, div_re, div_im, mul_div_mul_comm]
-<<<<<<< HEAD
-  nnqsmul_def n z := Complex.ext_iff.2 <| by simp [NNRat.smul_def, smul_re, smul_im]
-  qsmul_def n z := Complex.ext_iff.2 <| by simp [Rat.smul_def, smul_re, smul_im]
-#align complex.field Complex.instField
-=======
   nnqsmul_def n z := ext_iff.2 <| by simp [NNRat.smul_def, smul_re, smul_im]
   qsmul_def n z := ext_iff.2 <| by simp [Rat.smul_def, smul_re, smul_im]
->>>>>>> 2fc87a94
 
 @[simp, norm_cast]
 lemma ofReal_nnqsmul (q : ℚ≥0) (r : ℝ) : ofReal' (q • r) = q • r := by simp [NNRat.smul_def]
