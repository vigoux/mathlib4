/-
Copyright (c) 2017 Kevin Buzzard. All rights reserved.
Released under Apache 2.0 license as described in the file LICENSE.
Authors: Kevin Buzzard, Mario Carneiro
-/
import Mathlib.Algebra.CharZero.Lemmas
import Mathlib.Algebra.GroupWithZero.Divisibility
import Mathlib.Algebra.Star.Basic
import Mathlib.Data.Real.Basic
import Mathlib.Data.Set.Image
import Mathlib.Tactic.Ring

/-!
# The complex numbers

The complex numbers are modelled as ℝ^2 in the obvious way and it is shown that they form a field
of characteristic zero. The result that the complex numbers are algebraically closed, see
`FieldTheory.AlgebraicClosure`.
-/

open Set Function

/-! ### Definition and basic arithmetic -/


/-- Complex numbers consist of two `Real`s: a real part `re` and an imaginary part `im`. -/
structure Complex : Type where
  /-- The real part of a complex number. -/
  re : ℝ
  /-- The imaginary part of a complex number. -/
  im : ℝ

@[inherit_doc] notation "ℂ" => Complex

namespace Complex

open ComplexConjugate

noncomputable instance : DecidableEq ℂ :=
  Classical.decEq _

/-- The equivalence between the complex numbers and `ℝ × ℝ`. -/
@[simps apply]
def equivRealProd : ℂ ≃ ℝ × ℝ where
  toFun z := ⟨z.re, z.im⟩
  invFun p := ⟨p.1, p.2⟩
  left_inv := fun ⟨_, _⟩ => rfl
  right_inv := fun ⟨_, _⟩ => rfl

@[simp]
theorem eta : ∀ z : ℂ, Complex.mk z.re z.im = z
  | ⟨_, _⟩ => rfl

-- We only mark this lemma with `ext` *locally* to avoid it applying whenever terms of `ℂ` appear.
theorem ext : ∀ {z w : ℂ}, z.re = w.re → z.im = w.im → z = w
  | ⟨_, _⟩, ⟨_, _⟩, rfl, rfl => rfl

attribute [local ext] Complex.ext

theorem ext_iff {z w : ℂ} : z = w ↔ z.re = w.re ∧ z.im = w.im :=
  ⟨fun H => by simp [H], fun h => ext h.1 h.2⟩

theorem re_surjective : Surjective re := fun x => ⟨⟨x, 0⟩, rfl⟩

theorem im_surjective : Surjective im := fun y => ⟨⟨0, y⟩, rfl⟩

@[simp]
theorem range_re : range re = univ :=
  re_surjective.range_eq

@[simp]
theorem range_im : range im = univ :=
  im_surjective.range_eq

-- Porting note: refactored instance to allow `norm_cast` to work
/-- The natural inclusion of the real numbers into the complex numbers.
The name `Complex.ofReal` is reserved for the bundled homomorphism. -/
@[coe]
def ofReal' (r : ℝ) : ℂ :=
  ⟨r, 0⟩
instance : Coe ℝ ℂ :=
  ⟨ofReal'⟩

@[simp, norm_cast]
theorem ofReal_re (r : ℝ) : Complex.re (r : ℂ) = r :=
  rfl

@[simp, norm_cast]
theorem ofReal_im (r : ℝ) : (r : ℂ).im = 0 :=
  rfl

theorem ofReal_def (r : ℝ) : (r : ℂ) = ⟨r, 0⟩ :=
  rfl

@[simp, norm_cast]
theorem ofReal_inj {z w : ℝ} : (z : ℂ) = w ↔ z = w :=
  ⟨congrArg re, by apply congrArg⟩

-- Porting note: made coercion explicit
theorem ofReal_injective : Function.Injective ((↑) : ℝ → ℂ) := fun _ _ => congrArg re

-- Porting note: made coercion explicit
instance canLift : CanLift ℂ ℝ (↑) fun z => z.im = 0 where
  prf z hz := ⟨z.re, ext rfl hz.symm⟩

/-- The product of a set on the real axis and a set on the imaginary axis of the complex plane,
denoted by `s ×ℂ t`. -/
def Set.reProdIm (s t : Set ℝ) : Set ℂ :=
  re ⁻¹' s ∩ im ⁻¹' t

@[inherit_doc]
infixl:72 " ×ℂ " => Set.reProdIm

theorem mem_reProdIm {z : ℂ} {s t : Set ℝ} : z ∈ s ×ℂ t ↔ z.re ∈ s ∧ z.im ∈ t :=
  Iff.rfl

instance : Zero ℂ :=
  ⟨(0 : ℝ)⟩

instance : Inhabited ℂ :=
  ⟨0⟩

@[simp]
theorem zero_re : (0 : ℂ).re = 0 :=
  rfl

@[simp]
theorem zero_im : (0 : ℂ).im = 0 :=
  rfl

@[simp, norm_cast]
theorem ofReal_zero : ((0 : ℝ) : ℂ) = 0 :=
  rfl

@[simp]
theorem ofReal_eq_zero {z : ℝ} : (z : ℂ) = 0 ↔ z = 0 :=
  ofReal_inj

theorem ofReal_ne_zero {z : ℝ} : (z : ℂ) ≠ 0 ↔ z ≠ 0 :=
  not_congr ofReal_eq_zero

instance : One ℂ :=
  ⟨(1 : ℝ)⟩

@[simp]
theorem one_re : (1 : ℂ).re = 1 :=
  rfl

@[simp]
theorem one_im : (1 : ℂ).im = 0 :=
  rfl

@[simp, norm_cast]
theorem ofReal_one : ((1 : ℝ) : ℂ) = 1 :=
  rfl

@[simp]
theorem ofReal_eq_one {z : ℝ} : (z : ℂ) = 1 ↔ z = 1 :=
  ofReal_inj

theorem ofReal_ne_one {z : ℝ} : (z : ℂ) ≠ 1 ↔ z ≠ 1 :=
  not_congr ofReal_eq_one

instance : Add ℂ :=
  ⟨fun z w => ⟨z.re + w.re, z.im + w.im⟩⟩

@[simp]
theorem add_re (z w : ℂ) : (z + w).re = z.re + w.re :=
  rfl

@[simp]
theorem add_im (z w : ℂ) : (z + w).im = z.im + w.im :=
  rfl

-- replaced by `re_ofNat`
-- replaced by `im_ofNat`

@[simp, norm_cast]
theorem ofReal_add (r s : ℝ) : ((r + s : ℝ) : ℂ) = r + s :=
  ext_iff.2 <| by simp [ofReal']

-- replaced by `Complex.ofReal_ofNat`

instance : Neg ℂ :=
  ⟨fun z => ⟨-z.re, -z.im⟩⟩

@[simp]
theorem neg_re (z : ℂ) : (-z).re = -z.re :=
  rfl

@[simp]
theorem neg_im (z : ℂ) : (-z).im = -z.im :=
  rfl

@[simp, norm_cast]
theorem ofReal_neg (r : ℝ) : ((-r : ℝ) : ℂ) = -r :=
  ext_iff.2 <| by simp [ofReal']

instance : Sub ℂ :=
  ⟨fun z w => ⟨z.re - w.re, z.im - w.im⟩⟩

instance : Mul ℂ :=
  ⟨fun z w => ⟨z.re * w.re - z.im * w.im, z.re * w.im + z.im * w.re⟩⟩

@[simp]
theorem mul_re (z w : ℂ) : (z * w).re = z.re * w.re - z.im * w.im :=
  rfl

@[simp]
theorem mul_im (z w : ℂ) : (z * w).im = z.re * w.im + z.im * w.re :=
  rfl

@[simp, norm_cast]
theorem ofReal_mul (r s : ℝ) : ((r * s : ℝ) : ℂ) = r * s :=
  ext_iff.2 <| by simp [ofReal']

theorem re_ofReal_mul (r : ℝ) (z : ℂ) : (r * z).re = r * z.re := by simp [ofReal']

theorem im_ofReal_mul (r : ℝ) (z : ℂ) : (r * z).im = r * z.im := by simp [ofReal']

lemma re_mul_ofReal (z : ℂ) (r : ℝ) : (z * r).re = z.re *  r := by simp [ofReal']
lemma im_mul_ofReal (z : ℂ) (r : ℝ) : (z * r).im = z.im *  r := by simp [ofReal']

theorem ofReal_mul' (r : ℝ) (z : ℂ) : ↑r * z = ⟨r * z.re, r * z.im⟩ :=
  ext (re_ofReal_mul _ _) (im_ofReal_mul _ _)

/-! ### The imaginary unit, `I` -/


/-- The imaginary unit. -/
def I : ℂ :=
  ⟨0, 1⟩

@[simp]
theorem I_re : I.re = 0 :=
  rfl

@[simp]
theorem I_im : I.im = 1 :=
  rfl

@[simp]
theorem I_mul_I : I * I = -1 :=
  ext_iff.2 <| by simp

theorem I_mul (z : ℂ) : I * z = ⟨-z.im, z.re⟩ :=
  ext_iff.2 <| by simp

@[simp] lemma I_ne_zero : (I : ℂ) ≠ 0 := mt (congr_arg im) zero_ne_one.symm

theorem mk_eq_add_mul_I (a b : ℝ) : Complex.mk a b = a + b * I :=
  ext_iff.2 <| by simp [ofReal']

@[simp]
theorem re_add_im (z : ℂ) : (z.re : ℂ) + z.im * I = z :=
  ext_iff.2 <| by simp [ofReal']

theorem mul_I_re (z : ℂ) : (z * I).re = -z.im := by simp

theorem mul_I_im (z : ℂ) : (z * I).im = z.re := by simp

theorem I_mul_re (z : ℂ) : (I * z).re = -z.im := by simp

theorem I_mul_im (z : ℂ) : (I * z).im = z.re := by simp

@[simp]
theorem equivRealProd_symm_apply (p : ℝ × ℝ) : equivRealProd.symm p = p.1 + p.2 * I := by
  ext <;> simp [Complex.equivRealProd, ofReal']

/-- The natural `AddEquiv` from `ℂ` to `ℝ × ℝ`. -/
@[simps! (config := { simpRhs := true }) apply symm_apply_re symm_apply_im]
def equivRealProdAddHom : ℂ ≃+ ℝ × ℝ :=
  { equivRealProd with map_add' := by simp }

theorem equivRealProdAddHom_symm_apply (p : ℝ × ℝ) :
    equivRealProdAddHom.symm p = p.1 + p.2 * I := equivRealProd_symm_apply p

/-! ### Commutative ring instance and lemmas -/


/- We use a nonstandard formula for the `ℕ` and `ℤ` actions to make sure there is no
diamond from the other actions they inherit through the `ℝ`-action on `ℂ` and action transitivity
defined in `Data.Complex.Module`. -/
instance : Nontrivial ℂ :=
  pullback_nonzero re rfl rfl

-- Porting note: moved from `Module/Data/Complex/Basic.lean`
namespace SMul

-- The useless `0` multiplication in `smul` is to make sure that
-- `RestrictScalars.module ℝ ℂ ℂ = Complex.module` definitionally.
-- instance made scoped to avoid situations like instance synthesis
-- of `SMul ℂ ℂ` trying to proceed via `SMul ℂ ℝ`.
/-- Scalar multiplication by `R` on `ℝ` extends to `ℂ`. This is used here and in
`Matlib.Data.Complex.Module` to transfer instances from `ℝ` to `ℂ`, but is not
needed outside, so we make it scoped. -/
scoped instance instSMulRealComplex {R : Type*} [SMul R ℝ] : SMul R ℂ where
  smul r x := ⟨r • x.re - 0 * x.im, r • x.im + 0 * x.re⟩

end SMul

open scoped SMul

section SMul

variable {R : Type*} [SMul R ℝ]

<<<<<<< HEAD
/- The useless `0` multiplication in `smul` is to make sure that
`RestrictScalars.module ℝ ℂ ℂ = Complex.module` definitionally. -/
-- priority manually adjusted in #12070, to avoid situations like instance synthesis
-- of `SMul ℂ ℂ` trying to proceed via `SMul ℂ ℝ`.
-- See issue #11692.
instance (priority := 90) instSMulRealComplex : SMul R ℂ where
  smul r x := ⟨r • x.re - 0 * x.im, r • x.im + 0 * x.re⟩

=======
>>>>>>> 59de845a
theorem smul_re (r : R) (z : ℂ) : (r • z).re = r • z.re := by simp [(· • ·), SMul.smul]

theorem smul_im (r : R) (z : ℂ) : (r • z).im = r • z.im := by simp [(· • ·), SMul.smul]

@[simp]
theorem real_smul {x : ℝ} {z : ℂ} : x • z = x * z :=
  rfl

end SMul

-- Porting note: proof needed modifications and rewritten fields
instance addCommGroup : AddCommGroup ℂ :=
  { zero := (0 : ℂ)
    add := (· + ·)
    neg := Neg.neg
    sub := Sub.sub
    nsmul := fun n z => n • z
    zsmul := fun n z => n • z
    zsmul_zero' := by intros; ext <;> simp [smul_re, smul_im]
    nsmul_zero := by intros; ext <;> simp [smul_re, smul_im]
    nsmul_succ := by
      intros; ext <;> simp [AddMonoid.nsmul_succ, add_mul, add_comm,
        smul_re, smul_im]
    zsmul_succ' := by
      intros; ext <;> simp [SubNegMonoid.zsmul_succ', add_mul, add_comm,
        smul_re, smul_im]
    zsmul_neg' := by
      intros; ext <;> simp [zsmul_neg', add_mul, smul_re, smul_im]
    add_assoc := by intros; ext <;> simp [add_assoc]
    zero_add := by intros; ext <;> simp
    add_zero := by intros; ext <;> simp
    add_comm := by intros; ext <;> simp [add_comm]
    add_left_neg := by intros; ext <;> simp }


instance addGroupWithOne : AddGroupWithOne ℂ :=
  { Complex.addCommGroup with
    natCast := fun n => ⟨n, 0⟩
    natCast_zero := by
      ext <;> simp [Nat.cast, AddMonoidWithOne.natCast_zero]
    natCast_succ := fun _ => by ext <;> simp [Nat.cast, AddMonoidWithOne.natCast_succ]
    intCast := fun n => ⟨n, 0⟩
    intCast_ofNat := fun _ => by ext <;> rfl
    intCast_negSucc := fun n => by
      ext
      · simp [AddGroupWithOne.intCast_negSucc]
        show -(1 : ℝ) + (-n) = -(↑(n + 1))
        simp [Nat.cast_add, add_comm]
      · simp [AddGroupWithOne.intCast_negSucc]
        show im ⟨n, 0⟩ = 0
        rfl
    one := 1 }

-- Porting note: proof needed modifications and rewritten fields
instance commRing : CommRing ℂ :=
  { addGroupWithOne with
    mul := (· * ·)
    npow := @npowRec _ ⟨(1 : ℂ)⟩ ⟨(· * ·)⟩
    add_comm := by intros; ext <;> simp [add_comm]
    left_distrib := by
      intros; ext <;> simp [mul_re, mul_im] <;> ring
    right_distrib := by
      intros; ext <;> simp [mul_re, mul_im] <;> ring
    zero_mul := by intros; ext <;> simp [zero_mul]
    mul_zero := by intros; ext <;> simp [mul_zero]
    mul_assoc := by intros; ext <;> simp [mul_assoc] <;> ring
    one_mul := by intros; ext <;> simp [one_mul]
    mul_one := by intros; ext <;> simp [mul_one]
    mul_comm := by intros; ext <;> simp [mul_comm]; ring }

/-- This shortcut instance ensures we do not find `Ring` via the noncomputable `Complex.field`
instance. -/
instance : Ring ℂ := by infer_instance

/-- This shortcut instance ensures we do not find `CommSemiring` via the noncomputable
`Complex.field` instance. -/
instance : CommSemiring ℂ :=
  inferInstance

-- Porting note: added due to changes in typeclass search order
/-- This shortcut instance ensures we do not find `Semiring` via the noncomputable
`Complex.field` instance. -/
instance : Semiring ℂ :=
  inferInstance

/-- The "real part" map, considered as an additive group homomorphism. -/
def reAddGroupHom : ℂ →+ ℝ where
  toFun := re
  map_zero' := zero_re
  map_add' := add_re

@[simp]
theorem coe_reAddGroupHom : (reAddGroupHom : ℂ → ℝ) = re :=
  rfl

/-- The "imaginary part" map, considered as an additive group homomorphism. -/
def imAddGroupHom : ℂ →+ ℝ where
  toFun := im
  map_zero' := zero_im
  map_add' := add_im

@[simp]
theorem coe_imAddGroupHom : (imAddGroupHom : ℂ → ℝ) = im :=
  rfl

section
end

/-! ### Cast lemmas -/

<<<<<<< HEAD
end

/-! ### Cast lemmas -/

=======
noncomputable instance instNNRatCast : NNRatCast ℂ where nnratCast q := ofReal' q
>>>>>>> 59de845a
noncomputable instance instRatCast : RatCast ℂ where ratCast q := ofReal' q

-- See note [no_index around OfNat.ofNat]
@[simp, norm_cast] lemma ofReal_ofNat (n : ℕ) [n.AtLeastTwo] :
    ofReal' (no_index (OfNat.ofNat n)) = OfNat.ofNat n := rfl
<<<<<<< HEAD
@[simp, norm_cast] lemma ofReal_nat_cast (n : ℕ) : ofReal' n = n := rfl
@[simp, norm_cast] lemma ofReal_int_cast (n : ℤ) : ofReal' n = n := rfl
@[simp, norm_cast] lemma ofReal_rat_cast (q : ℚ) : ofReal' q = q := rfl
#align complex.of_real_nat_cast Complex.ofReal_nat_cast
#align complex.of_real_int_cast Complex.ofReal_int_cast
#align complex.of_real_rat_cast Complex.ofReal_rat_cast
=======
@[simp, norm_cast] lemma ofReal_natCast (n : ℕ) : ofReal' n = n := rfl
@[simp, norm_cast] lemma ofReal_intCast (n : ℤ) : ofReal' n = n := rfl
@[simp, norm_cast] lemma ofReal_nnratCast (q : ℚ≥0) : ofReal' q = q := rfl
@[simp, norm_cast] lemma ofReal_ratCast (q : ℚ) : ofReal' q = q := rfl

@[deprecated (since := "2024-04-17")]
alias ofReal_rat_cast := ofReal_ratCast
>>>>>>> 59de845a

-- See note [no_index around OfNat.ofNat]
@[simp]
lemma re_ofNat (n : ℕ) [n.AtLeastTwo] : (no_index (OfNat.ofNat n) : ℂ).re = OfNat.ofNat n := rfl
@[simp] lemma im_ofNat (n : ℕ) [n.AtLeastTwo] : (no_index (OfNat.ofNat n) : ℂ).im = 0 := rfl
<<<<<<< HEAD
@[simp, norm_cast] lemma nat_cast_re (n : ℕ) : (n : ℂ).re = n := rfl
@[simp, norm_cast] lemma nat_cast_im (n : ℕ) : (n : ℂ).im = 0 := rfl
@[simp, norm_cast] lemma int_cast_re (n : ℤ) : (n : ℂ).re = n := rfl
@[simp, norm_cast] lemma int_cast_im (n : ℤ) : (n : ℂ).im = 0 := rfl
@[simp, norm_cast] lemma rat_cast_re (q : ℚ) : (q : ℂ).re = q := rfl
@[simp, norm_cast] lemma rat_cast_im (q : ℚ) : (q : ℂ).im = 0 := rfl
#align complex.nat_cast_re Complex.nat_cast_re
#align complex.nat_cast_im Complex.nat_cast_im
#align complex.int_cast_re Complex.int_cast_re
#align complex.int_cast_im Complex.int_cast_im
#align complex.rat_cast_re Complex.rat_cast_re
#align complex.rat_cast_im Complex.rat_cast_im
=======
@[simp, norm_cast] lemma natCast_re (n : ℕ) : (n : ℂ).re = n := rfl
@[simp, norm_cast] lemma natCast_im (n : ℕ) : (n : ℂ).im = 0 := rfl
@[simp, norm_cast] lemma intCast_re (n : ℤ) : (n : ℂ).re = n := rfl
@[simp, norm_cast] lemma intCast_im (n : ℤ) : (n : ℂ).im = 0 := rfl
@[simp, norm_cast] lemma re_nnratCast (q : ℚ≥0) : (q : ℂ).re = q := rfl
@[simp, norm_cast] lemma im_nnratCast (q : ℚ≥0) : (q : ℂ).im = 0 := rfl
@[simp, norm_cast] lemma ratCast_re (q : ℚ) : (q : ℂ).re = q := rfl
@[simp, norm_cast] lemma ratCast_im (q : ℚ) : (q : ℂ).im = 0 := rfl

@[deprecated (since := "2024-04-17")]
alias rat_cast_im := ratCast_im
>>>>>>> 59de845a

@[norm_cast] lemma ofReal_nsmul (n : ℕ) (r : ℝ) : ↑(n • r) = n • (r : ℂ) := by simp
@[norm_cast] lemma ofReal_zsmul (n : ℤ) (r : ℝ) : ↑(n • r) = n • (r : ℂ) := by simp

/-! ### Complex conjugation -/


/-- This defines the complex conjugate as the `star` operation of the `StarRing ℂ`. It
is recommended to use the ring endomorphism version `starRingEnd`, available under the
notation `conj` in the locale `ComplexConjugate`. -/
instance : StarRing ℂ where
  star z := ⟨z.re, -z.im⟩
  star_involutive x := by simp only [eta, neg_neg]
  star_mul a b := by ext <;> simp [add_comm] <;> ring
  star_add a b := by ext <;> simp [add_comm]

@[simp]
theorem conj_re (z : ℂ) : (conj z).re = z.re :=
  rfl

@[simp]
theorem conj_im (z : ℂ) : (conj z).im = -z.im :=
  rfl

@[simp]
theorem conj_ofReal (r : ℝ) : conj (r : ℂ) = r :=
  ext_iff.2 <| by simp [star]

@[simp]
theorem conj_I : conj I = -I :=
  ext_iff.2 <| by simp

theorem conj_natCast (n : ℕ) : conj (n : ℂ) = n := map_natCast _ _

@[deprecated (since := "2024-04-17")]
alias conj_nat_cast := conj_natCast

-- See note [no_index around OfNat.ofNat]
theorem conj_ofNat (n : ℕ) [n.AtLeastTwo] : conj (no_index (OfNat.ofNat n : ℂ)) = OfNat.ofNat n :=
  map_ofNat _ _

-- @[simp]
/- Porting note (#11119): `simp` attribute removed as the result could be proved
by `simp only [@map_neg, Complex.conj_i, @neg_neg]`
-/
theorem conj_neg_I : conj (-I) = I :=
  ext_iff.2 <| by simp

theorem conj_eq_iff_real {z : ℂ} : conj z = z ↔ ∃ r : ℝ, z = r :=
  ⟨fun h => ⟨z.re, ext rfl <| eq_zero_of_neg_eq (congr_arg im h)⟩, fun ⟨h, e⟩ => by
    rw [e, conj_ofReal]⟩

theorem conj_eq_iff_re {z : ℂ} : conj z = z ↔ (z.re : ℂ) = z :=
  conj_eq_iff_real.trans ⟨by rintro ⟨r, rfl⟩; simp [ofReal'], fun h => ⟨_, h.symm⟩⟩

theorem conj_eq_iff_im {z : ℂ} : conj z = z ↔ z.im = 0 :=
  ⟨fun h => add_self_eq_zero.mp (neg_eq_iff_add_eq_zero.mp (congr_arg im h)), fun h =>
    ext rfl (neg_eq_iff_add_eq_zero.mpr (add_self_eq_zero.mpr h))⟩

-- `simpNF` complains about this being provable by `RCLike.star_def` even
-- though it's not imported by this file.
-- Porting note: linter `simpNF` not found
@[simp]
theorem star_def : (Star.star : ℂ → ℂ) = conj :=
  rfl

/-! ### Norm squared -/


/-- The norm squared function. -/
@[pp_nodot]
def normSq : ℂ →*₀ ℝ where
  toFun z := z.re * z.re + z.im * z.im
  map_zero' := by simp
  map_one' := by simp
  map_mul' z w := by
    dsimp
    ring

theorem normSq_apply (z : ℂ) : normSq z = z.re * z.re + z.im * z.im :=
  rfl

@[simp]
theorem normSq_ofReal (r : ℝ) : normSq r = r * r := by
  simp [normSq, ofReal']

@[simp]
theorem normSq_natCast (n : ℕ) : normSq n = n * n := normSq_ofReal _

@[deprecated (since := "2024-04-17")]
alias normSq_nat_cast := normSq_natCast

@[simp]
theorem normSq_intCast (z : ℤ) : normSq z = z * z := normSq_ofReal _

@[deprecated (since := "2024-04-17")]
alias normSq_int_cast := normSq_intCast

@[simp]
theorem normSq_ratCast (q : ℚ) : normSq q = q * q := normSq_ofReal _

@[deprecated (since := "2024-04-17")]
alias normSq_rat_cast := normSq_ratCast

-- See note [no_index around OfNat.ofNat]
@[simp]
theorem normSq_ofNat (n : ℕ) [n.AtLeastTwo] :
    normSq (no_index (OfNat.ofNat n : ℂ)) = OfNat.ofNat n * OfNat.ofNat n :=
  normSq_natCast _

@[simp]
theorem normSq_mk (x y : ℝ) : normSq ⟨x, y⟩ = x * x + y * y :=
  rfl

theorem normSq_add_mul_I (x y : ℝ) : normSq (x + y * I) = x ^ 2 + y ^ 2 := by
  rw [← mk_eq_add_mul_I, normSq_mk, sq, sq]

theorem normSq_eq_conj_mul_self {z : ℂ} : (normSq z : ℂ) = conj z * z := by
  ext <;> simp [normSq, mul_comm, ofReal']

-- @[simp]
/- Porting note (#11119): `simp` attribute removed as linter reports this can be proved
by `simp only [@map_zero]` -/
theorem normSq_zero : normSq 0 = 0 :=
  normSq.map_zero

-- @[simp]
/- Porting note (#11119): `simp` attribute removed as linter reports this can be proved
by `simp only [@map_one]` -/
theorem normSq_one : normSq 1 = 1 :=
  normSq.map_one

@[simp]
theorem normSq_I : normSq I = 1 := by simp [normSq]

theorem normSq_nonneg (z : ℂ) : 0 ≤ normSq z :=
  add_nonneg (mul_self_nonneg _) (mul_self_nonneg _)

theorem normSq_eq_zero {z : ℂ} : normSq z = 0 ↔ z = 0 :=
  ⟨fun h =>
    ext (eq_zero_of_mul_self_add_mul_self_eq_zero h)
      (eq_zero_of_mul_self_add_mul_self_eq_zero <| (add_comm _ _).trans h),
    fun h => h.symm ▸ normSq_zero⟩

@[simp]
theorem normSq_pos {z : ℂ} : 0 < normSq z ↔ z ≠ 0 :=
  (normSq_nonneg z).lt_iff_ne.trans <| not_congr (eq_comm.trans normSq_eq_zero)

@[simp]
theorem normSq_neg (z : ℂ) : normSq (-z) = normSq z := by simp [normSq]

@[simp]
theorem normSq_conj (z : ℂ) : normSq (conj z) = normSq z := by simp [normSq]

theorem normSq_mul (z w : ℂ) : normSq (z * w) = normSq z * normSq w :=
  normSq.map_mul z w

theorem normSq_add (z w : ℂ) : normSq (z + w) = normSq z + normSq w + 2 * (z * conj w).re := by
  dsimp [normSq]; ring

theorem re_sq_le_normSq (z : ℂ) : z.re * z.re ≤ normSq z :=
  le_add_of_nonneg_right (mul_self_nonneg _)

theorem im_sq_le_normSq (z : ℂ) : z.im * z.im ≤ normSq z :=
  le_add_of_nonneg_left (mul_self_nonneg _)

theorem mul_conj (z : ℂ) : z * conj z = normSq z :=
  ext_iff.2 <| by simp [normSq, mul_comm, sub_eq_neg_add, add_comm, ofReal']

theorem add_conj (z : ℂ) : z + conj z = (2 * z.re : ℝ) :=
  ext_iff.2 <| by simp [two_mul, ofReal']

/-- The coercion `ℝ → ℂ` as a `RingHom`. -/
def ofReal : ℝ →+* ℂ where
  toFun x := (x : ℂ)
  map_one' := ofReal_one
  map_zero' := ofReal_zero
  map_mul' := ofReal_mul
  map_add' := ofReal_add

@[simp]
theorem ofReal_eq_coe (r : ℝ) : ofReal r = r :=
  rfl

@[simp]
theorem I_sq : I ^ 2 = -1 := by rw [sq, I_mul_I]

@[simp]
theorem I_pow_four : I ^ 4 = 1 := by rw [(by norm_num : 4 = 2 * 2), pow_mul, I_sq, neg_one_sq]

@[simp]
theorem sub_re (z w : ℂ) : (z - w).re = z.re - w.re :=
  rfl

@[simp]
theorem sub_im (z w : ℂ) : (z - w).im = z.im - w.im :=
  rfl

@[simp, norm_cast]
theorem ofReal_sub (r s : ℝ) : ((r - s : ℝ) : ℂ) = r - s :=
  ext_iff.2 <| by simp [ofReal']

@[simp, norm_cast]
theorem ofReal_pow (r : ℝ) (n : ℕ) : ((r ^ n : ℝ) : ℂ) = (r : ℂ) ^ n := by
  induction n <;> simp [*, ofReal_mul, pow_succ]

theorem sub_conj (z : ℂ) : z - conj z = (2 * z.im : ℝ) * I :=
  ext_iff.2 <| by simp [two_mul, sub_eq_add_neg, ofReal']

theorem normSq_sub (z w : ℂ) : normSq (z - w) = normSq z + normSq w - 2 * (z * conj w).re := by
  rw [sub_eq_add_neg, normSq_add]
  simp only [RingHom.map_neg, mul_neg, neg_re, normSq_neg]
  ring

/-! ### Inversion -/


noncomputable instance : Inv ℂ :=
  ⟨fun z => conj z * ((normSq z)⁻¹ : ℝ)⟩

theorem inv_def (z : ℂ) : z⁻¹ = conj z * ((normSq z)⁻¹ : ℝ) :=
  rfl

@[simp]
theorem inv_re (z : ℂ) : z⁻¹.re = z.re / normSq z := by simp [inv_def, division_def, ofReal']

@[simp]
theorem inv_im (z : ℂ) : z⁻¹.im = -z.im / normSq z := by simp [inv_def, division_def, ofReal']

@[simp, norm_cast]
theorem ofReal_inv (r : ℝ) : ((r⁻¹ : ℝ) : ℂ) = (r : ℂ)⁻¹ :=
  ext_iff.2 <| by simp [ofReal']

protected theorem inv_zero : (0⁻¹ : ℂ) = 0 := by
  rw [← ofReal_zero, ← ofReal_inv, inv_zero]

protected theorem mul_inv_cancel {z : ℂ} (h : z ≠ 0) : z * z⁻¹ = 1 := by
  rw [inv_def, ← mul_assoc, mul_conj, ← ofReal_mul, mul_inv_cancel (mt normSq_eq_zero.1 h),
    ofReal_one]
<<<<<<< HEAD
#align complex.mul_inv_cancel Complex.mul_inv_cancel
=======
>>>>>>> 59de845a

noncomputable instance instDivInvMonoid : DivInvMonoid ℂ where

lemma div_re (z w : ℂ) : (z / w).re = z.re * w.re / normSq w + z.im * w.im / normSq w := by
  simp [div_eq_mul_inv, mul_assoc, sub_eq_add_neg]
<<<<<<< HEAD
#align complex.div_re Complex.div_re

lemma div_im (z w : ℂ) : (z / w).im = z.im * w.re / normSq w - z.re * w.im / normSq w := by
  simp [div_eq_mul_inv, mul_assoc, sub_eq_add_neg, add_comm]
#align complex.div_im Complex.div_im
=======

lemma div_im (z w : ℂ) : (z / w).im = z.im * w.re / normSq w - z.re * w.im / normSq w := by
  simp [div_eq_mul_inv, mul_assoc, sub_eq_add_neg, add_comm]
>>>>>>> 59de845a

/-! ### Field instance and lemmas -/

noncomputable instance instField : Field ℂ where
  mul_inv_cancel := @Complex.mul_inv_cancel
  inv_zero := Complex.inv_zero
<<<<<<< HEAD
  ratCast_def q := by ext <;> simp [Rat.cast_def, div_re, div_im, mul_div_mul_comm]
  qsmul := (· • ·)
  qsmul_def n z := ext_iff.2 <| by simp [Rat.smul_def, smul_re, smul_im]
#align complex.field Complex.instField

@[simp, norm_cast]
lemma ofReal_qsmul (q : ℚ) (r : ℝ) : ofReal' (q • r) = q • r := by simp [Rat.smul_def]

section
set_option linter.deprecated false
@[simp]
theorem I_zpow_bit0 (n : ℤ) : I ^ bit0 n = (-1 : ℂ) ^ n := by rw [zpow_bit0', I_mul_I]
set_option linter.uppercaseLean3 false in
#align complex.I_zpow_bit0 Complex.I_zpow_bit0

@[simp]
theorem I_zpow_bit1 (n : ℤ) : I ^ bit1 n = (-1 : ℂ) ^ n * I := by rw [zpow_bit1', I_mul_I]
set_option linter.uppercaseLean3 false in
#align complex.I_zpow_bit1 Complex.I_zpow_bit1

end
=======
  nnqsmul := (· • ·)
  qsmul := (· • ·)
  nnratCast_def q := by ext <;> simp [NNRat.cast_def, div_re, div_im, mul_div_mul_comm]
  ratCast_def q := by ext <;> simp [Rat.cast_def, div_re, div_im, mul_div_mul_comm]
  nnqsmul_def n z := ext_iff.2 <| by simp [NNRat.smul_def, smul_re, smul_im]
  qsmul_def n z := ext_iff.2 <| by simp [Rat.smul_def, smul_re, smul_im]

@[simp, norm_cast]
lemma ofReal_nnqsmul (q : ℚ≥0) (r : ℝ) : ofReal' (q • r) = q • r := by simp [NNRat.smul_def]

@[simp, norm_cast]
lemma ofReal_qsmul (q : ℚ) (r : ℝ) : ofReal' (q • r) = q • r := by simp [Rat.smul_def]
>>>>>>> 59de845a

theorem conj_inv (x : ℂ) : conj x⁻¹ = (conj x)⁻¹ :=
  star_inv' _

@[simp, norm_cast]
theorem ofReal_div (r s : ℝ) : ((r / s : ℝ) : ℂ) = r / s :=
  map_div₀ ofReal r s

@[simp, norm_cast]
theorem ofReal_zpow (r : ℝ) (n : ℤ) : ((r ^ n : ℝ) : ℂ) = (r : ℂ) ^ n :=
  map_zpow₀ ofReal r n

@[simp]
theorem div_I (z : ℂ) : z / I = -(z * I) :=
  (div_eq_iff_mul_eq I_ne_zero).2 <| by simp [mul_assoc]

@[simp]
theorem inv_I : I⁻¹ = -I := by
  rw [inv_eq_one_div, div_I, one_mul]

-- @[simp]
/- Porting note (#11119): `simp` attribute removed as linter reports this can be proved
by `simp only [@map_inv₀]` -/
theorem normSq_inv (z : ℂ) : normSq z⁻¹ = (normSq z)⁻¹ :=
  map_inv₀ normSq z

-- @[simp]
/- Porting note (#11119): `simp` attribute removed as linter reports this can be proved
by `simp only [@map_div₀]` -/
theorem normSq_div (z w : ℂ) : normSq (z / w) = normSq z / normSq w :=
  map_div₀ normSq z w

lemma div_ofReal (z : ℂ) (x : ℝ) : z / x = ⟨z.re / x, z.im / x⟩ := by
  simp_rw [div_eq_inv_mul, ← ofReal_inv, ofReal_mul']

lemma div_natCast (z : ℂ) (n : ℕ) : z / n = ⟨z.re / n, z.im / n⟩ :=
  mod_cast div_ofReal z n

@[deprecated (since := "2024-04-17")]
alias div_nat_cast := div_natCast

lemma div_intCast (z : ℂ) (n : ℤ) : z / n = ⟨z.re / n, z.im / n⟩ :=
  mod_cast div_ofReal z n

@[deprecated (since := "2024-04-17")]
alias div_int_cast := div_intCast

lemma div_ratCast (z : ℂ) (x : ℚ) : z / x = ⟨z.re / x, z.im / x⟩ :=
  mod_cast div_ofReal z x

@[deprecated (since := "2024-04-17")]
alias div_rat_cast := div_ratCast

lemma div_ofNat (z : ℂ) (n : ℕ) [n.AtLeastTwo] :
    z / OfNat.ofNat n = ⟨z.re / OfNat.ofNat n, z.im / OfNat.ofNat n⟩ :=
  div_natCast z n

@[simp] lemma div_ofReal_re (z : ℂ) (x : ℝ) : (z / x).re = z.re / x := by rw [div_ofReal]
@[simp] lemma div_ofReal_im (z : ℂ) (x : ℝ) : (z / x).im = z.im / x := by rw [div_ofReal]
@[simp] lemma div_natCast_re (z : ℂ) (n : ℕ) : (z / n).re = z.re / n := by rw [div_natCast]
@[simp] lemma div_natCast_im (z : ℂ) (n : ℕ) : (z / n).im = z.im / n := by rw [div_natCast]
@[simp] lemma div_intCast_re (z : ℂ) (n : ℤ) : (z / n).re = z.re / n := by rw [div_intCast]
@[simp] lemma div_intCast_im (z : ℂ) (n : ℤ) : (z / n).im = z.im / n := by rw [div_intCast]
@[simp] lemma div_ratCast_re (z : ℂ) (x : ℚ) : (z / x).re = z.re / x := by rw [div_ratCast]
@[simp] lemma div_ratCast_im (z : ℂ) (x : ℚ) : (z / x).im = z.im / x := by rw [div_ratCast]

@[deprecated (since := "2024-04-17")]
alias div_rat_cast_im := div_ratCast_im

@[simp]
lemma div_ofNat_re (z : ℂ) (n : ℕ) [n.AtLeastTwo] :
    (z / no_index (OfNat.ofNat n)).re = z.re / OfNat.ofNat n := div_natCast_re z n

@[simp]
lemma div_ofNat_im (z : ℂ) (n : ℕ) [n.AtLeastTwo] :
    (z / no_index (OfNat.ofNat n)).im = z.im / OfNat.ofNat n := div_natCast_im z n

/-! ### Characteristic zero -/


instance instCharZero : CharZero ℂ :=
  charZero_of_inj_zero fun n h => by rwa [← ofReal_natCast, ofReal_eq_zero, Nat.cast_eq_zero] at h

/-- A complex number `z` plus its conjugate `conj z` is `2` times its real part. -/
theorem re_eq_add_conj (z : ℂ) : (z.re : ℂ) = (z + conj z) / 2 := by
  simp only [add_conj, ofReal_mul, ofReal_ofNat, mul_div_cancel_left₀ (z.re : ℂ) two_ne_zero]

/-- A complex number `z` minus its conjugate `conj z` is `2i` times its imaginary part. -/
theorem im_eq_sub_conj (z : ℂ) : (z.im : ℂ) = (z - conj z) / (2 * I) := by
  simp only [sub_conj, ofReal_mul, ofReal_ofNat, mul_right_comm,
    mul_div_cancel_left₀ _ (mul_ne_zero two_ne_zero I_ne_zero : 2 * I ≠ 0)]

/-- Show the imaginary number ⟨x, y⟩ as an "x + y*I" string

Note that the Real numbers used for x and y will show as cauchy sequences due to the way Real
numbers are represented.
-/
unsafe instance instRepr : Repr ℂ where
  reprPrec f p :=
    (if p > 65 then (Std.Format.bracket "(" · ")") else (·)) <|
      reprPrec f.re 65 ++ " + " ++ reprPrec f.im 70 ++ "*I"

end Complex

assert_not_exists Multiset
assert_not_exists Algebra<|MERGE_RESOLUTION|>--- conflicted
+++ resolved
@@ -305,17 +305,6 @@
 
 variable {R : Type*} [SMul R ℝ]
 
-<<<<<<< HEAD
-/- The useless `0` multiplication in `smul` is to make sure that
-`RestrictScalars.module ℝ ℂ ℂ = Complex.module` definitionally. -/
--- priority manually adjusted in #12070, to avoid situations like instance synthesis
--- of `SMul ℂ ℂ` trying to proceed via `SMul ℂ ℝ`.
--- See issue #11692.
-instance (priority := 90) instSMulRealComplex : SMul R ℂ where
-  smul r x := ⟨r • x.re - 0 * x.im, r • x.im + 0 * x.re⟩
-
-=======
->>>>>>> 59de845a
 theorem smul_re (r : R) (z : ℂ) : (r • z).re = r • z.re := by simp [(· • ·), SMul.smul]
 
 theorem smul_im (r : R) (z : ℂ) : (r • z).im = r • z.im := by simp [(· • ·), SMul.smul]
@@ -426,27 +415,12 @@
 
 /-! ### Cast lemmas -/
 
-<<<<<<< HEAD
-end
-
-/-! ### Cast lemmas -/
-
-=======
 noncomputable instance instNNRatCast : NNRatCast ℂ where nnratCast q := ofReal' q
->>>>>>> 59de845a
 noncomputable instance instRatCast : RatCast ℂ where ratCast q := ofReal' q
 
 -- See note [no_index around OfNat.ofNat]
 @[simp, norm_cast] lemma ofReal_ofNat (n : ℕ) [n.AtLeastTwo] :
     ofReal' (no_index (OfNat.ofNat n)) = OfNat.ofNat n := rfl
-<<<<<<< HEAD
-@[simp, norm_cast] lemma ofReal_nat_cast (n : ℕ) : ofReal' n = n := rfl
-@[simp, norm_cast] lemma ofReal_int_cast (n : ℤ) : ofReal' n = n := rfl
-@[simp, norm_cast] lemma ofReal_rat_cast (q : ℚ) : ofReal' q = q := rfl
-#align complex.of_real_nat_cast Complex.ofReal_nat_cast
-#align complex.of_real_int_cast Complex.ofReal_int_cast
-#align complex.of_real_rat_cast Complex.ofReal_rat_cast
-=======
 @[simp, norm_cast] lemma ofReal_natCast (n : ℕ) : ofReal' n = n := rfl
 @[simp, norm_cast] lemma ofReal_intCast (n : ℤ) : ofReal' n = n := rfl
 @[simp, norm_cast] lemma ofReal_nnratCast (q : ℚ≥0) : ofReal' q = q := rfl
@@ -454,26 +428,11 @@
 
 @[deprecated (since := "2024-04-17")]
 alias ofReal_rat_cast := ofReal_ratCast
->>>>>>> 59de845a
 
 -- See note [no_index around OfNat.ofNat]
 @[simp]
 lemma re_ofNat (n : ℕ) [n.AtLeastTwo] : (no_index (OfNat.ofNat n) : ℂ).re = OfNat.ofNat n := rfl
 @[simp] lemma im_ofNat (n : ℕ) [n.AtLeastTwo] : (no_index (OfNat.ofNat n) : ℂ).im = 0 := rfl
-<<<<<<< HEAD
-@[simp, norm_cast] lemma nat_cast_re (n : ℕ) : (n : ℂ).re = n := rfl
-@[simp, norm_cast] lemma nat_cast_im (n : ℕ) : (n : ℂ).im = 0 := rfl
-@[simp, norm_cast] lemma int_cast_re (n : ℤ) : (n : ℂ).re = n := rfl
-@[simp, norm_cast] lemma int_cast_im (n : ℤ) : (n : ℂ).im = 0 := rfl
-@[simp, norm_cast] lemma rat_cast_re (q : ℚ) : (q : ℂ).re = q := rfl
-@[simp, norm_cast] lemma rat_cast_im (q : ℚ) : (q : ℂ).im = 0 := rfl
-#align complex.nat_cast_re Complex.nat_cast_re
-#align complex.nat_cast_im Complex.nat_cast_im
-#align complex.int_cast_re Complex.int_cast_re
-#align complex.int_cast_im Complex.int_cast_im
-#align complex.rat_cast_re Complex.rat_cast_re
-#align complex.rat_cast_im Complex.rat_cast_im
-=======
 @[simp, norm_cast] lemma natCast_re (n : ℕ) : (n : ℂ).re = n := rfl
 @[simp, norm_cast] lemma natCast_im (n : ℕ) : (n : ℂ).im = 0 := rfl
 @[simp, norm_cast] lemma intCast_re (n : ℤ) : (n : ℂ).re = n := rfl
@@ -485,7 +444,6 @@
 
 @[deprecated (since := "2024-04-17")]
 alias rat_cast_im := ratCast_im
->>>>>>> 59de845a
 
 @[norm_cast] lemma ofReal_nsmul (n : ℕ) (r : ℝ) : ↑(n • r) = n • (r : ℂ) := by simp
 @[norm_cast] lemma ofReal_zsmul (n : ℤ) (r : ℝ) : ↑(n • r) = n • (r : ℂ) := by simp
@@ -725,55 +683,20 @@
 protected theorem mul_inv_cancel {z : ℂ} (h : z ≠ 0) : z * z⁻¹ = 1 := by
   rw [inv_def, ← mul_assoc, mul_conj, ← ofReal_mul, mul_inv_cancel (mt normSq_eq_zero.1 h),
     ofReal_one]
-<<<<<<< HEAD
-#align complex.mul_inv_cancel Complex.mul_inv_cancel
-=======
->>>>>>> 59de845a
 
 noncomputable instance instDivInvMonoid : DivInvMonoid ℂ where
 
 lemma div_re (z w : ℂ) : (z / w).re = z.re * w.re / normSq w + z.im * w.im / normSq w := by
   simp [div_eq_mul_inv, mul_assoc, sub_eq_add_neg]
-<<<<<<< HEAD
-#align complex.div_re Complex.div_re
 
 lemma div_im (z w : ℂ) : (z / w).im = z.im * w.re / normSq w - z.re * w.im / normSq w := by
   simp [div_eq_mul_inv, mul_assoc, sub_eq_add_neg, add_comm]
-#align complex.div_im Complex.div_im
-=======
-
-lemma div_im (z w : ℂ) : (z / w).im = z.im * w.re / normSq w - z.re * w.im / normSq w := by
-  simp [div_eq_mul_inv, mul_assoc, sub_eq_add_neg, add_comm]
->>>>>>> 59de845a
 
 /-! ### Field instance and lemmas -/
 
 noncomputable instance instField : Field ℂ where
   mul_inv_cancel := @Complex.mul_inv_cancel
   inv_zero := Complex.inv_zero
-<<<<<<< HEAD
-  ratCast_def q := by ext <;> simp [Rat.cast_def, div_re, div_im, mul_div_mul_comm]
-  qsmul := (· • ·)
-  qsmul_def n z := ext_iff.2 <| by simp [Rat.smul_def, smul_re, smul_im]
-#align complex.field Complex.instField
-
-@[simp, norm_cast]
-lemma ofReal_qsmul (q : ℚ) (r : ℝ) : ofReal' (q • r) = q • r := by simp [Rat.smul_def]
-
-section
-set_option linter.deprecated false
-@[simp]
-theorem I_zpow_bit0 (n : ℤ) : I ^ bit0 n = (-1 : ℂ) ^ n := by rw [zpow_bit0', I_mul_I]
-set_option linter.uppercaseLean3 false in
-#align complex.I_zpow_bit0 Complex.I_zpow_bit0
-
-@[simp]
-theorem I_zpow_bit1 (n : ℤ) : I ^ bit1 n = (-1 : ℂ) ^ n * I := by rw [zpow_bit1', I_mul_I]
-set_option linter.uppercaseLean3 false in
-#align complex.I_zpow_bit1 Complex.I_zpow_bit1
-
-end
-=======
   nnqsmul := (· • ·)
   qsmul := (· • ·)
   nnratCast_def q := by ext <;> simp [NNRat.cast_def, div_re, div_im, mul_div_mul_comm]
@@ -786,7 +709,6 @@
 
 @[simp, norm_cast]
 lemma ofReal_qsmul (q : ℚ) (r : ℝ) : ofReal' (q • r) = q • r := by simp [Rat.smul_def]
->>>>>>> 59de845a
 
 theorem conj_inv (x : ℂ) : conj x⁻¹ = (conj x)⁻¹ :=
   star_inv' _
