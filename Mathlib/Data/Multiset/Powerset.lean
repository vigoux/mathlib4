--- conflicted
+++ resolved
@@ -249,10 +249,6 @@
 theorem powersetCard_card_add (s : Multiset α) {i : ℕ} (hi : 0 < i) :
     s.powersetCard (card s + i) = 0 :=
   powersetCard_eq_empty _ (Nat.lt_add_of_pos_right hi)
-<<<<<<< HEAD
-#align multiset.powerset_len_card_add Multiset.powersetCard_card_add
-=======
->>>>>>> 59de845a
 
 theorem powersetCard_map {β : Type*} (f : α → β) (n : ℕ) (s : Multiset α) :
     powersetCard n (s.map f) = (powersetCard n s).map (map f) := by
