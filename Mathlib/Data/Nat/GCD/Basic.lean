/-
Copyright (c) 2014 Jeremy Avigad. All rights reserved.
Released under Apache 2.0 license as described in the file LICENSE.
Authors: Jeremy Avigad, Leonardo de Moura
-/
import Mathlib.Order.Lattice
import Mathlib.Algebra.GroupWithZero.Divisibility
import Mathlib.Algebra.Ring.Nat
import Mathlib.Init.Data.Nat.Lemmas
<<<<<<< HEAD
import Mathlib.Order.Basic
=======
>>>>>>> f8ffcfb2

/-!
# Definitions and properties of `Nat.gcd`, `Nat.lcm`, and `Nat.coprime`

Generalizations of these are provided in a later file as `GCDMonoid.gcd` and
`GCDMonoid.lcm`.

Note that the global `IsCoprime` is not a straightforward generalization of `Nat.coprime`, see
`Nat.isCoprime_iff_coprime` for the connection between the two.

-/

assert_not_exists OrderedCommMonoid

namespace Nat

/-! ### `gcd` -/

theorem gcd_greatest {a b d : ℕ} (hda : d ∣ a) (hdb : d ∣ b) (hd : ∀ e : ℕ, e ∣ a → e ∣ b → e ∣ d) :
    d = a.gcd b :=
  (dvd_antisymm (hd _ (gcd_dvd_left a b) (gcd_dvd_right a b)) (dvd_gcd hda hdb)).symm

/-! Lemmas where one argument consists of addition of a multiple of the other -/

@[simp]
theorem gcd_add_mul_right_right (m n k : ℕ) : gcd m (n + k * m) = gcd m n := by
  simp [gcd_rec m (n + k * m), gcd_rec m n]

@[simp]
theorem gcd_add_mul_left_right (m n k : ℕ) : gcd m (n + m * k) = gcd m n := by
  simp [gcd_rec m (n + m * k), gcd_rec m n]

@[simp]
theorem gcd_mul_right_add_right (m n k : ℕ) : gcd m (k * m + n) = gcd m n := by simp [add_comm _ n]

@[simp]
theorem gcd_mul_left_add_right (m n k : ℕ) : gcd m (m * k + n) = gcd m n := by simp [add_comm _ n]

@[simp]
theorem gcd_add_mul_right_left (m n k : ℕ) : gcd (m + k * n) n = gcd m n := by
  rw [gcd_comm, gcd_add_mul_right_right, gcd_comm]

@[simp]
theorem gcd_add_mul_left_left (m n k : ℕ) : gcd (m + n * k) n = gcd m n := by
  rw [gcd_comm, gcd_add_mul_left_right, gcd_comm]

@[simp]
theorem gcd_mul_right_add_left (m n k : ℕ) : gcd (k * n + m) n = gcd m n := by
  rw [gcd_comm, gcd_mul_right_add_right, gcd_comm]

@[simp]
theorem gcd_mul_left_add_left (m n k : ℕ) : gcd (n * k + m) n = gcd m n := by
  rw [gcd_comm, gcd_mul_left_add_right, gcd_comm]

/-! Lemmas where one argument consists of an addition of the other -/

@[simp]
theorem gcd_add_self_right (m n : ℕ) : gcd m (n + m) = gcd m n :=
  Eq.trans (by rw [one_mul]) (gcd_add_mul_right_right m n 1)

@[simp]
theorem gcd_add_self_left (m n : ℕ) : gcd (m + n) n = gcd m n := by
  rw [gcd_comm, gcd_add_self_right, gcd_comm]

@[simp]
theorem gcd_self_add_left (m n : ℕ) : gcd (m + n) m = gcd n m := by rw [add_comm, gcd_add_self_left]

@[simp]
theorem gcd_self_add_right (m n : ℕ) : gcd m (m + n) = gcd m n := by
  rw [add_comm, gcd_add_self_right]

/-! Lemmas where one argument consists of a subtraction of the other -/

@[simp]
theorem gcd_sub_self_left {m n : ℕ} (h : m ≤ n) : gcd (n - m) m = gcd n m := by
  calc
    gcd (n - m) m = gcd (n - m + m) m := by rw [← gcd_add_self_left (n - m) m]
                _ = gcd n m := by rw [Nat.sub_add_cancel h]

@[simp]
theorem gcd_sub_self_right {m n : ℕ} (h : m ≤ n) : gcd m (n - m) = gcd m n := by
  rw [gcd_comm, gcd_sub_self_left h, gcd_comm]

@[simp]
theorem gcd_self_sub_left {m n : ℕ} (h : m ≤ n) : gcd (n - m) n = gcd m n := by
  have := Nat.sub_add_cancel h
  rw [gcd_comm m n, ← this, gcd_add_self_left (n - m) m]
  have : gcd (n - m) n = gcd (n - m) m := by
    nth_rw 2 [← Nat.add_sub_cancel' h]
    rw [gcd_add_self_right, gcd_comm]
  convert this

@[simp]
theorem gcd_self_sub_right {m n : ℕ} (h : m ≤ n) : gcd n (n - m) = gcd n m := by
  rw [gcd_comm, gcd_self_sub_left h, gcd_comm]

/-! ### `lcm` -/

theorem lcm_dvd_mul (m n : ℕ) : lcm m n ∣ m * n :=
  lcm_dvd (dvd_mul_right _ _) (dvd_mul_left _ _)

theorem lcm_dvd_iff {m n k : ℕ} : lcm m n ∣ k ↔ m ∣ k ∧ n ∣ k :=
  ⟨fun h => ⟨(dvd_lcm_left _ _).trans h, (dvd_lcm_right _ _).trans h⟩, and_imp.2 lcm_dvd⟩

theorem lcm_pos {m n : ℕ} : 0 < m → 0 < n → 0 < m.lcm n := by
  simp_rw [Nat.pos_iff_ne_zero]
  exact lcm_ne_zero

theorem lcm_mul_left {m n k : ℕ} : (m * n).lcm (m * k) = m * n.lcm k := by
  apply dvd_antisymm
  · exact lcm_dvd (mul_dvd_mul_left m (dvd_lcm_left n k)) (mul_dvd_mul_left m (dvd_lcm_right n k))
  · have h : m ∣ lcm (m * n) (m * k) := (dvd_mul_right m n).trans (dvd_lcm_left (m * n) (m * k))
    rw [← dvd_div_iff_mul_dvd h, lcm_dvd_iff, dvd_div_iff_mul_dvd h, dvd_div_iff_mul_dvd h,
      ← lcm_dvd_iff]

theorem lcm_mul_right {m n k : ℕ} : (m * n).lcm (k * n) = m.lcm k * n := by
 rw [mul_comm, mul_comm k n, lcm_mul_left, mul_comm]

/-!
### `Coprime`

See also `Nat.coprime_of_dvd` and `Nat.coprime_of_dvd'` to prove `Nat.Coprime m n`.
-/

instance (m n : ℕ) : Decidable (Coprime m n) := inferInstanceAs (Decidable (gcd m n = 1))

theorem Coprime.lcm_eq_mul {m n : ℕ} (h : Coprime m n) : lcm m n = m * n := by
  rw [← one_mul (lcm m n), ← h.gcd_eq_one, gcd_mul_lcm]

theorem Coprime.symmetric : Symmetric Coprime := fun _ _ => Coprime.symm

theorem Coprime.dvd_mul_right {m n k : ℕ} (H : Coprime k n) : k ∣ m * n ↔ k ∣ m :=
  ⟨H.dvd_of_dvd_mul_right, fun h => dvd_mul_of_dvd_left h n⟩

theorem Coprime.dvd_mul_left {m n k : ℕ} (H : Coprime k m) : k ∣ m * n ↔ k ∣ n :=
  ⟨H.dvd_of_dvd_mul_left, fun h => dvd_mul_of_dvd_right h m⟩

@[simp]
theorem coprime_add_self_right {m n : ℕ} : Coprime m (n + m) ↔ Coprime m n := by
  rw [Coprime, Coprime, gcd_add_self_right]

@[simp]
theorem coprime_self_add_right {m n : ℕ} : Coprime m (m + n) ↔ Coprime m n := by
  rw [add_comm, coprime_add_self_right]

@[simp]
theorem coprime_add_self_left {m n : ℕ} : Coprime (m + n) n ↔ Coprime m n := by
  rw [Coprime, Coprime, gcd_add_self_left]

@[simp]
theorem coprime_self_add_left {m n : ℕ} : Coprime (m + n) m ↔ Coprime n m := by
  rw [Coprime, Coprime, gcd_self_add_left]

@[simp]
theorem coprime_add_mul_right_right (m n k : ℕ) : Coprime m (n + k * m) ↔ Coprime m n := by
  rw [Coprime, Coprime, gcd_add_mul_right_right]

@[simp]
theorem coprime_add_mul_left_right (m n k : ℕ) : Coprime m (n + m * k) ↔ Coprime m n := by
  rw [Coprime, Coprime, gcd_add_mul_left_right]

@[simp]
theorem coprime_mul_right_add_right (m n k : ℕ) : Coprime m (k * m + n) ↔ Coprime m n := by
  rw [Coprime, Coprime, gcd_mul_right_add_right]

@[simp]
theorem coprime_mul_left_add_right (m n k : ℕ) : Coprime m (m * k + n) ↔ Coprime m n := by
  rw [Coprime, Coprime, gcd_mul_left_add_right]

@[simp]
theorem coprime_add_mul_right_left (m n k : ℕ) : Coprime (m + k * n) n ↔ Coprime m n := by
  rw [Coprime, Coprime, gcd_add_mul_right_left]

@[simp]
theorem coprime_add_mul_left_left (m n k : ℕ) : Coprime (m + n * k) n ↔ Coprime m n := by
  rw [Coprime, Coprime, gcd_add_mul_left_left]

@[simp]
theorem coprime_mul_right_add_left (m n k : ℕ) : Coprime (k * n + m) n ↔ Coprime m n := by
  rw [Coprime, Coprime, gcd_mul_right_add_left]

@[simp]
theorem coprime_mul_left_add_left (m n k : ℕ) : Coprime (n * k + m) n ↔ Coprime m n := by
  rw [Coprime, Coprime, gcd_mul_left_add_left]

@[simp]
theorem coprime_sub_self_left {m n : ℕ} (h : m ≤ n) : Coprime (n - m) m ↔ Coprime n m := by
  rw [Coprime, Coprime, gcd_sub_self_left h]

@[simp]
theorem coprime_sub_self_right {m n : ℕ} (h : m ≤ n) : Coprime m (n - m) ↔ Coprime m n := by
  rw [Coprime, Coprime, gcd_sub_self_right h]

@[simp]
theorem coprime_self_sub_left {m n : ℕ} (h : m ≤ n) : Coprime (n - m) n ↔ Coprime m n := by
  rw [Coprime, Coprime, gcd_self_sub_left h]

@[simp]
theorem coprime_self_sub_right {m n : ℕ} (h : m ≤ n) : Coprime n (n - m) ↔ Coprime n m := by
  rw [Coprime, Coprime, gcd_self_sub_right h]

@[simp]
theorem coprime_pow_left_iff {n : ℕ} (hn : 0 < n) (a b : ℕ) :
    Nat.Coprime (a ^ n) b ↔ Nat.Coprime a b := by
  obtain ⟨n, rfl⟩ := exists_eq_succ_of_ne_zero hn.ne'
  rw [Nat.pow_succ, Nat.coprime_mul_iff_left]
  exact ⟨And.right, fun hab => ⟨hab.pow_left _, hab⟩⟩

@[simp]
theorem coprime_pow_right_iff {n : ℕ} (hn : 0 < n) (a b : ℕ) :
    Nat.Coprime a (b ^ n) ↔ Nat.Coprime a b := by
  rw [Nat.coprime_comm, coprime_pow_left_iff hn, Nat.coprime_comm]

theorem not_coprime_zero_zero : ¬Coprime 0 0 := by simp

theorem coprime_one_left_iff (n : ℕ) : Coprime 1 n ↔ True := by simp [Coprime]

theorem coprime_one_right_iff (n : ℕ) : Coprime n 1 ↔ True := by simp [Coprime]

theorem gcd_mul_of_coprime_of_dvd {a b c : ℕ} (hac : Coprime a c) (b_dvd_c : b ∣ c) :
    gcd (a * b) c = b := by
  rcases exists_eq_mul_left_of_dvd b_dvd_c with ⟨d, rfl⟩
  rw [gcd_mul_right]
  convert one_mul b
  exact Coprime.coprime_mul_right_right hac

theorem Coprime.eq_of_mul_eq_zero {m n : ℕ} (h : m.Coprime n) (hmn : m * n = 0) :
    m = 0 ∧ n = 1 ∨ m = 1 ∧ n = 0 :=
  (Nat.eq_zero_of_mul_eq_zero hmn).imp (fun hm => ⟨hm, n.coprime_zero_left.mp <| hm ▸ h⟩) fun hn =>
    let eq := hn ▸ h.symm
    ⟨m.coprime_zero_left.mp <| eq, hn⟩

/-- Represent a divisor of `m * n` as a product of a divisor of `m` and a divisor of `n`.

See `exists_dvd_and_dvd_of_dvd_mul` for the more general but less constructive version for other
`GCDMonoid`s. -/
def prodDvdAndDvdOfDvdProd {m n k : ℕ} (H : k ∣ m * n) :
    { d : { m' // m' ∣ m } × { n' // n' ∣ n } // k = d.1 * d.2 } := by
  cases h0 : gcd k m with
  | zero =>
    obtain rfl : k = 0 := eq_zero_of_gcd_eq_zero_left h0
    obtain rfl : m = 0 := eq_zero_of_gcd_eq_zero_right h0
    exact ⟨⟨⟨0, dvd_refl 0⟩, ⟨n, dvd_refl n⟩⟩, (zero_mul n).symm⟩
  | succ tmp =>
    have hpos : 0 < gcd k m := h0.symm ▸ Nat.zero_lt_succ _; clear h0 tmp
    have hd : gcd k m * (k / gcd k m) = k := Nat.mul_div_cancel' (gcd_dvd_left k m)
    refine ⟨⟨⟨gcd k m, gcd_dvd_right k m⟩, ⟨k / gcd k m, ?_⟩⟩, hd.symm⟩
    apply Nat.dvd_of_mul_dvd_mul_left hpos
    rw [hd, ← gcd_mul_right]
    exact dvd_gcd (dvd_mul_right _ _) H

theorem dvd_mul {x m n : ℕ} : x ∣ m * n ↔ ∃ y z, y ∣ m ∧ z ∣ n ∧ y * z = x := by
  constructor
  · intro h
    obtain ⟨⟨⟨y, hy⟩, ⟨z, hz⟩⟩, rfl⟩ := prod_dvd_and_dvd_of_dvd_prod h
    exact ⟨y, z, hy, hz, rfl⟩
  · rintro ⟨y, z, hy, hz, rfl⟩
    exact mul_dvd_mul hy hz

theorem pow_dvd_pow_iff {a b n : ℕ} (n0 : n ≠ 0) : a ^ n ∣ b ^ n ↔ a ∣ b := by
  refine ⟨fun h => ?_, fun h => pow_dvd_pow_of_dvd h _⟩
  rcases Nat.eq_zero_or_pos (gcd a b) with g0 | g0
  · simp [eq_zero_of_gcd_eq_zero_right g0]
  rcases exists_coprime' g0 with ⟨g, a', b', g0', co, rfl, rfl⟩
  rw [mul_pow, mul_pow] at h
<<<<<<< HEAD
  replace h := Nat.dvd_of_mul_dvd_mul_right (Nat.pow_pos g0') h
=======
  replace h := Nat.dvd_of_mul_dvd_mul_right (Nat.pos_pow_of_pos _ g0') h
>>>>>>> f8ffcfb2
  have := pow_dvd_pow a' <| Nat.pos_of_ne_zero n0
  rw [pow_one, (co.pow n n).eq_one_of_dvd h] at this
  simp [eq_one_of_dvd_one this]

theorem coprime_iff_isRelPrime {m n : ℕ} : m.Coprime n ↔ IsRelPrime m n := by
  simp_rw [coprime_iff_gcd_eq_one, IsRelPrime, ← and_imp, ← dvd_gcd_iff, isUnit_iff_dvd_one]
  exact ⟨fun h _ ↦ (h ▸ ·), (dvd_one.mp <| · dvd_rfl)⟩

/-- If `k:ℕ` divides coprime `a` and `b` then `k = 1` -/
theorem eq_one_of_dvd_coprimes {a b k : ℕ} (h_ab_coprime : Coprime a b) (hka : k ∣ a)
    (hkb : k ∣ b) : k = 1 :=
  dvd_one.mp (isUnit_iff_dvd_one.mp <| coprime_iff_isRelPrime.mp h_ab_coprime hka hkb)

theorem Coprime.mul_add_mul_ne_mul {m n a b : ℕ} (cop : Coprime m n) (ha : a ≠ 0) (hb : b ≠ 0) :
    a * m + b * n ≠ m * n := by
  intro h
  obtain ⟨x, rfl⟩ : n ∣ a :=
    cop.symm.dvd_of_dvd_mul_right
      ((Nat.dvd_add_iff_left (Nat.dvd_mul_left n b)).mpr
        ((congr_arg _ h).mpr (Nat.dvd_mul_left n m)))
  obtain ⟨y, rfl⟩ : m ∣ b :=
    cop.dvd_of_dvd_mul_right
      ((Nat.dvd_add_iff_right (Nat.dvd_mul_left m (n * x))).mpr
        ((congr_arg _ h).mpr (Nat.dvd_mul_right m n)))
  rw [mul_comm, mul_ne_zero_iff, ← one_le_iff_ne_zero] at ha hb
  refine mul_ne_zero hb.2 ha.2 (eq_zero_of_mul_eq_self_left (ne_of_gt (add_le_add ha.1 hb.1)) ?_)
  rw [← mul_assoc, ← h, add_mul, add_mul, mul_comm _ n, ← mul_assoc, mul_comm y]

variable {x n m : ℕ}

theorem dvd_gcd_mul_iff_dvd_mul : x ∣ gcd x n * m ↔ x ∣ n * m := by
  refine ⟨(·.trans <| mul_dvd_mul_right (x.gcd_dvd_right n) m), fun ⟨y, hy⟩ ↦ ?_⟩
  rw [← gcd_mul_right, hy, gcd_mul_left]
  exact dvd_mul_right x (gcd m y)

theorem dvd_mul_gcd_iff_dvd_mul : x ∣ n * gcd x m ↔ x ∣ n * m := by
  rw [mul_comm, dvd_gcd_mul_iff_dvd_mul, mul_comm]

theorem dvd_gcd_mul_gcd_iff_dvd_mul : x ∣ gcd x n * gcd x m ↔ x ∣ n * m := by
  rw [dvd_gcd_mul_iff_dvd_mul, dvd_mul_gcd_iff_dvd_mul]

theorem gcd_mul_gcd_eq_iff_dvd_mul_of_coprime (hcop : Coprime n m) :
    gcd x n * gcd x m = x ↔ x ∣ n * m := by
  refine ⟨fun h ↦ ?_, (dvd_antisymm ?_ <| dvd_gcd_mul_gcd_iff_dvd_mul.mpr ·)⟩
  refine h ▸ Nat.mul_dvd_mul ?_ ?_ <;> exact x.gcd_dvd_right _
  refine (hcop.gcd_both x x).mul_dvd_of_dvd_of_dvd ?_ ?_ <;> exact x.gcd_dvd_left _

end Nat<|MERGE_RESOLUTION|>--- conflicted
+++ resolved
@@ -7,10 +7,7 @@
 import Mathlib.Algebra.GroupWithZero.Divisibility
 import Mathlib.Algebra.Ring.Nat
 import Mathlib.Init.Data.Nat.Lemmas
-<<<<<<< HEAD
 import Mathlib.Order.Basic
-=======
->>>>>>> f8ffcfb2
 
 /-!
 # Definitions and properties of `Nat.gcd`, `Nat.lcm`, and `Nat.coprime`
@@ -275,12 +272,8 @@
   rcases Nat.eq_zero_or_pos (gcd a b) with g0 | g0
   · simp [eq_zero_of_gcd_eq_zero_right g0]
   rcases exists_coprime' g0 with ⟨g, a', b', g0', co, rfl, rfl⟩
-  rw [mul_pow, mul_pow] at h
-<<<<<<< HEAD
-  replace h := Nat.dvd_of_mul_dvd_mul_right (Nat.pow_pos g0') h
-=======
-  replace h := Nat.dvd_of_mul_dvd_mul_right (Nat.pos_pow_of_pos _ g0') h
->>>>>>> f8ffcfb2
+  rw [mul_pow, mul_pow] at h]
+  replace h := Nat.dvd_of_mul_dvd_mul_right (Nat.pow_pos g0') h]
   have := pow_dvd_pow a' <| Nat.pos_of_ne_zero n0
   rw [pow_one, (co.pow n n).eq_one_of_dvd h] at this
   simp [eq_one_of_dvd_one this]
