/-
Copyright (c) 2023 Shogo Saito. All rights reserved.
Released under Apache 2.0 license as described in the file LICENSE.
Authors: Shogo Saito. Adapted for mathlib by Hunter Monroe
-/
<<<<<<< HEAD
import Mathlib.Algebra.BigOperators.List.Lemmas
=======
import Mathlib.Algebra.BigOperators.Ring.List
>>>>>>> 59de845a
import Mathlib.Data.Nat.ModEq
import Mathlib.Data.Nat.GCD.BigOperators

/-!
# Chinese Remainder Theorem

This file provides definitions and theorems for the Chinese Remainder Theorem. These are used in
Gödel's Beta function, which is used in proving Gödel's incompleteness theorems.

## Main result

- `chineseRemainderOfList`: Definition of the Chinese remainder of a list

## Tags

Chinese Remainder Theorem, Gödel, beta function
-/

namespace Nat

variable {ι : Type*}

lemma modEq_list_prod_iff {a b} {l : List ℕ} (co : l.Pairwise Coprime) :
    a ≡ b [MOD l.prod] ↔ ∀ i, a ≡ b [MOD l.get i] := by
  induction' l with m l ih
  · simp [modEq_one]
  · have : Coprime m l.prod := coprime_list_prod_right_iff.mpr (List.pairwise_cons.mp co).1
    simp only [List.prod_cons, ← modEq_and_modEq_iff_modEq_mul this, ih (List.Pairwise.of_cons co),
      List.length_cons]
    constructor
    · rintro ⟨h0, hs⟩ i
      cases i using Fin.cases <;> simp_all
    · intro h; exact ⟨h 0, fun i => h i.succ⟩

lemma modEq_list_prod_iff' {a b} {s : ι → ℕ} {l : List ι} (co : l.Pairwise (Coprime on s)) :
    a ≡ b [MOD (l.map s).prod] ↔ ∀ i ∈ l, a ≡ b [MOD s i] := by
  induction' l with i l ih
  · simp [modEq_one]
  · have : Coprime (s i) (l.map s).prod := by
      simp only [coprime_list_prod_right_iff, List.mem_map, forall_exists_index, and_imp,
        forall_apply_eq_imp_iff₂]
      intro j hj
      exact (List.pairwise_cons.mp co).1 j hj
    simp [← modEq_and_modEq_iff_modEq_mul this, ih (List.Pairwise.of_cons co)]

variable (a s : ι → ℕ)

/-- The natural number less than `(l.map s).prod` congruent to
`a i` mod `s i` for all  `i ∈ l`. -/
def chineseRemainderOfList : (l : List ι) → l.Pairwise (Coprime on s) →
    { k // ∀ i ∈ l, k ≡ a i [MOD s i] }
  | [],     _  => ⟨0, by simp⟩
  | i :: l, co => by
    have : Coprime (s i) (l.map s).prod := by
      simp only [coprime_list_prod_right_iff, List.mem_map, forall_exists_index, and_imp,
        forall_apply_eq_imp_iff₂]
      intro j hj
      exact (List.pairwise_cons.mp co).1 j hj
    have ih := chineseRemainderOfList l co.of_cons
    have k := chineseRemainder this (a i) ih
    use k
    simp only [List.mem_cons, forall_eq_or_imp, k.prop.1, true_and]
    intro j hj
    exact ((modEq_list_prod_iff' co.of_cons).mp k.prop.2 j hj).trans (ih.prop j hj)

@[simp] theorem chineseRemainderOfList_nil :
    (chineseRemainderOfList a s [] List.Pairwise.nil : ℕ) = 0 := rfl

theorem chineseRemainderOfList_lt_prod (l : List ι)
    (co : l.Pairwise (Coprime on s)) (hs : ∀ i ∈ l, s i ≠ 0) :
    chineseRemainderOfList a s l co < (l.map s).prod := by
  cases l with
  | nil => simp
  | cons i l =>
    simp only [chineseRemainderOfList, List.map_cons, List.prod_cons]
    have : Coprime (s i) (l.map s).prod := by
      simp only [coprime_list_prod_right_iff, List.mem_map, forall_exists_index, and_imp,
        forall_apply_eq_imp_iff₂]
      intro j hj
      exact (List.pairwise_cons.mp co).1 j hj
    refine chineseRemainder_lt_mul this (a i) (chineseRemainderOfList a s l co.of_cons)
      (hs i (List.mem_cons_self _ l)) ?_
    simp only [ne_eq, List.prod_eq_zero_iff, List.mem_map, not_exists, not_and]
    intro j hj
    exact hs j (List.mem_cons_of_mem _ hj)

theorem chineseRemainderOfList_modEq_unique (l : List ι)
    (co : l.Pairwise (Coprime on s)) {z} (hz : ∀ i ∈ l, z ≡ a i [MOD s i]) :
    z ≡ chineseRemainderOfList a s l co [MOD (l.map s).prod] := by
  induction' l with i l ih
  · simp [modEq_one]
  · simp only [List.map_cons, List.prod_cons, chineseRemainderOfList]
    have : Coprime (s i) (l.map s).prod := by
      simp only [coprime_list_prod_right_iff, List.mem_map, forall_exists_index, and_imp,
        forall_apply_eq_imp_iff₂]
      intro j hj
      exact (List.pairwise_cons.mp co).1 j hj
    exact chineseRemainder_modEq_unique this
      (hz i (List.mem_cons_self _ _)) (ih co.of_cons (fun j hj => hz j (List.mem_cons_of_mem _ hj)))

theorem chineseRemainderOfList_perm {l l' : List ι} (hl : l.Perm l')
    (hs : ∀ i ∈ l, s i ≠ 0) (co : l.Pairwise (Coprime on s)) :
    (chineseRemainderOfList a s l co : ℕ) =
    chineseRemainderOfList a s l' (co.perm hl coprime_comm.mpr) := by
  let z := chineseRemainderOfList a s l' (co.perm hl coprime_comm.mpr)
  have hlp : (l.map s).prod = (l'.map s).prod := List.Perm.prod_eq (List.Perm.map s hl)
  exact (chineseRemainderOfList_modEq_unique a s l co (z := z)
    (fun i hi => z.prop i (hl.symm.mem_iff.mpr hi))).symm.eq_of_lt_of_lt
      (chineseRemainderOfList_lt_prod _ _ _ _ hs)
      (by rw [hlp]
          exact chineseRemainderOfList_lt_prod _ _ _ _
            (by simpa [List.Perm.mem_iff hl.symm] using hs))

/-- The natural number less than `(m.map s).prod` congruent to
`a i` mod `s i` for all  `i ∈ m`. -/
def chineseRemainderOfMultiset {m : Multiset ι} :
    m.Nodup → (∀ i ∈ m, s i ≠ 0) → Set.Pairwise {x | x ∈ m} (Coprime on s) →
    { k // ∀ i ∈ m, k ≡ a i [MOD s i] } :=
  Quotient.recOn m
    (fun l nod _ co =>
      chineseRemainderOfList a s l (List.Nodup.pairwise_of_forall_ne nod co))
    (fun l l' (pp : l.Perm l') ↦
      funext fun nod' : l'.Nodup =>
      have nod : l.Nodup := pp.symm.nodup_iff.mp nod'
      funext fun hs' : ∀ i ∈ l', s i ≠ 0 =>
      have hs : ∀ i ∈ l, s i ≠ 0  := by simpa [List.Perm.mem_iff pp] using hs'
      funext fun co' : Set.Pairwise {x | x ∈ l'} (Coprime on s) =>
      have co : Set.Pairwise {x | x ∈ l} (Coprime on s) := by simpa [List.Perm.mem_iff pp] using co'
      have lco : l.Pairwise (Coprime on s) := List.Nodup.pairwise_of_forall_ne nod co
      have : ∀ {m' e nod'' hs'' co''}, @Eq.ndrec (Multiset ι) l
        (fun m ↦ m.Nodup → (∀ i ∈ m, s i ≠ 0) →
          Set.Pairwise {x | x ∈ m} (Coprime on s) → { k // ∀ i ∈ m, k ≡ a i [MOD s i] })
        (fun nod _ co ↦ chineseRemainderOfList a s l (List.Nodup.pairwise_of_forall_ne nod co))
          m' e nod'' hs'' co'' =
        (chineseRemainderOfList a s l lco : ℕ) := by
          rintro _ rfl _ _ _; rfl
      by ext; exact this.trans <| chineseRemainderOfList_perm a s pp hs lco)

theorem chineseRemainderOfMultiset_lt_prod {m : Multiset ι}
    (nod : m.Nodup) (hs : ∀ i ∈ m, s i ≠ 0) (pp : Set.Pairwise {x | x ∈ m} (Coprime on s)) :
    chineseRemainderOfMultiset a s nod hs pp < (m.map s).prod := by
  induction' m using Quot.ind with l
  unfold chineseRemainderOfMultiset; simp
  exact chineseRemainderOfList_lt_prod a s l
    (List.Nodup.pairwise_of_forall_ne nod pp) (by simpa using hs)

/-- The natural number less than `∏ i ∈ t, s i` congruent to
`a i` mod `s i` for all  `i ∈ t`. -/
def chineseRemainderOfFinset (t : Finset ι)
    (hs : ∀ i ∈ t, s i ≠ 0) (pp : Set.Pairwise t (Coprime on s)) :
    { k // ∀ i ∈ t, k ≡ a i [MOD s i] } := by
  simpa using chineseRemainderOfMultiset a s t.nodup (by simpa using hs) (by simpa using pp)

theorem chineseRemainderOfFinset_lt_prod {t : Finset ι}
    (hs : ∀ i ∈ t, s i ≠ 0) (pp : Set.Pairwise t (Coprime on s)) :
    chineseRemainderOfFinset a s t hs pp < ∏ i ∈ t, s i := by
  simpa [chineseRemainderOfFinset] using
    chineseRemainderOfMultiset_lt_prod a s t.nodup (by simpa using hs) (by simpa using pp)

end Nat<|MERGE_RESOLUTION|>--- conflicted
+++ resolved
@@ -3,11 +3,7 @@
 Released under Apache 2.0 license as described in the file LICENSE.
 Authors: Shogo Saito. Adapted for mathlib by Hunter Monroe
 -/
-<<<<<<< HEAD
-import Mathlib.Algebra.BigOperators.List.Lemmas
-=======
 import Mathlib.Algebra.BigOperators.Ring.List
->>>>>>> 59de845a
 import Mathlib.Data.Nat.ModEq
 import Mathlib.Data.Nat.GCD.BigOperators
 
