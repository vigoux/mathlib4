/-
Copyright (c) 2019 Kevin Kappelmann. All rights reserved.
Released under Apache 2.0 license as described in the file LICENSE.
Authors: Kevin Kappelmann, Kyle Miller, Mario Carneiro
-/
import Mathlib.Algebra.BigOperators.Group.Finset
import Mathlib.Data.Finset.NatAntidiagonal
import Mathlib.Data.Nat.GCD.Basic
import Mathlib.Data.Nat.BinaryRec
import Mathlib.Init.Data.Nat.Lemmas
import Mathlib.Logic.Function.Iterate
import Mathlib.Tactic.Ring
import Mathlib.Tactic.Zify

/-!
# Fibonacci Numbers

This file defines the fibonacci series, proves results about it and introduces
methods to compute it quickly.
-/

/-!
# The Fibonacci Sequence

## Summary

Definition of the Fibonacci sequence `F₀ = 0, F₁ = 1, Fₙ₊₂ = Fₙ + Fₙ₊₁`.

## Main Definitions

- `Nat.fib` returns the stream of Fibonacci numbers.

## Main Statements

- `Nat.fib_add_two`: shows that `fib` indeed satisfies the Fibonacci recurrence `Fₙ₊₂ = Fₙ + Fₙ₊₁.`.
- `Nat.fib_gcd`: `fib n` is a strong divisibility sequence.
- `Nat.fib_succ_eq_sum_choose`: `fib` is given by the sum of `Nat.choose` along an antidiagonal.
- `Nat.fib_succ_eq_succ_sum`: shows that `F₀ + F₁ + ⋯ + Fₙ = Fₙ₊₂ - 1`.
- `Nat.fib_two_mul` and `Nat.fib_two_mul_add_one` are the basis for an efficient algorithm to
  compute `fib` (see `Nat.fastFib`). There are `bit0`/`bit1` variants of these can be used to
  simplify `fib` expressions: `simp only [Nat.fib_bit0, Nat.fib_bit1, Nat.fib_bit0_succ,
  Nat.fib_bit1_succ, Nat.fib_one, Nat.fib_two]`.

## Implementation Notes

For efficiency purposes, the sequence is defined using `Stream.iterate`.

## Tags

fib, fibonacci
-/

namespace Nat



/-- Implementation of the fibonacci sequence satisfying
`fib 0 = 0, fib 1 = 1, fib (n + 2) = fib n + fib (n + 1)`.

*Note:* We use a stream iterator for better performance when compared to the naive recursive
implementation.
-/

@[pp_nodot]
def fib (n : ℕ) : ℕ :=
  ((fun p : ℕ × ℕ => (p.snd, p.fst + p.snd))^[n] (0, 1)).fst

@[simp]
theorem fib_zero : fib 0 = 0 :=
  rfl

@[simp]
theorem fib_one : fib 1 = 1 :=
  rfl

@[simp]
theorem fib_two : fib 2 = 1 :=
  rfl

/-- Shows that `fib` indeed satisfies the Fibonacci recurrence `Fₙ₊₂ = Fₙ + Fₙ₊₁.` -/
theorem fib_add_two {n : ℕ} : fib (n + 2) = fib n + fib (n + 1) := by
  simp [fib, Function.iterate_succ_apply']

lemma fib_add_one : ∀ {n}, n ≠ 0 → fib (n + 1) = fib (n - 1) + fib n
  | _n + 1, _ => fib_add_two

theorem fib_le_fib_succ {n : ℕ} : fib n ≤ fib (n + 1) := by cases n <;> simp [fib_add_two]

@[mono]
theorem fib_mono : Monotone fib :=
  monotone_nat_of_le_succ fun _ => fib_le_fib_succ

@[simp] lemma fib_eq_zero : ∀ {n}, fib n = 0 ↔ n = 0
| 0 => Iff.rfl
| 1 => Iff.rfl
| n + 2 => by simp [fib_add_two, fib_eq_zero]

@[simp] lemma fib_pos {n : ℕ} : 0 < fib n ↔ 0 < n := by simp [pos_iff_ne_zero]

theorem fib_add_two_sub_fib_add_one {n : ℕ} : fib (n + 2) - fib (n + 1) = fib n := by
  rw [fib_add_two, add_tsub_cancel_right]

theorem fib_lt_fib_succ {n : ℕ} (hn : 2 ≤ n) : fib n < fib (n + 1) := by
  rcases exists_add_of_le hn with ⟨n, rfl⟩
  rw [← tsub_pos_iff_lt, add_comm 2, add_right_comm, fib_add_two, add_tsub_cancel_right, fib_pos]
  exact succ_pos n

/-- `fib (n + 2)` is strictly monotone. -/
theorem fib_add_two_strictMono : StrictMono fun n => fib (n + 2) := by
  refine strictMono_nat_of_lt_succ fun n => ?_
  rw [add_right_comm]
  exact fib_lt_fib_succ (self_le_add_left _ _)

lemma fib_strictMonoOn : StrictMonoOn fib (Set.Ici 2)
  | _m + 2, _, _n + 2, _, hmn => fib_add_two_strictMono <| lt_of_add_lt_add_right hmn

lemma fib_lt_fib {m : ℕ} (hm : 2 ≤ m) : ∀ {n}, fib m < fib n ↔ m < n
  | 0 => by simp [hm]
  | 1 => by simp [hm]
  | n + 2 => fib_strictMonoOn.lt_iff_lt hm <| by simp

theorem le_fib_self {n : ℕ} (five_le_n : 5 ≤ n) : n ≤ fib n := by
  induction' five_le_n with n five_le_n IH
  · -- 5 ≤ fib 5
    rfl
  · -- n + 1 ≤ fib (n + 1) for 5 ≤ n
    rw [succ_le_iff]
    calc
      n ≤ fib n := IH
      _ < fib (n + 1) := fib_lt_fib_succ (le_trans (by decide) five_le_n)

lemma le_fib_add_one : ∀ n, n ≤ fib n + 1
  | 0 => zero_le_one
  | 1 => one_le_two
  | 2 => le_rfl
  | 3 => le_rfl
  | 4 => le_rfl
  | _n + 5 => (le_fib_self le_add_self).trans <| le_succ _

/-- Subsequent Fibonacci numbers are coprime,
  see https://proofwiki.org/wiki/Consecutive_Fibonacci_Numbers_are_Coprime -/
theorem fib_coprime_fib_succ (n : ℕ) : Nat.Coprime (fib n) (fib (n + 1)) := by
  induction' n with n ih
  · simp
  · simp only [fib_add_two, coprime_add_self_right, Coprime, ih.symm]

/-- See https://proofwiki.org/wiki/Fibonacci_Number_in_terms_of_Smaller_Fibonacci_Numbers -/
theorem fib_add (m n : ℕ) : fib (m + n + 1) = fib m * fib n + fib (m + 1) * fib (n + 1) := by
  induction' n with n ih generalizing m
  · simp
  · specialize ih (m + 1)
    rw [add_assoc m 1 n, add_comm 1 n] at ih
    simp only [fib_add_two, succ_eq_add_one, ih]
    ring

theorem fib_two_mul (n : ℕ) : fib (2 * n) = fib n * (2 * fib (n + 1) - fib n) := by
  cases n
  · simp
  · rw [two_mul, ← add_assoc, fib_add, fib_add_two, two_mul]
    simp only [← add_assoc, add_tsub_cancel_right]
    ring

theorem fib_two_mul_add_one (n : ℕ) : fib (2 * n + 1) = fib (n + 1) ^ 2 + fib n ^ 2 := by
  rw [two_mul, fib_add]
  ring

theorem fib_two_mul_add_two (n : ℕ) :
    fib (2 * n + 2) = fib (n + 1) * (2 * fib n + fib (n + 1)) := by
  rw [fib_add_two, fib_two_mul, fib_two_mul_add_one]
  -- Porting note: A bunch of issues similar to [this zulip thread](https://github.com/leanprover-community/mathlib4/pull/1576) with `zify`
  have : fib n ≤ 2 * fib (n + 1) :=
    le_trans fib_le_fib_succ (mul_comm 2 _ ▸ Nat.le_mul_of_pos_right _ two_pos)
  zify [this]
  ring

/-- Computes `(Nat.fib n, Nat.fib (n + 1))` using the binary representation of `n`.
Supports `Nat.fastFib`. -/
def fastFibAux : ℕ → ℕ × ℕ :=
  Nat.binaryRec (fib 0, fib 1) fun b _ p =>
    if b then (p.2 ^ 2 + p.1 ^ 2, p.2 * (2 * p.1 + p.2))
    else (p.1 * (2 * p.2 - p.1), p.2 ^ 2 + p.1 ^ 2)

/-- Computes `Nat.fib n` using the binary representation of `n`.
Proved to be equal to `Nat.fib` in `Nat.fast_fib_eq`. -/
def fastFib (n : ℕ) : ℕ :=
  (fastFibAux n).1

theorem fast_fib_aux_bit_ff (n : ℕ) :
    fastFibAux (bit false n) =
      let p := fastFibAux n
      (p.1 * (2 * p.2 - p.1), p.2 ^ 2 + p.1 ^ 2) := by
  rw [fastFibAux, binaryRec_eq]
  · rfl
  · simp

theorem fast_fib_aux_bit_tt (n : ℕ) :
    fastFibAux (bit true n) =
      let p := fastFibAux n
      (p.2 ^ 2 + p.1 ^ 2, p.2 * (2 * p.1 + p.2)) := by
  rw [fastFibAux, binaryRec_eq]
  · rfl
  · simp

theorem fast_fib_aux_eq (n : ℕ) : fastFibAux n = (fib n, fib (n + 1)) := by
<<<<<<< HEAD
  induction n using Nat.binaryRec with
  | z => simp [fastFibAux]
  | f b n' ih =>
    cases b <;>
=======
  apply Nat.binaryRec _ (fun b n' ih => _) n
  · simp [fastFibAux]
  · rintro (_|_) n' ih <;>
>>>>>>> 01959f98
          simp only [fast_fib_aux_bit_ff, fast_fib_aux_bit_tt, congr_arg Prod.fst ih,
            congr_arg Prod.snd ih, Prod.mk.inj_iff] <;>
          simp [bit_val, fib_two_mul, fib_two_mul_add_one, fib_two_mul_add_two]

theorem fast_fib_eq (n : ℕ) : fastFib n = fib n := by rw [fastFib, fast_fib_aux_eq]

theorem gcd_fib_add_self (m n : ℕ) : gcd (fib m) (fib (n + m)) = gcd (fib m) (fib n) := by
  rcases Nat.eq_zero_or_pos n with rfl | h
  · simp
  replace h := Nat.succ_pred_eq_of_pos h; rw [← h, succ_eq_add_one]
  calc
    gcd (fib m) (fib (n.pred + 1 + m)) =
        gcd (fib m) (fib n.pred * fib m + fib (n.pred + 1) * fib (m + 1)) := by
        rw [← fib_add n.pred _]
        ring_nf
    _ = gcd (fib m) (fib (n.pred + 1) * fib (m + 1)) := by
        rw [add_comm, gcd_add_mul_right_right (fib m) _ (fib n.pred)]
    _ = gcd (fib m) (fib (n.pred + 1)) :=
      Coprime.gcd_mul_right_cancel_right (fib (n.pred + 1)) (Coprime.symm (fib_coprime_fib_succ m))

theorem gcd_fib_add_mul_self (m n : ℕ) : ∀ k, gcd (fib m) (fib (n + k * m)) = gcd (fib m) (fib n)
  | 0 => by simp
  | k + 1 => by
    rw [← gcd_fib_add_mul_self m n k, add_mul, ← add_assoc, one_mul, gcd_fib_add_self _ _]

/-- `fib n` is a strong divisibility sequence,
  see https://proofwiki.org/wiki/GCD_of_Fibonacci_Numbers -/
theorem fib_gcd (m n : ℕ) : fib (gcd m n) = gcd (fib m) (fib n) := by
  induction m, n using Nat.gcd.induction with
  | H0 => simp
  | H1 m n _ h' =>
    rw [← gcd_rec m n] at h'
    conv_rhs => rw [← mod_add_div' n m]
    rwa [gcd_fib_add_mul_self m (n % m) (n / m), gcd_comm (fib m) _]

theorem fib_dvd (m n : ℕ) (h : m ∣ n) : fib m ∣ fib n := by
  rwa [gcd_eq_left_iff_dvd, ← fib_gcd, gcd_eq_left_iff_dvd.mp]

theorem fib_succ_eq_sum_choose :
    ∀ n : ℕ, fib (n + 1) = ∑ p ∈ Finset.antidiagonal n, choose p.1 p.2 :=
  twoStepInduction rfl rfl fun n h1 h2 => by
    rw [fib_add_two, h1, h2, Finset.Nat.antidiagonal_succ_succ', Finset.Nat.antidiagonal_succ']
    simp [choose_succ_succ, Finset.sum_add_distrib, add_left_comm]

theorem fib_succ_eq_succ_sum (n : ℕ) : fib (n + 1) = (∑ k ∈ Finset.range n, fib k) + 1 := by
  induction' n with n ih
  · simp
  · calc
      fib (n + 2) = fib n + fib (n + 1) := fib_add_two
      _ = (fib n + ∑ k ∈ Finset.range n, fib k) + 1 := by rw [ih, add_assoc]
      _ = (∑ k ∈ Finset.range (n + 1), fib k) + 1 := by simp [Finset.range_add_one]

end Nat<|MERGE_RESOLUTION|>--- conflicted
+++ resolved
@@ -202,16 +202,10 @@
   · simp
 
 theorem fast_fib_aux_eq (n : ℕ) : fastFibAux n = (fib n, fib (n + 1)) := by
-<<<<<<< HEAD
   induction n using Nat.binaryRec with
   | z => simp [fastFibAux]
   | f b n' ih =>
     cases b <;>
-=======
-  apply Nat.binaryRec _ (fun b n' ih => _) n
-  · simp [fastFibAux]
-  · rintro (_|_) n' ih <;>
->>>>>>> 01959f98
           simp only [fast_fib_aux_bit_ff, fast_fib_aux_bit_tt, congr_arg Prod.fst ih,
             congr_arg Prod.snd ih, Prod.mk.inj_iff] <;>
           simp [bit_val, fib_two_mul, fib_two_mul_add_one, fib_two_mul_add_two]
