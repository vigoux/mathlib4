--- conflicted
+++ resolved
@@ -144,45 +144,20 @@
 -/
 
 theorem val_eq_val (a b : Fin n) : (a : ℕ) = b ↔ a = b :=
-<<<<<<< HEAD
-  Fin.ext_iff.symm
-#align fin.coe_eq_coe Fin.val_eq_val
-=======
   ext_iff.symm
->>>>>>> 2fc87a94
 
 @[deprecated Fin.ext_iff (since := "2024-02-20")]
 theorem eq_iff_veq (a b : Fin n) : a = b ↔ a.1 = b.1 :=
-<<<<<<< HEAD
-  Fin.ext_iff
-#align fin.eq_iff_veq Fin.eq_iff_veq
-
-theorem ne_iff_vne (a b : Fin n) : a ≠ b ↔ a.1 ≠ b.1 :=
-  Fin.ext_iff.not
-#align fin.ne_iff_vne Fin.ne_iff_vne
-=======
   ext_iff
 
 theorem ne_iff_vne (a b : Fin n) : a ≠ b ↔ a.1 ≠ b.1 :=
   ext_iff.not
->>>>>>> 2fc87a94
 
 -- Porting note: I'm not sure if this comment still applies.
 -- built-in reduction doesn't always work
 @[simp, nolint simpNF]
 theorem mk_eq_mk {a h a' h'} : @mk n a h = @mk n a' h' ↔ a = a' :=
-<<<<<<< HEAD
-  Fin.ext_iff
-#align fin.mk_eq_mk Fin.mk_eq_mk
-
-#align fin.mk.inj_iff Fin.mk.inj_iff
-#align fin.mk_val Fin.val_mk
-#align fin.eq_mk_iff_coe_eq Fin.eq_mk_iff_val_eq
-#align fin.coe_mk Fin.val_mk
-#align fin.mk_coe Fin.mk_val
-=======
   ext_iff
->>>>>>> 2fc87a94
 
 -- syntactic tautologies now
 
@@ -290,15 +265,7 @@
 This one instead uses a `NeZero n` typeclass hypothesis.
 -/
 theorem pos_iff_ne_zero' [NeZero n] (a : Fin n) : 0 < a ↔ a ≠ 0 := by
-<<<<<<< HEAD
-  rw [← val_fin_lt, val_zero', Nat.pos_iff_ne_zero, Ne, Ne, Fin.ext_iff, val_zero']
-#align fin.pos_iff_ne_zero Fin.pos_iff_ne_zero'
-
-#align fin.eq_zero_or_eq_succ Fin.eq_zero_or_eq_succ
-#align fin.eq_succ_of_ne_zero Fin.eq_succ_of_ne_zero
-=======
   rw [← val_fin_lt, val_zero', Nat.pos_iff_ne_zero, Ne, Ne, ext_iff, val_zero']
->>>>>>> 2fc87a94
 
 @[simp] lemma cast_eq_self (a : Fin n) : cast rfl a = a := rfl
 
@@ -386,12 +353,7 @@
 
 -- Porting note (#10618): removing `simp`, `simp` can prove it with AddCommMonoid instance
 protected theorem zero_add [NeZero n] (k : Fin n) : 0 + k = k := by
-<<<<<<< HEAD
-  simp [Fin.ext_iff, add_def, mod_eq_of_lt (is_lt k)]
-#align fin.zero_add Fin.zero_add
-=======
   simp [ext_iff, add_def, mod_eq_of_lt (is_lt k)]
->>>>>>> 2fc87a94
 
 instance {a : ℕ} [NeZero n] : OfNat (Fin n) a where
   ofNat := Fin.ofNat' a n.pos_of_neZero
@@ -447,12 +409,7 @@
 /-- If `n` is non-zero, converting the value of a `Fin n` to `Fin n` results
 in the same value.  -/
 @[simp] theorem cast_val_eq_self {n : ℕ} [NeZero n] (a : Fin n) : (a.val : Fin n) = a :=
-<<<<<<< HEAD
-  Fin.ext <| val_cast_of_lt a.isLt
-#align fin.coe_val_eq_self Fin.cast_val_eq_self
-=======
   ext <| val_cast_of_lt a.isLt
->>>>>>> 2fc87a94
 
 -- Porting note: this is syntactically the same as `val_cast_of_lt`
 
@@ -510,15 +467,7 @@
 ### succ and casts into larger Fin types
 -/
 
-<<<<<<< HEAD
-#align fin.coe_succ Fin.val_succ
-#align fin.succ_pos Fin.succ_pos
-
-lemma succ_injective (n : ℕ) : Injective (@Fin.succ n) := fun a b ↦ by simp [Fin.ext_iff]
-#align fin.succ_injective Fin.succ_injective
-=======
 lemma succ_injective (n : ℕ) : Injective (@Fin.succ n) := fun a b ↦ by simp [ext_iff]
->>>>>>> 2fc87a94
 
 /-- `Fin.succ` as an `Embedding` -/
 def succEmb (n : ℕ) : Fin n ↪ Fin (n + 1) where
@@ -627,12 +576,7 @@
 
 @[simp]
 theorem range_castLE {n k : ℕ} (h : n ≤ k) : Set.range (castLE h) = { i : Fin k | (i : ℕ) < n } :=
-<<<<<<< HEAD
-  Set.ext fun x => ⟨fun ⟨y, hy⟩ => hy ▸ y.2, fun hx => ⟨⟨x, hx⟩, rfl⟩⟩
-#align fin.range_cast_le Fin.range_castLE
-=======
   Set.ext fun x => ⟨fun ⟨y, hy⟩ => hy ▸ y.2, fun hx => ⟨⟨x, hx⟩, Fin.ext rfl⟩⟩
->>>>>>> 2fc87a94
 
 @[simp]
 theorem coe_of_injective_castLE_symm {n k : ℕ} (h : n ≤ k) (i : Fin k) (hi) :
@@ -738,14 +682,8 @@
 This one instead uses a `NeZero n` typeclass hypothesis.
 -/
 @[simp]
-<<<<<<< HEAD
-theorem castSucc_zero' [NeZero n] : castSucc (0 : Fin n) = 0 := rfl
-#align fin.cast_succ_zero Fin.castSucc_zero'
-#align fin.cast_succ_one Fin.castSucc_one
-=======
 theorem castSucc_zero' [NeZero n] : castSucc (0 : Fin n) = 0 :=
   ext rfl
->>>>>>> 2fc87a94
 
 /-- `castSucc i` is positive when `i` is positive.
 
@@ -1508,12 +1446,7 @@
   constructor
 
 theorem last_sub (i : Fin (n + 1)) : last n - i = Fin.rev i :=
-<<<<<<< HEAD
-  Fin.ext <| by rw [coe_sub_iff_le.2 i.le_last, val_last, val_rev, Nat.succ_sub_succ_eq_sub]
-#align fin.last_sub Fin.last_sub
-=======
   ext <| by rw [coe_sub_iff_le.2 i.le_last, val_last, val_rev, Nat.succ_sub_succ_eq_sub]
->>>>>>> 2fc87a94
 
 theorem add_one_le_of_lt {n : ℕ} {a b : Fin (n + 1)} (h : a < b) : a + 1 ≤ b := by
   cases' a with a ha
@@ -1568,31 +1501,15 @@
   · simp [eq_iff_true_of_subsingleton]
   cases n
   · simp [fin_one_eq_zero]
-<<<<<<< HEAD
-  simp [Fin.ext_iff, mul_def, mod_eq_of_lt (is_lt k)]
-#align fin.mul_one Fin.mul_one'
-
-#align fin.mul_comm Fin.mul_comm
-=======
   simp [ext_iff, mul_def, mod_eq_of_lt (is_lt k)]
->>>>>>> 2fc87a94
 
 protected theorem one_mul' [NeZero n] (k : Fin n) : (1 : Fin n) * k = k := by
   rw [Fin.mul_comm, Fin.mul_one']
 
-<<<<<<< HEAD
-protected theorem mul_zero' [NeZero n] (k : Fin n) : k * 0 = 0 := by simp [Fin.ext_iff, mul_def]
-#align fin.mul_zero Fin.mul_zero'
-
-protected theorem zero_mul' [NeZero n] (k : Fin n) : (0 : Fin n) * k = 0 := by
-  simp [Fin.ext_iff, mul_def]
-#align fin.zero_mul Fin.zero_mul'
-=======
 protected theorem mul_zero' [NeZero n] (k : Fin n) : k * 0 = 0 := by simp [ext_iff, mul_def]
 
 protected theorem zero_mul' [NeZero n] (k : Fin n) : (0 : Fin n) * k = 0 := by
   simp [ext_iff, mul_def]
->>>>>>> 2fc87a94
 
 end Mul
 
