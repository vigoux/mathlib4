--- conflicted
+++ resolved
@@ -7,7 +7,6 @@
 import Mathlib.Logic.Function.Iterate
 import Mathlib.Tactic.Inhabit
 
-
 /-!
 # Extra facts about `Prod`
 
@@ -16,7 +15,6 @@
 -/
 
 variable {α : Type*} {β : Type*} {γ : Type*} {δ : Type*}
-
 
 @[deprecated (since := "2024-05-08")] alias Prod_map := Prod.map_apply
 
@@ -56,7 +54,6 @@
 --  See `map_apply`, `map_fst`, and `map_snd` for slightly weaker lemmas in the `simp` set.
 theorem map_apply' (f : α → γ) (g : β → δ) (p : α × β) : map f g p = (f p.1, g p.2) :=
   rfl
-
 
 #adaptation_note
 /--
@@ -101,10 +98,6 @@
 
 lemma mk_inj_right {a₁ a₂ : α} {b : β} : (a₁, b) = (a₂, b) ↔ a₁ = a₂ := (mk.inj_right _).eq_iff
 
-<<<<<<< HEAD
-
-=======
->>>>>>> 4ca4f82a
 theorem map_def {f : α → γ} {g : β → δ} : Prod.map f g = fun p : α × β ↦ (f p.1, g p.2) :=
   funext fun p ↦ Prod.ext (map_fst f g p) (map_snd f g p)
 
@@ -192,7 +185,6 @@
   | ⟨a, b⟩, x => by simp
 
 variable {r : α → α → Prop} {s : β → β → Prop} {x y : α × β}
-
 
 lemma lex_iff : Prod.Lex r s x y ↔ r x.1 y.1 ∨ x.1 = y.1 ∧ s x.2 y.2 := lex_def _ _
 
