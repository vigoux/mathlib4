--- conflicted
+++ resolved
@@ -101,11 +101,7 @@
     | case1 =>
       simp only [Thunk.pure, LazyList.bind, LazyList.traverse, Id.pure_eq]
     | case2 _ _ ih =>
-<<<<<<< HEAD
-      simp [LazyList.bind, LazyList.traverse, Seq.seq, Id.map_eq, append, Thunk.pure, ← ih]
-=======
       simp only [Thunk.pure, LazyList.bind, append, Thunk.get_mk, comp_apply, ← ih]
->>>>>>> 71d4424e
       simp only [Thunk.get, append, singleton, Thunk.pure])
 
 end LazyList