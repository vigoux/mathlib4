--- conflicted
+++ resolved
@@ -619,45 +619,10 @@
   __ := addCommGroup
   __ := instAddGroupWithOne
 
-<<<<<<< HEAD
-section Numeral
-
-set_option linter.deprecated false
-
-@[deprecated (since := "2023-04-02"), simp]
-theorem bit0_apply [Add α] (M : Matrix m m α) (i : m) (j : m) : (M + M) i j = (M i j) + (M i j) :=
-  rfl
-#align matrix.bit0_apply Matrix.bit0_apply
-
-variable [AddZeroClass α] [One α]
-
-@[deprecated (since := "2023-04-02")]
-theorem bit1_apply (M : Matrix n n α) (i : n) (j : n) :
-    (M + M + 1) i j = if i = j then (M i j) + (M i j) + 1 else (M i j) + (M i j) := by
-  by_cases h : i = j
-  · subst h
-    simp
-  · simp [h]
-#align matrix.bit1_apply Matrix.bit1_apply
-
-@[deprecated (since := "2023-04-02"), simp]
-theorem bit1_apply_eq (M : Matrix n n α) (i : n) : (M + M + 1) i i = (M i i) + (M i i) + 1 := by
-  simp [bit1_apply]
-#align matrix.bit1_apply_eq Matrix.bit1_apply_eq
-
-@[deprecated (since := "2023-04-02"), simp]
-theorem bit1_apply_ne (M : Matrix n n α) {i j : n} (h : i ≠ j) :
-    (M + M + 1) i j = (M i j) + (M i j) := by
-  simp [bit1_apply, h]
-#align matrix.bit1_apply_ne Matrix.bit1_apply_ne
-
-end Numeral
-=======
 #noalign matrix.bit0_apply
 #noalign matrix.bit1_apply
 #noalign matrix.bit1_apply_eq
 #noalign matrix.bit1_apply_ne
->>>>>>> fffcdb50
 
 end Diagonal
 
