/-
Copyright (c) 2017 Johannes Hölzl. All rights reserved.
Released under Apache 2.0 license as described in the file LICENSE.
Authors: Johannes Hölzl
-/
import Mathlib.Data.Set.Function
import Mathlib.Logic.Relation
import Mathlib.Logic.Pairwise

#align_import data.set.pairwise.basic from "leanprover-community/mathlib"@"c4c2ed622f43768eff32608d4a0f8a6cec1c047d"

/-!
# Relations holding pairwise

This file develops pairwise relations and defines pairwise disjoint indexed sets.

We also prove many basic facts about `Pairwise`. It is possible that an intermediate file,
with more imports than `Logic.Pairwise` but not importing `Data.Set.Function` would be appropriate
to hold many of these basic facts.

## Main declarations

* `Set.PairwiseDisjoint`: `s.PairwiseDisjoint f` states that images under `f` of distinct elements
  of `s` are either equal or `Disjoint`.

## Notes

The spelling `s.PairwiseDisjoint id` is preferred over `s.Pairwise Disjoint` to permit dot notation
on `Set.PairwiseDisjoint`, even though the latter unfolds to something nicer.
-/


open Function Order Set

variable {α β γ ι ι' : Type*} {r p q : α → α → Prop}

section Pairwise

variable {f g : ι → α} {s t u : Set α} {a b : α}

theorem pairwise_on_bool (hr : Symmetric r) {a b : α} :
    Pairwise (r on fun c => cond c a b) ↔ r a b := by simpa [Pairwise, Function.onFun] using @hr a b
#align pairwise_on_bool pairwise_on_bool

theorem pairwise_disjoint_on_bool [SemilatticeInf α] [OrderBot α] {a b : α} :
    Pairwise (Disjoint on fun c => cond c a b) ↔ Disjoint a b :=
  pairwise_on_bool Disjoint.symm
#align pairwise_disjoint_on_bool pairwise_disjoint_on_bool

theorem Symmetric.pairwise_on [LinearOrder ι] (hr : Symmetric r) (f : ι → α) :
    Pairwise (r on f) ↔ ∀ ⦃m n⦄, m < n → r (f m) (f n) :=
  ⟨fun h _m _n hmn => h hmn.ne, fun h _m _n hmn => hmn.lt_or_lt.elim (@h _ _) fun h' => hr (h h')⟩
#align symmetric.pairwise_on Symmetric.pairwise_on

theorem pairwise_disjoint_on [SemilatticeInf α] [OrderBot α] [LinearOrder ι] (f : ι → α) :
    Pairwise (Disjoint on f) ↔ ∀ ⦃m n⦄, m < n → Disjoint (f m) (f n) :=
  Symmetric.pairwise_on Disjoint.symm f
#align pairwise_disjoint_on pairwise_disjoint_on

theorem pairwise_disjoint_mono [SemilatticeInf α] [OrderBot α] (hs : Pairwise (Disjoint on f))
    (h : g ≤ f) : Pairwise (Disjoint on g) :=
  hs.mono fun i j hij => Disjoint.mono (h i) (h j) hij
#align pairwise_disjoint.mono pairwise_disjoint_mono

namespace Set

theorem Pairwise.mono (h : t ⊆ s) (hs : s.Pairwise r) : t.Pairwise r :=
  fun _x xt _y yt => hs (h xt) (h yt)
#align set.pairwise.mono Set.Pairwise.mono

theorem Pairwise.mono' (H : r ≤ p) (hr : s.Pairwise r) : s.Pairwise p :=
  hr.imp H
#align set.pairwise.mono' Set.Pairwise.mono'

theorem pairwise_top (s : Set α) : s.Pairwise ⊤ :=
  pairwise_of_forall s _ fun _ _ => trivial
#align set.pairwise_top Set.pairwise_top

protected theorem Subsingleton.pairwise (h : s.Subsingleton) (r : α → α → Prop) : s.Pairwise r :=
  fun _x hx _y hy hne => (hne (h hx hy)).elim
#align set.subsingleton.pairwise Set.Subsingleton.pairwise

@[simp]
theorem pairwise_empty (r : α → α → Prop) : (∅ : Set α).Pairwise r :=
  subsingleton_empty.pairwise r
#align set.pairwise_empty Set.pairwise_empty

@[simp]
theorem pairwise_singleton (a : α) (r : α → α → Prop) : Set.Pairwise {a} r :=
  subsingleton_singleton.pairwise r
#align set.pairwise_singleton Set.pairwise_singleton

theorem pairwise_iff_of_refl [IsRefl α r] : s.Pairwise r ↔ ∀ ⦃a⦄, a ∈ s → ∀ ⦃b⦄, b ∈ s → r a b :=
  forall₄_congr fun _ _ _ _ => or_iff_not_imp_left.symm.trans <| or_iff_right_of_imp of_eq
#align set.pairwise_iff_of_refl Set.pairwise_iff_of_refl

alias ⟨Pairwise.of_refl, _⟩ := pairwise_iff_of_refl
#align set.pairwise.of_refl Set.Pairwise.of_refl

theorem Nonempty.pairwise_iff_exists_forall [IsEquiv α r] {s : Set ι} (hs : s.Nonempty) :
    s.Pairwise (r on f) ↔ ∃ z, ∀ x ∈ s, r (f x) z := by
  constructor
  · rcases hs with ⟨y, hy⟩
    refine' fun H => ⟨f y, fun x hx => _⟩
    rcases eq_or_ne x y with (rfl | hne)
    · apply IsRefl.refl
    · exact H hx hy hne
  · rintro ⟨z, hz⟩ x hx y hy _
    exact @IsTrans.trans α r _ (f x) z (f y) (hz _ hx) (IsSymm.symm _ _ <| hz _ hy)
#align set.nonempty.pairwise_iff_exists_forall Set.Nonempty.pairwise_iff_exists_forall

/-- For a nonempty set `s`, a function `f` takes pairwise equal values on `s` if and only if
for some `z` in the codomain, `f` takes value `z` on all `x ∈ s`. See also
`Set.pairwise_eq_iff_exists_eq` for a version that assumes `[Nonempty ι]` instead of
`Set.Nonempty s`. -/
theorem Nonempty.pairwise_eq_iff_exists_eq {s : Set α} (hs : s.Nonempty) {f : α → ι} :
    (s.Pairwise fun x y => f x = f y) ↔ ∃ z, ∀ x ∈ s, f x = z :=
  hs.pairwise_iff_exists_forall
#align set.nonempty.pairwise_eq_iff_exists_eq Set.Nonempty.pairwise_eq_iff_exists_eq

theorem pairwise_iff_exists_forall [Nonempty ι] (s : Set α) (f : α → ι) {r : ι → ι → Prop}
    [IsEquiv ι r] : s.Pairwise (r on f) ↔ ∃ z, ∀ x ∈ s, r (f x) z := by
  rcases s.eq_empty_or_nonempty with (rfl | hne)
  · simp
  · exact hne.pairwise_iff_exists_forall
#align set.pairwise_iff_exists_forall Set.pairwise_iff_exists_forall

/-- A function `f : α → ι` with nonempty codomain takes pairwise equal values on a set `s` if and
only if for some `z` in the codomain, `f` takes value `z` on all `x ∈ s`. See also
`Set.Nonempty.pairwise_eq_iff_exists_eq` for a version that assumes `Set.Nonempty s` instead of
`[Nonempty ι]`. -/
theorem pairwise_eq_iff_exists_eq [Nonempty ι] (s : Set α) (f : α → ι) :
    (s.Pairwise fun x y => f x = f y) ↔ ∃ z, ∀ x ∈ s, f x = z :=
  pairwise_iff_exists_forall s f
#align set.pairwise_eq_iff_exists_eq Set.pairwise_eq_iff_exists_eq

theorem pairwise_union :
    (s ∪ t).Pairwise r ↔
    s.Pairwise r ∧ t.Pairwise r ∧ ∀ a ∈ s, ∀ b ∈ t, a ≠ b → r a b ∧ r b a := by
  simp only [Set.Pairwise, mem_union, or_imp, forall_and]
  exact
    ⟨fun H => ⟨H.1.1, H.2.2, H.2.1, fun x hx y hy hne => H.1.2 y hy x hx hne.symm⟩, fun H =>
      ⟨⟨H.1, fun x hx y hy hne => H.2.2.2 y hy x hx hne.symm⟩, H.2.2.1, H.2.1⟩⟩
#align set.pairwise_union Set.pairwise_union

theorem pairwise_union_of_symmetric (hr : Symmetric r) :
    (s ∪ t).Pairwise r ↔ s.Pairwise r ∧ t.Pairwise r ∧ ∀ a ∈ s, ∀ b ∈ t, a ≠ b → r a b :=
  pairwise_union.trans <| by simp only [hr.iff, and_self_iff]
#align set.pairwise_union_of_symmetric Set.pairwise_union_of_symmetric

theorem pairwise_insert :
    (insert a s).Pairwise r ↔ s.Pairwise r ∧ ∀ b ∈ s, a ≠ b → r a b ∧ r b a := by
  simp only [insert_eq, pairwise_union, pairwise_singleton, true_and_iff, mem_singleton_iff,
    forall_eq]
#align set.pairwise_insert Set.pairwise_insert

theorem pairwise_insert_of_not_mem (ha : a ∉ s) :
    (insert a s).Pairwise r ↔ s.Pairwise r ∧ ∀ b ∈ s, r a b ∧ r b a :=
  pairwise_insert.trans <|
    and_congr_right' <| forall₂_congr fun b hb => by simp [(ne_of_mem_of_not_mem hb ha).symm]
#align set.pairwise_insert_of_not_mem Set.pairwise_insert_of_not_mem

protected theorem Pairwise.insert (hs : s.Pairwise r) (h : ∀ b ∈ s, a ≠ b → r a b ∧ r b a) :
    (insert a s).Pairwise r :=
  pairwise_insert.2 ⟨hs, h⟩
#align set.pairwise.insert Set.Pairwise.insert

theorem Pairwise.insert_of_not_mem (ha : a ∉ s) (hs : s.Pairwise r) (h : ∀ b ∈ s, r a b ∧ r b a) :
    (insert a s).Pairwise r :=
  (pairwise_insert_of_not_mem ha).2 ⟨hs, h⟩
#align set.pairwise.insert_of_not_mem Set.Pairwise.insert_of_not_mem

theorem pairwise_insert_of_symmetric (hr : Symmetric r) :
    (insert a s).Pairwise r ↔ s.Pairwise r ∧ ∀ b ∈ s, a ≠ b → r a b := by
  simp only [pairwise_insert, hr.iff a, and_self_iff]
#align set.pairwise_insert_of_symmetric Set.pairwise_insert_of_symmetric

theorem pairwise_insert_of_symmetric_of_not_mem (hr : Symmetric r) (ha : a ∉ s) :
    (insert a s).Pairwise r ↔ s.Pairwise r ∧ ∀ b ∈ s, r a b := by
  simp only [pairwise_insert_of_not_mem ha, hr.iff a, and_self_iff]
#align set.pairwise_insert_of_symmetric_of_not_mem Set.pairwise_insert_of_symmetric_of_not_mem

theorem Pairwise.insert_of_symmetric (hs : s.Pairwise r) (hr : Symmetric r)
    (h : ∀ b ∈ s, a ≠ b → r a b) : (insert a s).Pairwise r :=
  (pairwise_insert_of_symmetric hr).2 ⟨hs, h⟩
#align set.pairwise.insert_of_symmetric Set.Pairwise.insert_of_symmetric

theorem Pairwise.insert_of_symmetric_of_not_mem (hs : s.Pairwise r) (hr : Symmetric r) (ha : a ∉ s)
    (h : ∀ b ∈ s, r a b) : (insert a s).Pairwise r :=
  (pairwise_insert_of_symmetric_of_not_mem hr ha).2 ⟨hs, h⟩
#align set.pairwise.insert_of_symmetric_of_not_mem Set.Pairwise.insert_of_symmetric_of_not_mem

theorem pairwise_pair : Set.Pairwise {a, b} r ↔ a ≠ b → r a b ∧ r b a := by simp [pairwise_insert]
#align set.pairwise_pair Set.pairwise_pair

theorem pairwise_pair_of_symmetric (hr : Symmetric r) : Set.Pairwise {a, b} r ↔ a ≠ b → r a b := by
  simp [pairwise_insert_of_symmetric hr]
#align set.pairwise_pair_of_symmetric Set.pairwise_pair_of_symmetric

theorem pairwise_univ : (univ : Set α).Pairwise r ↔ Pairwise r := by
  simp only [Set.Pairwise, Pairwise, mem_univ, forall_const]
#align set.pairwise_univ Set.pairwise_univ

@[simp]
theorem pairwise_bot_iff : s.Pairwise (⊥ : α → α → Prop) ↔ (s : Set α).Subsingleton :=
  ⟨fun h _a ha _b hb => h.eq ha hb id, fun h => h.pairwise _⟩
#align set.pairwise_bot_iff Set.pairwise_bot_iff

alias ⟨Pairwise.subsingleton, _⟩ := pairwise_bot_iff
#align set.pairwise.subsingleton Set.Pairwise.subsingleton

<<<<<<< HEAD
lemma injOn_iff_pairwise_ne {s : Set ι} : InjOn f s ↔ s.Pairwise (f · ≠ f ·) := by
  simp only [InjOn, Set.Pairwise, not_imp_not]

=======
/-- See also `Function.injective_iff_pairwise_ne` -/
lemma injOn_iff_pairwise_ne {s : Set ι} : InjOn f s ↔ s.Pairwise (f · ≠ f ·) := by
  simp only [InjOn, Set.Pairwise, not_imp_not]

alias ⟨InjOn.pairwise_ne, _⟩ := injOn_iff_pairwise_ne

>>>>>>> b2daba4a
protected theorem Pairwise.image {s : Set ι} (h : s.Pairwise (r on f)) : (f '' s).Pairwise r :=
  ball_image_iff.2 fun _x hx ↦ ball_image_iff.2 fun _y hy hne ↦ h hx hy <| ne_of_apply_ne _ hne

/-- See also `Set.Pairwise.image`. -/
theorem InjOn.pairwise_image {s : Set ι} (h : s.InjOn f) :
    (f '' s).Pairwise r ↔ s.Pairwise (r on f) := by
  simp (config := { contextual := true }) [h.eq_iff, Set.Pairwise]
#align set.inj_on.pairwise_image Set.InjOn.pairwise_image

end Set

end Pairwise

theorem pairwise_subtype_iff_pairwise_set (s : Set α) (r : α → α → Prop) :
    (Pairwise fun (x : s) (y : s) => r x y) ↔ s.Pairwise r := by
  simp only [Pairwise, Set.Pairwise, SetCoe.forall, Ne.def, Subtype.ext_iff, Subtype.coe_mk]
#align pairwise_subtype_iff_pairwise_set pairwise_subtype_iff_pairwise_set

alias ⟨Pairwise.set_of_subtype, Set.Pairwise.subtype⟩ := pairwise_subtype_iff_pairwise_set
#align pairwise.set_of_subtype Pairwise.set_of_subtype
#align set.pairwise.subtype Set.Pairwise.subtype

namespace Set

section PartialOrderBot

variable [PartialOrder α] [OrderBot α] {s t : Set ι} {f g : ι → α}

/-- A set is `PairwiseDisjoint` under `f`, if the images of any distinct two elements under `f`
are disjoint.

`s.Pairwise Disjoint` is (definitionally) the same as `s.PairwiseDisjoint id`. We prefer the latter
in order to allow dot notation on `Set.PairwiseDisjoint`, even though the former unfolds more
nicely. -/
def PairwiseDisjoint (s : Set ι) (f : ι → α) : Prop :=
  s.Pairwise (Disjoint on f)
#align set.pairwise_disjoint Set.PairwiseDisjoint

theorem PairwiseDisjoint.subset (ht : t.PairwiseDisjoint f) (h : s ⊆ t) : s.PairwiseDisjoint f :=
  Pairwise.mono h ht
#align set.pairwise_disjoint.subset Set.PairwiseDisjoint.subset

theorem PairwiseDisjoint.mono_on (hs : s.PairwiseDisjoint f) (h : ∀ ⦃i⦄, i ∈ s → g i ≤ f i) :
    s.PairwiseDisjoint g := fun _a ha _b hb hab => (hs ha hb hab).mono (h ha) (h hb)
#align set.pairwise_disjoint.mono_on Set.PairwiseDisjoint.mono_on

theorem PairwiseDisjoint.mono (hs : s.PairwiseDisjoint f) (h : g ≤ f) : s.PairwiseDisjoint g :=
  hs.mono_on fun i _ => h i
#align set.pairwise_disjoint.mono Set.PairwiseDisjoint.mono

@[simp]
theorem pairwiseDisjoint_empty : (∅ : Set ι).PairwiseDisjoint f :=
  pairwise_empty _
#align set.pairwise_disjoint_empty Set.pairwiseDisjoint_empty

@[simp]
theorem pairwiseDisjoint_singleton (i : ι) (f : ι → α) : PairwiseDisjoint {i} f :=
  pairwise_singleton i _
#align set.pairwise_disjoint_singleton Set.pairwiseDisjoint_singleton

theorem pairwiseDisjoint_insert {i : ι} :
    (insert i s).PairwiseDisjoint f ↔
      s.PairwiseDisjoint f ∧ ∀ j ∈ s, i ≠ j → Disjoint (f i) (f j) :=
  pairwise_insert_of_symmetric <| symmetric_disjoint.comap f
#align set.pairwise_disjoint_insert Set.pairwiseDisjoint_insert

theorem pairwiseDisjoint_insert_of_not_mem {i : ι} (hi : i ∉ s) :
    (insert i s).PairwiseDisjoint f ↔ s.PairwiseDisjoint f ∧ ∀ j ∈ s, Disjoint (f i) (f j) :=
  pairwise_insert_of_symmetric_of_not_mem (symmetric_disjoint.comap f) hi
#align set.pairwise_disjoint_insert_of_not_mem Set.pairwiseDisjoint_insert_of_not_mem

protected theorem PairwiseDisjoint.insert (hs : s.PairwiseDisjoint f) {i : ι}
    (h : ∀ j ∈ s, i ≠ j → Disjoint (f i) (f j)) : (insert i s).PairwiseDisjoint f :=
  pairwiseDisjoint_insert.2 ⟨hs, h⟩
#align set.pairwise_disjoint.insert Set.PairwiseDisjoint.insert

theorem PairwiseDisjoint.insert_of_not_mem (hs : s.PairwiseDisjoint f) {i : ι} (hi : i ∉ s)
    (h : ∀ j ∈ s, Disjoint (f i) (f j)) : (insert i s).PairwiseDisjoint f :=
  (pairwiseDisjoint_insert_of_not_mem hi).2 ⟨hs, h⟩
#align set.pairwise_disjoint.insert_of_not_mem Set.PairwiseDisjoint.insert_of_not_mem

theorem PairwiseDisjoint.image_of_le (hs : s.PairwiseDisjoint f) {g : ι → ι} (hg : f ∘ g ≤ f) :
    (g '' s).PairwiseDisjoint f := by
  rintro _ ⟨a, ha, rfl⟩ _ ⟨b, hb, rfl⟩ h
  exact (hs ha hb <| ne_of_apply_ne _ h).mono (hg a) (hg b)
#align set.pairwise_disjoint.image_of_le Set.PairwiseDisjoint.image_of_le

theorem InjOn.pairwiseDisjoint_image {g : ι' → ι} {s : Set ι'} (h : s.InjOn g) :
    (g '' s).PairwiseDisjoint f ↔ s.PairwiseDisjoint (f ∘ g) :=
  h.pairwise_image
#align set.inj_on.pairwise_disjoint_image Set.InjOn.pairwiseDisjoint_image

theorem PairwiseDisjoint.range (g : s → ι) (hg : ∀ i : s, f (g i) ≤ f i)
    (ht : s.PairwiseDisjoint f) : (range g).PairwiseDisjoint f := by
  rintro _ ⟨x, rfl⟩ _ ⟨y, rfl⟩ hxy
  exact ((ht x.2 y.2) fun h => hxy <| congr_arg g <| Subtype.ext h).mono (hg x) (hg y)
#align set.pairwise_disjoint.range Set.PairwiseDisjoint.range

theorem pairwiseDisjoint_union :
    (s ∪ t).PairwiseDisjoint f ↔
      s.PairwiseDisjoint f ∧
        t.PairwiseDisjoint f ∧ ∀ ⦃i⦄, i ∈ s → ∀ ⦃j⦄, j ∈ t → i ≠ j → Disjoint (f i) (f j) :=
  pairwise_union_of_symmetric <| symmetric_disjoint.comap f
#align set.pairwise_disjoint_union Set.pairwiseDisjoint_union

theorem PairwiseDisjoint.union (hs : s.PairwiseDisjoint f) (ht : t.PairwiseDisjoint f)
    (h : ∀ ⦃i⦄, i ∈ s → ∀ ⦃j⦄, j ∈ t → i ≠ j → Disjoint (f i) (f j)) : (s ∪ t).PairwiseDisjoint f :=
  pairwiseDisjoint_union.2 ⟨hs, ht, h⟩
#align set.pairwise_disjoint.union Set.PairwiseDisjoint.union

-- classical
theorem PairwiseDisjoint.elim (hs : s.PairwiseDisjoint f) {i j : ι} (hi : i ∈ s) (hj : j ∈ s)
    (h : ¬Disjoint (f i) (f j)) : i = j :=
  hs.eq hi hj h
#align set.pairwise_disjoint.elim Set.PairwiseDisjoint.elim

end PartialOrderBot

section SemilatticeInfBot

variable [SemilatticeInf α] [OrderBot α] {s t : Set ι} {f g : ι → α}

-- classical
theorem PairwiseDisjoint.elim' (hs : s.PairwiseDisjoint f) {i j : ι} (hi : i ∈ s) (hj : j ∈ s)
    (h : f i ⊓ f j ≠ ⊥) : i = j :=
  (hs.elim hi hj) fun hij => h hij.eq_bot
#align set.pairwise_disjoint.elim' Set.PairwiseDisjoint.elim'

theorem PairwiseDisjoint.eq_of_le (hs : s.PairwiseDisjoint f) {i j : ι} (hi : i ∈ s) (hj : j ∈ s)
    (hf : f i ≠ ⊥) (hij : f i ≤ f j) : i = j :=
  (hs.elim' hi hj) fun h => hf <| (inf_of_le_left hij).symm.trans h
#align set.pairwise_disjoint.eq_of_le Set.PairwiseDisjoint.eq_of_le

end SemilatticeInfBot

/-! ### Pairwise disjoint set of sets -/

variable {s : Set ι} {t : Set ι'}

theorem pairwiseDisjoint_range_singleton :
    (range (singleton : ι → Set ι)).PairwiseDisjoint id := by
  rintro _ ⟨a, rfl⟩ _ ⟨b, rfl⟩ h
  exact disjoint_singleton.2 (ne_of_apply_ne _ h)
#align set.pairwise_disjoint_range_singleton Set.pairwiseDisjoint_range_singleton

theorem pairwiseDisjoint_fiber (f : ι → α) (s : Set α) : s.PairwiseDisjoint fun a => f ⁻¹' {a} :=
  fun _a _ _b _ h => disjoint_iff_inf_le.mpr fun _i ⟨hia, hib⟩ => h <| (Eq.symm hia).trans hib
#align set.pairwise_disjoint_fiber Set.pairwiseDisjoint_fiber

-- classical
theorem PairwiseDisjoint.elim_set {s : Set ι} {f : ι → Set α} (hs : s.PairwiseDisjoint f) {i j : ι}
    (hi : i ∈ s) (hj : j ∈ s) (a : α) (hai : a ∈ f i) (haj : a ∈ f j) : i = j :=
  hs.elim hi hj <| not_disjoint_iff.2 ⟨a, hai, haj⟩
#align set.pairwise_disjoint.elim_set Set.PairwiseDisjoint.elim_set

theorem PairwiseDisjoint.prod {f : ι → Set α} {g : ι' → Set β} (hs : s.PairwiseDisjoint f)
    (ht : t.PairwiseDisjoint g) :
    (s ×ˢ t : Set (ι × ι')).PairwiseDisjoint fun i => f i.1 ×ˢ g i.2 :=
  fun ⟨_, _⟩ ⟨hi, hi'⟩ ⟨_, _⟩ ⟨hj, hj'⟩ hij =>
  disjoint_left.2 fun ⟨_, _⟩ ⟨hai, hbi⟩ ⟨haj, hbj⟩ =>
    hij <| Prod.ext (hs.elim_set hi hj _ hai haj) <| ht.elim_set hi' hj' _ hbi hbj
#align set.pairwise_disjoint.prod Set.PairwiseDisjoint.prod

theorem pairwiseDisjoint_pi {ι' α : ι → Type*} {s : ∀ i, Set (ι' i)} {f : ∀ i, ι' i → Set (α i)}
    (hs : ∀ i, (s i).PairwiseDisjoint (f i)) :
    ((univ : Set ι).pi s).PairwiseDisjoint fun I => (univ : Set ι).pi fun i => f _ (I i) :=
  fun _ hI _ hJ hIJ =>
  disjoint_left.2 fun a haI haJ =>
    hIJ <|
      funext fun i =>
        (hs i).elim_set (hI i trivial) (hJ i trivial) (a i) (haI i trivial) (haJ i trivial)
#align set.pairwise_disjoint_pi Set.pairwiseDisjoint_pi

/-- The partial images of a binary function `f` whose partial evaluations are injective are pairwise
disjoint iff `f` is injective . -/
theorem pairwiseDisjoint_image_right_iff {f : α → β → γ} {s : Set α} {t : Set β}
    (hf : ∀ a ∈ s, Injective (f a)) :
    (s.PairwiseDisjoint fun a => f a '' t) ↔ (s ×ˢ t).InjOn fun p => f p.1 p.2 := by
  refine' ⟨fun hs x hx y hy (h : f _ _ = _) => _, fun hs x hx y hy h => _⟩
  · suffices x.1 = y.1 by exact Prod.ext this (hf _ hx.1 <| h.trans <| by rw [this])
    refine' hs.elim hx.1 hy.1 (not_disjoint_iff.2 ⟨_, mem_image_of_mem _ hx.2, _⟩)
    rw [h]
    exact mem_image_of_mem _ hy.2
  · refine' disjoint_iff_inf_le.mpr _
    rintro _ ⟨⟨a, ha, hab⟩, b, hb, rfl⟩
    exact h (congr_arg Prod.fst <| hs (mk_mem_prod hx ha) (mk_mem_prod hy hb) hab)
#align set.pairwise_disjoint_image_right_iff Set.pairwiseDisjoint_image_right_iff

/-- The partial images of a binary function `f` whose partial evaluations are injective are pairwise
disjoint iff `f` is injective . -/
theorem pairwiseDisjoint_image_left_iff {f : α → β → γ} {s : Set α} {t : Set β}
    (hf : ∀ b ∈ t, Injective fun a => f a b) :
    (t.PairwiseDisjoint fun b => (fun a => f a b) '' s) ↔ (s ×ˢ t).InjOn fun p => f p.1 p.2 := by
  refine' ⟨fun ht x hx y hy (h : f _ _ = _) => _, fun ht x hx y hy h => _⟩
  · suffices x.2 = y.2 by exact Prod.ext (hf _ hx.2 <| h.trans <| by rw [this]) this
    refine' ht.elim hx.2 hy.2 (not_disjoint_iff.2 ⟨_, mem_image_of_mem _ hx.1, _⟩)
    rw [h]
    exact mem_image_of_mem _ hy.1
  · refine' disjoint_iff_inf_le.mpr _
    rintro _ ⟨⟨a, ha, hab⟩, b, hb, rfl⟩
    exact h (congr_arg Prod.snd <| ht (mk_mem_prod ha hx) (mk_mem_prod hb hy) hab)
#align set.pairwise_disjoint_image_left_iff Set.pairwiseDisjoint_image_left_iff

lemma exists_ne_mem_inter_of_not_pairwiseDisjoint
    {f : ι → Set α} (h : ¬ s.PairwiseDisjoint f) :
    ∃ i ∈ s, ∃ j ∈ s, i ≠ j ∧ ∃ x : α, x ∈ f i ∩ f j := by
  change ¬ ∀ i, i ∈ s → ∀ j, j ∈ s → i ≠ j → ∀ t, t ≤ f i → t ≤ f j → t ≤ ⊥ at h
  simp only [not_forall] at h
  obtain ⟨i, hi, j, hj, h_ne, t, hfi, hfj, ht⟩ := h
  replace ht : t.Nonempty := by
    rwa [le_bot_iff, bot_eq_empty, ← Ne.def, ← nonempty_iff_ne_empty] at ht
  obtain ⟨x, hx⟩ := ht
  exact ⟨i, hi, j, hj, h_ne, x, hfi hx, hfj hx⟩

lemma exists_lt_mem_inter_of_not_pairwiseDisjoint [LinearOrder ι]
    {f : ι → Set α} (h : ¬ s.PairwiseDisjoint f) :
    ∃ i ∈ s, ∃ j ∈ s, i < j ∧ ∃ x, x ∈ f i ∩ f j := by
  obtain ⟨i, hi, j, hj, hne, x, hx₁, hx₂⟩ := exists_ne_mem_inter_of_not_pairwiseDisjoint h
  cases' lt_or_lt_iff_ne.mpr hne with h_lt h_lt
  · exact ⟨i, hi, j, hj, h_lt, x, hx₁, hx₂⟩
  · exact ⟨j, hj, i, hi, h_lt, x, hx₂, hx₁⟩

end Set

lemma exists_ne_mem_inter_of_not_pairwise_disjoint
    {f : ι → Set α} (h : ¬ Pairwise (Disjoint on f)) :
    ∃ i j : ι, i ≠ j ∧ ∃ x, x ∈ f i ∩ f j := by
  rw [← pairwise_univ] at h
  obtain ⟨i, _hi, j, _hj, h⟩ := exists_ne_mem_inter_of_not_pairwiseDisjoint h
  exact ⟨i, j, h⟩

lemma exists_lt_mem_inter_of_not_pairwise_disjoint [LinearOrder ι]
    {f : ι → Set α} (h : ¬ Pairwise (Disjoint on f)) :
    ∃ i j : ι, i < j ∧ ∃ x, x ∈ f i ∩ f j := by
  rw [← pairwise_univ] at h
  obtain ⟨i, _hi, j, _hj, h⟩ := exists_lt_mem_inter_of_not_pairwiseDisjoint h
  exact ⟨i, j, h⟩

theorem pairwise_disjoint_fiber (f : ι → α) : Pairwise (Disjoint on fun a : α => f ⁻¹' {a}) :=
  pairwise_univ.1 <| Set.pairwiseDisjoint_fiber f univ
#align pairwise_disjoint_fiber pairwise_disjoint_fiber<|MERGE_RESOLUTION|>--- conflicted
+++ resolved
@@ -209,18 +209,12 @@
 alias ⟨Pairwise.subsingleton, _⟩ := pairwise_bot_iff
 #align set.pairwise.subsingleton Set.Pairwise.subsingleton
 
-<<<<<<< HEAD
-lemma injOn_iff_pairwise_ne {s : Set ι} : InjOn f s ↔ s.Pairwise (f · ≠ f ·) := by
-  simp only [InjOn, Set.Pairwise, not_imp_not]
-
-=======
 /-- See also `Function.injective_iff_pairwise_ne` -/
 lemma injOn_iff_pairwise_ne {s : Set ι} : InjOn f s ↔ s.Pairwise (f · ≠ f ·) := by
   simp only [InjOn, Set.Pairwise, not_imp_not]
 
 alias ⟨InjOn.pairwise_ne, _⟩ := injOn_iff_pairwise_ne
 
->>>>>>> b2daba4a
 protected theorem Pairwise.image {s : Set ι} (h : s.Pairwise (r on f)) : (f '' s).Pairwise r :=
   ball_image_iff.2 fun _x hx ↦ ball_image_iff.2 fun _y hy hne ↦ h hx hy <| ne_of_apply_ne _ hne
 
