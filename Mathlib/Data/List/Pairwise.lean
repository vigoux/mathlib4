/-
Copyright (c) 2018 Mario Carneiro. All rights reserved.
Released under Apache 2.0 license as described in the file LICENSE.
Authors: Mario Carneiro
-/
import Mathlib.Logic.Pairwise
import Mathlib.Logic.Relation
import Mathlib.Data.List.Basic

/-!
# Pairwise relations on a list

This file provides basic results about `List.Pairwise` and `List.pwFilter` (definitions are in
`Data.List.Defs`).
`Pairwise r [a 0, ..., a (n - 1)]` means `∀ i j, i < j → r (a i) (a j)`. For example,
`Pairwise (≠) l` means that all elements of `l` are distinct, and `Pairwise (<) l` means that `l`
is strictly increasing.
`pwFilter r l` is the list obtained by iteratively adding each element of `l` that doesn't break
the pairwiseness of the list we have so far. It thus yields `l'` a maximal sublist of `l` such that
`Pairwise r l'`.

## Tags

sorted, nodup
-/


open Nat Function

namespace List

variable {α β : Type*} {R S T : α → α → Prop} {a : α} {l : List α}

mk_iff_of_inductive_prop List.Pairwise List.pairwise_iff

/-! ### Pairwise -/

theorem Pairwise.forall_of_forall (H : Symmetric R) (H₁ : ∀ x ∈ l, R x x) (H₂ : l.Pairwise R) :
    ∀ ⦃x⦄, x ∈ l → ∀ ⦃y⦄, y ∈ l → R x y :=
  H₂.forall_of_forall_of_flip H₁ <| by rwa [H.flip_eq]

theorem Pairwise.forall (hR : Symmetric R) (hl : l.Pairwise R) :
    ∀ ⦃a⦄, a ∈ l → ∀ ⦃b⦄, b ∈ l → a ≠ b → R a b := by
  apply Pairwise.forall_of_forall
  · exact fun a b h hne => hR (h hne.symm)
  · exact fun _ _ hx => (hx rfl).elim
  · exact hl.imp (@fun a b h _ => by exact h)

theorem Pairwise.set_pairwise (hl : Pairwise R l) (hr : Symmetric R) : { x | x ∈ l }.Pairwise R :=
  hl.forall hr

-- Porting note: Duplicate of `pairwise_map` but with `f` explicit.
@[deprecated (since := "2024-02-25")] theorem pairwise_map' (f : β → α) :
    ∀ {l : List β}, Pairwise R (map f l) ↔ Pairwise (fun a b : β => R (f a) (f b)) l
  | [] => by simp only [map, Pairwise.nil]
  | b :: l => by
    simp only [map, pairwise_cons, mem_map, forall_exists_index, and_imp,
      forall_apply_eq_imp_iff₂, pairwise_map]

theorem pairwise_pmap {p : β → Prop} {f : ∀ b, p b → α} {l : List β} (h : ∀ x ∈ l, p x) :
    Pairwise R (l.pmap f h) ↔
      Pairwise (fun b₁ b₂ => ∀ (h₁ : p b₁) (h₂ : p b₂), R (f b₁ h₁) (f b₂ h₂)) l := by
  induction' l with a l ihl
  · simp
  obtain ⟨_, hl⟩ : p a ∧ ∀ b, b ∈ l → p b := by simpa using h
  simp only [ihl hl, pairwise_cons, exists₂_imp, pmap, and_congr_left_iff, mem_pmap]
<<<<<<< HEAD
  refine' fun _ => ⟨fun H b hb _ hpb => H _ _ hb rfl, _⟩
=======
  refine fun _ => ⟨fun H b hb _ hpb => H _ _ hb rfl, ?_⟩
>>>>>>> 59de845a
  rintro H _ b hb rfl
  exact H b hb _ _

theorem Pairwise.pmap {l : List α} (hl : Pairwise R l) {p : α → Prop} {f : ∀ a, p a → β}
    (h : ∀ x ∈ l, p x) {S : β → β → Prop}
    (hS : ∀ ⦃x⦄ (hx : p x) ⦃y⦄ (hy : p y), R x y → S (f x hx) (f y hy)) :
    Pairwise S (l.pmap f h) := by
  refine (pairwise_pmap h).2 (Pairwise.imp_of_mem ?_ hl)
  intros; apply hS; assumption

theorem pairwise_of_forall_mem_list {l : List α} {r : α → α → Prop} (h : ∀ a ∈ l, ∀ b ∈ l, r a b) :
    l.Pairwise r := by
  rw [pairwise_iff_forall_sublist]
  intro a b hab
  apply h <;> (apply hab.subset; simp)

theorem pairwise_of_reflexive_of_forall_ne {l : List α} {r : α → α → Prop} (hr : Reflexive r)
    (h : ∀ a ∈ l, ∀ b ∈ l, a ≠ b → r a b) : l.Pairwise r := by
  rw [pairwise_iff_forall_sublist]
  intro a b hab
  if heq : a = b then
    cases heq; apply hr
  else
    apply h <;> try (apply hab.subset; simp)
    exact heq

set_option linter.deprecated false in
@[deprecated pairwise_iff_get (since := "2023-01-10")]
theorem pairwise_iff_nthLe {R} {l : List α} : Pairwise R l ↔
    ∀ (i j) (h₁ : j < length l) (h₂ : i < j), R (nthLe l i (lt_trans h₂ h₁)) (nthLe l j h₁) :=
  pairwise_iff_get.trans
    ⟨fun h i j _ h₂ => h ⟨i, _⟩ ⟨j, _⟩ h₂,
     fun h i j hij => h i j _ hij⟩

/-! ### Pairwise filtering -/


variable [DecidableRel R]

alias ⟨_, Pairwise.pwFilter⟩ := pwFilter_eq_self

-- Porting note: commented out
-- attribute [protected] List.Pairwise.pwFilter

end List<|MERGE_RESOLUTION|>--- conflicted
+++ resolved
@@ -64,11 +64,7 @@
   · simp
   obtain ⟨_, hl⟩ : p a ∧ ∀ b, b ∈ l → p b := by simpa using h
   simp only [ihl hl, pairwise_cons, exists₂_imp, pmap, and_congr_left_iff, mem_pmap]
-<<<<<<< HEAD
-  refine' fun _ => ⟨fun H b hb _ hpb => H _ _ hb rfl, _⟩
-=======
   refine fun _ => ⟨fun H b hb _ hpb => H _ _ hb rfl, ?_⟩
->>>>>>> 59de845a
   rintro H _ b hb rfl
   exact H b hb _ _
 
