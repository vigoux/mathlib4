--- conflicted
+++ resolved
@@ -272,18 +272,14 @@
   simp [getElem?_zip_with]
 #align list.nth_zip_with List.get?_zip_with
 
-<<<<<<< HEAD
-theorem getElem?_zip_with_eq_some {α β γ} (f : α → β → γ) (l₁ : List α) (l₂ : List β) (z : γ) (i : ℕ) :
+theorem getElem?_zip_with_eq_some (f : α → β → γ) (l₁ : List α) (l₂ : List β) (z : γ) (i : ℕ) :
     (zipWith f l₁ l₂)[i]? = some z ↔
       ∃ x y, l₁[i]? = some x ∧ l₂[i]? = some y ∧ f x y = z := by
   induction l₁ generalizing l₂ i
   · simp
   · cases l₂ <;> cases i <;> simp_all
 
-theorem get?_zip_with_eq_some {α β γ} (f : α → β → γ) (l₁ : List α) (l₂ : List β) (z : γ) (i : ℕ) :
-=======
 theorem get?_zip_with_eq_some (f : α → β → γ) (l₁ : List α) (l₂ : List β) (z : γ) (i : ℕ) :
->>>>>>> 2b37c48a
     (zipWith f l₁ l₂).get? i = some z ↔
       ∃ x y, l₁.get? i = some x ∧ l₂.get? i = some y ∧ f x y = z := by
   simp [getElem?_zip_with_eq_some]
