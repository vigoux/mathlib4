/-
Copyright (c) 2018 Mario Carneiro. All rights reserved.
Released under Apache 2.0 license as described in the file LICENSE.
Authors: Mario Carneiro, Kenny Lau
-/
import Mathlib.Data.List.Forall2
import Mathlib.Order.MinMax

#align_import data.list.zip from "leanprover-community/mathlib"@"134625f523e737f650a6ea7f0c82a6177e45e622"

/-!
# zip & unzip

This file provides results about `List.zipWith`, `List.zip` and `List.unzip` (definitions are in
core Lean).
`zipWith f l₁ l₂` applies `f : α → β → γ` pointwise to a list `l₁ : List α` and `l₂ : List β`. It
applies, until one of the lists is exhausted. For example,
`zipWith f [0, 1, 2] [6.28, 31] = [f 0 6.28, f 1 31]`.
`zip` is `zipWith` applied to `Prod.mk`. For example,
`zip [a₁, a₂] [b₁, b₂, b₃] = [(a₁, b₁), (a₂, b₂)]`.
`unzip` undoes `zip`. For example, `unzip [(a₁, b₁), (a₂, b₂)] = ([a₁, a₂], [b₁, b₂])`.
-/


universe u

open Nat

namespace List

variable {α : Type u} {β γ δ ε : Type*}

#align list.zip_with_cons_cons List.zipWith_cons_cons
#align list.zip_cons_cons List.zip_cons_cons
#align list.zip_with_nil_left List.zipWith_nil_left
#align list.zip_with_nil_right List.zipWith_nil_right
#align list.zip_with_eq_nil_iff List.zipWith_eq_nil_iff
#align list.zip_nil_left List.zip_nil_left
#align list.zip_nil_right List.zip_nil_right

@[simp]
theorem zip_swap : ∀ (l₁ : List α) (l₂ : List β), (zip l₁ l₂).map Prod.swap = zip l₂ l₁
  | [], l₂ => zip_nil_right.symm
  | l₁, [] => by rw [zip_nil_right]; rfl
  | a :: l₁, b :: l₂ => by
    simp only [zip_cons_cons, map_cons, zip_swap l₁ l₂, Prod.swap_prod_mk]
#align list.zip_swap List.zip_swap

#align list.length_zip_with List.length_zipWith

#align list.length_zip List.length_zip

theorem forall_zipWith {f : α → β → γ} {p : γ → Prop} :
    ∀ {l₁ : List α} {l₂ : List β}, length l₁ = length l₂ →
      (Forall p (zipWith f l₁ l₂) ↔ Forall₂ (fun x y => p (f x y)) l₁ l₂)
  | [], [], _ => by simp
  | a :: l₁, b :: l₂, h => by
    simp only [length_cons, succ_inj'] at h
    simp [forall_zipWith h]
#align list.all₂_zip_with List.forall_zipWith

theorem lt_length_left_of_zipWith {f : α → β → γ} {i : ℕ} {l : List α} {l' : List β}
    (h : i < (zipWith f l l').length) : i < l.length := by
  rw [length_zipWith, lt_min_iff] at h
  exact h.left
#align list.lt_length_left_of_zip_with List.lt_length_left_of_zipWith

theorem lt_length_right_of_zipWith {f : α → β → γ} {i : ℕ} {l : List α} {l' : List β}
    (h : i < (zipWith f l l').length) : i < l'.length := by
  rw [length_zipWith, lt_min_iff] at h
  exact h.right
#align list.lt_length_right_of_zip_with List.lt_length_right_of_zipWith

theorem lt_length_left_of_zip {i : ℕ} {l : List α} {l' : List β} (h : i < (zip l l').length) :
    i < l.length :=
  lt_length_left_of_zipWith h
#align list.lt_length_left_of_zip List.lt_length_left_of_zip

theorem lt_length_right_of_zip {i : ℕ} {l : List α} {l' : List β} (h : i < (zip l l').length) :
    i < l'.length :=
  lt_length_right_of_zipWith h
#align list.lt_length_right_of_zip List.lt_length_right_of_zip

#align list.zip_append List.zip_append
#align list.zip_map List.zip_map
#align list.zip_map_left List.zip_map_left
#align list.zip_map_right List.zip_map_right
#align list.zip_with_map List.zipWith_map
#align list.zip_with_map_left List.zipWith_map_left
#align list.zip_with_map_right List.zipWith_map_right
#align list.zip_map' List.zip_map'
#align list.map_zip_with List.map_zipWith

theorem mem_zip {a b} : ∀ {l₁ : List α} {l₂ : List β}, (a, b) ∈ zip l₁ l₂ → a ∈ l₁ ∧ b ∈ l₂
  | _ :: l₁, _ :: l₂, h => by
    cases' h with _ _ _ h
    · simp
    · have := mem_zip h
      exact ⟨Mem.tail _ this.1, Mem.tail _ this.2⟩
#align list.mem_zip List.mem_zip

#align list.map_fst_zip List.map_fst_zip
#align list.map_snd_zip List.map_snd_zip
#align list.unzip_nil List.unzip_nil
#align list.unzip_cons List.unzip_cons

theorem unzip_eq_map : ∀ l : List (α × β), unzip l = (l.map Prod.fst, l.map Prod.snd)
  | [] => rfl
  | (a, b) :: l => by simp only [unzip_cons, map_cons, unzip_eq_map l]
#align list.unzip_eq_map List.unzip_eq_map

theorem unzip_left (l : List (α × β)) : (unzip l).1 = l.map Prod.fst := by simp only [unzip_eq_map]
#align list.unzip_left List.unzip_left

theorem unzip_right (l : List (α × β)) : (unzip l).2 = l.map Prod.snd := by simp only [unzip_eq_map]
#align list.unzip_right List.unzip_right

theorem unzip_swap (l : List (α × β)) : unzip (l.map Prod.swap) = (unzip l).swap := by
  simp only [unzip_eq_map, map_map]
  rfl
#align list.unzip_swap List.unzip_swap

theorem zip_unzip : ∀ l : List (α × β), zip (unzip l).1 (unzip l).2 = l
  | [] => rfl
  | (a, b) :: l => by simp only [unzip_cons, zip_cons_cons, zip_unzip l]
#align list.zip_unzip List.zip_unzip

theorem unzip_zip_left :
    ∀ {l₁ : List α} {l₂ : List β}, length l₁ ≤ length l₂ → (unzip (zip l₁ l₂)).1 = l₁
  | [], l₂, _ => rfl
  | l₁, [], h => by rw [eq_nil_of_length_eq_zero (Nat.eq_zero_of_le_zero h)]; rfl
  | a :: l₁, b :: l₂, h => by
    simp only [zip_cons_cons, unzip_cons, unzip_zip_left (le_of_succ_le_succ h)]
#align list.unzip_zip_left List.unzip_zip_left

theorem unzip_zip_right {l₁ : List α} {l₂ : List β} (h : length l₂ ≤ length l₁) :
    (unzip (zip l₁ l₂)).2 = l₂ := by rw [← zip_swap, unzip_swap]; exact unzip_zip_left h
#align list.unzip_zip_right List.unzip_zip_right

theorem unzip_zip {l₁ : List α} {l₂ : List β} (h : length l₁ = length l₂) :
    unzip (zip l₁ l₂) = (l₁, l₂) := by
  rw [← Prod.mk.eta (p := unzip (zip l₁ l₂)),
    unzip_zip_left (le_of_eq h), unzip_zip_right (ge_of_eq h)]
#align list.unzip_zip List.unzip_zip

theorem zip_of_prod {l : List α} {l' : List β} {lp : List (α × β)} (hl : lp.map Prod.fst = l)
    (hr : lp.map Prod.snd = l') : lp = l.zip l' := by
  rw [← hl, ← hr, ← zip_unzip lp, ← unzip_left, ← unzip_right, zip_unzip, zip_unzip]
#align list.zip_of_prod List.zip_of_prod

theorem map_prod_left_eq_zip {l : List α} (f : α → β) :
    (l.map fun x => (x, f x)) = l.zip (l.map f) := by
  rw [← zip_map']
  congr
  exact map_id _
#align list.map_prod_left_eq_zip List.map_prod_left_eq_zip

theorem map_prod_right_eq_zip {l : List α} (f : α → β) :
    (l.map fun x => (f x, x)) = (l.map f).zip l := by
  rw [← zip_map']
  congr
  exact map_id _
#align list.map_prod_right_eq_zip List.map_prod_right_eq_zip

theorem zipWith_comm (f : α → β → γ) :
    ∀ (la : List α) (lb : List β), zipWith f la lb = zipWith (fun b a => f a b) lb la
  | [], _ => List.zipWith_nil_right.symm
  | _ :: _, [] => rfl
  | _ :: as, _ :: bs => congr_arg _ (zipWith_comm f as bs)
#align list.zip_with_comm List.zipWith_comm

@[congr]
theorem zipWith_congr (f g : α → β → γ) (la : List α) (lb : List β)
    (h : List.Forall₂ (fun a b => f a b = g a b) la lb) : zipWith f la lb = zipWith g la lb := by
  induction' h with a b as bs hfg _ ih
  · rfl
  · exact congr_arg₂ _ hfg ih
#align list.zip_with_congr List.zipWith_congr

theorem zipWith_comm_of_comm (f : α → α → β) (comm : ∀ x y : α, f x y = f y x) (l l' : List α) :
    zipWith f l l' = zipWith f l' l := by
  rw [zipWith_comm]
  simp only [comm]
#align list.zip_with_comm_of_comm List.zipWith_comm_of_comm

@[simp]
theorem zipWith_same (f : α → α → δ) : ∀ l : List α, zipWith f l l = l.map fun a => f a a
  | [] => rfl
  | _ :: xs => congr_arg _ (zipWith_same f xs)
#align list.zip_with_same List.zipWith_same

theorem zipWith_zipWith_left (f : δ → γ → ε) (g : α → β → δ) :
    ∀ (la : List α) (lb : List β) (lc : List γ),
      zipWith f (zipWith g la lb) lc = zipWith3 (fun a b c => f (g a b) c) la lb lc
  | [], _, _ => rfl
  | _ :: _, [], _ => rfl
  | _ :: _, _ :: _, [] => rfl
  | _ :: as, _ :: bs, _ :: cs => congr_arg (cons _) <| zipWith_zipWith_left f g as bs cs
#align list.zip_with_zip_with_left List.zipWith_zipWith_left

theorem zipWith_zipWith_right (f : α → δ → ε) (g : β → γ → δ) :
    ∀ (la : List α) (lb : List β) (lc : List γ),
      zipWith f la (zipWith g lb lc) = zipWith3 (fun a b c => f a (g b c)) la lb lc
  | [], _, _ => rfl
  | _ :: _, [], _ => rfl
  | _ :: _, _ :: _, [] => rfl
  | _ :: as, _ :: bs, _ :: cs => congr_arg (cons _) <| zipWith_zipWith_right f g as bs cs
#align list.zip_with_zip_with_right List.zipWith_zipWith_right

@[simp]
theorem zipWith3_same_left (f : α → α → β → γ) :
    ∀ (la : List α) (lb : List β), zipWith3 f la la lb = zipWith (fun a b => f a a b) la lb
  | [], _ => rfl
  | _ :: _, [] => rfl
  | _ :: as, _ :: bs => congr_arg (cons _) <| zipWith3_same_left f as bs
#align list.zip_with3_same_left List.zipWith3_same_left

@[simp]
theorem zipWith3_same_mid (f : α → β → α → γ) :
    ∀ (la : List α) (lb : List β), zipWith3 f la lb la = zipWith (fun a b => f a b a) la lb
  | [], _ => rfl
  | _ :: _, [] => rfl
  | _ :: as, _ :: bs => congr_arg (cons _) <| zipWith3_same_mid f as bs
#align list.zip_with3_same_mid List.zipWith3_same_mid

@[simp]
theorem zipWith3_same_right (f : α → β → β → γ) :
    ∀ (la : List α) (lb : List β), zipWith3 f la lb lb = zipWith (fun a b => f a b b) la lb
  | [], _ => rfl
  | _ :: _, [] => rfl
  | _ :: as, _ :: bs => congr_arg (cons _) <| zipWith3_same_right f as bs
#align list.zip_with3_same_right List.zipWith3_same_right

instance (f : α → α → β) [IsSymmOp α β f] : IsSymmOp (List α) (List β) (zipWith f) :=
  ⟨zipWith_comm_of_comm f IsSymmOp.symm_op⟩

@[simp]
theorem length_revzip (l : List α) : length (revzip l) = length l := by
  simp only [revzip, length_zip, length_reverse, min_self]
#align list.length_revzip List.length_revzip

@[simp]
theorem unzip_revzip (l : List α) : (revzip l).unzip = (l, l.reverse) :=
  unzip_zip (length_reverse l).symm
#align list.unzip_revzip List.unzip_revzip

@[simp]
theorem revzip_map_fst (l : List α) : (revzip l).map Prod.fst = l := by
  rw [← unzip_left, unzip_revzip]
#align list.revzip_map_fst List.revzip_map_fst

@[simp]
theorem revzip_map_snd (l : List α) : (revzip l).map Prod.snd = l.reverse := by
  rw [← unzip_right, unzip_revzip]
#align list.revzip_map_snd List.revzip_map_snd

theorem reverse_revzip (l : List α) : reverse l.revzip = revzip l.reverse := by
  rw [← zip_unzip (revzip l).reverse]
  simp [unzip_eq_map, revzip, map_reverse, map_fst_zip, map_snd_zip]
#align list.reverse_revzip List.reverse_revzip

theorem revzip_swap (l : List α) : (revzip l).map Prod.swap = revzip l.reverse := by simp [revzip]
#align list.revzip_swap List.revzip_swap

theorem get?_zip_with (f : α → β → γ) (l₁ : List α) (l₂ : List β) (i : ℕ) :
    (zipWith f l₁ l₂).get? i = ((l₁.get? i).map f).bind fun g => (l₂.get? i).map g := by
  induction' l₁ with head tail generalizing l₂ i
  · rw [zipWith] <;> simp
  · cases l₂
    simp only [zipWith, Seq.seq, Functor.map, get?, Option.map_none']
    · cases (head :: tail).get? i <;> rfl
    · cases i <;> simp only [Option.map_some', get?, Option.some_bind', *]
#align list.nth_zip_with List.get?_zip_with

theorem get?_zip_with_eq_some {α β γ} (f : α → β → γ) (l₁ : List α) (l₂ : List β) (z : γ) (i : ℕ) :
    (zipWith f l₁ l₂).get? i = some z ↔
      ∃ x y, l₁.get? i = some x ∧ l₂.get? i = some y ∧ f x y = z := by
  induction l₁ generalizing l₂ i
  · simp [zipWith]
  · cases l₂ <;> simp only [zipWith, get?, exists_false, and_false_iff, false_and_iff]
    cases i <;> simp [*]
#align list.nth_zip_with_eq_some List.get?_zip_with_eq_some

theorem get?_zip_eq_some (l₁ : List α) (l₂ : List β) (z : α × β) (i : ℕ) :
    (zip l₁ l₂).get? i = some z ↔ l₁.get? i = some z.1 ∧ l₂.get? i = some z.2 := by
  cases z
  rw [zip, get?_zip_with_eq_some]; constructor
  · rintro ⟨x, y, h₀, h₁, h₂⟩
    simpa [h₀, h₁] using h₂
  · rintro ⟨h₀, h₁⟩
    exact ⟨_, _, h₀, h₁, rfl⟩
#align list.nth_zip_eq_some List.get?_zip_eq_some

@[simp]
theorem get_zipWith {f : α → β → γ} {l : List α} {l' : List β} {i : Fin (zipWith f l l').length} :
    (zipWith f l l').get i =
      f (l.get ⟨i, lt_length_left_of_zipWith i.isLt⟩)
        (l'.get ⟨i, lt_length_right_of_zipWith i.isLt⟩) := by
  rw [← Option.some_inj, ← get?_eq_get, get?_zip_with_eq_some]
  exact
    ⟨l.get ⟨i, lt_length_left_of_zipWith i.isLt⟩, l'.get ⟨i, lt_length_right_of_zipWith i.isLt⟩,
      by rw [get?_eq_get], by rw [get?_eq_get]; exact ⟨rfl, rfl⟩⟩

@[simp]
theorem nthLe_zipWith {f : α → β → γ} {l : List α} {l' : List β} {i : ℕ}
    {h : i < (zipWith f l l').length} :
    (zipWith f l l').nthLe i h =
      f (l.nthLe i (lt_length_left_of_zipWith h)) (l'.nthLe i (lt_length_right_of_zipWith h)) :=
  get_zipWith (i := ⟨i, h⟩)
#align list.nth_le_zip_with List.nthLe_zipWith

@[simp]
theorem get_zip {l : List α} {l' : List β} {i : Fin (zip l l').length} :
    (zip l l').get i =
      (l.get ⟨i, lt_length_left_of_zip i.isLt⟩, l'.get ⟨i, lt_length_right_of_zip i.isLt⟩) :=
  get_zipWith

@[simp]
theorem nthLe_zip {l : List α} {l' : List β} {i : ℕ} {h : i < (zip l l').length} :
    (zip l l').nthLe i h =
      (l.nthLe i (lt_length_left_of_zip h), l'.nthLe i (lt_length_right_of_zip h)) :=
  nthLe_zipWith
#align list.nth_le_zip List.nthLe_zip

theorem mem_zip_inits_tails {l : List α} {init tail : List α} :
    (init, tail) ∈ zip l.inits l.tails ↔ init ++ tail = l := by
  induction' l with hd tl ih generalizing init tail <;> simp_rw [tails, inits, zip_cons_cons]
  · simp
  · constructor <;> rw [mem_cons, zip_map_left, mem_map, Prod.exists]
    · rintro (⟨rfl, rfl⟩ | ⟨_, _, h, rfl, rfl⟩)
      · simp
      · simp [ih.mp h]
    · cases' init with hd' tl'
      · rintro rfl
        simp
      · intro h
        right
        use tl', tail
        simp_all
#align list.mem_zip_inits_tails List.mem_zip_inits_tails

theorem map_uncurry_zip_eq_zipWith (f : α → β → γ) (l : List α) (l' : List β) :
    map (Function.uncurry f) (l.zip l') = zipWith f l l' := by
  rw [zip]
  induction' l with hd tl hl generalizing l'
  · simp
  · cases' l' with hd' tl'
    · simp
    · simp [hl]
#align list.map_uncurry_zip_eq_zip_with List.map_uncurry_zip_eq_zipWith

section Distrib

/-! ### Operations that can be applied before or after a `zip_with` -/


variable (f : α → β → γ) (l : List α) (l' : List β) (n : ℕ)

#align list.zip_with_distrib_take List.zipWith_distrib_take
#align list.zip_with_distrib_drop List.zipWith_distrib_drop
#align list.zip_with_distrib_tail List.zipWith_distrib_tail
#align list.zip_with_append List.zipWith_append

theorem zipWith_distrib_reverse (h : l.length = l'.length) :
    (zipWith f l l').reverse = zipWith f l.reverse l'.reverse := by
  induction' l with hd tl hl generalizing l'
  · simp
  · cases' l' with hd' tl'
    · simp
    · simp only [Nat.add_left_inj, length] at h
      have : tl.reverse.length = tl'.reverse.length := by simp [h]
      simp [hl _ h, zipWith_append _ _ _ _ _ this]
#align list.zip_with_distrib_reverse List.zipWith_distrib_reverse

end Distrib
<<<<<<< HEAD

section CommMonoid

variable [CommMonoid α]

@[to_additive]
theorem prod_mul_prod_eq_prod_zipWith_mul_prod_drop :
    ∀ L L' : List α,
      L.prod * L'.prod =
        (zipWith (· * ·) L L').prod * (L.drop L'.length).prod * (L'.drop L.length).prod
  | [], ys => by simp [Nat.zero_le]
  | xs, [] => by simp [Nat.zero_le]
  | x :: xs, y :: ys => by
    simp only [drop, length, zipWith_cons_cons, prod_cons]
    conv =>
      lhs; rw [mul_assoc]; right; rw [mul_comm, mul_assoc]; right
      rw [mul_comm, prod_mul_prod_eq_prod_zipWith_mul_prod_drop xs ys]
    simp only [mul_assoc]
#align list.prod_mul_prod_eq_prod_zip_with_mul_prod_drop List.prod_mul_prod_eq_prod_zipWith_mul_prod_drop
#align list.sum_add_sum_eq_sum_zip_with_add_sum_drop List.sum_add_sum_eq_sum_zipWith_add_sum_drop

@[to_additive]
theorem prod_mul_prod_eq_prod_zipWith_of_length_eq (L L' : List α) (h : L.length = L'.length) :
    L.prod * L'.prod = (zipWith (· * ·) L L').prod := by
  apply (prod_mul_prod_eq_prod_zipWith_mul_prod_drop L L').trans
  rw [← h, drop_length, h, drop_length, prod_nil, mul_one, mul_one]
#align list.prod_mul_prod_eq_prod_zip_with_of_length_eq List.prod_mul_prod_eq_prod_zipWith_of_length_eq
#align list.sum_add_sum_eq_sum_zip_with_of_length_eq List.sum_add_sum_eq_sum_zipWith_of_length_eq

end CommMonoid

=======
>>>>>>> 9158f323
end List<|MERGE_RESOLUTION|>--- conflicted
+++ resolved
@@ -373,7 +373,6 @@
 #align list.zip_with_distrib_reverse List.zipWith_distrib_reverse
 
 end Distrib
-<<<<<<< HEAD
 
 section CommMonoid
 
@@ -405,6 +404,4 @@
 
 end CommMonoid
 
-=======
->>>>>>> 9158f323
 end List