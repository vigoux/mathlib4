/-
Copyright (c) 2017 Simon Hudon All rights reserved.
Released under Apache 2.0 license as described in the file LICENSE.
Authors: Simon Hudon
-/
import Mathlib.Data.PFunctor.Univariate.Basic

#align_import data.pfunctor.univariate.M from "leanprover-community/mathlib"@"8631e2d5ea77f6c13054d9151d82b83069680cb1"

/-!
# M-types

M types are potentially infinite tree-like structures. They are defined
as the greatest fixpoint of a polynomial functor.

Unfortunately, the data structure of the model of M types is inefficient, so we override the data
structure of M types.
-/


universe u v w

open Nat Function

open List

variable (F : PFunctor.{u})

-- porting note: the ♯ tactic is never used
-- local prefix:0 "♯" => cast (by first |simp [*]|cc|solve_by_elim)

namespace PFunctor

namespace Approx

/-- `CofixA F n` is an `n` level approximation of an M-type -/
inductive CofixA : ℕ → Type u
  | continue : CofixA 0
  | intro {n} : ∀ a, (F.B a → CofixA n) → CofixA (succ n)
#align pfunctor.approx.cofix_a PFunctor.Approx.CofixA

/-- default inhabitant of `CofixA` -/
protected def CofixA.default [Inhabited F.A] : ∀ n, CofixA F n
  | 0 => CofixA.continue
  | succ n => CofixA.intro default fun _ => CofixA.default n
#align pfunctor.approx.cofix_a.default PFunctor.Approx.CofixA.default

instance [Inhabited F.A] {n} : Inhabited (CofixA F n) :=
  ⟨CofixA.default F n⟩

theorem cofixA_eq_zero : ∀ x y : CofixA F 0, x = y
  | CofixA.continue, CofixA.continue => rfl
#align pfunctor.approx.cofix_a_eq_zero PFunctor.Approx.cofixA_eq_zero

variable {F}

/-- The label of the root of the tree for a non-trivial
approximation of the cofix of a pfunctor.
-/
def head' : ∀ {n}, CofixA F (succ n) → F.A
  | _, CofixA.intro i _ => i
#align pfunctor.approx.head' PFunctor.Approx.head'

/-- for a non-trivial approximation, return all the subtrees of the root -/
def children' : ∀ {n} (x : CofixA F (succ n)), F.B (head' x) → CofixA F n
  | _, CofixA.intro _ f => f
#align pfunctor.approx.children' PFunctor.Approx.children'

theorem approx_eta {n : ℕ} (x : CofixA F (n + 1)) : x = CofixA.intro (head' x) (children' x) := by
  cases x; rfl
#align pfunctor.approx.approx_eta PFunctor.Approx.approx_eta

/-- Relation between two approximations of the cofix of a pfunctor
that state they both contain the same data until one of them is truncated -/
inductive Agree : ∀ {n : ℕ}, CofixA F n → CofixA F (n + 1) → Prop
  | continu (x : CofixA F 0) (y : CofixA F 1) : Agree x y
  | intro {n} {a} (x : F.B a → CofixA F n) (x' : F.B a → CofixA F (n + 1)) :
    (∀ i : F.B a, Agree (x i) (x' i)) → Agree (CofixA.intro a x) (CofixA.intro a x')
#align pfunctor.approx.agree PFunctor.Approx.Agree

/-- Given an infinite series of approximations `approx`,
`AllAgree approx` states that they are all consistent with each other.
-/
def AllAgree (x : ∀ n, CofixA F n) :=
  ∀ n, Agree (x n) (x (succ n))
#align pfunctor.approx.all_agree PFunctor.Approx.AllAgree

@[simp]
theorem agree_trival {x : CofixA F 0} {y : CofixA F 1} : Agree x y := by constructor
#align pfunctor.approx.agree_trival PFunctor.Approx.agree_trival

theorem agree_children {n : ℕ} (x : CofixA F (succ n)) (y : CofixA F (succ n + 1)) {i j}
    (h₀ : HEq i j) (h₁ : Agree x y) : Agree (children' x i) (children' y j) := by
  cases' h₁ with _ _ _ _ _ _ hagree; cases h₀
  apply hagree
#align pfunctor.approx.agree_children PFunctor.Approx.agree_children

/-- `truncate a` turns `a` into a more limited approximation -/
def truncate : ∀ {n : ℕ}, CofixA F (n + 1) → CofixA F n
  | 0, CofixA.intro _ _ => CofixA.continue
  | succ _, CofixA.intro i f => CofixA.intro i <| truncate ∘ f
#align pfunctor.approx.truncate PFunctor.Approx.truncate

theorem truncate_eq_of_agree {n : ℕ} (x : CofixA F n) (y : CofixA F (succ n)) (h : Agree x y) :
    truncate y = x := by
  induction n <;> cases x <;> cases y
  · rfl
  · -- cases' h with _ _ _ _ _ h₀ h₁
    cases h
    simp only [truncate, Function.comp, true_and_iff, eq_self_iff_true, heq_iff_eq]
    -- porting note: used to be `ext y`
    rename_i n_ih a f y h₁
    suffices (fun x => truncate (y x)) = f
      by simp [this]; try (exact HEq.rfl;)
    funext y

    apply n_ih
    apply h₁
#align pfunctor.approx.truncate_eq_of_agree PFunctor.Approx.truncate_eq_of_agree

variable {X : Type w}

variable (f : X → F.Obj X)

/-- `sCorec f i n` creates an approximation of height `n`
of the final coalgebra of `f` -/
def sCorec : X → ∀ n, CofixA F n
  | _, 0 => CofixA.continue
  | j, succ _ => CofixA.intro (f j).1 fun i => sCorec ((f j).2 i) _
#align pfunctor.approx.s_corec PFunctor.Approx.sCorec

theorem P_corec (i : X) (n : ℕ) : Agree (sCorec f i n) (sCorec f i (succ n)) := by
  induction' n with n n_ih generalizing i
  constructor
  cases' h : f i with y g
  constructor
  introv
  apply n_ih
set_option linter.uppercaseLean3 false in
#align pfunctor.approx.P_corec PFunctor.Approx.P_corec

/-- `Path F` provides indices to access internal nodes in `Corec F` -/
def Path (F : PFunctor.{u}) :=
  List F.Idx
#align pfunctor.approx.path PFunctor.Approx.Path

instance Path.inhabited : Inhabited (Path F) :=
  ⟨[]⟩
#align pfunctor.approx.path.inhabited PFunctor.Approx.Path.inhabited

open List Nat

instance CofixA.instSubsingleton : Subsingleton (CofixA F 0) :=
  ⟨by rintro ⟨⟩ ⟨⟩; rfl⟩

theorem head_succ' (n m : ℕ) (x : ∀ n, CofixA F n) (Hconsistent : AllAgree x) :
    head' (x (succ n)) = head' (x (succ m)) := by
  suffices ∀ n, head' (x (succ n)) = head' (x 1) by simp [this]
  clear m n
  intro n
  cases' h₀ : x (succ n) with _ i₀ f₀
  cases' h₁ : x 1 with _ i₁ f₁
  dsimp only [head']
  induction' n with n n_ih
  · rw [h₁] at h₀
    cases h₀
    trivial
  · have H := Hconsistent (succ n)
    cases' h₂ : x (succ n) with _ i₂ f₂
    rw [h₀, h₂] at H
    apply n_ih (truncate ∘ f₀)
    rw [h₂]
    cases' H with _ _ _ _ _ _ hagree
    congr
    funext j
    dsimp only [comp_apply]
    rw [truncate_eq_of_agree]
    apply hagree
#align pfunctor.approx.head_succ' PFunctor.Approx.head_succ'

end Approx

open Approx

/-- Internal definition for `M`. This data structure is inefficient so we override the data
structure. -/
structure MIntl where
  /-- constructor for `MIntl` as a structure of the internal definition. -/
  mk' ::
  /-- An `n`-th level approximation, for each depth `n` -/
  approx : ∀ n, CofixA F n
  /-- Each approximation agrees with the next -/
  consistent : AllAgree approx
set_option linter.uppercaseLean3 false in
#align pfunctor.M_intl PFunctor.MIntl

namespace MIntl

variable {F}

theorem default_consistent [Inhabited F.A] : ∀ n, Agree (default : CofixA F n) default
  | 0 => Agree.continu _ _
  | succ n => Agree.intro _ _ fun _ => default_consistent n
set_option linter.uppercaseLean3 false in
#align pfunctor.M.default_consistent PFunctor.MIntl.default_consistent

instance inhabited [Inhabited F.A] : Inhabited (MIntl F) :=
  ⟨{  approx := default
      consistent := default_consistent }⟩
set_option linter.uppercaseLean3 false in
#align pfunctor.M_intl.inhabited PFunctor.MIntl.inhabited

theorem ext' (x y : MIntl F) (H : ∀ i : ℕ, x.approx i = y.approx i) : x = y := by
  cases x
  cases y
  congr with n
  apply H
set_option linter.uppercaseLean3 false in
#align pfunctor.M.ext' PFunctor.MIntl.ext'

variable {X : Type*}

variable (f : X → F.Obj X)

/-- Corecursor for the M-type defined by `F`. -/
protected def corec (i : X) : MIntl F where
  approx := sCorec f i
  consistent := P_corec _ _

/-- given a tree generated by `F`, `head` gives us the first piece of data
it contains -/
def head (x : MIntl F) :=
  head' (x.1 1)
set_option linter.uppercaseLean3 false in
#align pfunctor.M.head PFunctor.MIntl.head

/-- return all the subtrees of the root of a tree `x : MIntl F` -/
def children (x : MIntl F) (i : F.B (head x)) : MIntl F :=
  let H := fun n : ℕ => @head_succ' _ n 0 x.1 x.2
  { approx := fun n => children' (x.1 _) (cast (congr_arg _ <| by simp only [head, H]) i)
    consistent := by
      intro n
      have P' := x.2 (succ n)
      apply agree_children _ _ _ P'
      trans i
      apply cast_heq
      symm
      apply cast_heq }
set_option linter.uppercaseLean3 false in
#align pfunctor.M.children PFunctor.MIntl.children

<<<<<<< HEAD
theorem head_succ (n m : ℕ) (x : MIntl F) : head' (x.approx (succ n)) = head' (x.approx (succ m)) :=
=======
/-- select a subtree using an `i : F.Idx` or return an arbitrary tree if
`i` designates no subtree of `x` -/
def ichildren [Inhabited (M F)] [DecidableEq F.A] (i : F.Idx) (x : M F) : M F :=
  if H' : i.1 = head x then children x (cast (congr_arg _ <| by simp only [head, H']) i.2)
  else default
set_option linter.uppercaseLean3 false in
#align pfunctor.M.ichildren PFunctor.M.ichildren

theorem head_succ (n m : ℕ) (x : M F) : head' (x.approx (succ n)) = head' (x.approx (succ m)) :=
>>>>>>> 9a6b532e
  head_succ' n m _ x.consistent
set_option linter.uppercaseLean3 false in
#align pfunctor.M.head_succ PFunctor.MIntl.head_succ

theorem head_eq_head' (x : MIntl F) (n : ℕ) : head x = head' (x.approx <| n + 1) :=
  head_succ' _ _ _ x.consistent
set_option linter.uppercaseLean3 false in
#align pfunctor.M.head_eq_head' PFunctor.MIntl.head_eq_head'

theorem head'_eq_head (x : MIntl F) (n : ℕ) : head' (x.approx <| n + 1) = head x :=
  head_succ' _ _ _ x.consistent
set_option linter.uppercaseLean3 false in
#align pfunctor.M.head'_eq_head PFunctor.MIntl.head'_eq_head

theorem truncate_approx (x : MIntl F) (n : ℕ) : truncate (x.approx <| n + 1) = x.approx n :=
  truncate_eq_of_agree _ _ (x.consistent _)
set_option linter.uppercaseLean3 false in
#align pfunctor.M.truncate_approx PFunctor.MIntl.truncate_approx

/-- This unfolds an M-type. -/
def dest (x : MIntl F) : F.Obj (MIntl F) :=
  ⟨head x, fun i => children x i⟩

/-- select a subtree using an `i : F.Idx` or return an arbitrary tree if
`i` designates no subtree of `x` -/
def ichildren [Inhabited (MIntl F)] [DecidableEq F.A] (i : F.IdxCat) (x : MIntl F) : MIntl F :=
  if H' : i.1 = head x then children x (cast (congr_arg _ <| by simp only [head, H']) i.2)
  else default
set_option linter.uppercaseLean3 false in
#align pfunctor.M.ichildren PFunctor.MIntl.ichildren

namespace Approx

/-- generates the approximations needed for `MIntl.mk` -/
protected def sMk (x : F.Obj <| MIntl F) : ∀ n, CofixA F n
  | 0 => CofixA.continue
  | succ n => CofixA.intro x.1 fun i => (x.2 i).approx n
set_option linter.uppercaseLean3 false in
#align pfunctor.M.approx.s_mk PFunctor.MIntl.Approx.sMk

protected theorem P_mk (x : F.Obj <| MIntl F) : AllAgree (Approx.sMk x)
  | 0 => by constructor
  | succ n => by
    constructor
    introv
    apply (x.2 i).consistent
set_option linter.uppercaseLean3 false in
#align pfunctor.M.approx.P_mk PFunctor.MIntl.Approx.P_mk

end Approx

/-- constructor for M-types -/
protected def mk (x : F.Obj <| MIntl F) : MIntl F where
  approx := Approx.sMk x
  consistent := Approx.P_mk x

/-- `Agree' n` relates two trees of type `MIntl F` that
are the same up to depth `n` -/
inductive Agree' : ℕ → MIntl F → MIntl F → Prop
  | trivial (x y : MIntl F) : Agree' 0 x y
  | step {n : ℕ} {a} (x y : F.B a → MIntl F) {x' y'} :
    x' = MIntl.mk ⟨a, x⟩ → y' = MIntl.mk ⟨a, y⟩ →
      (∀ i, Agree' n (x i) (y i)) → Agree' (succ n) x' y'
set_option linter.uppercaseLean3 false in
#align pfunctor.M.agree' PFunctor.MIntl.Agree'

@[simp]
theorem dest_mk (x : F.Obj <| MIntl F) : dest (MIntl.mk x) = x :=
  rfl

@[simp]
theorem mk_dest (x : MIntl F) : MIntl.mk (dest x) = x := by
  apply ext'
  intro n
  dsimp only [MIntl.mk]
  induction' n with n
  · apply @Subsingleton.elim _ CofixA.instSubsingleton
  dsimp only [Approx.sMk, dest, head]
  cases' h : x.approx (succ n) with _ hd ch
  have h' : hd = head' (x.approx 1) := by
    rw [← head_succ' n, h, head']
    apply x.consistent
  revert ch
  rw [h']
  intros ch h
  congr
  · ext a
    dsimp only [children]
    generalize hh : cast _ a = a''
    rw [cast_eq_iff_heq] at hh
    revert a''
    rw [h]
    intros _ hh
    cases hh
    rfl

theorem mk_inj {x y : F.Obj <| MIntl F} (h : MIntl.mk x = MIntl.mk y) : x = y := by
  rw [← dest_mk x, h, dest_mk]

/-- destructor for M-types -/
protected def cCases {r : MIntl F → Sort w} (f : ∀ x : F.Obj <| MIntl F, r (MIntl.mk x))
    (x : MIntl F) : r x :=
  suffices r (MIntl.mk (dest x)) by
    rw [← mk_dest x]
    exact this
  f _

/-- destructor for M-types -/
protected def cCasesOn {r : MIntl F → Sort w} (x : MIntl F)
    (f : ∀ x : F.Obj <| MIntl F, r (MIntl.mk x)) : r x :=
  MIntl.cCases f x

/-- destructor for M-types, similar to `cCasesOn` but also
gives access directly to the root and subtrees on an M-type -/
protected def cCasesOn' {r : MIntl F → Sort w} (x : MIntl F) (f : ∀ a f, r (MIntl.mk ⟨a, f⟩)) :
    r x :=
  MIntl.cCasesOn x (fun ⟨a, g⟩ => f a g)

theorem approx_mk (a : F.A) (f : F.B a → MIntl F) (i : ℕ) :
    (MIntl.mk ⟨a, f⟩).approx (succ i) = CofixA.intro a fun j => (f j).approx i :=
  rfl
set_option linter.uppercaseLean3 false in
#align pfunctor.M.approx_mk PFunctor.MIntl.approx_mk

@[simp]
theorem agree'_refl {n : ℕ} (x : MIntl F) : Agree' n x x := by
  induction' n with _ n_ih generalizing x <;>
  induction x using PFunctor.MIntl.cCasesOn' <;> constructor <;> try rfl
  intros
  apply n_ih
set_option linter.uppercaseLean3 false in
#align pfunctor.M.agree'_refl PFunctor.MIntl.agree'_refl

theorem agree_iff_agree' {n : ℕ} (x y : MIntl F) :
    Agree (x.approx n) (y.approx <| n + 1) ↔ Agree' n x y := by
  constructor <;> intro h
  · induction' n with _ n_ih generalizing x y
    constructor
    · induction x using PFunctor.MIntl.cCasesOn'
      induction y using PFunctor.MIntl.cCasesOn'
      simp only [approx_mk] at h
      cases' h with _ _ _ _ _ _ hagree
      constructor <;> try rfl
      intro i
      apply n_ih
      apply hagree
  · induction' n with _ n_ih generalizing x y
    constructor
    · cases' h with _ _ _ a x' y'
      induction' x using PFunctor.MIntl.cCasesOn' with x_a x_f
      induction' y using PFunctor.MIntl.cCasesOn' with y_a y_f
      simp only [approx_mk]
      have h_a_1 := mk_inj ‹MIntl.mk ⟨x_a, x_f⟩ = MIntl.mk ⟨a, x'⟩›
      cases h_a_1
      replace h_a_2 := mk_inj ‹MIntl.mk ⟨y_a, y_f⟩ = MIntl.mk ⟨a, y'⟩›
      cases h_a_2
      constructor
      intro i
      apply n_ih
      simp [*]
set_option linter.uppercaseLean3 false in
#align pfunctor.M.agree_iff_agree' PFunctor.MIntl.agree_iff_agree'

@[simp]
theorem cCases_mk {r : MIntl F → Sort*} (x : F.Obj <| MIntl F)
    (f : ∀ x : F.Obj <| MIntl F, r (MIntl.mk x)) :
    PFunctor.MIntl.cCases f (MIntl.mk x) = f x := by
  dsimp only [MIntl.mk, PFunctor.MIntl.cCases, dest, head, Approx.sMk, head']
  cases x; dsimp only [Approx.sMk]
  simp only [Eq.mpr]
  apply congrFun
  rfl

@[simp]
theorem cCasesOn_mk {r : MIntl F → Sort*} (x : F.Obj <| MIntl F)
    (f : ∀ x : F.Obj <| MIntl F, r (MIntl.mk x)) :
    PFunctor.MIntl.cCasesOn (MIntl.mk x) f = f x :=
  cCases_mk x f

@[simp]
theorem cCasesOn_mk' {r : MIntl F → Sort*} {a} (x : F.B a → MIntl F)
    (f : ∀ (a) (f : F.B a → MIntl F), r (MIntl.mk ⟨a, f⟩)) :
    PFunctor.MIntl.cCasesOn' (MIntl.mk ⟨a, x⟩) f = f a x :=
  @cCases_mk F r ⟨a, x⟩ (fun ⟨a, g⟩ => f a g)

/-- `IsPath p x` tells us if `p` is a valid path through `x` -/
inductive IsPath : Path F → MIntl F → Prop
  | nil (x : MIntl F) : IsPath [] x
  | cons (xs : Path F) {a} (x : MIntl F) (f : F.B a → MIntl F) (i : F.B a) :
    x = MIntl.mk ⟨a, f⟩ → IsPath xs (f i) → IsPath (⟨a, i⟩ :: xs) x
set_option linter.uppercaseLean3 false in
#align pfunctor.M.is_path PFunctor.MIntl.IsPath

theorem isPath_cons {xs : Path F} {a a'} {f : F.B a → MIntl F} {i : F.B a'} :
    IsPath (⟨a', i⟩ :: xs) (MIntl.mk ⟨a, f⟩) → a = a' := by
  generalize h : MIntl.mk ⟨a, f⟩ = x
  rintro (_ | ⟨_, _, _, _, rfl, _⟩)
  cases mk_inj h
  rfl
set_option linter.uppercaseLean3 false in
#align pfunctor.M.is_path_cons PFunctor.MIntl.isPath_cons

theorem isPath_cons' {xs : Path F} {a} {f : F.B a → MIntl F} {i : F.B a} :
    IsPath (⟨a, i⟩ :: xs) (MIntl.mk ⟨a, f⟩) → IsPath xs (f i) := by
  generalize h : MIntl.mk ⟨a, f⟩ = x
  rintro (_ | ⟨_, _, _, _, rfl, hp⟩)
  cases mk_inj h
  exact hp
set_option linter.uppercaseLean3 false in
#align pfunctor.M.is_path_cons' PFunctor.MIntl.isPath_cons'

/-- follow a path through a value of `MIntl F` and return the subtree
found at the end of the path if it is a valid path for that value and
return a default tree -/
def isubtree [DecidableEq F.A] [Inhabited (MIntl F)] : Path F → MIntl F → MIntl F
  | [], x => x
  | ⟨a, i⟩ :: ps, x =>
    PFunctor.MIntl.cCasesOn' (r := fun _ => MIntl F) x (fun a' f =>
      if h : a = a' then
        isubtree ps (f <| cast (by rw [h]) i)
      else
        default (α := MIntl F)
    )

set_option linter.uppercaseLean3 false in
#align pfunctor.M.isubtree PFunctor.MIntl.isubtree

/-- similar to `isubtree` but returns the data at the end of the path instead
of the whole subtree -/
def iselect [DecidableEq F.A] [Inhabited (MIntl F)] (ps : Path F) : MIntl F → F.A :=
  fun x : MIntl F => head <| isubtree ps x
set_option linter.uppercaseLean3 false in
#align pfunctor.M.iselect PFunctor.MIntl.iselect

theorem iselect_eq_default [DecidableEq F.A] [Inhabited (MIntl F)] (ps : Path F) (x : MIntl F)
    (h : ¬IsPath ps x) : iselect ps x = head default := by
  induction' ps with ps_hd ps_tail ps_ih generalizing x
  · exfalso
    apply h
    constructor
  · cases' ps_hd with a i
    induction' x using PFunctor.MIntl.cCasesOn' with x_a x_f
    simp only [iselect, isubtree] at ps_ih ⊢
    by_cases h'' : a = x_a
    subst x_a
    · simp only [dif_pos, eq_self_iff_true, cCasesOn_mk']
      rw [ps_ih]
      intro h'
      apply h
      constructor <;> try rfl
      apply h'
    · simp [*]
set_option linter.uppercaseLean3 false in
#align pfunctor.M.iselect_eq_default PFunctor.MIntl.iselect_eq_default

@[simp]
theorem head_mk (x : F.Obj (MIntl F)) : head (MIntl.mk x) = x.1 :=
  Eq.symm <|
    calc
      x.1 = (dest (MIntl.mk x)).1 := by rw [dest_mk]
      _ = head (MIntl.mk x) := rfl
set_option linter.uppercaseLean3 false in
#align pfunctor.M.head_mk PFunctor.MIntl.head_mk

theorem children_mk {a} (x : F.B a → MIntl F) (i : F.B (head (MIntl.mk ⟨a, x⟩))) :
    children (MIntl.mk ⟨a, x⟩) i = x (cast (by rw [head_mk]) i) := by apply ext'; intro n; rfl
set_option linter.uppercaseLean3 false in
#align pfunctor.M.children_mk PFunctor.MIntl.children_mk

@[simp]
<<<<<<< HEAD
theorem ichildren_mk [DecidableEq F.A] [Inhabited (MIntl F)] (x : F.Obj (MIntl F)) (i : F.IdxCat) :
    ichildren i (MIntl.mk x) = x.iget i := by
=======
theorem ichildren_mk [DecidableEq F.A] [Inhabited (M F)] (x : F.Obj (M F)) (i : F.Idx) :
    ichildren i (M.mk x) = x.iget i := by
>>>>>>> 9a6b532e
  dsimp only [ichildren, PFunctor.Obj.iget]
  congr with h
set_option linter.uppercaseLean3 false in
#align pfunctor.M.ichildren_mk PFunctor.MIntl.ichildren_mk

@[simp]
theorem isubtree_cons [DecidableEq F.A] [Inhabited (MIntl F)] (ps : Path F) {a}
    (f : F.B a → MIntl F) {i : F.B a} :
    isubtree (⟨_, i⟩ :: ps) (MIntl.mk ⟨a, f⟩) = isubtree ps (f i) := by
  simp only [isubtree, ichildren_mk, PFunctor.Obj.iget, dif_pos, isubtree, cCasesOn_mk']; rfl
set_option linter.uppercaseLean3 false in
#align pfunctor.M.isubtree_cons PFunctor.MIntl.isubtree_cons

@[simp]
theorem iselect_nil [DecidableEq F.A] [Inhabited (MIntl F)] {a} (f : F.B a → MIntl F) :
    iselect nil (MIntl.mk ⟨a, f⟩) = a := rfl
set_option linter.uppercaseLean3 false in
#align pfunctor.M.iselect_nil PFunctor.MIntl.iselect_nil

@[simp]
theorem iselect_cons [DecidableEq F.A] [Inhabited (MIntl F)]
    (ps : Path F) {a} (f : F.B a → MIntl F) {i} :
    iselect (⟨a, i⟩ :: ps) (MIntl.mk ⟨a, f⟩) = iselect ps (f i) := by
  simp only [iselect, isubtree_cons]
set_option linter.uppercaseLean3 false in
#align pfunctor.M.iselect_cons PFunctor.MIntl.iselect_cons

theorem corec_def {X} (f : X → F.Obj X) (x₀ : X) :
    MIntl.corec f x₀ = MIntl.mk (MIntl.corec f <$> f x₀) := by
  dsimp only [MIntl.corec, MIntl.mk]
  congr with n
  cases' n with n
  · dsimp only [sCorec, Approx.sMk]
  · dsimp only [sCorec, Approx.sMk]
    cases h : f x₀
    dsimp only [(· <$> ·), PFunctor.map]
    congr

theorem ext_aux [Inhabited (MIntl F)] [DecidableEq F.A] {n : ℕ}
    (x y z : MIntl F) (hx : Agree' n z x)
    (hy : Agree' n z y) (hrec : ∀ ps : Path F, n = ps.length → iselect ps x = iselect ps y) :
    x.approx (n + 1) = y.approx (n + 1) := by
  induction' n with n n_ih generalizing x y z
  · specialize hrec [] rfl
    induction x using PFunctor.MIntl.cCasesOn'
    induction y using PFunctor.MIntl.cCasesOn'
    simp only [iselect_nil] at hrec
    subst hrec
    simp only [approx_mk, true_and_iff, eq_self_iff_true, heq_iff_eq, zero_eq, CofixA.intro.injEq,
                heq_eq_eq, eq_iff_true_of_subsingleton, and_self]
  · cases hx
    cases hy
    induction x using PFunctor.MIntl.cCasesOn'
    induction y using PFunctor.MIntl.cCasesOn'
    subst z
    iterate 3 (have := mk_inj ‹_›; cases this)
    rename_i n_ih a f₃ f₂ hAgree₂ _ _ h₂ _ _ f₁ h₁ hAgree₁ clr
    simp only [approx_mk, true_and_iff, eq_self_iff_true, heq_iff_eq]

    have := mk_inj h₁
    cases this; clear h₁
    have := mk_inj h₂
    cases this; clear h₂

    congr
    ext i
    apply n_ih
    · solve_by_elim
    · solve_by_elim
    introv h
    specialize hrec (⟨_, i⟩ :: ps) (congr_arg _ h)
    simp only [iselect_cons] at hrec
    exact hrec
set_option linter.uppercaseLean3 false in
#align pfunctor.M.ext_aux PFunctor.MIntl.ext_aux

open PFunctor.Approx

attribute [local instance] Classical.propDecidable

theorem ext [Inhabited (MIntl F)] (x y : MIntl F) (H : ∀ ps : Path F, iselect ps x = iselect ps y) :
    x = y := by
  apply ext'; intro i
  induction' i with i i_ih
  · cases x.approx 0
    cases y.approx 0
    constructor
  · apply ext_aux x y x
    · rw [← agree_iff_agree']
      apply x.consistent
    · rw [← agree_iff_agree', i_ih]
      apply y.consistent
    introv H'
    dsimp only [iselect] at H
    cases H'
    apply H ps
set_option linter.uppercaseLean3 false in
#align pfunctor.M.ext PFunctor.MIntl.ext

section Bisim

variable (R : MIntl F → MIntl F → Prop)

local infixl:50 " ~ " => R

/-- Bisimulation is the standard proof technique for equality between
infinite tree-like structures -/
structure IsBisimulation : Prop where
  /-- The head of the trees are equal -/
  head : ∀ {a a'} {f f'}, MIntl.mk ⟨a, f⟩ ~ MIntl.mk ⟨a', f'⟩ → a = a'
  /-- The tails are equal -/
  tail : ∀ {a} {f f' : F.B a → MIntl F},
    MIntl.mk ⟨a, f⟩ ~ MIntl.mk ⟨a, f'⟩ → ∀ i : F.B a, f i ~ f' i
set_option linter.uppercaseLean3 false in
#align pfunctor.M.is_bisimulation PFunctor.MIntl.IsBisimulation

theorem nth_of_bisim [Inhabited (MIntl F)] (bisim : IsBisimulation R) (s₁ s₂) (ps : Path F) :
    (R s₁ s₂) →
      IsPath ps s₁ ∨ IsPath ps s₂ →
        iselect ps s₁ = iselect ps s₂ ∧
          ∃ (a : _) (f f' : F.B a → MIntl F),
            isubtree ps s₁ = MIntl.mk ⟨a, f⟩ ∧
              isubtree ps s₂ = MIntl.mk ⟨a, f'⟩ ∧ ∀ i : F.B a, f i ~ f' i := by
  intro h₀ hh
  induction' s₁ using PFunctor.MIntl.cCasesOn' with a f
  rename_i h₁ hh₁
  induction' s₂ using PFunctor.MIntl.cCasesOn' with a' f'
  rename_i h₁' hh₁' h₂ hh₂
  clear h₁ hh₁ h₂ hh₂ hh₁'
  obtain rfl : a = a' := bisim.head h₀
  induction' ps with i ps ps_ih generalizing a f f'
  · exists rfl, a, f, f', rfl, rfl
    apply bisim.tail h₀
  cases' i with a' i
  obtain rfl : a = a' := by rcases hh with hh|hh <;> cases isPath_cons hh <;> rfl
  dsimp only [iselect] at ps_ih ⊢
  have h₁ := bisim.tail h₀ i
  induction' h : f i using PFunctor.MIntl.cCasesOn' with a₀ f₀
  induction' h' : f' i using PFunctor.MIntl.cCasesOn' with a₁ f₁
  simp only [h, h', isubtree_cons] at ps_ih ⊢
  rw [h, h'] at h₁
  obtain rfl : a₀ = a₁ := bisim.head h₁
  apply ps_ih _ _ _ h₁
  rw [← h, ← h']
  apply Or.imp isPath_cons' isPath_cons' hh
set_option linter.uppercaseLean3 false in
#align pfunctor.M.nth_of_bisim PFunctor.MIntl.nth_of_bisim

theorem eq_of_bisim [Nonempty (MIntl F)] (bisim : IsBisimulation R) :
    ∀ s₁ s₂, R s₁ s₂ → s₁ = s₂ := by
  inhabit MIntl F
  introv Hr; apply ext
  introv
  by_cases h : IsPath ps s₁ ∨ IsPath ps s₂
  · have H := nth_of_bisim R bisim _ _ ps Hr h
    exact H.left
  · rw [not_or] at h
    cases' h with h₀ h₁
    simp only [iselect_eq_default, *, not_false_iff]
set_option linter.uppercaseLean3 false in
#align pfunctor.M.eq_of_bisim PFunctor.MIntl.eq_of_bisim

end Bisim

universe u' v'

variable {P : PFunctor.{u}} {α : Type u}

theorem bisim (R : MIntl P → MIntl P → Prop)
    (h : ∀ x y, R x y → ∃ a f f',
      MIntl.dest x = ⟨a, f⟩ ∧ MIntl.dest y = ⟨a, f'⟩ ∧ ∀ i, R (f i) (f' i)) :
    ∀ x y, R x y → x = y := by
  introv h'
  haveI := Inhabited.mk x.head
  apply eq_of_bisim R _ _ _ h'; clear h' x y
  constructor <;> introv ih <;> rcases h _ _ ih with ⟨a'', g, g', h₀, h₁, h₂⟩ <;> clear h
  · replace h₀ := congr_arg Sigma.fst h₀
    replace h₁ := congr_arg Sigma.fst h₁
    simp only [dest_mk] at h₀ h₁
    rw [h₀, h₁]
  · simp only [dest_mk] at h₀ h₁
    cases h₀
    cases h₁
    apply h₂

end MIntl

/-! ## Override the data structure of M-types

The structure of `MIntl` is the closure which returns the approximation of the tree with the given
depth. However, if we want the sequence of data with increasing depth, we can't reuse computational
resource which is used for previous datas. So we override the structure of `M` to lazy evaluated
infinite trees.
-/

-- TODO(Miyahara): Use `opaque_repr` attribute after lean4#2292
/-- Wrap `MIntl`. This is used to implement `M`. -/
opaque MSpec : (T : Type u) × (T ≃ MIntl F) :=
  ⟨MIntl F, Equiv.refl _⟩

/-- For polynomial functor `F`, `M F` is its final coalgebra -/
def M :=
  (MSpec F).1
set_option linter.uppercaseLean3 false in
#align pfunctor.MIntl PFunctor.M

/-- This is the meta type of `CofixA F ∞`. This is theorically equivalent to `W` with thunks, but
this can be an infinite structure. -/
unsafe inductive CofixI (F : PFunctor.{u})
  /-- Construct `CofixI` from a thunk. Actually, children of the tree is lazy evaluated without
  thunk, but this is useful to construct the equivalence to `QPF.Cofix`. -/
  | mk (t : Thunk (F.Obj (CofixI F))) : CofixI F

namespace M

variable {F}

/-- Construct the internal model from M-type. This is useful to get the finite approximation. -/
noncomputable def toIntl (x : M F) : MIntl F :=
  (MSpec F).2 x

/-- Construct M-type from the internal model. Not optimized.
Consider using `corec` before use this. -/
noncomputable def ofIntl (x : MIntl F) : M F :=
  (MSpec F).2.symm x

theorem leftInv_ofIntl_toIntl : LeftInverse (ofIntl : MIntl F → M F) toIntl :=
  (MSpec F).2.left_inv'

@[simp]
theorem toIntl_comp_ofIntl : (toIntl : M F → MIntl F) ∘ ofIntl = id :=
  (MSpec F).2.self_comp_symm

@[simp]
theorem toIntl_ofIntl (x : MIntl F) : toIntl (ofIntl x) = x :=
  (MSpec F).2.apply_symm_apply x

theorem rightInv_ofIntl_toIntl : RightInverse (ofIntl : MIntl F → M F) toIntl :=
  (MSpec F).2.right_inv'

@[simp]
theorem ofIntl_comp_toIntl : (ofIntl : MIntl F → M F) ∘ toIntl = id :=
  (MSpec F).2.symm_comp_self

@[simp]
theorem eta (x : M F) : ofIntl (toIntl x) = x :=
  (MSpec F).2.symm_apply_apply x

@[simp]
theorem ofIntl.injEq (x y : MIntl F) : (ofIntl x = ofIntl y) = (x = y) :=
  propext ((MSpec F).2.symm.injective.eq_iff)

/-- Get the finite approximation of the given tree. -/
noncomputable def approx (x : M F) (n : ℕ) : CofixA F n :=
  x.toIntl.approx n

theorem consistent (x : M F) : AllAgree x.approx :=
  x.toIntl.consistent

@[simp]
theorem approx_ofIntl (x : MIntl F) (n : ℕ) : approx (ofIntl x) n = x.approx n := by
  rw [approx, toIntl_ofIntl]

@[elab_as_elim]
theorem ind {motive : M F → Prop}
    (ofIntl : (x : MIntl F) → motive (ofIntl x)) (y : M F) : motive y :=
  eta y ▸ ofIntl (toIntl y)

/-- Convert `M` to `CofixI`. -/
@[inline]
unsafe def ofI : CofixI F → M F :=
  unsafeCast

/-- Convert `CofixI` to `M`. -/
@[inline]
unsafe def toI : M F → CofixI F :=
  unsafeCast

variable {X : Type*}

variable (f : X → F.Obj X)

/-- The implemention of `corec`. This generates data trees lazily. -/
@[inline]
unsafe def corecUnsafe (i : X) : M F :=
  let rec
    /-- The main loop of `corecUnsafe`. -/
    @[specialize] loop (i : X) : CofixI F :=
      CofixI.mk <| Thunk.mk <| fun _ =>
        match f i with
        | ⟨a, o⟩ => ⟨a, fun b => loop (o b)⟩
  ofI (loop i)

/-- Corecursor for the M-type defined by `F`. -/
@[implemented_by corecUnsafe]
protected def corec (i : X) : M F :=
  ofIntl (MIntl.corec f i)
set_option linter.uppercaseLean3 false in
#align pfunctor.M.corec PFunctor.M.corec

instance inhabited [Inhabited F.A] : Inhabited (M F) where
  default := M.corec (fun a : F.A => ⟨a, fun _ => default⟩) default
set_option linter.uppercaseLean3 false in
#align pfunctor.M.inhabited PFunctor.M.inhabited

/-- The implemention of `dest`. This unfolds an M-type. -/
unsafe def destUnsafe (x : M F) : F.Obj (M F) :=
  match toI x with
  | ⟨t⟩ =>
    match t.get with
    | ⟨a, o⟩ => ⟨a, fun b => ofI (o b)⟩

/-- This unfolds an M-type. -/
@[implemented_by destUnsafe]
def dest (x : M F) : F.Obj (M F) :=
  ofIntl <$> x.toIntl.dest
set_option linter.uppercaseLean3 false in
#align pfunctor.M.dest PFunctor.M.dest

@[simp]
theorem dest_ofIntl (x : MIntl F) : dest (ofIntl x) = ofIntl <$> x.dest := by
  rw [dest, toIntl_ofIntl]

/-- The implemention of `approx`. -/
def approxComputable (x : M F) : (n : ℕ) → CofixA F n
  | 0      => CofixA.continue
  | succ n =>
    match dest x with
    | ⟨a, o⟩ => CofixA.intro a fun b => approxComputable (o b) n

@[csimp]
theorem approx_eq_approxComputable : @approx.{u} = @approxComputable.{u} := by
  funext F x n; cases' x using ind with x
  induction n generalizing x with
  | zero      => apply cofixA_eq_zero
  | succ n hn =>
    simp [approxComputable, MIntl.dest, PFunctor.map_eq, ← hn]
    conv_lhs => rw [← MIntl.mk_dest x, MIntl.dest, MIntl.approx_mk]

/-- The implemention of `toIntl`. -/
def toIntlComputable (x : M F) : MIntl F where
  approx := approx x
  consistent := consistent x

@[csimp]
theorem toIntl_eq_toIntlComputable : @toIntl.{u} = @toIntlComputable.{u} :=
  rfl

/-- The implemention of `mk`. -/
@[inline]
unsafe def mkUnsafe (x : F.Obj (M F)) : M F :=
  match x with
  | ⟨a, o⟩ => ofI <| CofixI.mk <| Thunk.pure ⟨a, fun b => toI (o b)⟩

/-- constructor for M-types -/
@[implemented_by mkUnsafe]
protected def mk (x : F.Obj (M F)) : M F :=
  ofIntl (MIntl.mk (toIntl <$> x))
set_option linter.uppercaseLean3 false in
#align pfunctor.M.mk PFunctor.MIntl.mk

@[simp]
theorem mk_ofIntl_map (x : F.Obj (MIntl F)) : M.mk (ofIntl <$> x) = ofIntl (MIntl.mk x) := by
  simp [M.mk, Functor.map_map]

@[simp]
theorem dest_mk (x : F.Obj (M F)) : dest (M.mk x) = x := by
  simp [dest, M.mk, Functor.map_map]
set_option linter.uppercaseLean3 false in
#align pfunctor.M.dest_mk PFunctor.M.dest_mk

@[simp]
theorem mk_dest (x : M F) : M.mk (dest x) = x := by
  cases x using ind; simp
set_option linter.uppercaseLean3 false in
#align pfunctor.M.mk_dest PFunctor.M.mk_dest

theorem mk_inj {x y : F.Obj (M F)} (h : M.mk x = M.mk y) : x = y := by
  rw [← dest_mk x, h, dest_mk]
set_option linter.uppercaseLean3 false in
#align pfunctor.M.mk_inj PFunctor.M.mk_inj

/-- destructor for M-types -/
@[inline]
protected def cCases {r : M F → Sort w} (f : ∀ x : F.Obj (M F), r (M.mk x))
    (x : M F) : r x :=
  suffices r (M.mk (dest x)) by
    rw [← mk_dest x]
    exact this
  f _
set_option linter.uppercaseLean3 false in
#align pfunctor.M.cases PFunctor.M.cCases

/-- destructor for M-types -/
@[inline]
protected def cCasesOn {r : M F → Sort w} (x : M F)
    (f : ∀ x : F.Obj <| M F, r (M.mk x)) : r x :=
  M.cCases f x
set_option linter.uppercaseLean3 false in
#align pfunctor.M.cases_on PFunctor.M.cCasesOn

/-- destructor for M-types, similar to `cCasesOn` but also
gives access directly to the root and subtrees on an M-type -/
@[inline]
protected def cCasesOn' {r : M F → Sort w} (x : M F) (f : ∀ a f, r (M.mk ⟨a, f⟩)) :
    r x :=
  M.cCasesOn x (fun ⟨a, g⟩ => f a g)
set_option linter.uppercaseLean3 false in
#align pfunctor.M.cases_on' PFunctor.M.cCasesOn'

@[simp]
theorem cCases_mk {r : M F → Sort*} (x : F.Obj <| M F)
    (f : ∀ x : F.Obj <| M F, r (M.mk x)) :
    PFunctor.M.cCases f (M.mk x) = f x := by
  dsimp only [M.cCases]
  rw [eq_mpr_eq_cast, cast_eq_iff_heq, dest_mk]
set_option linter.uppercaseLean3 false in
#align pfunctor.M.cases_mk PFunctor.M.cCases_mk

@[simp]
theorem cCasesOn_mk {r : M F → Sort*} (x : F.Obj <| M F)
    (f : ∀ x : F.Obj <| M F, r (M.mk x)) :
    PFunctor.M.cCasesOn (M.mk x) f = f x :=
  cCases_mk x f
set_option linter.uppercaseLean3 false in
#align pfunctor.M.cases_on_mk PFunctor.M.cCasesOn_mk

@[simp]
theorem cCasesOn_mk' {r : M F → Sort*} {a} (x : F.B a → M F)
    (f : ∀ (a) (f : F.B a → M F), r (M.mk ⟨a, f⟩)) :
    PFunctor.M.cCasesOn' (M.mk ⟨a, x⟩) f = f a x :=
  @cCases_mk F r ⟨a, x⟩ (fun ⟨a, g⟩ => f a g)
set_option linter.uppercaseLean3 false in
#align pfunctor.M.cases_on_mk' PFunctor.M.cCasesOn_mk'

theorem corec_def {X} (f : X → F.Obj X) (x₀ : X) :
    M.corec f x₀ = M.mk (M.corec f <$> f x₀) := by
  simpa [M.corec, M.mk, Functor.map_map, Function.comp] using MIntl.corec_def f x₀

/-- corecursor for `M F` with swapped arguments -/
abbrev corecOn {X : Type*} (x₀ : X) (f : X → F.Obj X) : M F :=
  M.corec f x₀
set_option linter.uppercaseLean3 false in
#align pfunctor.M.corec_on PFunctor.M.corecOn

variable {P : PFunctor.{u}} {α : Type u}

@[simp]
theorem dest_corec (g : α → P.Obj α) (x : α) :
    M.dest (M.corec g x) = M.corec g <$> g x := by
  rw [corec_def, dest_mk]
set_option linter.uppercaseLean3 false in
#align pfunctor.M.dest_corec PFunctor.M.dest_corec

theorem bisim (R : M P → M P → Prop)
    (h : ∀ x y, R x y → ∃ a f f',
      M.dest x = ⟨a, f⟩ ∧ M.dest y = ⟨a, f'⟩ ∧ ∀ i, R (f i) (f' i)) :
    ∀ x y, R x y → x = y := by
  have hm :
    Function.RightInverse (Functor.map ofIntl : P.Obj (MIntl P) → P.Obj (M P)) (Functor.map toIntl)
  · simp [Function.RightInverse, LeftInverse, Functor.map_map]
  simp only [leftInv_ofIntl_toIntl.surjective.forall,
    leftInv_ofIntl_toIntl.surjective.comp_left.exists,
    comp_apply, ← PFunctor.map_eq, dest_ofIntl, hm.injective.eq_iff] at h
  intro x₁ x₂ hx; cases x₁ using ind; cases x₂ using ind; rw [ofIntl.injEq]
  exact MIntl.bisim _ h _ _ hx
set_option linter.uppercaseLean3 false in
#align pfunctor.M.bisim PFunctor.M.bisim

theorem bisim' {α : Type*} (Q : α → Prop) (u v : α → M P)
    (h : ∀ x, Q x → ∃ a f f',
          M.dest (u x) = ⟨a, f⟩
          ∧ M.dest (v x) = ⟨a, f'⟩
          ∧ ∀ i, ∃ x', Q x' ∧ f i = u x' ∧ f' i = v x'
      ) :
    ∀ x, Q x → u x = v x := fun x Qx =>
  let R := fun w z : M P => ∃ x', Q x' ∧ w = u x' ∧ z = v x'
  @M.bisim P R
    (fun _ _ ⟨x', Qx', xeq, yeq⟩ =>
      let ⟨a, f, f', ux'eq, vx'eq, h'⟩ := h x' Qx'
      ⟨a, f, f', xeq.symm ▸ ux'eq, yeq.symm ▸ vx'eq, h'⟩)
    _ _ ⟨x, Qx, rfl, rfl⟩
set_option linter.uppercaseLean3 false in
#align pfunctor.M.bisim' PFunctor.M.bisim'

-- for the record, show M_bisim follows from _bisim'
theorem bisim_equiv (R : M P → M P → Prop)
    (h : ∀ x y, R x y → ∃ a f f',
      M.dest x = ⟨a, f⟩ ∧ M.dest y = ⟨a, f'⟩ ∧ ∀ i, R (f i) (f' i)) :
    ∀ x y, R x y → x = y := fun x y Rxy =>
  let Q : M P × M P → Prop := fun p => R p.fst p.snd
  bisim' Q Prod.fst Prod.snd
    (fun p Qp =>
      let ⟨a, f, f', hx, hy, h'⟩ := h p.fst p.snd Qp
      ⟨a, f, f', hx, hy, fun i => ⟨⟨f i, f' i⟩, h' i, rfl, rfl⟩⟩)
    ⟨x, y⟩ Rxy
set_option linter.uppercaseLean3 false in
#align pfunctor.M.bisim_equiv PFunctor.M.bisim_equiv

theorem corec_unique (g : α → P.Obj α) (f : α → M P) (hyp : ∀ x, M.dest (f x) = f <$> g x) :
    f = M.corec g := by
  ext x
  apply bisim' (fun _ => True) _ _ _ _ trivial
  clear x
  intro x _
  cases' gxeq : g x with a f'
  have h₀ : M.dest (f x) = ⟨a, f ∘ f'⟩ := by rw [hyp, gxeq, PFunctor.map_eq]
  have h₁ : M.dest (M.corec g x) = ⟨a, M.corec g ∘ f'⟩ := by
    rw [dest_corec, gxeq, PFunctor.map_eq]
  refine' ⟨_, _, _, h₀, h₁, _⟩
  intro i
  exact ⟨f' i, trivial, rfl, rfl⟩
set_option linter.uppercaseLean3 false in
#align pfunctor.M.corec_unique PFunctor.M.corec_unique

/-- The implemention of `ofIntl`. Not optimized. -/
def ofIntlComputable (x : MIntl F) : M F :=
  M.corec MIntl.dest x

@[csimp]
theorem ofIntl_eq_ofIntlComputable : @ofIntl.{u} = @ofIntlComputable.{u} := by
  funext F x; unfold ofIntlComputable; revert x; rw [← Function.funext_iff]
  apply corec_unique; intro x; simp

/-- corecursor where the state of the computation can be sent downstream
in the form of a recursive call -/
@[inline]
def corec₁ {α : Type u} (F : ∀ X, (α → X) → α → P.Obj X) : α → M P :=
  M.corec (F _ id)
set_option linter.uppercaseLean3 false in
#align pfunctor.M.corec₁ PFunctor.M.corec₁

/-- The more efficient implemention of `corec'`. -/
@[inline]
unsafe def corec'Unsafe {α : Type u} (F : α → M P ⊕ P.Obj α) (x : α) : M P :=
  let rec
    /-- The main loop of `corec'Unsafe`. -/
    @[specialize] loop (x : α) : CofixI P :=
      CofixI.mk <| Thunk.mk <| fun _ =>
        match F x with
        | Sum.inr ⟨a, o⟩ => ⟨a, fun b => loop (o b)⟩
        | Sum.inl y =>
          match toI y with
          | ⟨t⟩ => t.get
  ofI (loop x)

/-- corecursor where it is possible to return a fully formed value at any point
of the computation -/
@[implemented_by corec'Unsafe]
def corec' {α : Type u} (F : α → M P ⊕ P.Obj α) (x : α) : M P :=
  M.corec
    (fun (s : M P ⊕ α) =>
      match s >>= F with
      | Sum.inr a => Sum.inr <$> a
      | Sum.inl y => Sum.inl <$> M.dest y)
    (Sum.inr x)
set_option linter.uppercaseLean3 false in
#align pfunctor.M.corec' PFunctor.M.corec'

end M

end PFunctor<|MERGE_RESOLUTION|>--- conflicted
+++ resolved
@@ -249,19 +249,7 @@
 set_option linter.uppercaseLean3 false in
 #align pfunctor.M.children PFunctor.MIntl.children
 
-<<<<<<< HEAD
 theorem head_succ (n m : ℕ) (x : MIntl F) : head' (x.approx (succ n)) = head' (x.approx (succ m)) :=
-=======
-/-- select a subtree using an `i : F.Idx` or return an arbitrary tree if
-`i` designates no subtree of `x` -/
-def ichildren [Inhabited (M F)] [DecidableEq F.A] (i : F.Idx) (x : M F) : M F :=
-  if H' : i.1 = head x then children x (cast (congr_arg _ <| by simp only [head, H']) i.2)
-  else default
-set_option linter.uppercaseLean3 false in
-#align pfunctor.M.ichildren PFunctor.M.ichildren
-
-theorem head_succ (n m : ℕ) (x : M F) : head' (x.approx (succ n)) = head' (x.approx (succ m)) :=
->>>>>>> 9a6b532e
   head_succ' n m _ x.consistent
 set_option linter.uppercaseLean3 false in
 #align pfunctor.M.head_succ PFunctor.MIntl.head_succ
@@ -287,7 +275,7 @@
 
 /-- select a subtree using an `i : F.Idx` or return an arbitrary tree if
 `i` designates no subtree of `x` -/
-def ichildren [Inhabited (MIntl F)] [DecidableEq F.A] (i : F.IdxCat) (x : MIntl F) : MIntl F :=
+def ichildren [Inhabited (MIntl F)] [DecidableEq F.A] (i : F.Idx) (x : MIntl F) : MIntl F :=
   if H' : i.1 = head x then children x (cast (congr_arg _ <| by simp only [head, H']) i.2)
   else default
 set_option linter.uppercaseLean3 false in
@@ -532,13 +520,8 @@
 #align pfunctor.M.children_mk PFunctor.MIntl.children_mk
 
 @[simp]
-<<<<<<< HEAD
-theorem ichildren_mk [DecidableEq F.A] [Inhabited (MIntl F)] (x : F.Obj (MIntl F)) (i : F.IdxCat) :
+theorem ichildren_mk [DecidableEq F.A] [Inhabited (MIntl F)] (x : F.Obj (MIntl F)) (i : F.Idx) :
     ichildren i (MIntl.mk x) = x.iget i := by
-=======
-theorem ichildren_mk [DecidableEq F.A] [Inhabited (M F)] (x : F.Obj (M F)) (i : F.Idx) :
-    ichildren i (M.mk x) = x.iget i := by
->>>>>>> 9a6b532e
   dsimp only [ichildren, PFunctor.Obj.iget]
   congr with h
 set_option linter.uppercaseLean3 false in
