--- conflicted
+++ resolved
@@ -6,11 +6,6 @@
 import Mathlib.Data.Int.Defs
 import Mathlib.Data.Nat.Defs
 import Mathlib.Tactic.Common
-<<<<<<< HEAD
-
-#align_import data.int.sqrt from "leanprover-community/mathlib"@"ba2245edf0c8bb155f1569fd9b9492a9b384cde6"
-=======
->>>>>>> 59de845a
 
 /-!
 # Square root of integers
@@ -31,20 +26,12 @@
 
 theorem sqrt_eq (n : ℤ) : sqrt (n * n) = n.natAbs := by
   rw [sqrt, ← natAbs_mul_self, toNat_natCast, Nat.sqrt_eq]
-<<<<<<< HEAD
-#align int.sqrt_eq Int.sqrt_eq
-=======
->>>>>>> 59de845a
 
 theorem exists_mul_self (x : ℤ) : (∃ n, n * n = x) ↔ sqrt x * sqrt x = x :=
   ⟨fun ⟨n, hn⟩ => by rw [← hn, sqrt_eq, ← Int.ofNat_mul, natAbs_mul_self], fun h => ⟨sqrt x, h⟩⟩
 
 theorem sqrt_nonneg (n : ℤ) : 0 ≤ sqrt n :=
   natCast_nonneg _
-<<<<<<< HEAD
-#align int.sqrt_nonneg Int.sqrt_nonneg
-
-=======
 
 @[simp, norm_cast]
 theorem sqrt_natCast (n : ℕ) : Int.sqrt (n : ℤ) = Nat.sqrt n := by rw [sqrt, toNat_ofNat]
@@ -54,5 +41,4 @@
 theorem sqrt_ofNat (n : ℕ) : Int.sqrt (no_index (OfNat.ofNat n) : ℤ) = Nat.sqrt (OfNat.ofNat n) :=
   sqrt_natCast _
 
->>>>>>> 59de845a
 end Int