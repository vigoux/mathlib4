/-
Copyright (c) 2016 Jeremy Avigad. All rights reserved.
Released under Apache 2.0 license as described in the file LICENSE.
Authors: Jeremy Avigad
-/
import Mathlib.Data.Int.Bitwise
import Mathlib.Data.Int.Order.Lemmas
import Mathlib.Data.Set.Function
import Mathlib.Order.Interval.Set.Basic

/-!
# Miscellaneous lemmas about the integers

This file contains lemmas about integers, which require further imports than
`Data.Int.Basic` or `Data.Int.Order`.

-/


open Nat

namespace Int

theorem le_natCast_sub (m n : ℕ) : (m - n : ℤ) ≤ ↑(m - n : ℕ) := by
  by_cases h : m ≥ n
  · exact le_of_eq (Int.ofNat_sub h).symm
  · simp [le_of_not_ge h, ofNat_le]
<<<<<<< HEAD
#align int.le_coe_nat_sub Int.le_natCast_sub
=======
>>>>>>> 59de845a

/-! ### `succ` and `pred` -/


-- Porting note (#10618): simp can prove this @[simp]
theorem succ_natCast_pos (n : ℕ) : 0 < (n : ℤ) + 1 :=
  lt_add_one_iff.mpr (by simp)
<<<<<<< HEAD
#align int.succ_coe_nat_pos Int.succ_natCast_pos
=======
>>>>>>> 59de845a

/-! ### `natAbs` -/


variable {a b : ℤ} {n : ℕ}

theorem natAbs_eq_iff_sq_eq {a b : ℤ} : a.natAbs = b.natAbs ↔ a ^ 2 = b ^ 2 := by
  rw [sq, sq]
  exact natAbs_eq_iff_mul_self_eq

theorem natAbs_lt_iff_sq_lt {a b : ℤ} : a.natAbs < b.natAbs ↔ a ^ 2 < b ^ 2 := by
  rw [sq, sq]
  exact natAbs_lt_iff_mul_self_lt

theorem natAbs_le_iff_sq_le {a b : ℤ} : a.natAbs ≤ b.natAbs ↔ a ^ 2 ≤ b ^ 2 := by
  rw [sq, sq]
  exact natAbs_le_iff_mul_self_le

theorem natAbs_inj_of_nonneg_of_nonneg {a b : ℤ} (ha : 0 ≤ a) (hb : 0 ≤ b) :
    natAbs a = natAbs b ↔ a = b := by rw [← sq_eq_sq ha hb, ← natAbs_eq_iff_sq_eq]

theorem natAbs_inj_of_nonpos_of_nonpos {a b : ℤ} (ha : a ≤ 0) (hb : b ≤ 0) :
    natAbs a = natAbs b ↔ a = b := by
  simpa only [Int.natAbs_neg, neg_inj] using
    natAbs_inj_of_nonneg_of_nonneg (neg_nonneg_of_nonpos ha) (neg_nonneg_of_nonpos hb)

theorem natAbs_inj_of_nonneg_of_nonpos {a b : ℤ} (ha : 0 ≤ a) (hb : b ≤ 0) :
    natAbs a = natAbs b ↔ a = -b := by
  simpa only [Int.natAbs_neg] using natAbs_inj_of_nonneg_of_nonneg ha (neg_nonneg_of_nonpos hb)

theorem natAbs_inj_of_nonpos_of_nonneg {a b : ℤ} (ha : a ≤ 0) (hb : 0 ≤ b) :
    natAbs a = natAbs b ↔ -a = b := by
  simpa only [Int.natAbs_neg] using natAbs_inj_of_nonneg_of_nonneg (neg_nonneg_of_nonpos ha) hb

/-- A specialization of `abs_sub_le_of_nonneg_of_le` for working with the signed subtraction
  of natural numbers. -/
theorem natAbs_coe_sub_coe_le_of_le {a b n : ℕ} (a_le_n : a ≤ n) (b_le_n : b ≤ n) :
    natAbs (a - b : ℤ) ≤ n := by
  rw [← Nat.cast_le (α := ℤ), natCast_natAbs]
  exact abs_sub_le_of_nonneg_of_le (ofNat_nonneg a) (ofNat_le.mpr a_le_n)
    (ofNat_nonneg b) (ofNat_le.mpr b_le_n)

/-- A specialization of `abs_sub_lt_of_nonneg_of_lt` for working with the signed subtraction
  of natural numbers. -/
theorem natAbs_coe_sub_coe_lt_of_lt {a b n : ℕ} (a_lt_n : a < n) (b_lt_n : b < n) :
    natAbs (a - b : ℤ) < n := by
  rw [← Nat.cast_lt (α := ℤ), natCast_natAbs]
  exact abs_sub_lt_of_nonneg_of_lt (ofNat_nonneg a) (ofNat_lt.mpr a_lt_n)
    (ofNat_nonneg b) (ofNat_lt.mpr b_lt_n)

section Intervals

open Set

theorem strictMonoOn_natAbs : StrictMonoOn natAbs (Ici 0) := fun _ ha _ _ hab =>
  natAbs_lt_natAbs_of_nonneg_of_lt ha hab

theorem strictAntiOn_natAbs : StrictAntiOn natAbs (Iic 0) := fun a _ b hb hab => by
  simpa [Int.natAbs_neg] using
    natAbs_lt_natAbs_of_nonneg_of_lt (Right.nonneg_neg_iff.mpr hb) (neg_lt_neg_iff.mpr hab)

theorem injOn_natAbs_Ici : InjOn natAbs (Ici 0) :=
  strictMonoOn_natAbs.injOn

theorem injOn_natAbs_Iic : InjOn natAbs (Iic 0) :=
  strictAntiOn_natAbs.injOn

end Intervals

/-! ### `toNat` -/


theorem toNat_of_nonpos : ∀ {z : ℤ}, z ≤ 0 → z.toNat = 0
  | 0, _ => rfl
  | (n + 1 : ℕ), h => (h.not_lt (by simp)).elim
  | -[n+1], _ => rfl

/-! ### bitwise ops

This lemma is orphaned from `Data.Int.Bitwise` as it also requires material from `Data.Int.Order`.
-/


attribute [local simp] Int.zero_div

@[simp]
theorem div2_bit (b n) : div2 (bit b n) = n := by
  rw [bit_val, div2_val, add_comm, Int.add_mul_ediv_left, (_ : (_ / 2 : ℤ) = 0), zero_add]
  cases b
  · decide
  · show ofNat _ = _
    rw [Nat.div_eq_of_lt] <;> simp
  · decide

@[deprecated (since := "2024-04-02")] alias le_coe_nat_sub := le_natCast_sub
@[deprecated (since := "2024-04-02")] alias succ_coe_nat_pos := succ_natCast_pos
@[deprecated (since := "2024-04-02")] alias coe_natAbs := natCast_natAbs
@[deprecated (since := "2024-04-02")] alias coe_nat_eq_zero := natCast_eq_zero
@[deprecated (since := "2024-04-02")] alias coe_nat_ne_zero := natCast_ne_zero
@[deprecated (since := "2024-04-02")] alias coe_nat_ne_zero_iff_pos := natCast_ne_zero_iff_pos
@[deprecated (since := "2024-04-02")] alias abs_coe_nat := abs_natCast
@[deprecated (since := "2024-04-02")] alias coe_nat_nonpos_iff := natCast_nonpos_iff

-- 2024-04-02
@[deprecated] alias le_coe_nat_sub := le_natCast_sub
@[deprecated] alias succ_coe_nat_pos := succ_natCast_pos
@[deprecated] alias coe_natAbs := natCast_natAbs
@[deprecated] alias coe_nat_eq_zero := natCast_eq_zero
@[deprecated] alias coe_nat_ne_zero := natCast_ne_zero
@[deprecated] alias coe_nat_ne_zero_iff_pos := natCast_ne_zero_iff_pos
@[deprecated] alias abs_coe_nat := abs_natCast
@[deprecated] alias coe_nat_nonpos_iff := natCast_nonpos_iff

end Int<|MERGE_RESOLUTION|>--- conflicted
+++ resolved
@@ -25,10 +25,6 @@
   by_cases h : m ≥ n
   · exact le_of_eq (Int.ofNat_sub h).symm
   · simp [le_of_not_ge h, ofNat_le]
-<<<<<<< HEAD
-#align int.le_coe_nat_sub Int.le_natCast_sub
-=======
->>>>>>> 59de845a
 
 /-! ### `succ` and `pred` -/
 
@@ -36,10 +32,6 @@
 -- Porting note (#10618): simp can prove this @[simp]
 theorem succ_natCast_pos (n : ℕ) : 0 < (n : ℤ) + 1 :=
   lt_add_one_iff.mpr (by simp)
-<<<<<<< HEAD
-#align int.succ_coe_nat_pos Int.succ_natCast_pos
-=======
->>>>>>> 59de845a
 
 /-! ### `natAbs` -/
 
@@ -143,14 +135,4 @@
 @[deprecated (since := "2024-04-02")] alias abs_coe_nat := abs_natCast
 @[deprecated (since := "2024-04-02")] alias coe_nat_nonpos_iff := natCast_nonpos_iff
 
--- 2024-04-02
-@[deprecated] alias le_coe_nat_sub := le_natCast_sub
-@[deprecated] alias succ_coe_nat_pos := succ_natCast_pos
-@[deprecated] alias coe_natAbs := natCast_natAbs
-@[deprecated] alias coe_nat_eq_zero := natCast_eq_zero
-@[deprecated] alias coe_nat_ne_zero := natCast_ne_zero
-@[deprecated] alias coe_nat_ne_zero_iff_pos := natCast_ne_zero_iff_pos
-@[deprecated] alias abs_coe_nat := abs_natCast
-@[deprecated] alias coe_nat_nonpos_iff := natCast_nonpos_iff
-
 end Int