--- conflicted
+++ resolved
@@ -18,42 +18,6 @@
 
 namespace Int
 
-<<<<<<< HEAD
-@[simp]
-theorem cast_eq_zero [AddGroupWithOne α] [CharZero α] {n : ℤ} : (n : α) = 0 ↔ n = 0 :=
-  ⟨fun h => by
-    cases n
-    · erw [Int.cast_natCast] at h
-      exact congr_arg _ (Nat.cast_eq_zero.1 h)
-    · rw [cast_negSucc, neg_eq_zero, Nat.cast_eq_zero] at h
-      contradiction,
-    fun h => by rw [h, cast_zero]⟩
-#align int.cast_eq_zero Int.cast_eq_zero
-
-@[simp, norm_cast]
-theorem cast_inj [AddGroupWithOne α] [CharZero α] {m n : ℤ} : (m : α) = n ↔ m = n := by
-  rw [← sub_eq_zero, ← cast_sub, cast_eq_zero, sub_eq_zero]
-#align int.cast_inj Int.cast_inj
-
-theorem cast_injective [AddGroupWithOne α] [CharZero α] : Function.Injective (Int.cast : ℤ → α)
-  | _, _ => cast_inj.1
-#align int.cast_injective Int.cast_injective
-
-theorem cast_ne_zero [AddGroupWithOne α] [CharZero α] {n : ℤ} : (n : α) ≠ 0 ↔ n ≠ 0 :=
-  not_congr cast_eq_zero
-#align int.cast_ne_zero Int.cast_ne_zero
-
-@[simp]
-theorem cast_eq_one [AddGroupWithOne α] [CharZero α] {n : ℤ} : (n : α) = 1 ↔ n = 1 := by
-  rw [← cast_one, cast_inj]
-#align int.cast_eq_one Int.cast_eq_one
-
-theorem cast_ne_one [AddGroupWithOne α] [CharZero α] {n : ℤ} : (n : α) ≠ 1 ↔ n ≠ 1 :=
-  cast_eq_one.not
-#align int.cast_ne_one Int.cast_ne_one
-
-=======
->>>>>>> 59de845a
 @[simp, norm_cast]
 theorem cast_div_charZero {k : Type*} [DivisionRing k] [CharZero k] {m n : ℤ} (n_dvd : n ∣ m) :
     ((m / n : ℤ) : k) = m / n := by
