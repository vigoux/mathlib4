--- conflicted
+++ resolved
@@ -18,11 +18,6 @@
 instance (priority := 100) Countable.toSmall (α : Type v) [Countable α] : Small.{w} α :=
   let ⟨_, hf⟩ := exists_injective_nat α
   small_of_injective hf
-<<<<<<< HEAD
-#align small_of_countable Countable.toSmall
-#align small_of_fintype Countable.toSmallₓ -- this alignment clashes with the one above
-=======
->>>>>>> 59de845a
 
 @[deprecated (since := "2024-03-20"), nolint defLemma]
 alias small_of_countable := Countable.toSmall
