--- conflicted
+++ resolved
@@ -97,11 +97,7 @@
   (Indep : Set α → Prop)
   (indep_empty : Indep ∅)
   (indep_subset : ∀ ⦃I J⦄, Indep J → I ⊆ J → Indep I)
-<<<<<<< HEAD
-  (indep_aug : ∀⦃I B⦄, Indep I → ¬ Maximal Indep I →
-=======
   (indep_aug : ∀ ⦃I B⦄, Indep I → ¬ Maximal Indep I →
->>>>>>> 780b09c2
     Maximal Indep B → ∃ x ∈ B \ I, Indep (insert x I))
   (indep_maximal : ∀ X, X ⊆ E → ExistsMaximalSubsetProperty Indep X)
   (subset_ground : ∀ I, Indep I → I ⊆ E)
@@ -124,22 +120,13 @@
     exact ⟨B, hB.1⟩
   base_exchange B B' hB hB' e he := by
     have hnotmax : ¬ Maximal M.Indep (B \ {e}) :=
-<<<<<<< HEAD
-      fun h ↦ h.not_prop_of_ssubset (diff_singleton_sSubset.2 he.1) hB.prop
-
-=======
       fun h ↦ h.not_prop_of_ssuperset (diff_singleton_sSubset.2 he.1) hB.prop
->>>>>>> 780b09c2
     obtain ⟨f, hf, hfB⟩ := M.indep_aug (M.indep_subset hB.prop diff_subset) hnotmax hB'
     replace hf := show f ∈ B' \ B by simpa [show f ≠ e by rintro rfl; exact he.2 hf.1] using hf
     refine ⟨f, hf, by_contra fun hnot ↦ ?_⟩
     obtain ⟨x, hxB, hind⟩ := M.indep_aug hfB hnot hB
     obtain ⟨-, rfl⟩ : _ ∧ x = e := by simpa [hxB.1] using hxB
-<<<<<<< HEAD
-    refine hB.not_prop_of_ssubset ?_ hind
-=======
     refine hB.not_prop_of_ssuperset ?_ hind
->>>>>>> 780b09c2
     rw [insert_comm, insert_diff_singleton, insert_eq_of_mem he.1]
     exact ssubset_insert hf.2
   maximality := M.indep_maximal
@@ -178,11 +165,7 @@
 
     by_contra hcon; push_neg at hcon
 
-<<<<<<< HEAD
-    have heBdep := hBmax.not_prop_of_ssubset (ssubset_insert heB)
-=======
     have heBdep := hBmax.not_prop_of_ssuperset (ssubset_insert heB)
->>>>>>> 780b09c2
 
     -- There is a finite subset `B₀` of `B` so that `B₀ + e` is dependent
     obtain ⟨B₀, hB₀B, hB₀fin, hB₀e⟩ := htofin B e hBmax.1 heBdep
@@ -236,20 +219,6 @@
     exact hI₀ f ⟨Or.elim (hJss hfJ) (fun hfe ↦ (heJ <| hfe ▸ hfJ).elim)
       (fun h ↦ h.resolve_left hfI₀), hfI₀⟩ hfi )
   (indep_maximal := by
-<<<<<<< HEAD
-    refine fun X _ I hI hIX ↦ zorn_subset_nonempty {Y | Indep Y ∧ Y ⊆ X} ?_ I ⟨hI, hIX⟩
-    refine fun Is hIs hchain _ ↦
-      ⟨⋃₀ Is, ⟨?_, sUnion_subset fun Y hY ↦ (hIs hY).2⟩, fun _ ↦ subset_sUnion_of_mem⟩
-    refine indep_compact _ fun J hJ hJfin ↦ ?_
-    have hchoose : ∀ e, e ∈ J → ∃ I, I ∈ Is ∧ (e : α) ∈ I := fun _ he ↦ mem_sUnion.1 <| hJ he
-    choose! f hf using hchoose
-    refine J.eq_empty_or_nonempty.elim (fun hJ ↦ hJ ▸ indep_empty) (fun hne ↦ ?_)
-    obtain ⟨x, hxJ, hxmax⟩ := Finite.exists_maximal_wrt f _ hJfin hne
-    refine indep_subset (hIs (hf x hxJ).1).1 fun y hyJ ↦ ?_
-    obtain (hle | hle) := hchain.total (hf _ hxJ).1 (hf _ hyJ).1
-    · rw [hxmax _ hyJ hle]; exact (hf _ hyJ).2
-    exact hle (hf _ hyJ).2)
-=======
       rintro X - I hI hIX
       have hzorn := zorn_subset_nonempty {Y | Indep Y ∧ I ⊆ Y ∧ Y ⊆ X} ?_ I ⟨hI, Subset.rfl, hIX⟩
       · obtain ⟨J, ⟨hJi, hIJ, hJX⟩, -, hJmax⟩ := hzorn
@@ -269,7 +238,6 @@
 
       · exact subset_sUnion_of_subset _ K (hIs hK).2.1 hK
       exact sUnion_subset fun X hX ↦ (hIs hX).2.2)
->>>>>>> 780b09c2
   (subset_ground := subset_ground)
 
 @[simp] theorem ofFinitary_indep (E : Set α) (Indep : Set α → Prop)
@@ -360,11 +328,7 @@
         obtain ⟨n, hn⟩ := indep_bdd
         exact finite_of_encard_le_coe (hn _ hI)
       obtain ⟨y, -, hyB, hi⟩ := indep_aug hBmax.prop hxI hlt
-<<<<<<< HEAD
-      exact hBmax.not_prop_of_ssubset (ssubset_insert hyB) hi)
-=======
       exact hBmax.not_prop_of_ssuperset (ssubset_insert hyB) hi)
->>>>>>> 780b09c2
     (indep_bdd := indep_bdd) (subset_ground := subset_ground)
 
 @[simp] theorem ofBddAugment_E (E : Set α) Indep indep_empty indep_subset indep_aug
