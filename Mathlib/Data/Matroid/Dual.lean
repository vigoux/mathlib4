/-
Copyright (c) 2023 Peter Nelson. All rights reserved.
Released under Apache 2.0 license as described in the file LICENSE.
Authors: Peter Nelson
-/
import Mathlib.Data.Matroid.IndepAxioms

/-!
# Matroid Duality

For a matroid `M` on ground set `E`, the collection of complements of the bases of `M` is the
collection of bases of another matroid on `E` called the 'dual' of `M`.
The map from `M` to its dual is an involution, interacts nicely with minors,
and preserves many important matroid properties such as representability and connectivity.

This file defines the dual matroid `M✶` of `M`, and gives associated API. The definition
is in terms of its independent sets, using `IndepMatroid.matroid`.

We also define 'Co-independence' (independence in the dual) of a set as a predicate `M.Coindep X`.
This is an abbreviation for `M✶.Indep X`, but has its own name for the sake of dot notation.

## Main Definitions

* `M.Dual`, written `M✶`, is the matroid in which a set `B` is a base if and only if `B ⊆ M.E`
  and `M.E \ B` is a base for `M`.

* `M.Coindep X` means `M✶.Indep X`, or equivalently that `X` is contained in `M.E \ B` for some
  base `B` of `M`.
-/

open Set

namespace Matroid

variable {α : Type*} {M : Matroid α} {I B X : Set α}

section dual

/-- Given `M : Matroid α`, the `IndepMatroid α` whose independent sets are
  the subsets of `M.E` that are disjoint from some base of `M` -/
@[simps] def dualIndepMatroid (M : Matroid α) : IndepMatroid α where
  E := M.E
  Indep I := I ⊆ M.E ∧ ∃ B, M.Base B ∧ Disjoint I B
  indep_empty := ⟨empty_subset M.E, M.exists_base.imp (fun B hB ↦ ⟨hB, empty_disjoint _⟩)⟩
  indep_subset := by
    rintro I J ⟨hJE, B, hB, hJB⟩ hIJ
    exact ⟨hIJ.trans hJE, ⟨B, hB, disjoint_of_subset_left hIJ hJB⟩⟩
  indep_aug := by
    rintro I X ⟨hIE, B, hB, hIB⟩ hI_not_max hX_max
    have hXE := hX_max.1.1
    have hB' := (base_compl_iff_maximal_disjoint_base hXE).mpr hX_max

    set B' := M.E \ X with hX
    have hI := (not_iff_not.mpr (base_compl_iff_maximal_disjoint_base)).mpr hI_not_max
    obtain ⟨B'', hB'', hB''₁, hB''₂⟩ := (hB'.indep.diff I).exists_base_subset_union_base hB
    rw [← compl_subset_compl, ← hIB.sdiff_eq_right, ← union_diff_distrib, diff_eq, compl_inter,
      compl_compl, union_subset_iff, compl_subset_compl] at hB''₂

    have hssu := (subset_inter (hB''₂.2) hIE).ssubset_of_ne
      (by { rintro rfl; apply hI; convert hB''; simp [hB''.subset_ground] })

    obtain ⟨e, ⟨(heB'' : e ∉ _), heE⟩, heI⟩ := exists_of_ssubset hssu
    use e
    simp_rw [mem_diff, insert_subset_iff, and_iff_left heI, and_iff_right heE, and_iff_right hIE]
    refine ⟨by_contra (fun heX ↦ heB'' (hB''₁ ⟨?_, heI⟩)), ⟨B'', hB'', ?_⟩⟩
    · rw [hX]; exact ⟨heE, heX⟩
    rw [← union_singleton, disjoint_union_left, disjoint_singleton_left, and_iff_left heB'']
    exact disjoint_of_subset_left hB''₂.2 disjoint_compl_left
  indep_maximal := by
    rintro X - I' ⟨hI'E, B, hB, hI'B⟩ hI'X
    obtain ⟨I, hI⟩ := M.exists_basis (M.E \ X)
    obtain ⟨B', hB', hIB', hB'IB⟩ := hI.indep.exists_base_subset_union_base hB

    obtain rfl : I = B' \ X := hI.eq_of_subset_indep (hB'.indep.diff _)
      (subset_diff.2 ⟨hIB', (subset_diff.1 hI.subset).2⟩)
      (diff_subset_diff_left hB'.subset_ground)
<<<<<<< HEAD

=======
>>>>>>> 780b09c2
    simp_rw [maximal_subset_iff']
    refine ⟨(X \ B') ∩ M.E, ?_, ⟨⟨inter_subset_right, ?_⟩, ?_⟩, ?_⟩
    · rw [subset_inter_iff, and_iff_left hI'E, subset_diff, and_iff_right hI'X]
      exact Disjoint.mono_right hB'IB <| disjoint_union_right.2
        ⟨disjoint_sdiff_right.mono_left hI'X  , hI'B⟩
    · exact ⟨B', hB', (disjoint_sdiff_left (t := X)).mono_left inter_subset_left⟩
    · exact inter_subset_left.trans diff_subset
    simp only [subset_inter_iff, subset_diff, and_imp, forall_exists_index]
    refine fun J hJE B'' hB'' hdj hJX hXJ ↦ ⟨⟨hJX, ?_⟩, hJE⟩

    have hI' : (B'' ∩ X) ∪ (B' \ X) ⊆ B' := by
      rw [union_subset_iff, and_iff_left diff_subset, ← union_diff_cancel hJX,
        inter_union_distrib_left, hdj.symm.inter_eq, empty_union, diff_eq, ← inter_assoc,
        ← diff_eq, diff_subset_comm, diff_eq, inter_assoc, ← diff_eq, inter_comm]
      exact subset_trans (inter_subset_inter_right _ hB''.subset_ground) hXJ

    obtain ⟨B₁,hB₁,hI'B₁,hB₁I⟩ := (hB'.indep.subset hI').exists_base_subset_union_base hB''
    rw [union_comm, ← union_assoc, union_eq_self_of_subset_right inter_subset_left] at hB₁I

    obtain rfl : B₁ = B' := by
      refine hB₁.eq_of_subset_indep hB'.indep (fun e he ↦ ?_)
      refine (hB₁I he).elim (fun heB'' ↦ ?_) (fun h ↦ h.1)
      refine (em (e ∈ X)).elim (fun heX ↦ hI' (Or.inl ⟨heB'', heX⟩)) (fun heX ↦ hIB' ?_)
      refine hI.mem_of_insert_indep ⟨hB₁.subset_ground he, heX⟩ ?_
      exact hB₁.indep.subset (insert_subset he (subset_union_right.trans hI'B₁))
<<<<<<< HEAD

=======
>>>>>>> 780b09c2
    by_contra hdj'
    obtain ⟨e, heJ, heB'⟩ := not_disjoint_iff.mp hdj'
    obtain (heB'' | ⟨-,heX⟩ ) := hB₁I heB'
    · exact hdj.ne_of_mem heJ heB'' rfl
    exact heX (hJX heJ)

  subset_ground := by tauto

/-- The dual of a matroid; the bases are the complements (w.r.t `M.E`) of the bases of `M`. -/
def dual (M : Matroid α) : Matroid α := M.dualIndepMatroid.matroid

/-- The `✶` symbol, which denotes matroid duality.
  (This is distinct from the usual `*` symbol for multiplication, due to precedence issues. )-/
postfix:max "✶" => Matroid.dual

theorem dual_indep_iff_exists' : (M✶.Indep I) ↔ I ⊆ M.E ∧ (∃ B, M.Base B ∧ Disjoint I B) := Iff.rfl

@[simp] theorem dual_ground : M✶.E = M.E := rfl

@[simp] theorem dual_indep_iff_exists (hI : I ⊆ M.E := by aesop_mat) :
    M✶.Indep I ↔ (∃ B, M.Base B ∧ Disjoint I B) := by
  rw [dual_indep_iff_exists', and_iff_right hI]

theorem dual_dep_iff_forall : (M✶.Dep I) ↔ (∀ B, M.Base B → (I ∩ B).Nonempty) ∧ I ⊆ M.E := by
  simp_rw [dep_iff, dual_indep_iff_exists', dual_ground, and_congr_left_iff, not_and,
    not_exists, not_and, not_disjoint_iff_nonempty_inter, Classical.imp_iff_right_iff,
    iff_true_intro Or.inl]

instance dual_finite [M.Finite] : M✶.Finite :=
  ⟨M.ground_finite⟩

instance dual_nonempty [M.Nonempty] : M✶.Nonempty :=
  ⟨M.ground_nonempty⟩

@[simp] theorem dual_base_iff (hB : B ⊆ M.E := by aesop_mat) : M✶.Base B ↔ M.Base (M.E \ B) := by
  rw [base_compl_iff_maximal_disjoint_base, base_iff_maximal_indep, maximal_subset_iff,
    maximal_subset_iff]
  simp [dual_indep_iff_exists', hB]

theorem dual_base_iff' : M✶.Base B ↔ M.Base (M.E \ B) ∧ B ⊆ M.E :=
  (em (B ⊆ M.E)).elim (fun h ↦ by rw [dual_base_iff, and_iff_left h])
    (fun h ↦ iff_of_false (h ∘ (fun h' ↦ h'.subset_ground)) (h ∘ And.right))

theorem setOf_dual_base_eq : {B | M✶.Base B} = (fun X ↦ M.E \ X) '' {B | M.Base B} := by
  ext B
  simp only [mem_setOf_eq, mem_image, dual_base_iff']
  refine ⟨fun h ↦ ⟨_, h.1, diff_diff_cancel_left h.2⟩,
    fun ⟨B', hB', h⟩ ↦ ⟨?_,h.symm.trans_subset diff_subset⟩⟩
  rwa [← h, diff_diff_cancel_left hB'.subset_ground]

@[simp] theorem dual_dual (M : Matroid α) : M✶✶ = M :=
  eq_of_base_iff_base_forall rfl (fun B (h : B ⊆ M.E) ↦
    by rw [dual_base_iff, dual_base_iff, dual_ground, diff_diff_cancel_left h])

theorem dual_involutive : Function.Involutive (dual : Matroid α → Matroid α) := dual_dual

theorem dual_injective : Function.Injective (dual : Matroid α → Matroid α) :=
  dual_involutive.injective

@[simp] theorem dual_inj {M₁ M₂ : Matroid α} : M₁✶ = M₂✶ ↔ M₁ = M₂ :=
  dual_injective.eq_iff

theorem eq_dual_comm {M₁ M₂ : Matroid α} : M₁ = M₂✶ ↔ M₂ = M₁✶ := by
  rw [← dual_inj, dual_dual, eq_comm]

theorem eq_dual_iff_dual_eq {M₁ M₂ : Matroid α} : M₁ = M₂✶ ↔ M₁✶ = M₂ :=
  dual_involutive.eq_iff.symm

theorem Base.compl_base_of_dual (h : M✶.Base B) : M.Base (M.E \ B) :=
  (dual_base_iff'.1 h).1

theorem Base.compl_base_dual (h : M.Base B) : M✶.Base (M.E \ B) := by
  rwa [dual_base_iff, diff_diff_cancel_left h.subset_ground]

theorem Base.compl_inter_basis_of_inter_basis (hB : M.Base B) (hBX : M.Basis (B ∩ X) X) :
    M✶.Basis ((M.E \ B) ∩ (M.E \ X)) (M.E \ X) := by
  refine Indep.basis_of_forall_insert ?_ inter_subset_right (fun e he ↦ ?_)
  · rw [dual_indep_iff_exists]
    exact ⟨B, hB, disjoint_of_subset_left inter_subset_left disjoint_sdiff_left⟩
  simp only [diff_inter_self_eq_diff, mem_diff, not_and, not_not, imp_iff_right he.1.1] at he
  simp_rw [dual_dep_iff_forall, insert_subset_iff, and_iff_right he.1.1,
    and_iff_left (inter_subset_left.trans diff_subset)]
  refine fun B' hB' ↦ by_contra (fun hem ↦ ?_)
  rw [nonempty_iff_ne_empty, not_ne_iff, ← union_singleton, diff_inter_diff,
   union_inter_distrib_right, union_empty_iff, singleton_inter_eq_empty, diff_eq,
   inter_right_comm, inter_eq_self_of_subset_right hB'.subset_ground, ← diff_eq,
   diff_eq_empty] at hem
  obtain ⟨f, hfb, hBf⟩ := hB.exchange hB' ⟨he.2, hem.2⟩

  have hi : M.Indep (insert f (B ∩ X)) := by
    refine hBf.indep.subset (insert_subset_insert ?_)
    simp_rw [subset_diff, and_iff_right inter_subset_left, disjoint_singleton_right,
      mem_inter_iff, iff_false_intro he.1.2, and_false, not_false_iff]
  exact hfb.2 (hBX.mem_of_insert_indep (Or.elim (hem.1 hfb.1) (False.elim ∘ hfb.2) id) hi).1

theorem Base.inter_basis_iff_compl_inter_basis_dual (hB : M.Base B) (hX : X ⊆ M.E := by aesop_mat) :
    M.Basis (B ∩ X) X ↔ M✶.Basis ((M.E \ B) ∩ (M.E \ X)) (M.E \ X) := by
  refine ⟨hB.compl_inter_basis_of_inter_basis, fun h ↦ ?_⟩
  simpa [inter_eq_self_of_subset_right hX, inter_eq_self_of_subset_right hB.subset_ground] using
    hB.compl_base_dual.compl_inter_basis_of_inter_basis h

theorem base_iff_dual_base_compl (hB : B ⊆ M.E := by aesop_mat) :
    M.Base B ↔ M✶.Base (M.E \ B) := by
  rw [dual_base_iff, diff_diff_cancel_left hB]

theorem ground_not_base (M : Matroid α) [h : RkPos M✶] : ¬M.Base M.E := by
  rwa [rkPos_iff_empty_not_base, dual_base_iff, diff_empty] at h

theorem Base.ssubset_ground [h : RkPos M✶] (hB : M.Base B) : B ⊂ M.E :=
  hB.subset_ground.ssubset_of_ne (by rintro rfl; exact M.ground_not_base hB)

theorem Indep.ssubset_ground [h : RkPos M✶] (hI : M.Indep I) : I ⊂ M.E := by
  obtain ⟨B, hB⟩ := hI.exists_base_superset; exact hB.2.trans_ssubset hB.1.ssubset_ground

/-- A coindependent set of `M` is an independent set of the dual of `M✶`. we give it a separate
  definition to enable dot notation. Which spelling is better depends on context. -/
abbrev Coindep (M : Matroid α) (I : Set α) : Prop := M✶.Indep I

theorem coindep_def : M.Coindep X ↔ M✶.Indep X := Iff.rfl

theorem Coindep.indep (hX : M.Coindep X) : M✶.Indep X :=
  hX

@[simp] theorem dual_coindep_iff : M✶.Coindep X ↔ M.Indep X := by
  rw [Coindep, dual_dual]

theorem Indep.coindep (hI : M.Indep I) : M✶.Coindep I :=
  dual_coindep_iff.2 hI

theorem coindep_iff_exists' : M.Coindep X ↔ (∃ B, M.Base B ∧ B ⊆ M.E \ X) ∧ X ⊆ M.E := by
  simp_rw [Coindep, dual_indep_iff_exists', and_comm (a := _ ⊆ _), and_congr_left_iff, subset_diff]
  exact fun _ ↦ ⟨fun ⟨B, hB, hXB⟩ ↦ ⟨B, hB, hB.subset_ground, hXB.symm⟩,
    fun ⟨B, hB, _, hBX⟩ ↦ ⟨B, hB, hBX.symm⟩⟩

theorem coindep_iff_exists (hX : X ⊆ M.E := by aesop_mat) :
    M.Coindep X ↔ ∃ B, M.Base B ∧ B ⊆ M.E \ X := by
  rw [coindep_iff_exists', and_iff_left hX]

theorem coindep_iff_subset_compl_base : M.Coindep X ↔ ∃ B, M.Base B ∧ X ⊆ M.E \ B := by
  simp_rw [coindep_iff_exists', subset_diff]
  exact ⟨fun ⟨⟨B, hB, _, hBX⟩, hX⟩ ↦ ⟨B, hB, hX, hBX.symm⟩,
    fun ⟨B, hB, hXE, hXB⟩ ↦ ⟨⟨B, hB, hB.subset_ground,  hXB.symm⟩, hXE⟩⟩

@[aesop unsafe 10% (rule_sets := [Matroid])]
theorem Coindep.subset_ground (hX : M.Coindep X) : X ⊆ M.E :=
  hX.indep.subset_ground

theorem Coindep.exists_base_subset_compl (h : M.Coindep X) : ∃ B, M.Base B ∧ B ⊆ M.E \ X :=
  (coindep_iff_exists h.subset_ground).1 h

theorem Coindep.exists_subset_compl_base (h : M.Coindep X) : ∃ B, M.Base B ∧ X ⊆ M.E \ B :=
  coindep_iff_subset_compl_base.1 h

end dual

end Matroid<|MERGE_RESOLUTION|>--- conflicted
+++ resolved
@@ -74,10 +74,6 @@
     obtain rfl : I = B' \ X := hI.eq_of_subset_indep (hB'.indep.diff _)
       (subset_diff.2 ⟨hIB', (subset_diff.1 hI.subset).2⟩)
       (diff_subset_diff_left hB'.subset_ground)
-<<<<<<< HEAD
-
-=======
->>>>>>> 780b09c2
     simp_rw [maximal_subset_iff']
     refine ⟨(X \ B') ∩ M.E, ?_, ⟨⟨inter_subset_right, ?_⟩, ?_⟩, ?_⟩
     · rw [subset_inter_iff, and_iff_left hI'E, subset_diff, and_iff_right hI'X]
@@ -103,10 +99,6 @@
       refine (em (e ∈ X)).elim (fun heX ↦ hI' (Or.inl ⟨heB'', heX⟩)) (fun heX ↦ hIB' ?_)
       refine hI.mem_of_insert_indep ⟨hB₁.subset_ground he, heX⟩ ?_
       exact hB₁.indep.subset (insert_subset he (subset_union_right.trans hI'B₁))
-<<<<<<< HEAD
-
-=======
->>>>>>> 780b09c2
     by_contra hdj'
     obtain ⟨e, heJ, heB'⟩ := not_disjoint_iff.mp hdj'
     obtain (heB'' | ⟨-,heX⟩ ) := hB₁I heB'
