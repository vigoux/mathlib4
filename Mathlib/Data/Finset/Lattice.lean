/-
Copyright (c) 2018 Mario Carneiro. All rights reserved.
Released under Apache 2.0 license as described in the file LICENSE.
Authors: Mario Carneiro
-/
import Mathlib.Algebra.Order.Monoid.Unbundled.Pow
import Mathlib.Data.Finset.Fold
import Mathlib.Data.Finset.Option
import Mathlib.Data.Finset.Pi
import Mathlib.Data.Finset.Prod
import Mathlib.Data.Multiset.Lattice
import Mathlib.Data.Set.Lattice
import Mathlib.Order.Hom.Lattice
import Mathlib.Order.Minimal
import Mathlib.Order.Nat

/-!
# Lattice operations on finsets
-/

-- TODO:
-- assert_not_exists OrderedCommMonoid
assert_not_exists MonoidWithZero

open Function Multiset OrderDual

variable {F α β γ ι κ : Type*}

namespace Finset

/-! ### sup -/


section Sup

-- TODO: define with just `[Bot α]` where some lemmas hold without requiring `[OrderBot α]`
variable [SemilatticeSup α] [OrderBot α]

/-- Supremum of a finite set: `sup {a, b, c} f = f a ⊔ f b ⊔ f c` -/
def sup (s : Finset β) (f : β → α) : α :=
  s.fold (· ⊔ ·) ⊥ f

variable {s s₁ s₂ : Finset β} {f g : β → α} {a : α}

theorem sup_def : s.sup f = (s.1.map f).sup :=
  rfl

@[simp]
theorem sup_empty : (∅ : Finset β).sup f = ⊥ :=
  fold_empty

@[simp]
theorem sup_cons {b : β} (h : b ∉ s) : (cons b s h).sup f = f b ⊔ s.sup f :=
  fold_cons h

@[simp]
theorem sup_insert [DecidableEq β] {b : β} : (insert b s : Finset β).sup f = f b ⊔ s.sup f :=
  fold_insert_idem

@[simp]
theorem sup_image [DecidableEq β] (s : Finset γ) (f : γ → β) (g : β → α) :
    (s.image f).sup g = s.sup (g ∘ f) :=
  fold_image_idem

@[simp]
theorem sup_map (s : Finset γ) (f : γ ↪ β) (g : β → α) : (s.map f).sup g = s.sup (g ∘ f) :=
  fold_map

@[simp]
theorem sup_singleton {b : β} : ({b} : Finset β).sup f = f b :=
  Multiset.sup_singleton

theorem sup_sup : s.sup (f ⊔ g) = s.sup f ⊔ s.sup g := by
  induction s using Finset.cons_induction with
  | empty => rw [sup_empty, sup_empty, sup_empty, bot_sup_eq]
  | cons _ _ _ ih =>
    rw [sup_cons, sup_cons, sup_cons, ih]
    exact sup_sup_sup_comm _ _ _ _

theorem sup_congr {f g : β → α} (hs : s₁ = s₂) (hfg : ∀ a ∈ s₂, f a = g a) :
    s₁.sup f = s₂.sup g := by
  subst hs
  exact Finset.fold_congr hfg

@[simp]
theorem _root_.map_finset_sup [SemilatticeSup β] [OrderBot β]
    [FunLike F α β] [SupBotHomClass F α β]
    (f : F) (s : Finset ι) (g : ι → α) : f (s.sup g) = s.sup (f ∘ g) :=
  Finset.cons_induction_on s (map_bot f) fun i s _ h => by
    rw [sup_cons, sup_cons, map_sup, h, Function.comp_apply]

@[simp]
protected theorem sup_le_iff {a : α} : s.sup f ≤ a ↔ ∀ b ∈ s, f b ≤ a := by
  apply Iff.trans Multiset.sup_le
  simp only [Multiset.mem_map, and_imp, exists_imp]
  exact ⟨fun k b hb => k _ _ hb rfl, fun k a' b hb h => h ▸ k _ hb⟩

protected alias ⟨_, sup_le⟩ := Finset.sup_le_iff

theorem sup_const_le : (s.sup fun _ => a) ≤ a :=
  Finset.sup_le fun _ _ => le_rfl

theorem le_sup {b : β} (hb : b ∈ s) : f b ≤ s.sup f :=
  Finset.sup_le_iff.1 le_rfl _ hb

theorem le_sup_of_le {b : β} (hb : b ∈ s) (h : a ≤ f b) : a ≤ s.sup f := h.trans <| le_sup hb

theorem sup_union [DecidableEq β] : (s₁ ∪ s₂).sup f = s₁.sup f ⊔ s₂.sup f :=
  eq_of_forall_ge_iff fun c => by simp [or_imp, forall_and]

@[simp]
theorem sup_biUnion [DecidableEq β] (s : Finset γ) (t : γ → Finset β) :
    (s.biUnion t).sup f = s.sup fun x => (t x).sup f :=
  eq_of_forall_ge_iff fun c => by simp [@forall_swap _ β]

theorem sup_const {s : Finset β} (h : s.Nonempty) (c : α) : (s.sup fun _ => c) = c :=
  eq_of_forall_ge_iff (fun _ => Finset.sup_le_iff.trans h.forall_const)

@[simp]
theorem sup_bot (s : Finset β) : (s.sup fun _ => ⊥) = (⊥ : α) := by
  obtain rfl | hs := s.eq_empty_or_nonempty
  · exact sup_empty
  · exact sup_const hs _

theorem sup_ite (p : β → Prop) [DecidablePred p] :
    (s.sup fun i => ite (p i) (f i) (g i)) = (s.filter p).sup f ⊔ (s.filter fun i => ¬p i).sup g :=
  fold_ite _

theorem sup_mono_fun {g : β → α} (h : ∀ b ∈ s, f b ≤ g b) : s.sup f ≤ s.sup g :=
  Finset.sup_le fun b hb => le_trans (h b hb) (le_sup hb)

@[gcongr]
theorem sup_mono (h : s₁ ⊆ s₂) : s₁.sup f ≤ s₂.sup f :=
  Finset.sup_le (fun _ hb => le_sup (h hb))

protected theorem sup_comm (s : Finset β) (t : Finset γ) (f : β → γ → α) :
    (s.sup fun b => t.sup (f b)) = t.sup fun c => s.sup fun b => f b c :=
  eq_of_forall_ge_iff fun a => by simpa using forall₂_swap

@[simp, nolint simpNF] -- Porting note: linter claims that LHS does not simplify
theorem sup_attach (s : Finset β) (f : β → α) : (s.attach.sup fun x => f x) = s.sup f :=
  (s.attach.sup_map (Function.Embedding.subtype _) f).symm.trans <| congr_arg _ attach_map_val

/-- See also `Finset.product_biUnion`. -/
theorem sup_product_left (s : Finset β) (t : Finset γ) (f : β × γ → α) :
    (s ×ˢ t).sup f = s.sup fun i => t.sup fun i' => f ⟨i, i'⟩ :=
  eq_of_forall_ge_iff fun a => by simp [@forall_swap _ γ]

theorem sup_product_right (s : Finset β) (t : Finset γ) (f : β × γ → α) :
    (s ×ˢ t).sup f = t.sup fun i' => s.sup fun i => f ⟨i, i'⟩ := by
  rw [sup_product_left, Finset.sup_comm]

section Prod
variable {ι κ α β : Type*} [SemilatticeSup α] [SemilatticeSup β] [OrderBot α] [OrderBot β]
  {s : Finset ι} {t : Finset κ}

@[simp] lemma sup_prodMap (hs : s.Nonempty) (ht : t.Nonempty) (f : ι → α) (g : κ → β) :
    sup (s ×ˢ t) (Prod.map f g) = (sup s f, sup t g) :=
  eq_of_forall_ge_iff fun i ↦ by
    obtain ⟨a, ha⟩ := hs
    obtain ⟨b, hb⟩ := ht
    simp only [Prod.map, Finset.sup_le_iff, mem_product, and_imp, Prod.forall, Prod.le_def]
    exact ⟨fun h ↦ ⟨fun i hi ↦ (h _ _ hi hb).1, fun j hj ↦ (h _ _ ha hj).2⟩, by aesop⟩

end Prod

@[simp]
theorem sup_erase_bot [DecidableEq α] (s : Finset α) : (s.erase ⊥).sup id = s.sup id := by
  refine (sup_mono (s.erase_subset _)).antisymm (Finset.sup_le_iff.2 fun a ha => ?_)
  obtain rfl | ha' := eq_or_ne a ⊥
  · exact bot_le
  · exact le_sup (mem_erase.2 ⟨ha', ha⟩)

theorem sup_sdiff_right {α β : Type*} [GeneralizedBooleanAlgebra α] (s : Finset β) (f : β → α)
    (a : α) : (s.sup fun b => f b \ a) = s.sup f \ a := by
  induction s using Finset.cons_induction with
  | empty => rw [sup_empty, sup_empty, bot_sdiff]
  | cons _ _ _ h => rw [sup_cons, sup_cons, h, sup_sdiff]

theorem comp_sup_eq_sup_comp [SemilatticeSup γ] [OrderBot γ] {s : Finset β} {f : β → α} (g : α → γ)
    (g_sup : ∀ x y, g (x ⊔ y) = g x ⊔ g y) (bot : g ⊥ = ⊥) : g (s.sup f) = s.sup (g ∘ f) :=
  Finset.cons_induction_on s bot fun c t hc ih => by
    rw [sup_cons, sup_cons, g_sup, ih, Function.comp_apply]

/-- Computing `sup` in a subtype (closed under `sup`) is the same as computing it in `α`. -/
theorem sup_coe {P : α → Prop} {Pbot : P ⊥} {Psup : ∀ ⦃x y⦄, P x → P y → P (x ⊔ y)} (t : Finset β)
    (f : β → { x : α // P x }) :
    (@sup { x // P x } _ (Subtype.semilatticeSup Psup) (Subtype.orderBot Pbot) t f : α) =
      t.sup fun x => ↑(f x) := by
  letI := Subtype.semilatticeSup Psup
  letI := Subtype.orderBot Pbot
  apply comp_sup_eq_sup_comp Subtype.val <;> intros <;> rfl

@[simp]
theorem sup_toFinset {α β} [DecidableEq β] (s : Finset α) (f : α → Multiset β) :
    (s.sup f).toFinset = s.sup fun x => (f x).toFinset :=
  comp_sup_eq_sup_comp Multiset.toFinset toFinset_union rfl

theorem _root_.List.foldr_sup_eq_sup_toFinset [DecidableEq α] (l : List α) :
    l.foldr (· ⊔ ·) ⊥ = l.toFinset.sup id := by
  rw [← coe_fold_r, ← Multiset.fold_dedup_idem, sup_def, ← List.toFinset_coe, toFinset_val,
    Multiset.map_id]
  rfl

theorem subset_range_sup_succ (s : Finset ℕ) : s ⊆ range (s.sup id).succ := fun _ hn =>
  mem_range.2 <| Nat.lt_succ_of_le <| @le_sup _ _ _ _ _ id _ hn

theorem exists_nat_subset_range (s : Finset ℕ) : ∃ n : ℕ, s ⊆ range n :=
  ⟨_, s.subset_range_sup_succ⟩

theorem sup_induction {p : α → Prop} (hb : p ⊥) (hp : ∀ a₁, p a₁ → ∀ a₂, p a₂ → p (a₁ ⊔ a₂))
    (hs : ∀ b ∈ s, p (f b)) : p (s.sup f) := by
  induction s using Finset.cons_induction with
  | empty => exact hb
  | cons _ _ _ ih =>
    simp only [sup_cons, forall_mem_cons] at hs ⊢
    exact hp _ hs.1 _ (ih hs.2)

theorem sup_le_of_le_directed {α : Type*} [SemilatticeSup α] [OrderBot α] (s : Set α)
    (hs : s.Nonempty) (hdir : DirectedOn (· ≤ ·) s) (t : Finset α) :
    (∀ x ∈ t, ∃ y ∈ s, x ≤ y) → ∃ x ∈ s, t.sup id ≤ x := by
  classical
    induction' t using Finset.induction_on with a r _ ih h
    · simpa only [forall_prop_of_true, and_true_iff, forall_prop_of_false, bot_le, not_false_iff,
        sup_empty, forall_true_iff, not_mem_empty]
    · intro h
      have incs : (r : Set α) ⊆ ↑(insert a r) := by
        rw [Finset.coe_subset]
        apply Finset.subset_insert
      -- x ∈ s is above the sup of r
      obtain ⟨x, ⟨hxs, hsx_sup⟩⟩ := ih fun x hx => h x <| incs hx
      -- y ∈ s is above a
      obtain ⟨y, hys, hay⟩ := h a (Finset.mem_insert_self a r)
      -- z ∈ s is above x and y
      obtain ⟨z, hzs, ⟨hxz, hyz⟩⟩ := hdir x hxs y hys
      use z, hzs
      rw [sup_insert, id, sup_le_iff]
      exact ⟨le_trans hay hyz, le_trans hsx_sup hxz⟩

-- If we acquire sublattices
-- the hypotheses should be reformulated as `s : SubsemilatticeSupBot`
theorem sup_mem (s : Set α) (w₁ : ⊥ ∈ s) (w₂ : ∀ᵉ (x ∈ s) (y ∈ s), x ⊔ y ∈ s)
    {ι : Type*} (t : Finset ι) (p : ι → α) (h : ∀ i ∈ t, p i ∈ s) : t.sup p ∈ s :=
  @sup_induction _ _ _ _ _ _ (· ∈ s) w₁ w₂ h

@[simp]
protected theorem sup_eq_bot_iff (f : β → α) (S : Finset β) : S.sup f = ⊥ ↔ ∀ s ∈ S, f s = ⊥ := by
  classical induction' S using Finset.induction with a S _ hi <;> simp [*]

end Sup

theorem sup_eq_iSup [CompleteLattice β] (s : Finset α) (f : α → β) : s.sup f = ⨆ a ∈ s, f a :=
  le_antisymm
    (Finset.sup_le (fun a ha => le_iSup_of_le a <| le_iSup (fun _ => f a) ha))
    (iSup_le fun _ => iSup_le fun ha => le_sup ha)

theorem sup_id_eq_sSup [CompleteLattice α] (s : Finset α) : s.sup id = sSup s := by
  simp [sSup_eq_iSup, sup_eq_iSup]

theorem sup_id_set_eq_sUnion (s : Finset (Set α)) : s.sup id = ⋃₀ ↑s :=
  sup_id_eq_sSup _

@[simp]
theorem sup_set_eq_biUnion (s : Finset α) (f : α → Set β) : s.sup f = ⋃ x ∈ s, f x :=
  sup_eq_iSup _ _

theorem sup_eq_sSup_image [CompleteLattice β] (s : Finset α) (f : α → β) :
    s.sup f = sSup (f '' s) := by
  classical rw [← Finset.coe_image, ← sup_id_eq_sSup, sup_image, Function.id_comp]

/-! ### inf -/


section Inf

-- TODO: define with just `[Top α]` where some lemmas hold without requiring `[OrderTop α]`
variable [SemilatticeInf α] [OrderTop α]

/-- Infimum of a finite set: `inf {a, b, c} f = f a ⊓ f b ⊓ f c` -/
def inf (s : Finset β) (f : β → α) : α :=
  s.fold (· ⊓ ·) ⊤ f

variable {s s₁ s₂ : Finset β} {f g : β → α} {a : α}

theorem inf_def : s.inf f = (s.1.map f).inf :=
  rfl

@[simp]
theorem inf_empty : (∅ : Finset β).inf f = ⊤ :=
  fold_empty

@[simp]
theorem inf_cons {b : β} (h : b ∉ s) : (cons b s h).inf f = f b ⊓ s.inf f :=
  @sup_cons αᵒᵈ _ _ _ _ _ _ h

@[simp]
theorem inf_insert [DecidableEq β] {b : β} : (insert b s : Finset β).inf f = f b ⊓ s.inf f :=
  fold_insert_idem

@[simp]
theorem inf_image [DecidableEq β] (s : Finset γ) (f : γ → β) (g : β → α) :
    (s.image f).inf g = s.inf (g ∘ f) :=
  fold_image_idem

@[simp]
theorem inf_map (s : Finset γ) (f : γ ↪ β) (g : β → α) : (s.map f).inf g = s.inf (g ∘ f) :=
  fold_map

@[simp]
theorem inf_singleton {b : β} : ({b} : Finset β).inf f = f b :=
  Multiset.inf_singleton

theorem inf_inf : s.inf (f ⊓ g) = s.inf f ⊓ s.inf g :=
  @sup_sup αᵒᵈ _ _ _ _ _ _

theorem inf_congr {f g : β → α} (hs : s₁ = s₂) (hfg : ∀ a ∈ s₂, f a = g a) :
    s₁.inf f = s₂.inf g := by
  subst hs
  exact Finset.fold_congr hfg

@[simp]
theorem _root_.map_finset_inf [SemilatticeInf β] [OrderTop β]
    [FunLike F α β] [InfTopHomClass F α β]
    (f : F) (s : Finset ι) (g : ι → α) : f (s.inf g) = s.inf (f ∘ g) :=
  Finset.cons_induction_on s (map_top f) fun i s _ h => by
    rw [inf_cons, inf_cons, map_inf, h, Function.comp_apply]

@[simp] protected theorem le_inf_iff {a : α} : a ≤ s.inf f ↔ ∀ b ∈ s, a ≤ f b :=
  @Finset.sup_le_iff αᵒᵈ _ _ _ _ _ _

protected alias ⟨_, le_inf⟩ := Finset.le_inf_iff

theorem le_inf_const_le : a ≤ s.inf fun _ => a :=
  Finset.le_inf fun _ _ => le_rfl

theorem inf_le {b : β} (hb : b ∈ s) : s.inf f ≤ f b :=
  Finset.le_inf_iff.1 le_rfl _ hb

theorem inf_le_of_le {b : β} (hb : b ∈ s) (h : f b ≤ a) : s.inf f ≤ a := (inf_le hb).trans h

theorem inf_union [DecidableEq β] : (s₁ ∪ s₂).inf f = s₁.inf f ⊓ s₂.inf f :=
  eq_of_forall_le_iff fun c ↦ by simp [or_imp, forall_and]

@[simp] theorem inf_biUnion [DecidableEq β] (s : Finset γ) (t : γ → Finset β) :
    (s.biUnion t).inf f = s.inf fun x => (t x).inf f :=
  @sup_biUnion αᵒᵈ _ _ _ _ _ _ _ _

theorem inf_const (h : s.Nonempty) (c : α) : (s.inf fun _ => c) = c := @sup_const αᵒᵈ _ _ _ _ h _

@[simp] theorem inf_top (s : Finset β) : (s.inf fun _ => ⊤) = (⊤ : α) := @sup_bot αᵒᵈ _ _ _ _

theorem inf_ite (p : β → Prop) [DecidablePred p] :
    (s.inf fun i ↦ ite (p i) (f i) (g i)) = (s.filter p).inf f ⊓ (s.filter fun i ↦ ¬ p i).inf g :=
  fold_ite _

theorem inf_mono_fun {g : β → α} (h : ∀ b ∈ s, f b ≤ g b) : s.inf f ≤ s.inf g :=
  Finset.le_inf fun b hb => le_trans (inf_le hb) (h b hb)

@[gcongr]
theorem inf_mono (h : s₁ ⊆ s₂) : s₂.inf f ≤ s₁.inf f :=
  Finset.le_inf (fun _ hb => inf_le (h hb))

protected theorem inf_comm (s : Finset β) (t : Finset γ) (f : β → γ → α) :
    (s.inf fun b => t.inf (f b)) = t.inf fun c => s.inf fun b => f b c :=
  @Finset.sup_comm αᵒᵈ _ _ _ _ _ _ _

theorem inf_attach (s : Finset β) (f : β → α) : (s.attach.inf fun x => f x) = s.inf f :=
  @sup_attach αᵒᵈ _ _ _ _ _

theorem inf_product_left (s : Finset β) (t : Finset γ) (f : β × γ → α) :
    (s ×ˢ t).inf f = s.inf fun i => t.inf fun i' => f ⟨i, i'⟩ :=
  @sup_product_left αᵒᵈ _ _ _ _ _ _ _

theorem inf_product_right (s : Finset β) (t : Finset γ) (f : β × γ → α) :
    (s ×ˢ t).inf f = t.inf fun i' => s.inf fun i => f ⟨i, i'⟩ :=
  @sup_product_right αᵒᵈ _ _ _ _ _ _ _

section Prod
variable {ι κ α β : Type*} [SemilatticeInf α] [SemilatticeInf β] [OrderTop α] [OrderTop β]
 {s : Finset ι} {t : Finset κ}

@[simp] lemma inf_prodMap (hs : s.Nonempty) (ht : t.Nonempty) (f : ι → α) (g : κ → β) :
    inf (s ×ˢ t) (Prod.map f g) = (inf s f, inf t g) :=
  sup_prodMap (α := αᵒᵈ) (β := βᵒᵈ) hs ht _ _

end Prod

@[simp]
theorem inf_erase_top [DecidableEq α] (s : Finset α) : (s.erase ⊤).inf id = s.inf id :=
  @sup_erase_bot αᵒᵈ _ _ _ _

theorem comp_inf_eq_inf_comp [SemilatticeInf γ] [OrderTop γ] {s : Finset β} {f : β → α} (g : α → γ)
    (g_inf : ∀ x y, g (x ⊓ y) = g x ⊓ g y) (top : g ⊤ = ⊤) : g (s.inf f) = s.inf (g ∘ f) :=
  @comp_sup_eq_sup_comp αᵒᵈ _ γᵒᵈ _ _ _ _ _ _ _ g_inf top

/-- Computing `inf` in a subtype (closed under `inf`) is the same as computing it in `α`. -/
theorem inf_coe {P : α → Prop} {Ptop : P ⊤} {Pinf : ∀ ⦃x y⦄, P x → P y → P (x ⊓ y)} (t : Finset β)
    (f : β → { x : α // P x }) :
    (@inf { x // P x } _ (Subtype.semilatticeInf Pinf) (Subtype.orderTop Ptop) t f : α) =
      t.inf fun x => ↑(f x) :=
  @sup_coe αᵒᵈ _ _ _ _ Ptop Pinf t f

theorem _root_.List.foldr_inf_eq_inf_toFinset [DecidableEq α] (l : List α) :
    l.foldr (· ⊓ ·) ⊤ = l.toFinset.inf id := by
  rw [← coe_fold_r, ← Multiset.fold_dedup_idem, inf_def, ← List.toFinset_coe, toFinset_val,
    Multiset.map_id]
  rfl

theorem inf_induction {p : α → Prop} (ht : p ⊤) (hp : ∀ a₁, p a₁ → ∀ a₂, p a₂ → p (a₁ ⊓ a₂))
    (hs : ∀ b ∈ s, p (f b)) : p (s.inf f) :=
  @sup_induction αᵒᵈ _ _ _ _ _ _ ht hp hs

theorem inf_mem (s : Set α) (w₁ : ⊤ ∈ s) (w₂ : ∀ᵉ (x ∈ s) (y ∈ s), x ⊓ y ∈ s)
    {ι : Type*} (t : Finset ι) (p : ι → α) (h : ∀ i ∈ t, p i ∈ s) : t.inf p ∈ s :=
  @inf_induction _ _ _ _ _ _ (· ∈ s) w₁ w₂ h

@[simp]
protected theorem inf_eq_top_iff (f : β → α) (S : Finset β) : S.inf f = ⊤ ↔ ∀ s ∈ S, f s = ⊤ :=
  @Finset.sup_eq_bot_iff αᵒᵈ _ _ _ _ _

end Inf

@[simp]
theorem toDual_sup [SemilatticeSup α] [OrderBot α] (s : Finset β) (f : β → α) :
    toDual (s.sup f) = s.inf (toDual ∘ f) :=
  rfl

@[simp]
theorem toDual_inf [SemilatticeInf α] [OrderTop α] (s : Finset β) (f : β → α) :
    toDual (s.inf f) = s.sup (toDual ∘ f) :=
  rfl

@[simp]
theorem ofDual_sup [SemilatticeInf α] [OrderTop α] (s : Finset β) (f : β → αᵒᵈ) :
    ofDual (s.sup f) = s.inf (ofDual ∘ f) :=
  rfl

@[simp]
theorem ofDual_inf [SemilatticeSup α] [OrderBot α] (s : Finset β) (f : β → αᵒᵈ) :
    ofDual (s.inf f) = s.sup (ofDual ∘ f) :=
  rfl

section DistribLattice

variable [DistribLattice α]

section OrderBot

variable [OrderBot α] {s : Finset ι} {t : Finset κ} {f : ι → α} {g : κ → α} {a : α}

theorem sup_inf_distrib_left (s : Finset ι) (f : ι → α) (a : α) :
    a ⊓ s.sup f = s.sup fun i => a ⊓ f i := by
  induction s using Finset.cons_induction with
  | empty => simp_rw [Finset.sup_empty, inf_bot_eq]
  | cons _ _ _ h => rw [sup_cons, sup_cons, inf_sup_left, h]

theorem sup_inf_distrib_right (s : Finset ι) (f : ι → α) (a : α) :
    s.sup f ⊓ a = s.sup fun i => f i ⊓ a := by
  rw [_root_.inf_comm, s.sup_inf_distrib_left]
  simp_rw [_root_.inf_comm]

protected theorem disjoint_sup_right : Disjoint a (s.sup f) ↔ ∀ ⦃i⦄, i ∈ s → Disjoint a (f i) := by
  simp only [disjoint_iff, sup_inf_distrib_left, Finset.sup_eq_bot_iff]

protected theorem disjoint_sup_left : Disjoint (s.sup f) a ↔ ∀ ⦃i⦄, i ∈ s → Disjoint (f i) a := by
  simp only [disjoint_iff, sup_inf_distrib_right, Finset.sup_eq_bot_iff]

theorem sup_inf_sup (s : Finset ι) (t : Finset κ) (f : ι → α) (g : κ → α) :
    s.sup f ⊓ t.sup g = (s ×ˢ t).sup fun i => f i.1 ⊓ g i.2 := by
  simp_rw [Finset.sup_inf_distrib_right, Finset.sup_inf_distrib_left, sup_product_left]

end OrderBot

section OrderTop

variable [OrderTop α] {f : ι → α} {g : κ → α} {s : Finset ι} {t : Finset κ} {a : α}

theorem inf_sup_distrib_left (s : Finset ι) (f : ι → α) (a : α) :
    a ⊔ s.inf f = s.inf fun i => a ⊔ f i :=
  @sup_inf_distrib_left αᵒᵈ _ _ _ _ _ _

theorem inf_sup_distrib_right (s : Finset ι) (f : ι → α) (a : α) :
    s.inf f ⊔ a = s.inf fun i => f i ⊔ a :=
  @sup_inf_distrib_right αᵒᵈ _ _ _ _ _ _

protected theorem codisjoint_inf_right :
    Codisjoint a (s.inf f) ↔ ∀ ⦃i⦄, i ∈ s → Codisjoint a (f i) :=
  @Finset.disjoint_sup_right αᵒᵈ _ _ _ _ _ _

protected theorem codisjoint_inf_left :
    Codisjoint (s.inf f) a ↔ ∀ ⦃i⦄, i ∈ s → Codisjoint (f i) a :=
  @Finset.disjoint_sup_left αᵒᵈ _ _ _ _ _ _

theorem inf_sup_inf (s : Finset ι) (t : Finset κ) (f : ι → α) (g : κ → α) :
    s.inf f ⊔ t.inf g = (s ×ˢ t).inf fun i => f i.1 ⊔ g i.2 :=
  @sup_inf_sup αᵒᵈ _ _ _ _ _ _ _ _

end OrderTop

section BoundedOrder

variable [BoundedOrder α] [DecidableEq ι]

--TODO: Extract out the obvious isomorphism `(insert i s).pi t ≃ t i ×ˢ s.pi t` from this proof
theorem inf_sup {κ : ι → Type*} (s : Finset ι) (t : ∀ i, Finset (κ i)) (f : ∀ i, κ i → α) :
    (s.inf fun i => (t i).sup (f i)) =
      (s.pi t).sup fun g => s.attach.inf fun i => f _ <| g _ i.2 := by
  induction' s using Finset.induction with i s hi ih
  · simp
  rw [inf_insert, ih, attach_insert, sup_inf_sup]
  refine eq_of_forall_ge_iff fun c => ?_
  simp only [Finset.sup_le_iff, mem_product, mem_pi, and_imp, Prod.forall,
    inf_insert, inf_image]
  refine
    ⟨fun h g hg =>
      h (g i <| mem_insert_self _ _) (fun j hj => g j <| mem_insert_of_mem hj)
        (hg _ <| mem_insert_self _ _) fun j hj => hg _ <| mem_insert_of_mem hj,
      fun h a g ha hg => ?_⟩
  -- TODO: This `have` must be named to prevent it being shadowed by the internal `this` in `simpa`
  have aux : ∀ j : { x // x ∈ s }, ↑j ≠ i := fun j : s => ne_of_mem_of_not_mem j.2 hi
  -- Porting note: `simpa` doesn't support placeholders in proof terms
  have := h (fun j hj => if hji : j = i then cast (congr_arg κ hji.symm) a
      else g _ <| mem_of_mem_insert_of_ne hj hji) (fun j hj => ?_)
  · simpa only [cast_eq, dif_pos, Function.comp, Subtype.coe_mk, dif_neg, aux] using this
  rw [mem_insert] at hj
  obtain (rfl | hj) := hj
  · simpa
  · simpa [ne_of_mem_of_not_mem hj hi] using hg _ _

theorem sup_inf {κ : ι → Type*} (s : Finset ι) (t : ∀ i, Finset (κ i)) (f : ∀ i, κ i → α) :
    (s.sup fun i => (t i).inf (f i)) = (s.pi t).inf fun g => s.attach.sup fun i => f _ <| g _ i.2 :=
  @inf_sup αᵒᵈ _ _ _ _ _ _ _ _

end BoundedOrder

end DistribLattice

section BooleanAlgebra

variable [BooleanAlgebra α] {s : Finset ι}

theorem sup_sdiff_left (s : Finset ι) (f : ι → α) (a : α) :
    (s.sup fun b => a \ f b) = a \ s.inf f := by
  induction s using Finset.cons_induction with
  | empty => rw [sup_empty, inf_empty, sdiff_top]
  | cons _ _ _ h => rw [sup_cons, inf_cons, h, sdiff_inf]

theorem inf_sdiff_left (hs : s.Nonempty) (f : ι → α) (a : α) :
    (s.inf fun b => a \ f b) = a \ s.sup f := by
  induction hs using Finset.Nonempty.cons_induction with
  | singleton => rw [sup_singleton, inf_singleton]
  | cons _ _ _ _ ih => rw [sup_cons, inf_cons, ih, sdiff_sup]

theorem inf_sdiff_right (hs : s.Nonempty) (f : ι → α) (a : α) :
    (s.inf fun b => f b \ a) = s.inf f \ a := by
  induction hs using Finset.Nonempty.cons_induction with
  | singleton => rw [inf_singleton, inf_singleton]
  | cons _ _ _ _ ih => rw [inf_cons, inf_cons, ih, inf_sdiff]

theorem inf_himp_right (s : Finset ι) (f : ι → α) (a : α) :
    (s.inf fun b => f b ⇨ a) = s.sup f ⇨ a :=
  @sup_sdiff_left αᵒᵈ _ _ _ _ _

theorem sup_himp_right (hs : s.Nonempty) (f : ι → α) (a : α) :
    (s.sup fun b => f b ⇨ a) = s.inf f ⇨ a :=
  @inf_sdiff_left αᵒᵈ _ _ _ hs _ _

theorem sup_himp_left (hs : s.Nonempty) (f : ι → α) (a : α) :
    (s.sup fun b => a ⇨ f b) = a ⇨ s.sup f :=
  @inf_sdiff_right αᵒᵈ _ _ _ hs _ _

@[simp]
protected theorem compl_sup (s : Finset ι) (f : ι → α) : (s.sup f)ᶜ = s.inf fun i => (f i)ᶜ :=
  map_finset_sup (OrderIso.compl α) _ _

@[simp]
protected theorem compl_inf (s : Finset ι) (f : ι → α) : (s.inf f)ᶜ = s.sup fun i => (f i)ᶜ :=
  map_finset_inf (OrderIso.compl α) _ _

end BooleanAlgebra

section LinearOrder

variable [LinearOrder α]

section OrderBot

variable [OrderBot α] {s : Finset ι} {f : ι → α} {a : α}

theorem comp_sup_eq_sup_comp_of_is_total [SemilatticeSup β] [OrderBot β] (g : α → β)
    (mono_g : Monotone g) (bot : g ⊥ = ⊥) : g (s.sup f) = s.sup (g ∘ f) :=
  comp_sup_eq_sup_comp g mono_g.map_sup bot

@[simp]
protected theorem le_sup_iff (ha : ⊥ < a) : a ≤ s.sup f ↔ ∃ b ∈ s, a ≤ f b := by
  apply Iff.intro
  · induction s using cons_induction with
    | empty => exact (absurd · (not_le_of_lt ha))
    | cons c t hc ih =>
      rw [sup_cons, le_sup_iff]
      exact fun
      | Or.inl h => ⟨c, mem_cons.2 (Or.inl rfl), h⟩
      | Or.inr h => let ⟨b, hb, hle⟩ := ih h; ⟨b, mem_cons.2 (Or.inr hb), hle⟩
  · exact fun ⟨b, hb, hle⟩ => le_trans hle (le_sup hb)

protected theorem sup_eq_top_iff {α : Type*} [LinearOrder α] [BoundedOrder α] [Nontrivial α]
    {s : Finset ι} {f : ι → α} : s.sup f = ⊤ ↔ ∃ b ∈ s, f b = ⊤ := by
  simp only [← top_le_iff]
  exact Finset.le_sup_iff bot_lt_top

protected theorem Nonempty.sup_eq_top_iff {α : Type*} [LinearOrder α] [BoundedOrder α]
    {s : Finset ι} {f : ι → α} (hs : s.Nonempty) : s.sup f = ⊤ ↔ ∃ b ∈ s, f b = ⊤ := by
  cases subsingleton_or_nontrivial α
  · simpa [Subsingleton.elim _ (⊤ : α)]
  · exact Finset.sup_eq_top_iff

@[simp]
protected theorem lt_sup_iff : a < s.sup f ↔ ∃ b ∈ s, a < f b := by
  apply Iff.intro
  · induction s using cons_induction with
    | empty => exact (absurd · not_lt_bot)
    | cons c t hc ih =>
      rw [sup_cons, lt_sup_iff]
      exact fun
      | Or.inl h => ⟨c, mem_cons.2 (Or.inl rfl), h⟩
      | Or.inr h => let ⟨b, hb, hlt⟩ := ih h; ⟨b, mem_cons.2 (Or.inr hb), hlt⟩
  · exact fun ⟨b, hb, hlt⟩ => lt_of_lt_of_le hlt (le_sup hb)

@[simp]
protected theorem sup_lt_iff (ha : ⊥ < a) : s.sup f < a ↔ ∀ b ∈ s, f b < a :=
  ⟨fun hs b hb => lt_of_le_of_lt (le_sup hb) hs,
    Finset.cons_induction_on s (fun _ => ha) fun c t hc => by
      simpa only [sup_cons, sup_lt_iff, mem_cons, forall_eq_or_imp] using And.imp_right⟩

end OrderBot

section OrderTop

variable [OrderTop α] {s : Finset ι} {f : ι → α} {a : α}

theorem comp_inf_eq_inf_comp_of_is_total [SemilatticeInf β] [OrderTop β] (g : α → β)
    (mono_g : Monotone g) (top : g ⊤ = ⊤) : g (s.inf f) = s.inf (g ∘ f) :=
  comp_inf_eq_inf_comp g mono_g.map_inf top

@[simp]
protected theorem inf_le_iff (ha : a < ⊤) : s.inf f ≤ a ↔ ∃ b ∈ s, f b ≤ a :=
  @Finset.le_sup_iff αᵒᵈ _ _ _ _ _ _ ha

protected theorem inf_eq_bot_iff {α : Type*} [LinearOrder α] [BoundedOrder α] [Nontrivial α]
    {s : Finset ι} {f : ι → α} : s.inf f = ⊥ ↔ ∃ b ∈ s, f b = ⊥ :=
  Finset.sup_eq_top_iff (α := αᵒᵈ)

protected theorem Nonempty.inf_eq_bot_iff {α : Type*} [LinearOrder α] [BoundedOrder α]
    {s : Finset ι} {f : ι → α} (h : s.Nonempty) : s.inf f = ⊥ ↔ ∃ b ∈ s, f b = ⊥ :=
  h.sup_eq_top_iff (α := αᵒᵈ)

@[simp]
protected theorem inf_lt_iff : s.inf f < a ↔ ∃ b ∈ s, f b < a :=
  @Finset.lt_sup_iff αᵒᵈ _ _ _ _ _ _

@[simp]
protected theorem lt_inf_iff (ha : a < ⊤) : a < s.inf f ↔ ∀ b ∈ s, a < f b :=
  @Finset.sup_lt_iff αᵒᵈ _ _ _ _ _ _ ha

end OrderTop

end LinearOrder

theorem inf_eq_iInf [CompleteLattice β] (s : Finset α) (f : α → β) : s.inf f = ⨅ a ∈ s, f a :=
  @sup_eq_iSup _ βᵒᵈ _ _ _

theorem inf_id_eq_sInf [CompleteLattice α] (s : Finset α) : s.inf id = sInf s :=
  @sup_id_eq_sSup αᵒᵈ _ _

theorem inf_id_set_eq_sInter (s : Finset (Set α)) : s.inf id = ⋂₀ ↑s :=
  inf_id_eq_sInf _

@[simp]
theorem inf_set_eq_iInter (s : Finset α) (f : α → Set β) : s.inf f = ⋂ x ∈ s, f x :=
  inf_eq_iInf _ _

theorem inf_eq_sInf_image [CompleteLattice β] (s : Finset α) (f : α → β) :
    s.inf f = sInf (f '' s) :=
  @sup_eq_sSup_image _ βᵒᵈ _ _ _

section Sup'

variable [SemilatticeSup α]

theorem sup_of_mem {s : Finset β} (f : β → α) {b : β} (h : b ∈ s) :
    ∃ a : α, s.sup ((↑) ∘ f : β → WithBot α) = ↑a :=
  Exists.imp (fun _ => And.left) (@le_sup (WithBot α) _ _ _ _ _ _ h (f b) rfl)

/-- Given nonempty finset `s` then `s.sup' H f` is the supremum of its image under `f` in (possibly
unbounded) join-semilattice `α`, where `H` is a proof of nonemptiness. If `α` has a bottom element
you may instead use `Finset.sup` which does not require `s` nonempty. -/
def sup' (s : Finset β) (H : s.Nonempty) (f : β → α) : α :=
  WithBot.unbot (s.sup ((↑) ∘ f)) (by simpa using H)

variable {s : Finset β} (H : s.Nonempty) (f : β → α)

@[simp]
theorem coe_sup' : ((s.sup' H f : α) : WithBot α) = s.sup ((↑) ∘ f) := by
  rw [sup', WithBot.coe_unbot]

@[simp]
theorem sup'_cons {b : β} {hb : b ∉ s} :
    (cons b s hb).sup' (nonempty_cons hb) f = f b ⊔ s.sup' H f := by
  rw [← WithBot.coe_eq_coe]
  simp [WithBot.coe_sup]

@[simp]
theorem sup'_insert [DecidableEq β] {b : β} :
    (insert b s).sup' (insert_nonempty _ _) f = f b ⊔ s.sup' H f := by
  rw [← WithBot.coe_eq_coe]
  simp [WithBot.coe_sup]

@[simp]
theorem sup'_singleton {b : β} : ({b} : Finset β).sup' (singleton_nonempty _) f = f b :=
  rfl

@[simp]
theorem sup'_le_iff {a : α} : s.sup' H f ≤ a ↔ ∀ b ∈ s, f b ≤ a := by
  simp_rw [← @WithBot.coe_le_coe α, coe_sup', Finset.sup_le_iff]; rfl

alias ⟨_, sup'_le⟩ := sup'_le_iff

theorem le_sup' {b : β} (h : b ∈ s) : f b ≤ s.sup' ⟨b, h⟩ f :=
  (sup'_le_iff ⟨b, h⟩ f).1 le_rfl b h

theorem le_sup'_of_le {a : α} {b : β} (hb : b ∈ s) (h : a ≤ f b) : a ≤ s.sup' ⟨b, hb⟩ f :=
  h.trans <| le_sup' _ hb

@[simp]
theorem sup'_const (a : α) : s.sup' H (fun _ => a) = a := by
  apply le_antisymm
  · apply sup'_le
    intros
    exact le_rfl
  · apply le_sup' (fun _ => a) H.choose_spec

theorem sup'_union [DecidableEq β] {s₁ s₂ : Finset β} (h₁ : s₁.Nonempty) (h₂ : s₂.Nonempty)
    (f : β → α) :
    (s₁ ∪ s₂).sup' (h₁.mono subset_union_left) f = s₁.sup' h₁ f ⊔ s₂.sup' h₂ f :=
  eq_of_forall_ge_iff fun a => by simp [or_imp, forall_and]

theorem sup'_biUnion [DecidableEq β] {s : Finset γ} (Hs : s.Nonempty) {t : γ → Finset β}
    (Ht : ∀ b, (t b).Nonempty) :
    (s.biUnion t).sup' (Hs.biUnion fun b _ => Ht b) f = s.sup' Hs (fun b => (t b).sup' (Ht b) f) :=
  eq_of_forall_ge_iff fun c => by simp [@forall_swap _ β]

protected theorem sup'_comm {t : Finset γ} (hs : s.Nonempty) (ht : t.Nonempty) (f : β → γ → α) :
    (s.sup' hs fun b => t.sup' ht (f b)) = t.sup' ht fun c => s.sup' hs fun b => f b c :=
  eq_of_forall_ge_iff fun a => by simpa using forall₂_swap

theorem sup'_product_left {t : Finset γ} (h : (s ×ˢ t).Nonempty) (f : β × γ → α) :
    (s ×ˢ t).sup' h f = s.sup' h.fst fun i => t.sup' h.snd fun i' => f ⟨i, i'⟩ :=
  eq_of_forall_ge_iff fun a => by simp [@forall_swap _ γ]

theorem sup'_product_right {t : Finset γ} (h : (s ×ˢ t).Nonempty) (f : β × γ → α) :
    (s ×ˢ t).sup' h f = t.sup' h.snd fun i' => s.sup' h.fst fun i => f ⟨i, i'⟩ := by
  rw [sup'_product_left, Finset.sup'_comm]

section Prod
variable {ι κ α β : Type*} [SemilatticeSup α] [SemilatticeSup β] {s : Finset ι} {t : Finset κ}

/-- See also `Finset.sup'_prodMap`. -/
lemma prodMk_sup'_sup' (hs : s.Nonempty) (ht : t.Nonempty) (f : ι → α) (g : κ → β) :
    (sup' s hs f, sup' t ht g) = sup' (s ×ˢ t) (hs.product ht) (Prod.map f g) :=
  eq_of_forall_ge_iff fun i ↦ by
    obtain ⟨a, ha⟩ := hs
    obtain ⟨b, hb⟩ := ht
    simp only [Prod.map, sup'_le_iff, mem_product, and_imp, Prod.forall, Prod.le_def]
    exact ⟨by aesop, fun h ↦ ⟨fun i hi ↦ (h _ _ hi hb).1, fun j hj ↦ (h _ _ ha hj).2⟩⟩

/-- See also `Finset.prodMk_sup'_sup'`. -/
-- @[simp] -- TODO: Why does `Prod.map_apply` simplify the LHS?
lemma sup'_prodMap (hst : (s ×ˢ t).Nonempty) (f : ι → α) (g : κ → β) :
    sup' (s ×ˢ t) hst (Prod.map f g) = (sup' s hst.fst f, sup' t hst.snd g) :=
  (prodMk_sup'_sup' _ _ _ _).symm

end Prod

theorem sup'_induction {p : α → Prop} (hp : ∀ a₁, p a₁ → ∀ a₂, p a₂ → p (a₁ ⊔ a₂))
    (hs : ∀ b ∈ s, p (f b)) : p (s.sup' H f) := by
  show @WithBot.recBotCoe α (fun _ => Prop) True p ↑(s.sup' H f)
  rw [coe_sup']
  refine sup_induction trivial (fun a₁ h₁ a₂ h₂ ↦ ?_) hs
  match a₁, a₂ with
  | ⊥, _ => rwa [bot_sup_eq]
  | (a₁ : α), ⊥ => rwa [sup_bot_eq]
  | (a₁ : α), (a₂ : α) => exact hp a₁ h₁ a₂ h₂

theorem sup'_mem (s : Set α) (w : ∀ᵉ (x ∈ s) (y ∈ s), x ⊔ y ∈ s) {ι : Type*}
    (t : Finset ι) (H : t.Nonempty) (p : ι → α) (h : ∀ i ∈ t, p i ∈ s) : t.sup' H p ∈ s :=
  sup'_induction H p w h

@[congr]
theorem sup'_congr {t : Finset β} {f g : β → α} (h₁ : s = t) (h₂ : ∀ x ∈ s, f x = g x) :
    s.sup' H f = t.sup' (h₁ ▸ H) g := by
  subst s
  refine eq_of_forall_ge_iff fun c => ?_
  simp (config := { contextual := true }) only [sup'_le_iff, h₂]

theorem comp_sup'_eq_sup'_comp [SemilatticeSup γ] {s : Finset β} (H : s.Nonempty) {f : β → α}
    (g : α → γ) (g_sup : ∀ x y, g (x ⊔ y) = g x ⊔ g y) : g (s.sup' H f) = s.sup' H (g ∘ f) := by
  refine H.cons_induction ?_ ?_ <;> intros <;> simp [*]

@[simp]
theorem _root_.map_finset_sup' [SemilatticeSup β] [FunLike F α β] [SupHomClass F α β]
    (f : F) {s : Finset ι} (hs) (g : ι → α) :
    f (s.sup' hs g) = s.sup' hs (f ∘ g) := by
  refine hs.cons_induction ?_ ?_ <;> intros <;> simp [*]

lemma nsmul_sup' {α'} [LinearOrderedAddCommMonoid β] {s : Finset α'}
    (hs : s.Nonempty) (f : α' → β) (n : ℕ) :
    s.sup' hs (fun a => n • f a) = n • s.sup' hs f :=
  let ns : SupHom β β := { toFun := (n • ·), map_sup' := fun _ _ => (nsmul_right_mono n).map_max }
  (map_finset_sup' ns hs _).symm

/-- To rewrite from right to left, use `Finset.sup'_comp_eq_image`. -/
@[simp]
theorem sup'_image [DecidableEq β] {s : Finset γ} {f : γ → β} (hs : (s.image f).Nonempty)
    (g : β → α) :
    (s.image f).sup' hs g = s.sup' hs.of_image (g ∘ f) := by
  rw [← WithBot.coe_eq_coe]; simp only [coe_sup', sup_image, WithBot.coe_sup]; rfl

/-- A version of `Finset.sup'_image` with LHS and RHS reversed.
Also, this lemma assumes that `s` is nonempty instead of assuming that its image is nonempty. -/
lemma sup'_comp_eq_image [DecidableEq β] {s : Finset γ} {f : γ → β} (hs : s.Nonempty) (g : β → α) :
    s.sup' hs (g ∘ f) = (s.image f).sup' (hs.image f) g :=
  .symm <| sup'_image _ _

/-- To rewrite from right to left, use `Finset.sup'_comp_eq_map`. -/
@[simp]
theorem sup'_map {s : Finset γ} {f : γ ↪ β} (g : β → α) (hs : (s.map f).Nonempty) :
    (s.map f).sup' hs g = s.sup' (map_nonempty.1 hs) (g ∘ f) := by
  rw [← WithBot.coe_eq_coe, coe_sup', sup_map, coe_sup']
  rfl

/-- A version of `Finset.sup'_map` with LHS and RHS reversed.
Also, this lemma assumes that `s` is nonempty instead of assuming that its image is nonempty. -/
lemma sup'_comp_eq_map {s : Finset γ} {f : γ ↪ β} (g : β → α) (hs : s.Nonempty) :
    s.sup' hs (g ∘ f) = (s.map f).sup' (map_nonempty.2 hs) g :=
  .symm <| sup'_map _ _


@[gcongr]
theorem sup'_mono {s₁ s₂ : Finset β} (h : s₁ ⊆ s₂) (h₁ : s₁.Nonempty) :
    s₁.sup' h₁ f ≤ s₂.sup' (h₁.mono h) f :=
  Finset.sup'_le h₁ _ (fun _ hb => le_sup' _ (h hb))
end Sup'

section Inf'

variable [SemilatticeInf α]

theorem inf_of_mem {s : Finset β} (f : β → α) {b : β} (h : b ∈ s) :
    ∃ a : α, s.inf ((↑) ∘ f : β → WithTop α) = ↑a :=
  @sup_of_mem αᵒᵈ _ _ _ f _ h

/-- Given nonempty finset `s` then `s.inf' H f` is the infimum of its image under `f` in (possibly
unbounded) meet-semilattice `α`, where `H` is a proof of nonemptiness. If `α` has a top element you
may instead use `Finset.inf` which does not require `s` nonempty. -/
def inf' (s : Finset β) (H : s.Nonempty) (f : β → α) : α :=
  WithTop.untop (s.inf ((↑) ∘ f)) (by simpa using H)

variable {s : Finset β} (H : s.Nonempty) (f : β → α)

@[simp]
theorem coe_inf' : ((s.inf' H f : α) : WithTop α) = s.inf ((↑) ∘ f) :=
  @coe_sup' αᵒᵈ _ _ _ H f

@[simp]
theorem inf'_cons {b : β} {hb : b ∉ s} :
    (cons b s hb).inf' (nonempty_cons hb) f = f b ⊓ s.inf' H f :=
  @sup'_cons αᵒᵈ _ _ _ H f _ _

@[simp]
theorem inf'_insert [DecidableEq β] {b : β} :
    (insert b s).inf' (insert_nonempty _ _) f = f b ⊓ s.inf' H f :=
  @sup'_insert αᵒᵈ _ _ _ H f _ _

@[simp]
theorem inf'_singleton {b : β} : ({b} : Finset β).inf' (singleton_nonempty _) f = f b :=
  rfl

@[simp]
theorem le_inf'_iff {a : α} : a ≤ s.inf' H f ↔ ∀ b ∈ s, a ≤ f b :=
  sup'_le_iff (α := αᵒᵈ) H f

theorem le_inf' {a : α} (hs : ∀ b ∈ s, a ≤ f b) : a ≤ s.inf' H f :=
  sup'_le (α := αᵒᵈ) H f hs

theorem inf'_le {b : β} (h : b ∈ s) : s.inf' ⟨b, h⟩ f ≤ f b :=
  le_sup' (α := αᵒᵈ) f h

theorem inf'_le_of_le {a : α} {b : β} (hb : b ∈ s) (h : f b ≤ a) :
    s.inf' ⟨b, hb⟩ f ≤ a := (inf'_le _ hb).trans h

@[simp]
theorem inf'_const (a : α) : (s.inf' H fun _ => a) = a :=
  sup'_const (α := αᵒᵈ) H a

theorem inf'_union [DecidableEq β] {s₁ s₂ : Finset β} (h₁ : s₁.Nonempty) (h₂ : s₂.Nonempty)
    (f : β → α) :
    (s₁ ∪ s₂).inf' (h₁.mono subset_union_left) f = s₁.inf' h₁ f ⊓ s₂.inf' h₂ f :=
  @sup'_union αᵒᵈ _ _ _ _ _ h₁ h₂ _

theorem inf'_biUnion [DecidableEq β] {s : Finset γ} (Hs : s.Nonempty) {t : γ → Finset β}
    (Ht : ∀ b, (t b).Nonempty) :
    (s.biUnion t).inf' (Hs.biUnion fun b _ => Ht b) f = s.inf' Hs (fun b => (t b).inf' (Ht b) f) :=
  sup'_biUnion (α := αᵒᵈ) _ Hs Ht

protected theorem inf'_comm {t : Finset γ} (hs : s.Nonempty) (ht : t.Nonempty) (f : β → γ → α) :
    (s.inf' hs fun b => t.inf' ht (f b)) = t.inf' ht fun c => s.inf' hs fun b => f b c :=
  @Finset.sup'_comm αᵒᵈ _ _ _ _ _ hs ht _

theorem inf'_product_left {t : Finset γ} (h : (s ×ˢ t).Nonempty) (f : β × γ → α) :
    (s ×ˢ t).inf' h f = s.inf' h.fst fun i => t.inf' h.snd fun i' => f ⟨i, i'⟩ :=
  sup'_product_left (α := αᵒᵈ) h f

theorem inf'_product_right {t : Finset γ} (h : (s ×ˢ t).Nonempty) (f : β × γ → α) :
    (s ×ˢ t).inf' h f = t.inf' h.snd fun i' => s.inf' h.fst fun i => f ⟨i, i'⟩ :=
  sup'_product_right (α := αᵒᵈ) h f

section Prod
variable {ι κ α β : Type*} [SemilatticeInf α] [SemilatticeInf β] {s : Finset ι} {t : Finset κ}

/-- See also `Finset.inf'_prodMap`. -/
lemma prodMk_inf'_inf' (hs : s.Nonempty) (ht : t.Nonempty) (f : ι → α) (g : κ → β) :
    (inf' s hs f, inf' t ht g) = inf' (s ×ˢ t) (hs.product ht) (Prod.map f g) :=
  prodMk_sup'_sup' (α := αᵒᵈ) (β := βᵒᵈ) hs ht _ _

/-- See also `Finset.prodMk_inf'_inf'`. -/
-- @[simp] -- TODO: Why does `Prod.map_apply` simplify the LHS?
lemma inf'_prodMap (hst : (s ×ˢ t).Nonempty) (f : ι → α) (g : κ → β) :
    inf' (s ×ˢ t) hst (Prod.map f g) = (inf' s hst.fst f, inf' t hst.snd g) :=
  (prodMk_inf'_inf' _ _ _ _).symm

end Prod

theorem comp_inf'_eq_inf'_comp [SemilatticeInf γ] {s : Finset β} (H : s.Nonempty) {f : β → α}
    (g : α → γ) (g_inf : ∀ x y, g (x ⊓ y) = g x ⊓ g y) : g (s.inf' H f) = s.inf' H (g ∘ f) :=
  comp_sup'_eq_sup'_comp (α := αᵒᵈ) (γ := γᵒᵈ) H g g_inf

theorem inf'_induction {p : α → Prop} (hp : ∀ a₁, p a₁ → ∀ a₂, p a₂ → p (a₁ ⊓ a₂))
    (hs : ∀ b ∈ s, p (f b)) : p (s.inf' H f) :=
  sup'_induction (α := αᵒᵈ) H f hp hs

theorem inf'_mem (s : Set α) (w : ∀ᵉ (x ∈ s) (y ∈ s), x ⊓ y ∈ s) {ι : Type*}
    (t : Finset ι) (H : t.Nonempty) (p : ι → α) (h : ∀ i ∈ t, p i ∈ s) : t.inf' H p ∈ s :=
  inf'_induction H p w h

@[congr]
theorem inf'_congr {t : Finset β} {f g : β → α} (h₁ : s = t) (h₂ : ∀ x ∈ s, f x = g x) :
    s.inf' H f = t.inf' (h₁ ▸ H) g :=
  sup'_congr (α := αᵒᵈ) H h₁ h₂

@[simp]
theorem _root_.map_finset_inf' [SemilatticeInf β] [FunLike F α β] [InfHomClass F α β]
    (f : F) {s : Finset ι} (hs) (g : ι → α) :
    f (s.inf' hs g) = s.inf' hs (f ∘ g) := by
  refine hs.cons_induction ?_ ?_ <;> intros <;> simp [*]

lemma nsmul_inf' {α'} [LinearOrderedAddCommMonoid β] {s : Finset α'}
    (hs : s.Nonempty) (f : α' → β) (n : ℕ) :
    s.inf' hs (fun a => n • f a) = n • s.inf' hs f :=
  let ns : InfHom β β := { toFun := (n • ·), map_inf' := fun _ _ => (nsmul_right_mono n).map_min }
  (map_finset_inf' ns hs _).symm

/-- To rewrite from right to left, use `Finset.inf'_comp_eq_image`. -/
@[simp]
theorem inf'_image [DecidableEq β] {s : Finset γ} {f : γ → β} (hs : (s.image f).Nonempty)
    (g : β → α)  :
    (s.image f).inf' hs g = s.inf' hs.of_image (g ∘ f) :=
  @sup'_image αᵒᵈ _ _ _ _ _ _ hs _

/-- A version of `Finset.inf'_image` with LHS and RHS reversed.
Also, this lemma assumes that `s` is nonempty instead of assuming that its image is nonempty. -/
lemma inf'_comp_eq_image [DecidableEq β] {s : Finset γ} {f : γ → β} (hs : s.Nonempty) (g : β → α) :
    s.inf' hs (g ∘ f) = (s.image f).inf' (hs.image f) g :=
  sup'_comp_eq_image (α := αᵒᵈ) hs g

/-- To rewrite from right to left, use `Finset.inf'_comp_eq_map`. -/
@[simp]
theorem inf'_map {s : Finset γ} {f : γ ↪ β} (g : β → α) (hs : (s.map f).Nonempty) :
    (s.map f).inf' hs g = s.inf' (map_nonempty.1 hs) (g ∘ f) :=
  sup'_map (α := αᵒᵈ) _ hs

/-- A version of `Finset.inf'_map` with LHS and RHS reversed.
Also, this lemma assumes that `s` is nonempty instead of assuming that its image is nonempty. -/
lemma inf'_comp_eq_map {s : Finset γ} {f : γ ↪ β} (g : β → α) (hs : s.Nonempty) :
    s.inf' hs (g ∘ f) = (s.map f).inf' (map_nonempty.2 hs) g :=
  sup'_comp_eq_map (α := αᵒᵈ) g hs

@[gcongr]
theorem inf'_mono {s₁ s₂ : Finset β} (h : s₁ ⊆ s₂) (h₁ : s₁.Nonempty) :
    s₂.inf' (h₁.mono h) f ≤ s₁.inf' h₁ f :=
  Finset.le_inf' h₁ _ (fun _ hb => inf'_le _ (h hb))

end Inf'

section Sup

variable [SemilatticeSup α] [OrderBot α]

theorem sup'_eq_sup {s : Finset β} (H : s.Nonempty) (f : β → α) : s.sup' H f = s.sup f :=
  le_antisymm (sup'_le H f fun _ => le_sup) (Finset.sup_le fun _ => le_sup' f)

theorem coe_sup_of_nonempty {s : Finset β} (h : s.Nonempty) (f : β → α) :
    (↑(s.sup f) : WithBot α) = s.sup ((↑) ∘ f) := by simp only [← sup'_eq_sup h, coe_sup' h]

end Sup

section Inf

variable [SemilatticeInf α] [OrderTop α]

theorem inf'_eq_inf {s : Finset β} (H : s.Nonempty) (f : β → α) : s.inf' H f = s.inf f :=
  sup'_eq_sup (α := αᵒᵈ) H f

theorem coe_inf_of_nonempty {s : Finset β} (h : s.Nonempty) (f : β → α) :
    (↑(s.inf f) : WithTop α) = s.inf ((↑) ∘ f) :=
  coe_sup_of_nonempty (α := αᵒᵈ) h f

end Inf

@[simp]
protected theorem sup_apply {C : β → Type*} [∀ b : β, SemilatticeSup (C b)]
    [∀ b : β, OrderBot (C b)] (s : Finset α) (f : α → ∀ b : β, C b) (b : β) :
    s.sup f b = s.sup fun a => f a b :=
  comp_sup_eq_sup_comp (fun x : ∀ b : β, C b => x b) (fun _ _ => rfl) rfl

@[simp]
protected theorem inf_apply {C : β → Type*} [∀ b : β, SemilatticeInf (C b)]
    [∀ b : β, OrderTop (C b)] (s : Finset α) (f : α → ∀ b : β, C b) (b : β) :
    s.inf f b = s.inf fun a => f a b :=
  Finset.sup_apply (C := fun b => (C b)ᵒᵈ) s f b

@[simp]
protected theorem sup'_apply {C : β → Type*} [∀ b : β, SemilatticeSup (C b)]
    {s : Finset α} (H : s.Nonempty) (f : α → ∀ b : β, C b) (b : β) :
    s.sup' H f b = s.sup' H fun a => f a b :=
  comp_sup'_eq_sup'_comp H (fun x : ∀ b : β, C b => x b) fun _ _ => rfl

@[simp]
protected theorem inf'_apply {C : β → Type*} [∀ b : β, SemilatticeInf (C b)]
    {s : Finset α} (H : s.Nonempty) (f : α → ∀ b : β, C b) (b : β) :
    s.inf' H f b = s.inf' H fun a => f a b :=
  Finset.sup'_apply (C := fun b => (C b)ᵒᵈ) H f b

@[simp]
theorem toDual_sup' [SemilatticeSup α] {s : Finset ι} (hs : s.Nonempty) (f : ι → α) :
    toDual (s.sup' hs f) = s.inf' hs (toDual ∘ f) :=
  rfl

@[simp]
theorem toDual_inf' [SemilatticeInf α] {s : Finset ι} (hs : s.Nonempty) (f : ι → α) :
    toDual (s.inf' hs f) = s.sup' hs (toDual ∘ f) :=
  rfl

@[simp]
theorem ofDual_sup' [SemilatticeInf α] {s : Finset ι} (hs : s.Nonempty) (f : ι → αᵒᵈ) :
    ofDual (s.sup' hs f) = s.inf' hs (ofDual ∘ f) :=
  rfl

@[simp]
theorem ofDual_inf' [SemilatticeSup α] {s : Finset ι} (hs : s.Nonempty) (f : ι → αᵒᵈ) :
    ofDual (s.inf' hs f) = s.sup' hs (ofDual ∘ f) :=
  rfl

section DistribLattice
variable [DistribLattice α] {s : Finset ι} {t : Finset κ} (hs : s.Nonempty) (ht : t.Nonempty)
  {f : ι → α} {g : κ → α} {a : α}

theorem sup'_inf_distrib_left (f : ι → α) (a : α) :
    a ⊓ s.sup' hs f = s.sup' hs fun i ↦ a ⊓ f i := by
  induction hs using Finset.Nonempty.cons_induction with
  | singleton => simp
  | cons _ _ _ hs ih => simp_rw [sup'_cons hs, inf_sup_left, ih]

theorem sup'_inf_distrib_right (f : ι → α) (a : α) :
    s.sup' hs f ⊓ a = s.sup' hs fun i => f i ⊓ a := by
  rw [inf_comm, sup'_inf_distrib_left]; simp_rw [inf_comm]

theorem sup'_inf_sup' (f : ι → α) (g : κ → α) :
    s.sup' hs f ⊓ t.sup' ht g = (s ×ˢ t).sup' (hs.product ht) fun i => f i.1 ⊓ g i.2 := by
  simp_rw [Finset.sup'_inf_distrib_right, Finset.sup'_inf_distrib_left, sup'_product_left]

theorem inf'_sup_distrib_left (f : ι → α) (a : α) : a ⊔ s.inf' hs f = s.inf' hs fun i => a ⊔ f i :=
  @sup'_inf_distrib_left αᵒᵈ _ _ _ hs _ _

theorem inf'_sup_distrib_right (f : ι → α) (a : α) : s.inf' hs f ⊔ a = s.inf' hs fun i => f i ⊔ a :=
  @sup'_inf_distrib_right αᵒᵈ _ _ _ hs _ _

theorem inf'_sup_inf' (f : ι → α) (g : κ → α) :
    s.inf' hs f ⊔ t.inf' ht g = (s ×ˢ t).inf' (hs.product ht) fun i => f i.1 ⊔ g i.2 :=
  @sup'_inf_sup' αᵒᵈ _ _ _ _ _ hs ht _ _

end DistribLattice

section LinearOrder

variable [LinearOrder α] {s : Finset ι} (H : s.Nonempty) {f : ι → α} {a : α}

@[simp]
theorem le_sup'_iff : a ≤ s.sup' H f ↔ ∃ b ∈ s, a ≤ f b := by
  rw [← WithBot.coe_le_coe, coe_sup', Finset.le_sup_iff (WithBot.bot_lt_coe a)]
  exact exists_congr (fun _ => and_congr_right' WithBot.coe_le_coe)

@[simp]
theorem lt_sup'_iff : a < s.sup' H f ↔ ∃ b ∈ s, a < f b := by
  rw [← WithBot.coe_lt_coe, coe_sup', Finset.lt_sup_iff]
  exact exists_congr (fun _ => and_congr_right' WithBot.coe_lt_coe)

@[simp]
theorem sup'_lt_iff : s.sup' H f < a ↔ ∀ i ∈ s, f i < a := by
  rw [← WithBot.coe_lt_coe, coe_sup', Finset.sup_lt_iff (WithBot.bot_lt_coe a)]
  exact forall₂_congr (fun _ _ => WithBot.coe_lt_coe)

@[simp]
theorem inf'_le_iff : s.inf' H f ≤ a ↔ ∃ i ∈ s, f i ≤ a :=
  le_sup'_iff (α := αᵒᵈ) H

@[simp]
theorem inf'_lt_iff : s.inf' H f < a ↔ ∃ i ∈ s, f i < a :=
  lt_sup'_iff (α := αᵒᵈ) H

@[simp]
theorem lt_inf'_iff : a < s.inf' H f ↔ ∀ i ∈ s, a < f i :=
  sup'_lt_iff (α := αᵒᵈ) H

theorem exists_mem_eq_sup' (f : ι → α) : ∃ i, i ∈ s ∧ s.sup' H f = f i := by
  induction H using Finset.Nonempty.cons_induction with
  | singleton c =>  exact ⟨c, mem_singleton_self c, rfl⟩
  | cons c s hcs hs ih =>
    rcases ih with ⟨b, hb, h'⟩
    rw [sup'_cons hs, h']
    cases le_total (f b) (f c) with
    | inl h => exact ⟨c, mem_cons.2 (Or.inl rfl), sup_eq_left.2 h⟩
    | inr h => exact ⟨b, mem_cons.2 (Or.inr hb), sup_eq_right.2 h⟩

theorem exists_mem_eq_inf' (f : ι → α) : ∃ i, i ∈ s ∧ s.inf' H f = f i :=
  exists_mem_eq_sup' (α := αᵒᵈ) H f

theorem exists_mem_eq_sup [OrderBot α] (s : Finset ι) (h : s.Nonempty) (f : ι → α) :
    ∃ i, i ∈ s ∧ s.sup f = f i :=
  sup'_eq_sup h f ▸ exists_mem_eq_sup' h f

theorem exists_mem_eq_inf [OrderTop α] (s : Finset ι) (h : s.Nonempty) (f : ι → α) :
    ∃ i, i ∈ s ∧ s.inf f = f i :=
  exists_mem_eq_sup (α := αᵒᵈ) s h f

end LinearOrder

/-! ### max and min of finite sets -/


section MaxMin

variable [LinearOrder α]

/-- Let `s` be a finset in a linear order. Then `s.max` is the maximum of `s` if `s` is not empty,
and `⊥` otherwise. It belongs to `WithBot α`. If you want to get an element of `α`, see
`s.max'`. -/
protected def max (s : Finset α) : WithBot α :=
  sup s (↑)

theorem max_eq_sup_coe {s : Finset α} : s.max = s.sup (↑) :=
  rfl

theorem max_eq_sup_withBot (s : Finset α) : s.max = sup s (↑) :=
  rfl

@[simp]
theorem max_empty : (∅ : Finset α).max = ⊥ :=
  rfl

@[simp]
theorem max_insert {a : α} {s : Finset α} : (insert a s).max = max ↑a s.max :=
  fold_insert_idem

@[simp]
theorem max_singleton {a : α} : Finset.max {a} = (a : WithBot α) := by
  rw [← insert_emptyc_eq]
  exact max_insert

theorem max_of_mem {s : Finset α} {a : α} (h : a ∈ s) : ∃ b : α, s.max = b := by
  obtain ⟨b, h, _⟩ := le_sup (α := WithBot α) h _ rfl
  exact ⟨b, h⟩

theorem max_of_nonempty {s : Finset α} (h : s.Nonempty) : ∃ a : α, s.max = a :=
  let ⟨_, h⟩ := h
  max_of_mem h

theorem max_eq_bot {s : Finset α} : s.max = ⊥ ↔ s = ∅ :=
  ⟨fun h ↦ s.eq_empty_or_nonempty.elim id fun H ↦ by
      obtain ⟨a, ha⟩ := max_of_nonempty H
      rw [h] at ha; cases ha; , -- the `;` is needed since the `cases` syntax allows `cases a, b`
    fun h ↦ h.symm ▸ max_empty⟩

theorem mem_of_max {s : Finset α} : ∀ {a : α}, s.max = a → a ∈ s := by
  induction' s using Finset.induction_on with b s _ ih
  · intro _ H; cases H
  · intro a h
    by_cases p : b = a
    · induction p
      exact mem_insert_self b s
    · cases' max_choice (↑b) s.max with q q <;> rw [max_insert, q] at h
      · cases h
        cases p rfl
      · exact mem_insert_of_mem (ih h)

theorem le_max {a : α} {s : Finset α} (as : a ∈ s) : ↑a ≤ s.max :=
  le_sup as

theorem not_mem_of_max_lt_coe {a : α} {s : Finset α} (h : s.max < a) : a ∉ s :=
  mt le_max h.not_le

theorem le_max_of_eq {s : Finset α} {a b : α} (h₁ : a ∈ s) (h₂ : s.max = b) : a ≤ b :=
  WithBot.coe_le_coe.mp <| (le_max h₁).trans h₂.le

theorem not_mem_of_max_lt {s : Finset α} {a b : α} (h₁ : b < a) (h₂ : s.max = ↑b) : a ∉ s :=
  Finset.not_mem_of_max_lt_coe <| h₂.trans_lt <| WithBot.coe_lt_coe.mpr h₁

@[gcongr]
theorem max_mono {s t : Finset α} (st : s ⊆ t) : s.max ≤ t.max :=
  sup_mono st

protected theorem max_le {M : WithBot α} {s : Finset α} (st : ∀ a ∈ s, (a : WithBot α) ≤ M) :
    s.max ≤ M :=
  Finset.sup_le st

@[simp]
protected lemma max_le_iff {m : WithBot α} {s : Finset α} : s.max ≤ m ↔ ∀ a ∈ s, a ≤ m :=
  Finset.sup_le_iff

@[simp]
protected lemma max_eq_top [OrderTop α] {s : Finset α} : s.max = ⊤ ↔ ⊤ ∈ s :=
  Finset.sup_eq_top_iff.trans <| by simp

/-- Let `s` be a finset in a linear order. Then `s.min` is the minimum of `s` if `s` is not empty,
and `⊤` otherwise. It belongs to `WithTop α`. If you want to get an element of `α`, see
`s.min'`. -/
protected def min (s : Finset α) : WithTop α :=
  inf s (↑)

theorem min_eq_inf_withTop (s : Finset α) : s.min = inf s (↑) :=
  rfl

@[simp]
theorem min_empty : (∅ : Finset α).min = ⊤ :=
  rfl

@[simp]
theorem min_insert {a : α} {s : Finset α} : (insert a s).min = min (↑a) s.min :=
  fold_insert_idem

@[simp]
theorem min_singleton {a : α} : Finset.min {a} = (a : WithTop α) := by
  rw [← insert_emptyc_eq]
  exact min_insert

theorem min_of_mem {s : Finset α} {a : α} (h : a ∈ s) : ∃ b : α, s.min = b := by
  obtain ⟨b, h, _⟩ := inf_le (α := WithTop α) h _ rfl
  exact ⟨b, h⟩

theorem min_of_nonempty {s : Finset α} (h : s.Nonempty) : ∃ a : α, s.min = a :=
  let ⟨_, h⟩ := h
  min_of_mem h

@[simp]
theorem min_eq_top {s : Finset α} : s.min = ⊤ ↔ s = ∅ := by
  simp [Finset.min, eq_empty_iff_forall_not_mem]

theorem mem_of_min {s : Finset α} : ∀ {a : α}, s.min = a → a ∈ s :=
  @mem_of_max αᵒᵈ _ s

theorem min_le {a : α} {s : Finset α} (as : a ∈ s) : s.min ≤ a :=
  inf_le as

theorem not_mem_of_coe_lt_min {a : α} {s : Finset α} (h : ↑a < s.min) : a ∉ s :=
  mt min_le h.not_le

theorem min_le_of_eq {s : Finset α} {a b : α} (h₁ : b ∈ s) (h₂ : s.min = a) : a ≤ b :=
  WithTop.coe_le_coe.mp <| h₂.ge.trans (min_le h₁)

theorem not_mem_of_lt_min {s : Finset α} {a b : α} (h₁ : a < b) (h₂ : s.min = ↑b) : a ∉ s :=
  Finset.not_mem_of_coe_lt_min <| (WithTop.coe_lt_coe.mpr h₁).trans_eq h₂.symm

@[gcongr]
theorem min_mono {s t : Finset α} (st : s ⊆ t) : t.min ≤ s.min :=
  inf_mono st

protected theorem le_min {m : WithTop α} {s : Finset α} (st : ∀ a : α, a ∈ s → m ≤ a) : m ≤ s.min :=
  Finset.le_inf st

@[simp]
protected theorem le_min_iff {m : WithTop α} {s : Finset α} : m ≤ s.min ↔ ∀ a ∈ s, m ≤ a :=
  Finset.le_inf_iff

@[simp]
protected theorem min_eq_bot [OrderBot α] {s : Finset α} : s.min = ⊥ ↔ ⊥ ∈ s :=
  Finset.max_eq_top (α := αᵒᵈ)

/-- Given a nonempty finset `s` in a linear order `α`, then `s.min' h` is its minimum, as an
element of `α`, where `h` is a proof of nonemptiness. Without this assumption, use instead `s.min`,
taking values in `WithTop α`. -/
def min' (s : Finset α) (H : s.Nonempty) : α :=
  inf' s H id

/-- Given a nonempty finset `s` in a linear order `α`, then `s.max' h` is its maximum, as an
element of `α`, where `h` is a proof of nonemptiness. Without this assumption, use instead `s.max`,
taking values in `WithBot α`. -/
def max' (s : Finset α) (H : s.Nonempty) : α :=
  sup' s H id

variable (s : Finset α) (H : s.Nonempty) {x : α}

theorem min'_mem : s.min' H ∈ s :=
  mem_of_min <| by simp only [Finset.min, min', id_eq, coe_inf']; rfl

theorem min'_le (x) (H2 : x ∈ s) : s.min' ⟨x, H2⟩ ≤ x :=
  min_le_of_eq H2 (WithTop.coe_untop _ _).symm

theorem le_min' (x) (H2 : ∀ y ∈ s, x ≤ y) : x ≤ s.min' H :=
  H2 _ <| min'_mem _ _

theorem isLeast_min' : IsLeast (↑s) (s.min' H) :=
  ⟨min'_mem _ _, min'_le _⟩

@[simp]
theorem le_min'_iff {x} : x ≤ s.min' H ↔ ∀ y ∈ s, x ≤ y :=
  le_isGLB_iff (isLeast_min' s H).isGLB

/-- `{a}.min' _` is `a`. -/
@[simp]
theorem min'_singleton (a : α) : ({a} : Finset α).min' (singleton_nonempty _) = a := by simp [min']

theorem max'_mem : s.max' H ∈ s :=
  mem_of_max <| by simp only [max', Finset.max, id_eq, coe_sup']; rfl

theorem le_max' (x) (H2 : x ∈ s) : x ≤ s.max' ⟨x, H2⟩ :=
  le_max_of_eq H2 (WithBot.coe_unbot _ _).symm

theorem max'_le (x) (H2 : ∀ y ∈ s, y ≤ x) : s.max' H ≤ x :=
  H2 _ <| max'_mem _ _

theorem isGreatest_max' : IsGreatest (↑s) (s.max' H) :=
  ⟨max'_mem _ _, le_max' _⟩

@[simp]
theorem max'_le_iff {x} : s.max' H ≤ x ↔ ∀ y ∈ s, y ≤ x :=
  isLUB_le_iff (isGreatest_max' s H).isLUB

@[simp]
theorem max'_lt_iff {x} : s.max' H < x ↔ ∀ y ∈ s, y < x :=
  ⟨fun Hlt y hy => (s.le_max' y hy).trans_lt Hlt, fun H => H _ <| s.max'_mem _⟩

@[simp]
theorem lt_min'_iff : x < s.min' H ↔ ∀ y ∈ s, x < y :=
  @max'_lt_iff αᵒᵈ _ _ H _

theorem max'_eq_sup' : s.max' H = s.sup' H id := rfl

theorem min'_eq_inf' : s.min' H = s.inf' H id := rfl

/-- `{a}.max' _` is `a`. -/
@[simp]
theorem max'_singleton (a : α) : ({a} : Finset α).max' (singleton_nonempty _) = a := by simp [max']

theorem min'_lt_max' {i j} (H1 : i ∈ s) (H2 : j ∈ s) (H3 : i ≠ j) :
    s.min' ⟨i, H1⟩ < s.max' ⟨i, H1⟩ :=
  isGLB_lt_isLUB_of_ne (s.isLeast_min' _).isGLB (s.isGreatest_max' _).isLUB H1 H2 H3

/-- If there's more than 1 element, the min' is less than the max'. An alternate version of
`min'_lt_max'` which is sometimes more convenient.
-/
theorem min'_lt_max'_of_card (h₂ : 1 < card s) :
    s.min' (Finset.card_pos.1 <| by omega) < s.max' (Finset.card_pos.1 <| by omega) := by
  rcases one_lt_card.1 h₂ with ⟨a, ha, b, hb, hab⟩
  exact s.min'_lt_max' ha hb hab

theorem map_ofDual_min (s : Finset αᵒᵈ) : s.min.map ofDual = (s.image ofDual).max := by
  rw [max_eq_sup_withBot, sup_image]
  exact congr_fun Option.map_id _

theorem map_ofDual_max (s : Finset αᵒᵈ) : s.max.map ofDual = (s.image ofDual).min := by
  rw [min_eq_inf_withTop, inf_image]
  exact congr_fun Option.map_id _

theorem map_toDual_min (s : Finset α) : s.min.map toDual = (s.image toDual).max := by
  rw [max_eq_sup_withBot, sup_image]
  exact congr_fun Option.map_id _

theorem map_toDual_max (s : Finset α) : s.max.map toDual = (s.image toDual).min := by
  rw [min_eq_inf_withTop, inf_image]
  exact congr_fun Option.map_id _

-- Porting note: new proofs without `convert` for the next four theorems.

theorem ofDual_min' {s : Finset αᵒᵈ} (hs : s.Nonempty) :
    ofDual (min' s hs) = max' (s.image ofDual) (hs.image _) := by
  rw [← WithBot.coe_eq_coe]
  simp only [min'_eq_inf', id_eq, ofDual_inf', Function.comp_apply, coe_sup', max'_eq_sup',
    sup_image]
  rfl

theorem ofDual_max' {s : Finset αᵒᵈ} (hs : s.Nonempty) :
    ofDual (max' s hs) = min' (s.image ofDual) (hs.image _) := by
  rw [← WithTop.coe_eq_coe]
  simp only [max'_eq_sup', id_eq, ofDual_sup', Function.comp_apply, coe_inf', min'_eq_inf',
    inf_image]
  rfl

theorem toDual_min' {s : Finset α} (hs : s.Nonempty) :
    toDual (min' s hs) = max' (s.image toDual) (hs.image _) := by
  rw [← WithBot.coe_eq_coe]
  simp only [min'_eq_inf', id_eq, toDual_inf', Function.comp_apply, coe_sup', max'_eq_sup',
    sup_image]
  rfl

theorem toDual_max' {s : Finset α} (hs : s.Nonempty) :
    toDual (max' s hs) = min' (s.image toDual) (hs.image _) := by
  rw [← WithTop.coe_eq_coe]
  simp only [max'_eq_sup', id_eq, toDual_sup', Function.comp_apply, coe_inf', min'_eq_inf',
    inf_image]
  rfl

theorem max'_subset {s t : Finset α} (H : s.Nonempty) (hst : s ⊆ t) :
    s.max' H ≤ t.max' (H.mono hst) :=
  le_max' _ _ (hst (s.max'_mem H))

theorem min'_subset {s t : Finset α} (H : s.Nonempty) (hst : s ⊆ t) :
    t.min' (H.mono hst) ≤ s.min' H :=
  min'_le _ _ (hst (s.min'_mem H))

theorem max'_insert (a : α) (s : Finset α) (H : s.Nonempty) :
    (insert a s).max' (s.insert_nonempty a) = max (s.max' H) a :=
  (isGreatest_max' _ _).unique <| by
    rw [coe_insert, max_comm]
    exact (isGreatest_max' _ _).insert _

theorem min'_insert (a : α) (s : Finset α) (H : s.Nonempty) :
    (insert a s).min' (s.insert_nonempty a) = min (s.min' H) a :=
  (isLeast_min' _ _).unique <| by
    rw [coe_insert, min_comm]
    exact (isLeast_min' _ _).insert _

theorem lt_max'_of_mem_erase_max' [DecidableEq α] {a : α} (ha : a ∈ s.erase (s.max' H)) :
    a < s.max' H :=
  lt_of_le_of_ne (le_max' _ _ (mem_of_mem_erase ha)) <| ne_of_mem_of_not_mem ha <| not_mem_erase _ _

theorem min'_lt_of_mem_erase_min' [DecidableEq α] {a : α} (ha : a ∈ s.erase (s.min' H)) :
    s.min' H < a :=
  @lt_max'_of_mem_erase_max' αᵒᵈ _ s H _ a ha

/-- To rewrite from right to left, use `Monotone.map_finset_max'`. -/
@[simp]
theorem max'_image [LinearOrder β] {f : α → β} (hf : Monotone f) (s : Finset α)
    (h : (s.image f).Nonempty) : (s.image f).max' h = f (s.max' h.of_image) := by
  simp only [max', sup'_image]
  exact .symm <| comp_sup'_eq_sup'_comp _ _ fun _ _ ↦ hf.map_max

/-- A version of `Finset.max'_image` with LHS and RHS reversed.
Also, this version assumes that `s` is nonempty, not its image. -/
lemma _root_.Monotone.map_finset_max' [LinearOrder β] {f : α → β} (hf : Monotone f) {s : Finset α}
    (h : s.Nonempty) : f (s.max' h) = (s.image f).max' (h.image f) :=
  .symm <| max'_image hf ..

/-- To rewrite from right to left, use `Monotone.map_finset_min'`. -/
@[simp]
theorem min'_image [LinearOrder β] {f : α → β} (hf : Monotone f) (s : Finset α)
    (h : (s.image f).Nonempty) : (s.image f).min' h = f (s.min' h.of_image) := by
  simp only [min', inf'_image]
  exact .symm <| comp_inf'_eq_inf'_comp _ _ fun _ _ ↦ hf.map_min

/-- A version of `Finset.min'_image` with LHS and RHS reversed.
Also, this version assumes that `s` is nonempty, not its image. -/
lemma _root_.Monotone.map_finset_min' [LinearOrder β] {f : α → β} (hf : Monotone f) {s : Finset α}
    (h : s.Nonempty) : f (s.min' h) = (s.image f).min' (h.image f) :=
  .symm <| min'_image hf ..

theorem coe_max' {s : Finset α} (hs : s.Nonempty) : ↑(s.max' hs) = s.max :=
  coe_sup' hs id

theorem coe_min' {s : Finset α} (hs : s.Nonempty) : ↑(s.min' hs) = s.min :=
  coe_inf' hs id

theorem max_mem_image_coe {s : Finset α} (hs : s.Nonempty) :
    s.max ∈ (s.image (↑) : Finset (WithBot α)) :=
  mem_image.2 ⟨max' s hs, max'_mem _ _, coe_max' hs⟩

theorem min_mem_image_coe {s : Finset α} (hs : s.Nonempty) :
    s.min ∈ (s.image (↑) : Finset (WithTop α)) :=
  mem_image.2 ⟨min' s hs, min'_mem _ _, coe_min' hs⟩

theorem max_mem_insert_bot_image_coe (s : Finset α) :
    s.max ∈ (insert ⊥ (s.image (↑)) : Finset (WithBot α)) :=
  mem_insert.2 <| s.eq_empty_or_nonempty.imp max_eq_bot.2 max_mem_image_coe

theorem min_mem_insert_top_image_coe (s : Finset α) :
    s.min ∈ (insert ⊤ (s.image (↑)) : Finset (WithTop α)) :=
  mem_insert.2 <| s.eq_empty_or_nonempty.imp min_eq_top.2 min_mem_image_coe

theorem max'_erase_ne_self {s : Finset α} (s0 : (s.erase x).Nonempty) : (s.erase x).max' s0 ≠ x :=
  ne_of_mem_erase (max'_mem _ s0)

theorem min'_erase_ne_self {s : Finset α} (s0 : (s.erase x).Nonempty) : (s.erase x).min' s0 ≠ x :=
  ne_of_mem_erase (min'_mem _ s0)

theorem max_erase_ne_self {s : Finset α} : (s.erase x).max ≠ x := by
  by_cases s0 : (s.erase x).Nonempty
  · refine ne_of_eq_of_ne (coe_max' s0).symm ?_
    exact WithBot.coe_eq_coe.not.mpr (max'_erase_ne_self _)
  · rw [not_nonempty_iff_eq_empty.mp s0, max_empty]
    exact WithBot.bot_ne_coe

theorem min_erase_ne_self {s : Finset α} : (s.erase x).min ≠ x := by
  -- Porting note: old proof `convert @max_erase_ne_self αᵒᵈ _ _ _`
  convert @max_erase_ne_self αᵒᵈ _ (toDual x) (s.map toDual.toEmbedding) using 1
  apply congr_arg -- Porting note: forces unfolding to see `Finset.min` is `Finset.max`
  congr!
  ext; simp only [mem_map_equiv]; exact Iff.rfl

theorem exists_next_right {x : α} {s : Finset α} (h : ∃ y ∈ s, x < y) :
    ∃ y ∈ s, x < y ∧ ∀ z ∈ s, x < z → y ≤ z :=
  have Hne : (s.filter (x < ·)).Nonempty := h.imp fun y hy => mem_filter.2 (by simpa)
  have aux := mem_filter.1 (min'_mem _ Hne)
  ⟨min' _ Hne, aux.1, by simp, fun z hzs hz => min'_le _ _ <| mem_filter.2 ⟨hzs, by simpa⟩⟩

theorem exists_next_left {x : α} {s : Finset α} (h : ∃ y ∈ s, y < x) :
    ∃ y ∈ s, y < x ∧ ∀ z ∈ s, z < x → z ≤ y :=
  @exists_next_right αᵒᵈ _ x s h

/-- If finsets `s` and `t` are interleaved, then `Finset.card s ≤ Finset.card t + 1`. -/
theorem card_le_of_interleaved {s t : Finset α}
    (h : ∀ᵉ (x ∈ s) (y ∈ s),
        x < y → (∀ z ∈ s, z ∉ Set.Ioo x y) → ∃ z ∈ t, x < z ∧ z < y) :
    s.card ≤ t.card + 1 := by
  replace h : ∀ᵉ (x ∈ s) (y ∈ s), x < y → ∃ z ∈ t, x < z ∧ z < y := by
    intro x hx y hy hxy
    rcases exists_next_right ⟨y, hy, hxy⟩ with ⟨a, has, hxa, ha⟩
    rcases h x hx a has hxa fun z hzs hz => hz.2.not_le <| ha _ hzs hz.1 with ⟨b, hbt, hxb, hba⟩
    exact ⟨b, hbt, hxb, hba.trans_le <| ha _ hy hxy⟩
  set f : α → WithTop α := fun x => (t.filter fun y => x < y).min
  have f_mono : StrictMonoOn f s := by
    intro x hx y hy hxy
    rcases h x hx y hy hxy with ⟨a, hat, hxa, hay⟩
    calc
      f x ≤ a := min_le (mem_filter.2 ⟨hat, by simpa⟩)
      _ < f y :=
        (Finset.lt_inf_iff <| WithTop.coe_lt_top a).2 fun b hb =>
          WithTop.coe_lt_coe.2 <| hay.trans (by simpa using (mem_filter.1 hb).2)

  calc
    s.card = (s.image f).card := (card_image_of_injOn f_mono.injOn).symm
    _ ≤ (insert ⊤ (t.image (↑)) : Finset (WithTop α)).card :=
      card_mono <| image_subset_iff.2 fun x _ =>
          insert_subset_insert _ (image_subset_image <| filter_subset _ _)
            (min_mem_insert_top_image_coe _)
    _ ≤ t.card + 1 := (card_insert_le _ _).trans (Nat.add_le_add_right card_image_le _)

/-- If finsets `s` and `t` are interleaved, then `Finset.card s ≤ Finset.card (t \ s) + 1`. -/
theorem card_le_diff_of_interleaved {s t : Finset α}
    (h :
      ∀ᵉ (x ∈ s) (y ∈ s),
        x < y → (∀ z ∈ s, z ∉ Set.Ioo x y) → ∃ z ∈ t, x < z ∧ z < y) :
    s.card ≤ (t \ s).card + 1 :=
  card_le_of_interleaved fun x hx y hy hxy hs =>
    let ⟨z, hzt, hxz, hzy⟩ := h x hx y hy hxy hs
    ⟨z, mem_sdiff.2 ⟨hzt, fun hzs => hs z hzs ⟨hxz, hzy⟩⟩, hxz, hzy⟩

/-- Induction principle for `Finset`s in a linearly ordered type: a predicate is true on all
`s : Finset α` provided that:

* it is true on the empty `Finset`,
* for every `s : Finset α` and an element `a` strictly greater than all elements of `s`, `p s`
  implies `p (insert a s)`. -/
@[elab_as_elim]
theorem induction_on_max [DecidableEq α] {p : Finset α → Prop} (s : Finset α) (h0 : p ∅)
    (step : ∀ a s, (∀ x ∈ s, x < a) → p s → p (insert a s)) : p s := by
  induction' s using Finset.strongInductionOn with s ihs
  rcases s.eq_empty_or_nonempty with (rfl | hne)
  · exact h0
  · have H : s.max' hne ∈ s := max'_mem s hne
    rw [← insert_erase H]
    exact step _ _ (fun x => s.lt_max'_of_mem_erase_max' hne) (ihs _ <| erase_ssubset H)

/-- Induction principle for `Finset`s in a linearly ordered type: a predicate is true on all
`s : Finset α` provided that:

* it is true on the empty `Finset`,
* for every `s : Finset α` and an element `a` strictly less than all elements of `s`, `p s`
  implies `p (insert a s)`. -/
@[elab_as_elim]
theorem induction_on_min [DecidableEq α] {p : Finset α → Prop} (s : Finset α) (h0 : p ∅)
    (step : ∀ a s, (∀ x ∈ s, a < x) → p s → p (insert a s)) : p s :=
  @induction_on_max αᵒᵈ _ _ _ s h0 step

end MaxMin

section MaxMinInductionValue

variable [LinearOrder α] [LinearOrder β]

/-- Induction principle for `Finset`s in any type from which a given function `f` maps to a linearly
ordered type : a predicate is true on all `s : Finset α` provided that:

* it is true on the empty `Finset`,
* for every `s : Finset α` and an element `a` such that for elements of `s` denoted by `x` we have
  `f x ≤ f a`, `p s` implies `p (insert a s)`. -/
@[elab_as_elim]
theorem induction_on_max_value [DecidableEq ι] (f : ι → α) {p : Finset ι → Prop} (s : Finset ι)
    (h0 : p ∅) (step : ∀ a s, a ∉ s → (∀ x ∈ s, f x ≤ f a) → p s → p (insert a s)) : p s := by
  induction' s using Finset.strongInductionOn with s ihs
  rcases (s.image f).eq_empty_or_nonempty with (hne | hne)
  · simp only [image_eq_empty] at hne
    simp only [hne, h0]
  · have H : (s.image f).max' hne ∈ s.image f := max'_mem (s.image f) hne
    simp only [mem_image, exists_prop] at H
    rcases H with ⟨a, has, hfa⟩
    rw [← insert_erase has]
    refine step _ _ (not_mem_erase a s) (fun x hx => ?_) (ihs _ <| erase_ssubset has)
    rw [hfa]
    exact le_max' _ _ (mem_image_of_mem _ <| mem_of_mem_erase hx)

/-- Induction principle for `Finset`s in any type from which a given function `f` maps to a linearly
ordered type : a predicate is true on all `s : Finset α` provided that:

* it is true on the empty `Finset`,
* for every `s : Finset α` and an element `a` such that for elements of `s` denoted by `x` we have
  `f a ≤ f x`, `p s` implies `p (insert a s)`. -/
@[elab_as_elim]
theorem induction_on_min_value [DecidableEq ι] (f : ι → α) {p : Finset ι → Prop} (s : Finset ι)
    (h0 : p ∅) (step : ∀ a s, a ∉ s → (∀ x ∈ s, f a ≤ f x) → p s → p (insert a s)) : p s :=
  @induction_on_max_value αᵒᵈ ι _ _ _ _ s h0 step

end MaxMinInductionValue

section ExistsMaxMin

variable [LinearOrder α]

theorem exists_max_image (s : Finset β) (f : β → α) (h : s.Nonempty) :
    ∃ x ∈ s, ∀ x' ∈ s, f x' ≤ f x := by
  cases' max_of_nonempty (h.image f) with y hy
  rcases mem_image.mp (mem_of_max hy) with ⟨x, hx, rfl⟩
  exact ⟨x, hx, fun x' hx' => le_max_of_eq (mem_image_of_mem f hx') hy⟩

theorem exists_min_image (s : Finset β) (f : β → α) (h : s.Nonempty) :
    ∃ x ∈ s, ∀ x' ∈ s, f x ≤ f x' :=
  @exists_max_image αᵒᵈ β _ s f h

end ExistsMaxMin

theorem isGLB_iff_isLeast [LinearOrder α] (i : α) (s : Finset α) (hs : s.Nonempty) :
    IsGLB (s : Set α) i ↔ IsLeast (↑s) i := by
  refine ⟨fun his => ?_, IsLeast.isGLB⟩
  suffices i = min' s hs by
    rw [this]
    exact isLeast_min' s hs
  rw [IsGLB, IsGreatest, mem_lowerBounds, mem_upperBounds] at his
  exact le_antisymm (his.1 (Finset.min' s hs) (Finset.min'_mem s hs)) (his.2 _ (Finset.min'_le s))

theorem isLUB_iff_isGreatest [LinearOrder α] (i : α) (s : Finset α) (hs : s.Nonempty) :
    IsLUB (s : Set α) i ↔ IsGreatest (↑s) i :=
  @isGLB_iff_isLeast αᵒᵈ _ i s hs

theorem isGLB_mem [LinearOrder α] {i : α} (s : Finset α) (his : IsGLB (s : Set α) i)
    (hs : s.Nonempty) : i ∈ s := by
  rw [← mem_coe]
  exact ((isGLB_iff_isLeast i s hs).mp his).1

theorem isLUB_mem [LinearOrder α] {i : α} (s : Finset α) (his : IsLUB (s : Set α) i)
    (hs : s.Nonempty) : i ∈ s :=
  @isGLB_mem αᵒᵈ _ i s his hs

end Finset

namespace Multiset

theorem map_finset_sup [DecidableEq α] [DecidableEq β] (s : Finset γ) (f : γ → Multiset β)
    (g : β → α) (hg : Function.Injective g) : map g (s.sup f) = s.sup (map g ∘ f) :=
  Finset.comp_sup_eq_sup_comp _ (fun _ _ => map_union hg) (map_zero _)

theorem count_finset_sup [DecidableEq β] (s : Finset α) (f : α → Multiset β) (b : β) :
    count b (s.sup f) = s.sup fun a => count b (f a) := by
  letI := Classical.decEq α
  refine s.induction ?_ ?_
  · exact count_zero _
  · intro i s _ ih
    rw [Finset.sup_insert, sup_eq_union, count_union, Finset.sup_insert, ih]
    rfl

theorem mem_sup {α β} [DecidableEq β] {s : Finset α} {f : α → Multiset β} {x : β} :
    x ∈ s.sup f ↔ ∃ v ∈ s, x ∈ f v := by
  induction s using Finset.cons_induction <;> simp [*]

end Multiset

namespace Finset

theorem mem_sup {α β} [DecidableEq β] {s : Finset α} {f : α → Finset β} {x : β} :
    x ∈ s.sup f ↔ ∃ v ∈ s, x ∈ f v := by
  change _ ↔ ∃ v ∈ s, x ∈ (f v).val
  rw [← Multiset.mem_sup, ← Multiset.mem_toFinset, sup_toFinset]
  simp_rw [val_toFinset]

theorem sup_eq_biUnion {α β} [DecidableEq β] (s : Finset α) (t : α → Finset β) :
    s.sup t = s.biUnion t := by
  ext
  rw [mem_sup, mem_biUnion]

@[simp]
theorem sup_singleton'' [DecidableEq α] (s : Finset β) (f : β → α) :
    (s.sup fun b => {f b}) = s.image f := by
  ext a
  rw [mem_sup, mem_image]
  simp only [mem_singleton, eq_comm]

@[simp]
theorem sup_singleton' [DecidableEq α] (s : Finset α) : s.sup singleton = s :=
  (s.sup_singleton'' _).trans image_id

end Finset

section Lattice

variable {ι' : Sort*} [CompleteLattice α]

/-- Supremum of `s i`, `i : ι`, is equal to the supremum over `t : Finset ι` of suprema
`⨆ i ∈ t, s i`. This version assumes `ι` is a `Type*`. See `iSup_eq_iSup_finset'` for a version
that works for `ι : Sort*`. -/
theorem iSup_eq_iSup_finset (s : ι → α) : ⨆ i, s i = ⨆ t : Finset ι, ⨆ i ∈ t, s i := by
  classical
  refine le_antisymm ?_ ?_
  · exact iSup_le fun b => le_iSup_of_le {b} <| le_iSup_of_le b <| le_iSup_of_le (by simp) <| le_rfl
  · exact iSup_le fun t => iSup_le fun b => iSup_le fun _ => le_iSup _ _

/-- Supremum of `s i`, `i : ι`, is equal to the supremum over `t : Finset ι` of suprema
`⨆ i ∈ t, s i`. This version works for `ι : Sort*`. See `iSup_eq_iSup_finset` for a version
that assumes `ι : Type*` but has no `PLift`s. -/
theorem iSup_eq_iSup_finset' (s : ι' → α) :
    ⨆ i, s i = ⨆ t : Finset (PLift ι'), ⨆ i ∈ t, s (PLift.down i) := by
  rw [← iSup_eq_iSup_finset, ← Equiv.plift.surjective.iSup_comp]; rfl

/-- Infimum of `s i`, `i : ι`, is equal to the infimum over `t : Finset ι` of infima
`⨅ i ∈ t, s i`. This version assumes `ι` is a `Type*`. See `iInf_eq_iInf_finset'` for a version
that works for `ι : Sort*`. -/
theorem iInf_eq_iInf_finset (s : ι → α) : ⨅ i, s i = ⨅ (t : Finset ι) (i ∈ t), s i :=
  @iSup_eq_iSup_finset αᵒᵈ _ _ _

/-- Infimum of `s i`, `i : ι`, is equal to the infimum over `t : Finset ι` of infima
`⨅ i ∈ t, s i`. This version works for `ι : Sort*`. See `iInf_eq_iInf_finset` for a version
that assumes `ι : Type*` but has no `PLift`s. -/
theorem iInf_eq_iInf_finset' (s : ι' → α) :
    ⨅ i, s i = ⨅ t : Finset (PLift ι'), ⨅ i ∈ t, s (PLift.down i) :=
  @iSup_eq_iSup_finset' αᵒᵈ _ _ _

end Lattice

namespace Set

variable {ι' : Sort*}

/-- Union of an indexed family of sets `s : ι → Set α` is equal to the union of the unions
of finite subfamilies. This version assumes `ι : Type*`. See also `iUnion_eq_iUnion_finset'` for
a version that works for `ι : Sort*`. -/
theorem iUnion_eq_iUnion_finset (s : ι → Set α) : ⋃ i, s i = ⋃ t : Finset ι, ⋃ i ∈ t, s i :=
  iSup_eq_iSup_finset s

/-- Union of an indexed family of sets `s : ι → Set α` is equal to the union of the unions
of finite subfamilies. This version works for `ι : Sort*`. See also `iUnion_eq_iUnion_finset` for
a version that assumes `ι : Type*` but avoids `PLift`s in the right hand side. -/
theorem iUnion_eq_iUnion_finset' (s : ι' → Set α) :
    ⋃ i, s i = ⋃ t : Finset (PLift ι'), ⋃ i ∈ t, s (PLift.down i) :=
  iSup_eq_iSup_finset' s

/-- Intersection of an indexed family of sets `s : ι → Set α` is equal to the intersection of the
intersections of finite subfamilies. This version assumes `ι : Type*`. See also
`iInter_eq_iInter_finset'` for a version that works for `ι : Sort*`. -/
theorem iInter_eq_iInter_finset (s : ι → Set α) : ⋂ i, s i = ⋂ t : Finset ι, ⋂ i ∈ t, s i :=
  iInf_eq_iInf_finset s

/-- Intersection of an indexed family of sets `s : ι → Set α` is equal to the intersection of the
intersections of finite subfamilies. This version works for `ι : Sort*`. See also
`iInter_eq_iInter_finset` for a version that assumes `ι : Type*` but avoids `PLift`s in the right
hand side. -/
theorem iInter_eq_iInter_finset' (s : ι' → Set α) :
    ⋂ i, s i = ⋂ t : Finset (PLift ι'), ⋂ i ∈ t, s (PLift.down i) :=
  iInf_eq_iInf_finset' s

end Set

namespace Finset

section minimal

variable [DecidableEq α] {P : Finset α → Prop} {s : Finset α}

theorem maximal_iff_forall_insert (hP : ∀ ⦃s t⦄, P t → s ⊆ t → P s) :
    Maximal P s ↔ P s ∧ ∀ x ∉ s, ¬ P (insert x s) := by
  simp only [Maximal, and_congr_right_iff]
  exact fun _ ↦ ⟨fun h x hxs hx ↦ hxs <| h hx (subset_insert _ _) (mem_insert_self x s),
    fun h t ht hst x hxt ↦ by_contra fun hxs ↦ h x hxs (hP ht (insert_subset hxt hst))⟩

theorem minimal_iff_forall_diff_singleton (hP : ∀ ⦃s t⦄, P t → t ⊆ s → P s) :
<<<<<<< HEAD
    Minimal P s ↔ P s ∧ ∀ x ∈ s, ¬ P (s.erase x) :=
  ⟨fun h ↦ ⟨h.prop, fun x hxs hx ↦ by simpa using h.le_of_le hx (erase_subset _ _) hxs⟩,
    fun h ↦ ⟨h.1, fun t ht hts x hxs ↦ by_contra fun hxt ↦
      h.2 x hxs <| hP ht (subset_erase.2 ⟨hts, hxt⟩)⟩⟩
=======
    Minimal P s ↔ P s ∧ ∀ x ∈ s, ¬ P (s.erase x) where
  mp h := ⟨h.prop, fun x hxs hx ↦ by simpa using h.le_of_le hx (erase_subset _ _) hxs⟩
  mpr h := ⟨h.1, fun t ht hts x hxs ↦ by_contra fun hxt ↦
    h.2 x hxs <| hP ht (subset_erase.2 ⟨hts, hxt⟩)⟩
>>>>>>> 780b09c2

end minimal

/-! ### Interaction with big lattice/set operations -/

section Lattice

theorem iSup_coe [SupSet β] (f : α → β) (s : Finset α) : ⨆ x ∈ (↑s : Set α), f x = ⨆ x ∈ s, f x :=
  rfl

theorem iInf_coe [InfSet β] (f : α → β) (s : Finset α) : ⨅ x ∈ (↑s : Set α), f x = ⨅ x ∈ s, f x :=
  rfl

variable [CompleteLattice β]

theorem iSup_singleton (a : α) (s : α → β) : ⨆ x ∈ ({a} : Finset α), s x = s a := by simp

theorem iInf_singleton (a : α) (s : α → β) : ⨅ x ∈ ({a} : Finset α), s x = s a := by simp

theorem iSup_option_toFinset (o : Option α) (f : α → β) : ⨆ x ∈ o.toFinset, f x = ⨆ x ∈ o, f x := by
  simp

theorem iInf_option_toFinset (o : Option α) (f : α → β) : ⨅ x ∈ o.toFinset, f x = ⨅ x ∈ o, f x :=
  @iSup_option_toFinset _ βᵒᵈ _ _ _

variable [DecidableEq α]

theorem iSup_union {f : α → β} {s t : Finset α} :
    ⨆ x ∈ s ∪ t, f x = (⨆ x ∈ s, f x) ⊔ ⨆ x ∈ t, f x := by simp [iSup_or, iSup_sup_eq]

theorem iInf_union {f : α → β} {s t : Finset α} :
    ⨅ x ∈ s ∪ t, f x = (⨅ x ∈ s, f x) ⊓ ⨅ x ∈ t, f x :=
  @iSup_union α βᵒᵈ _ _ _ _ _

theorem iSup_insert (a : α) (s : Finset α) (t : α → β) :
    ⨆ x ∈ insert a s, t x = t a ⊔ ⨆ x ∈ s, t x := by
  rw [insert_eq]
  simp only [iSup_union, Finset.iSup_singleton]

theorem iInf_insert (a : α) (s : Finset α) (t : α → β) :
    ⨅ x ∈ insert a s, t x = t a ⊓ ⨅ x ∈ s, t x :=
  @iSup_insert α βᵒᵈ _ _ _ _ _

theorem iSup_finset_image {f : γ → α} {g : α → β} {s : Finset γ} :
    ⨆ x ∈ s.image f, g x = ⨆ y ∈ s, g (f y) := by rw [← iSup_coe, coe_image, iSup_image, iSup_coe]

theorem iInf_finset_image {f : γ → α} {g : α → β} {s : Finset γ} :
    ⨅ x ∈ s.image f, g x = ⨅ y ∈ s, g (f y) := by rw [← iInf_coe, coe_image, iInf_image, iInf_coe]

theorem iSup_insert_update {x : α} {t : Finset α} (f : α → β) {s : β} (hx : x ∉ t) :
    ⨆ i ∈ insert x t, Function.update f x s i = s ⊔ ⨆ i ∈ t, f i := by
  simp only [Finset.iSup_insert, update_same]
  rcongr (i hi); apply update_noteq; rintro rfl; exact hx hi

theorem iInf_insert_update {x : α} {t : Finset α} (f : α → β) {s : β} (hx : x ∉ t) :
    ⨅ i ∈ insert x t, update f x s i = s ⊓ ⨅ i ∈ t, f i :=
  @iSup_insert_update α βᵒᵈ _ _ _ _ f _ hx

theorem iSup_biUnion (s : Finset γ) (t : γ → Finset α) (f : α → β) :
    ⨆ y ∈ s.biUnion t, f y = ⨆ (x ∈ s) (y ∈ t x), f y := by simp [@iSup_comm _ α, iSup_and]

theorem iInf_biUnion (s : Finset γ) (t : γ → Finset α) (f : α → β) :
    ⨅ y ∈ s.biUnion t, f y = ⨅ (x ∈ s) (y ∈ t x), f y :=
  @iSup_biUnion _ βᵒᵈ _ _ _ _ _ _

end Lattice

theorem set_biUnion_coe (s : Finset α) (t : α → Set β) : ⋃ x ∈ (↑s : Set α), t x = ⋃ x ∈ s, t x :=
  rfl

theorem set_biInter_coe (s : Finset α) (t : α → Set β) : ⋂ x ∈ (↑s : Set α), t x = ⋂ x ∈ s, t x :=
  rfl

theorem set_biUnion_singleton (a : α) (s : α → Set β) : ⋃ x ∈ ({a} : Finset α), s x = s a :=
  iSup_singleton a s

theorem set_biInter_singleton (a : α) (s : α → Set β) : ⋂ x ∈ ({a} : Finset α), s x = s a :=
  iInf_singleton a s

@[simp]
theorem set_biUnion_preimage_singleton (f : α → β) (s : Finset β) :
    ⋃ y ∈ s, f ⁻¹' {y} = f ⁻¹' s :=
  Set.biUnion_preimage_singleton f s

theorem set_biUnion_option_toFinset (o : Option α) (f : α → Set β) :
    ⋃ x ∈ o.toFinset, f x = ⋃ x ∈ o, f x :=
  iSup_option_toFinset o f

theorem set_biInter_option_toFinset (o : Option α) (f : α → Set β) :
    ⋂ x ∈ o.toFinset, f x = ⋂ x ∈ o, f x :=
  iInf_option_toFinset o f

theorem subset_set_biUnion_of_mem {s : Finset α} {f : α → Set β} {x : α} (h : x ∈ s) :
    f x ⊆ ⋃ y ∈ s, f y :=
  show f x ≤ ⨆ y ∈ s, f y from le_iSup_of_le x <| by simp only [h, iSup_pos, le_refl]

variable [DecidableEq α]

theorem set_biUnion_union (s t : Finset α) (u : α → Set β) :
    ⋃ x ∈ s ∪ t, u x = (⋃ x ∈ s, u x) ∪ ⋃ x ∈ t, u x :=
  iSup_union

theorem set_biInter_inter (s t : Finset α) (u : α → Set β) :
    ⋂ x ∈ s ∪ t, u x = (⋂ x ∈ s, u x) ∩ ⋂ x ∈ t, u x :=
  iInf_union

theorem set_biUnion_insert (a : α) (s : Finset α) (t : α → Set β) :
    ⋃ x ∈ insert a s, t x = t a ∪ ⋃ x ∈ s, t x :=
  iSup_insert a s t

theorem set_biInter_insert (a : α) (s : Finset α) (t : α → Set β) :
    ⋂ x ∈ insert a s, t x = t a ∩ ⋂ x ∈ s, t x :=
  iInf_insert a s t

theorem set_biUnion_finset_image {f : γ → α} {g : α → Set β} {s : Finset γ} :
    ⋃ x ∈ s.image f, g x = ⋃ y ∈ s, g (f y) :=
  iSup_finset_image

theorem set_biInter_finset_image {f : γ → α} {g : α → Set β} {s : Finset γ} :
    ⋂ x ∈ s.image f, g x = ⋂ y ∈ s, g (f y) :=
  iInf_finset_image

theorem set_biUnion_insert_update {x : α} {t : Finset α} (f : α → Set β) {s : Set β} (hx : x ∉ t) :
    ⋃ i ∈ insert x t, @update _ _ _ f x s i = s ∪ ⋃ i ∈ t, f i :=
  iSup_insert_update f hx

theorem set_biInter_insert_update {x : α} {t : Finset α} (f : α → Set β) {s : Set β} (hx : x ∉ t) :
    ⋂ i ∈ insert x t, @update _ _ _ f x s i = s ∩ ⋂ i ∈ t, f i :=
  iInf_insert_update f hx

theorem set_biUnion_biUnion (s : Finset γ) (t : γ → Finset α) (f : α → Set β) :
    ⋃ y ∈ s.biUnion t, f y = ⋃ (x ∈ s) (y ∈ t x), f y :=
  iSup_biUnion s t f

theorem set_biInter_biUnion (s : Finset γ) (t : γ → Finset α) (f : α → Set β) :
    ⋂ y ∈ s.biUnion t, f y = ⋂ (x ∈ s) (y ∈ t x), f y :=
  iInf_biUnion s t f

end Finset<|MERGE_RESOLUTION|>--- conflicted
+++ resolved
@@ -1805,19 +1805,17 @@
   simp only [Maximal, and_congr_right_iff]
   exact fun _ ↦ ⟨fun h x hxs hx ↦ hxs <| h hx (subset_insert _ _) (mem_insert_self x s),
     fun h t ht hst x hxt ↦ by_contra fun hxs ↦ h x hxs (hP ht (insert_subset hxt hst))⟩
+theorem maximal_iff_forall_insert (hP : ∀ ⦃s t⦄, P t → s ⊆ t → P s) :
+    Maximal P s ↔ P s ∧ ∀ x ∉ s, ¬ P (insert x s) := by
+  simp only [Maximal, and_congr_right_iff]
+  exact fun _ ↦ ⟨fun h x hxs hx ↦ hxs <| h hx (subset_insert _ _) (mem_insert_self x s),
+    fun h t ht hst x hxt ↦ by_contra fun hxs ↦ h x hxs (hP ht (insert_subset hxt hst))⟩
 
 theorem minimal_iff_forall_diff_singleton (hP : ∀ ⦃s t⦄, P t → t ⊆ s → P s) :
-<<<<<<< HEAD
-    Minimal P s ↔ P s ∧ ∀ x ∈ s, ¬ P (s.erase x) :=
-  ⟨fun h ↦ ⟨h.prop, fun x hxs hx ↦ by simpa using h.le_of_le hx (erase_subset _ _) hxs⟩,
-    fun h ↦ ⟨h.1, fun t ht hts x hxs ↦ by_contra fun hxt ↦
-      h.2 x hxs <| hP ht (subset_erase.2 ⟨hts, hxt⟩)⟩⟩
-=======
     Minimal P s ↔ P s ∧ ∀ x ∈ s, ¬ P (s.erase x) where
   mp h := ⟨h.prop, fun x hxs hx ↦ by simpa using h.le_of_le hx (erase_subset _ _) hxs⟩
   mpr h := ⟨h.1, fun t ht hts x hxs ↦ by_contra fun hxt ↦
     h.2 x hxs <| hP ht (subset_erase.2 ⟨hts, hxt⟩)⟩
->>>>>>> 780b09c2
 
 end minimal
 
