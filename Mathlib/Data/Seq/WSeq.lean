/-
Copyright (c) 2017 Microsoft Corporation. All rights reserved.
Released under Apache 2.0 license as described in the file LICENSE.
Authors: Mario Carneiro
-/
import Mathlib.Logic.Relation
import Mathlib.Data.Option.Basic
import Mathlib.Data.Seq.Seq

#align_import data.seq.wseq from "leanprover-community/mathlib"@"a7e36e48519ab281320c4d192da6a7b348ce40ad"

/-!
# Partially defined possibly infinite lists

This file provides a `WSeq α` type representing partially defined possibly infinite lists
(referred here as weak sequences).
-/

namespace Stream'

open Function

universe u v w

/-
coinductive WSeq (α : Type u) : Type u
| nil : WSeq α
| cons : α → WSeq α → WSeq α
| think : WSeq α → WSeq α
-/
/-- Weak sequences.

  While the `Seq` structure allows for lists which may not be finite,
  a weak sequence also allows the computation of each element to
  involve an indeterminate amount of computation, including possibly
  an infinite loop. This is represented as a regular `Seq` interspersed
  with `none` elements to indicate that computation is ongoing.

  This model is appropriate for Haskell style lazy lists, and is closed
  under most interesting computation patterns on infinite lists,
  but conversely it is difficult to extract elements from it. -/
def WSeq (α) :=
  Seq (Option α)
#align stream.wseq Stream'.WSeq

/-
coinductive WSeq (α : Type u) : Type u
| nil : WSeq α
| cons : α → WSeq α → WSeq α
| think : WSeq α → WSeq α
-/

namespace WSeq

variable {α : Type u} {β : Type v} {γ : Type w}

/-- Turn a sequence into a weak sequence -/
@[coe]
def ofSeq : Seq α → WSeq α :=
  (· <$> ·) some
#align stream.wseq.of_seq Stream'.WSeq.ofSeq

/-- Turn a list into a weak sequence -/
@[coe]
def ofList (l : List α) : WSeq α :=
  ofSeq l
#align stream.wseq.of_list Stream'.WSeq.ofList

/-- Turn a stream into a weak sequence -/
@[coe]
def ofStream (l : Stream' α) : WSeq α :=
  ofSeq l
#align stream.wseq.of_stream Stream'.WSeq.ofStream

instance coeSeq : Coe (Seq α) (WSeq α) :=
  ⟨ofSeq⟩
#align stream.wseq.coe_seq Stream'.WSeq.coeSeq

instance coeList : Coe (List α) (WSeq α) :=
  ⟨ofList⟩
#align stream.wseq.coe_list Stream'.WSeq.coeList

instance coeStream : Coe (Stream' α) (WSeq α) :=
  ⟨ofStream⟩
#align stream.wseq.coe_stream Stream'.WSeq.coeStream

/-- The empty weak sequence -/
def nil : WSeq α :=
  Seq.nil
#align stream.wseq.nil Stream'.WSeq.nil

instance inhabited : Inhabited (WSeq α) :=
  ⟨nil⟩
#align stream.wseq.inhabited Stream'.WSeq.inhabited

/-- Prepend an element to a weak sequence -/
def cons (a : α) : WSeq α → WSeq α :=
  Seq.cons (some a)
#align stream.wseq.cons Stream'.WSeq.cons

/-- Compute for one tick, without producing any elements -/
def think : WSeq α → WSeq α :=
  Seq.cons none
#align stream.wseq.think Stream'.WSeq.think

/-- Destruct a weak sequence, to (eventually possibly) produce either
  `none` for `nil` or `some (a, s)` if an element is produced. -/
def destruct : WSeq α → Computation (Option (α × WSeq α)) :=
  Computation.corec fun s =>
    match Seq.destruct s with
    | none => Sum.inl none
    | some (none, s') => Sum.inr s'
    | some (some a, s') => Sum.inl (some (a, s'))
#align stream.wseq.destruct Stream'.WSeq.destruct

/-- Recursion principle for weak sequences, compare with `List.recOn`. -/
def recOn {C : WSeq α → Sort v} (s : WSeq α) (h1 : C nil) (h2 : ∀ x s, C (cons x s))
    (h3 : ∀ s, C (think s)) : C s :=
  Seq.recOn s h1 fun o => Option.recOn o h3 h2
#align stream.wseq.rec_on Stream'.WSeq.recOn

/-- membership for weak sequences-/
protected def Mem (a : α) (s : WSeq α) :=
  Seq.Mem (some a) s
#align stream.wseq.mem Stream'.WSeq.Mem

instance membership : Membership α (WSeq α) :=
  ⟨WSeq.Mem⟩
#align stream.wseq.has_mem Stream'.WSeq.membership

theorem not_mem_nil (a : α) : a ∉ @nil α :=
  Seq.not_mem_nil (some a)
#align stream.wseq.not_mem_nil Stream'.WSeq.not_mem_nil

/-- Get the head of a weak sequence. This involves a possibly
  infinite computation. -/
def head (s : WSeq α) : Computation (Option α) :=
  Computation.map (Prod.fst <$> ·) (destruct s)
#align stream.wseq.head Stream'.WSeq.head

/-- Encode a computation yielding a weak sequence into additional
  `think` constructors in a weak sequence -/
def flatten : Computation (WSeq α) → WSeq α :=
  Seq.corec fun c =>
    match Computation.destruct c with
    | Sum.inl s => Seq.omap (return ·) (Seq.destruct s)
    | Sum.inr c' => some (none, c')
#align stream.wseq.flatten Stream'.WSeq.flatten

/-- Get the tail of a weak sequence. This doesn't need a `Computation`
  wrapper, unlike `head`, because `flatten` allows us to hide this
  in the construction of the weak sequence itself. -/
def tail (s : WSeq α) : WSeq α :=
  flatten <| (fun o => Option.recOn o nil Prod.snd) <$> destruct s
#align stream.wseq.tail Stream'.WSeq.tail

/-- drop the first `n` elements from `s`. -/
def drop (s : WSeq α) : ℕ → WSeq α
  | 0 => s
  | n + 1 => tail (drop s n)
#align stream.wseq.drop Stream'.WSeq.drop

/-- Get the nth element of `s`. -/
def get? (s : WSeq α) (n : ℕ) : Computation (Option α) :=
  head (drop s n)
#align stream.wseq.nth Stream'.WSeq.get?

/-- Convert `s` to a list (if it is finite and completes in finite time). -/
def toList (s : WSeq α) : Computation (List α) :=
  @Computation.corec (List α) (List α × WSeq α)
    (fun ⟨l, s⟩ =>
      match Seq.destruct s with
      | none => Sum.inl l.reverse
      | some (none, s') => Sum.inr (l, s')
      | some (some a, s') => Sum.inr (a::l, s'))
    ([], s)
#align stream.wseq.to_list Stream'.WSeq.toList

/-- Get the length of `s` (if it is finite and completes in finite time). -/
def length (s : WSeq α) : Computation ℕ :=
  @Computation.corec ℕ (ℕ × WSeq α)
    (fun ⟨n, s⟩ =>
      match Seq.destruct s with
      | none => Sum.inl n
      | some (none, s') => Sum.inr (n, s')
      | some (some _, s') => Sum.inr (n + 1, s'))
    (0, s)
#align stream.wseq.length Stream'.WSeq.length

/-- A weak sequence is finite if `toList s` terminates. Equivalently,
  it is a finite number of `think` and `cons` applied to `nil`. -/
class IsFinite (s : WSeq α) : Prop where
  out : (toList s).Terminates
#align stream.wseq.is_finite Stream'.WSeq.IsFinite

instance toList_terminates (s : WSeq α) [h : IsFinite s] : (toList s).Terminates :=
  h.out
#align stream.wseq.to_list_terminates Stream'.WSeq.toList_terminates

/-- Get the list corresponding to a finite weak sequence. -/
def get (s : WSeq α) [IsFinite s] : List α :=
  (toList s).get
#align stream.wseq.get Stream'.WSeq.get

/-- A weak sequence is *productive* if it never stalls forever - there are
 always a finite number of `think`s between `cons` constructors.
 The sequence itself is allowed to be infinite though. -/
class Productive (s : WSeq α) : Prop where
  get?_terminates : ∀ n, (get? s n).Terminates
#align stream.wseq.productive Stream'.WSeq.Productive
#align stream.wseq.productive.nth_terminates Stream'.WSeq.Productive.get?_terminates

theorem productive_iff (s : WSeq α) : Productive s ↔ ∀ n, (get? s n).Terminates :=
  ⟨fun h => h.1, fun h => ⟨h⟩⟩
#align stream.wseq.productive_iff Stream'.WSeq.productive_iff

instance get?_terminates (s : WSeq α) [h : Productive s] : ∀ n, (get? s n).Terminates :=
  h.get?_terminates
#align stream.wseq.nth_terminates Stream'.WSeq.get?_terminates

instance head_terminates (s : WSeq α) [Productive s] : (head s).Terminates :=
  s.get?_terminates 0
#align stream.wseq.head_terminates Stream'.WSeq.head_terminates

/-- Replace the `n`th element of `s` with `a`. -/
def updateNth (s : WSeq α) (n : ℕ) (a : α) : WSeq α :=
  @Seq.corec (Option α) (ℕ × WSeq α)
    (fun ⟨n, s⟩ =>
      match Seq.destruct s, n with
      | none, _ => none
      | some (none, s'), n => some (none, n, s')
      | some (some a', s'), 0 => some (some a', 0, s')
      | some (some _, s'), 1 => some (some a, 0, s')
      | some (some a', s'), n + 2 => some (some a', n + 1, s'))
    (n + 1, s)
#align stream.wseq.update_nth Stream'.WSeq.updateNth

/-- Remove the `n`th element of `s`. -/
def removeNth (s : WSeq α) (n : ℕ) : WSeq α :=
  @Seq.corec (Option α) (ℕ × WSeq α)
    (fun ⟨n, s⟩ =>
      match Seq.destruct s, n with
      | none, _ => none
      | some (none, s'), n => some (none, n, s')
      | some (some a', s'), 0 => some (some a', 0, s')
      | some (some _, s'), 1 => some (none, 0, s')
      | some (some a', s'), n + 2 => some (some a', n + 1, s'))
    (n + 1, s)
#align stream.wseq.remove_nth Stream'.WSeq.removeNth

/-- Map the elements of `s` over `f`, removing any values that yield `none`. -/
def filterMap (f : α → Option β) : WSeq α → WSeq β :=
  Seq.corec fun s =>
    match Seq.destruct s with
    | none => none
    | some (none, s') => some (none, s')
    | some (some a, s') => some (f a, s')
#align stream.wseq.filter_map Stream'.WSeq.filterMap

/-- Select the elements of `s` that satisfy `p`. -/
def filter (p : α → Prop) [DecidablePred p] : WSeq α → WSeq α :=
  filterMap fun a => if p a then some a else none
#align stream.wseq.filter Stream'.WSeq.filter

-- example of infinite list manipulations
/-- Get the first element of `s` satisfying `p`. -/
def find (p : α → Prop) [DecidablePred p] (s : WSeq α) : Computation (Option α) :=
  head <| filter p s
#align stream.wseq.find Stream'.WSeq.find

/-- Zip a function over two weak sequences -/
def zipWith (f : α → β → γ) (s1 : WSeq α) (s2 : WSeq β) : WSeq γ :=
  @Seq.corec (Option γ) (WSeq α × WSeq β)
    (fun ⟨s1, s2⟩ =>
      match Seq.destruct s1, Seq.destruct s2 with
      | some (none, s1'), some (none, s2') => some (none, s1', s2')
      | some (some _, _), some (none, s2') => some (none, s1, s2')
      | some (none, s1'), some (some _, _) => some (none, s1', s2)
      | some (some a1, s1'), some (some a2, s2') => some (some (f a1 a2), s1', s2')
      | _, _ => none)
    (s1, s2)
#align stream.wseq.zip_with Stream'.WSeq.zipWith

/-- Zip two weak sequences into a single sequence of pairs -/
def zip : WSeq α → WSeq β → WSeq (α × β) :=
  zipWith Prod.mk
#align stream.wseq.zip Stream'.WSeq.zip

/-- Get the list of indexes of elements of `s` satisfying `p` -/
def findIndexes (p : α → Prop) [DecidablePred p] (s : WSeq α) : WSeq ℕ :=
  (zip s (Stream'.nats : WSeq ℕ)).filterMap fun ⟨a, n⟩ => if p a then some n else none
#align stream.wseq.find_indexes Stream'.WSeq.findIndexes

/-- Get the index of the first element of `s` satisfying `p` -/
def findIndex (p : α → Prop) [DecidablePred p] (s : WSeq α) : Computation ℕ :=
  (fun o => Option.getD o 0) <$> head (findIndexes p s)
#align stream.wseq.find_index Stream'.WSeq.findIndex

/-- Get the index of the first occurrence of `a` in `s` -/
def indexOf [DecidableEq α] (a : α) : WSeq α → Computation ℕ :=
  findIndex (Eq a)
#align stream.wseq.index_of Stream'.WSeq.indexOf

/-- Get the indexes of occurrences of `a` in `s` -/
def indexesOf [DecidableEq α] (a : α) : WSeq α → WSeq ℕ :=
  findIndexes (Eq a)
#align stream.wseq.indexes_of Stream'.WSeq.indexesOf

/-- `union s1 s2` is a weak sequence which interleaves `s1` and `s2` in
  some order (nondeterministically). -/
def union (s1 s2 : WSeq α) : WSeq α :=
  @Seq.corec (Option α) (WSeq α × WSeq α)
    (fun ⟨s1, s2⟩ =>
      match Seq.destruct s1, Seq.destruct s2 with
      | none, none => none
      | some (a1, s1'), none => some (a1, s1', nil)
      | none, some (a2, s2') => some (a2, nil, s2')
      | some (none, s1'), some (none, s2') => some (none, s1', s2')
      | some (some a1, s1'), some (none, s2') => some (some a1, s1', s2')
      | some (none, s1'), some (some a2, s2') => some (some a2, s1', s2')
      | some (some a1, s1'), some (some a2, s2') => some (some a1, cons a2 s1', s2'))
    (s1, s2)
#align stream.wseq.union Stream'.WSeq.union

/-- Returns `true` if `s` is `nil` and `false` if `s` has an element -/
def isEmpty (s : WSeq α) : Computation Bool :=
  Computation.map Option.isNone <| head s
#align stream.wseq.is_empty Stream'.WSeq.isEmpty

/-- Calculate one step of computation -/
def compute (s : WSeq α) : WSeq α :=
  match Seq.destruct s with
  | some (none, s') => s'
  | _ => s
#align stream.wseq.compute Stream'.WSeq.compute

/-- Get the first `n` elements of a weak sequence -/
def take (s : WSeq α) (n : ℕ) : WSeq α :=
  @Seq.corec (Option α) (ℕ × WSeq α)
    (fun ⟨n, s⟩ =>
      match n, Seq.destruct s with
      | 0, _ => none
      | _ + 1, none => none
      | m + 1, some (none, s') => some (none, m + 1, s')
      | m + 1, some (some a, s') => some (some a, m, s'))
    (n, s)
#align stream.wseq.take Stream'.WSeq.take

/-- Split the sequence at position `n` into a finite initial segment
  and the weak sequence tail -/
def splitAt (s : WSeq α) (n : ℕ) : Computation (List α × WSeq α) :=
  @Computation.corec (List α × WSeq α) (ℕ × List α × WSeq α)
    (fun ⟨n, l, s⟩ =>
      match n, Seq.destruct s with
      | 0, _ => Sum.inl (l.reverse, s)
      | _ + 1, none => Sum.inl (l.reverse, s)
      | _ + 1, some (none, s') => Sum.inr (n, l, s')
      | m + 1, some (some a, s') => Sum.inr (m, a::l, s'))
    (n, [], s)
#align stream.wseq.split_at Stream'.WSeq.splitAt

/-- Returns `true` if any element of `s` satisfies `p` -/
def any (s : WSeq α) (p : α → Bool) : Computation Bool :=
  Computation.corec
    (fun s : WSeq α =>
      match Seq.destruct s with
      | none => Sum.inl false
      | some (none, s') => Sum.inr s'
      | some (some a, s') => if p a then Sum.inl true else Sum.inr s')
    s
#align stream.wseq.any Stream'.WSeq.any

/-- Returns `true` if every element of `s` satisfies `p` -/
def all (s : WSeq α) (p : α → Bool) : Computation Bool :=
  Computation.corec
    (fun s : WSeq α =>
      match Seq.destruct s with
      | none => Sum.inl true
      | some (none, s') => Sum.inr s'
      | some (some a, s') => if p a then Sum.inr s' else Sum.inl false)
    s
#align stream.wseq.all Stream'.WSeq.all

/-- Apply a function to the elements of the sequence to produce a sequence
  of partial results. (There is no `scanr` because this would require
  working from the end of the sequence, which may not exist.) -/
def scanl (f : α → β → α) (a : α) (s : WSeq β) : WSeq α :=
  cons a <|
    @Seq.corec (Option α) (α × WSeq β)
      (fun ⟨a, s⟩ =>
        match Seq.destruct s with
        | none => none
        | some (none, s') => some (none, a, s')
        | some (some b, s') =>
          let a' := f a b
          some (some a', a', s'))
      (a, s)
#align stream.wseq.scanl Stream'.WSeq.scanl

/-- Get the weak sequence of initial segments of the input sequence -/
def inits (s : WSeq α) : WSeq (List α) :=
  cons [] <|
    @Seq.corec (Option (List α)) (Batteries.DList α × WSeq α)
      (fun ⟨l, s⟩ =>
        match Seq.destruct s with
        | none => none
        | some (none, s') => some (none, l, s')
        | some (some a, s') =>
          let l' := l.push a
          some (some l'.toList, l', s'))
      (Batteries.DList.empty, s)
#align stream.wseq.inits Stream'.WSeq.inits

/-- Like take, but does not wait for a result. Calculates `n` steps of
  computation and returns the sequence computed so far -/
def collect (s : WSeq α) (n : ℕ) : List α :=
  (Seq.take n s).filterMap id
#align stream.wseq.collect Stream'.WSeq.collect

/-- Append two weak sequences. As with `Seq.append`, this may not use
  the second sequence if the first one takes forever to compute -/
def append : WSeq α → WSeq α → WSeq α :=
  Seq.append
#align stream.wseq.append Stream'.WSeq.append

/-- Map a function over a weak sequence -/
def map (f : α → β) : WSeq α → WSeq β :=
  Seq.map (Option.map f)
#align stream.wseq.map Stream'.WSeq.map

/-- Flatten a sequence of weak sequences. (Note that this allows
  empty sequences, unlike `Seq.join`.) -/
def join (S : WSeq (WSeq α)) : WSeq α :=
  Seq.join
    ((fun o : Option (WSeq α) =>
        match o with
        | none => Seq1.ret none
        | some s => (none, s)) <$>
      S)
#align stream.wseq.join Stream'.WSeq.join

/-- Monadic bind operator for weak sequences -/
def bind (s : WSeq α) (f : α → WSeq β) : WSeq β :=
  join (map f s)
#align stream.wseq.bind Stream'.WSeq.bind

/-- lift a relation to a relation over weak sequences -/
@[simp]
def LiftRelO (R : α → β → Prop) (C : WSeq α → WSeq β → Prop) :
    Option (α × WSeq α) → Option (β × WSeq β) → Prop
  | none, none => True
  | some (a, s), some (b, t) => R a b ∧ C s t
  | _, _ => False
#align stream.wseq.lift_rel_o Stream'.WSeq.LiftRelO

theorem LiftRelO.imp {R S : α → β → Prop} {C D : WSeq α → WSeq β → Prop} (H1 : ∀ a b, R a b → S a b)
    (H2 : ∀ s t, C s t → D s t) : ∀ {o p}, LiftRelO R C o p → LiftRelO S D o p
  | none, none, _ => trivial
  | some (_, _), some (_, _), h => And.imp (H1 _ _) (H2 _ _) h
  | none, some _, h => False.elim h
  | some (_, _), none, h => False.elim h
#align stream.wseq.lift_rel_o.imp Stream'.WSeq.LiftRelO.imp

theorem LiftRelO.imp_right (R : α → β → Prop) {C D : WSeq α → WSeq β → Prop}
    (H : ∀ s t, C s t → D s t) {o p} : LiftRelO R C o p → LiftRelO R D o p :=
  LiftRelO.imp (fun _ _ => id) H
#align stream.wseq.lift_rel_o.imp_right Stream'.WSeq.LiftRelO.imp_right

/-- Definition of bisimilarity for weak sequences-/
@[simp]
def BisimO (R : WSeq α → WSeq α → Prop) : Option (α × WSeq α) → Option (α × WSeq α) → Prop :=
  LiftRelO (· = ·) R
#align stream.wseq.bisim_o Stream'.WSeq.BisimO

theorem BisimO.imp {R S : WSeq α → WSeq α → Prop} (H : ∀ s t, R s t → S s t) {o p} :
    BisimO R o p → BisimO S o p :=
  LiftRelO.imp_right _ H
#align stream.wseq.bisim_o.imp Stream'.WSeq.BisimO.imp

/-- Two weak sequences are `LiftRel R` related if they are either both empty,
  or they are both nonempty and the heads are `R` related and the tails are
  `LiftRel R` related. (This is a coinductive definition.) -/
def LiftRel (R : α → β → Prop) (s : WSeq α) (t : WSeq β) : Prop :=
  ∃ C : WSeq α → WSeq β → Prop,
    C s t ∧ ∀ {s t}, C s t → Computation.LiftRel (LiftRelO R C) (destruct s) (destruct t)
#align stream.wseq.lift_rel Stream'.WSeq.LiftRel

/-- If two sequences are equivalent, then they have the same values and
  the same computational behavior (i.e. if one loops forever then so does
  the other), although they may differ in the number of `think`s needed to
  arrive at the answer. -/
def Equiv : WSeq α → WSeq α → Prop :=
  LiftRel (· = ·)
#align stream.wseq.equiv Stream'.WSeq.Equiv

theorem liftRel_destruct {R : α → β → Prop} {s : WSeq α} {t : WSeq β} :
    LiftRel R s t → Computation.LiftRel (LiftRelO R (LiftRel R)) (destruct s) (destruct t)
  | ⟨R, h1, h2⟩ => by
    refine Computation.LiftRel.imp ?_ _ _ (h2 h1)
    apply LiftRelO.imp_right
    exact fun s' t' h' => ⟨R, h', @h2⟩
#align stream.wseq.lift_rel_destruct Stream'.WSeq.liftRel_destruct

theorem liftRel_destruct_iff {R : α → β → Prop} {s : WSeq α} {t : WSeq β} :
    LiftRel R s t ↔ Computation.LiftRel (LiftRelO R (LiftRel R)) (destruct s) (destruct t) :=
  ⟨liftRel_destruct, fun h =>
    ⟨fun s t =>
      LiftRel R s t ∨ Computation.LiftRel (LiftRelO R (LiftRel R)) (destruct s) (destruct t),
      Or.inr h, fun {s t} h => by
      have h : Computation.LiftRel (LiftRelO R (LiftRel R)) (destruct s) (destruct t) := by
        cases' h with h h
        · exact liftRel_destruct h
        · assumption
      apply Computation.LiftRel.imp _ _ _ h
      intro a b
      apply LiftRelO.imp_right
      intro s t
      apply Or.inl⟩⟩
#align stream.wseq.lift_rel_destruct_iff Stream'.WSeq.liftRel_destruct_iff

-- Porting note: To avoid ambiguous notation, `~` became `~ʷ`.
infixl:50 " ~ʷ " => Equiv

theorem destruct_congr {s t : WSeq α} :
    s ~ʷ t → Computation.LiftRel (BisimO (· ~ʷ ·)) (destruct s) (destruct t) :=
  liftRel_destruct
#align stream.wseq.destruct_congr Stream'.WSeq.destruct_congr

theorem destruct_congr_iff {s t : WSeq α} :
    s ~ʷ t ↔ Computation.LiftRel (BisimO (· ~ʷ ·)) (destruct s) (destruct t) :=
  liftRel_destruct_iff
#align stream.wseq.destruct_congr_iff Stream'.WSeq.destruct_congr_iff

theorem LiftRel.refl (R : α → α → Prop) (H : Reflexive R) : Reflexive (LiftRel R) := fun s => by
  refine ⟨(· = ·), rfl, fun {s t} (h : s = t) => ?_⟩
  rw [← h]
  apply Computation.LiftRel.refl
  intro a
  cases' a with a
  · simp
  · cases a
    simp only [LiftRelO, and_true]
    apply H
#align stream.wseq.lift_rel.refl Stream'.WSeq.LiftRel.refl

theorem LiftRelO.swap (R : α → β → Prop) (C) :
    swap (LiftRelO R C) = LiftRelO (swap R) (swap C) := by
  funext x y
  rcases x with ⟨⟩ | ⟨hx, jx⟩ <;> rcases y with ⟨⟩ | ⟨hy, jy⟩ <;> rfl
#align stream.wseq.lift_rel_o.swap Stream'.WSeq.LiftRelO.swap

theorem LiftRel.swap_lem {R : α → β → Prop} {s1 s2} (h : LiftRel R s1 s2) :
    LiftRel (swap R) s2 s1 := by
  refine ⟨swap (LiftRel R), h, fun {s t} (h : LiftRel R t s) => ?_⟩
  rw [← LiftRelO.swap, Computation.LiftRel.swap]
  apply liftRel_destruct h
#align stream.wseq.lift_rel.swap_lem Stream'.WSeq.LiftRel.swap_lem

theorem LiftRel.swap (R : α → β → Prop) : swap (LiftRel R) = LiftRel (swap R) :=
  funext fun _ => funext fun _ => propext ⟨LiftRel.swap_lem, LiftRel.swap_lem⟩
#align stream.wseq.lift_rel.swap Stream'.WSeq.LiftRel.swap

theorem LiftRel.symm (R : α → α → Prop) (H : Symmetric R) : Symmetric (LiftRel R) :=
  fun s1 s2 (h : Function.swap (LiftRel R) s2 s1) => by rwa [LiftRel.swap, H.swap_eq] at h
#align stream.wseq.lift_rel.symm Stream'.WSeq.LiftRel.symm

theorem LiftRel.trans (R : α → α → Prop) (H : Transitive R) : Transitive (LiftRel R) :=
  fun s t u h1 h2 => by
  refine ⟨fun s u => ∃ t, LiftRel R s t ∧ LiftRel R t u, ⟨t, h1, h2⟩, fun {s u} h => ?_⟩
  rcases h with ⟨t, h1, h2⟩
  have h1 := liftRel_destruct h1
  have h2 := liftRel_destruct h2
  refine
    Computation.liftRel_def.2
      ⟨(Computation.terminates_of_liftRel h1).trans (Computation.terminates_of_liftRel h2),
        fun {a c} ha hc => ?_⟩
  rcases h1.left ha with ⟨b, hb, t1⟩
  have t2 := Computation.rel_of_liftRel h2 hb hc
  cases' a with a <;> cases' c with c
  · trivial
  · cases b
    · cases t2
    · cases t1
  · cases a
    cases' b with b
    · cases t1
    · cases b
      cases t2
  · cases' a with a s
    cases' b with b
    · cases t1
    cases' b with b t
    cases' c with c u
    cases' t1 with ab st
    cases' t2 with bc tu
    exact ⟨H ab bc, t, st, tu⟩
#align stream.wseq.lift_rel.trans Stream'.WSeq.LiftRel.trans

theorem LiftRel.equiv (R : α → α → Prop) : Equivalence R → Equivalence (LiftRel R)
  | ⟨refl, symm, trans⟩ => ⟨LiftRel.refl R refl, @(LiftRel.symm R @symm), @(LiftRel.trans R @trans)⟩
#align stream.wseq.lift_rel.equiv Stream'.WSeq.LiftRel.equiv

@[refl]
theorem Equiv.refl : ∀ s : WSeq α, s ~ʷ s :=
  LiftRel.refl (· = ·) Eq.refl
#align stream.wseq.equiv.refl Stream'.WSeq.Equiv.refl

@[symm]
theorem Equiv.symm : ∀ {s t : WSeq α}, s ~ʷ t → t ~ʷ s :=
  @(LiftRel.symm (· = ·) (@Eq.symm _))
#align stream.wseq.equiv.symm Stream'.WSeq.Equiv.symm

@[trans]
theorem Equiv.trans : ∀ {s t u : WSeq α}, s ~ʷ t → t ~ʷ u → s ~ʷ u :=
  @(LiftRel.trans (· = ·) (@Eq.trans _))
#align stream.wseq.equiv.trans Stream'.WSeq.Equiv.trans

theorem Equiv.equivalence : Equivalence (@Equiv α) :=
  ⟨@Equiv.refl _, @Equiv.symm _, @Equiv.trans _⟩
#align stream.wseq.equiv.equivalence Stream'.WSeq.Equiv.equivalence

open Computation

@[simp]
theorem destruct_nil : destruct (nil : WSeq α) = Computation.pure none :=
  Computation.destruct_eq_pure rfl
#align stream.wseq.destruct_nil Stream'.WSeq.destruct_nil

@[simp]
theorem destruct_cons (a : α) (s) : destruct (cons a s) = Computation.pure (some (a, s)) :=
  Computation.destruct_eq_pure <| by simp [destruct, cons, Computation.rmap]
#align stream.wseq.destruct_cons Stream'.WSeq.destruct_cons

@[simp]
theorem destruct_think (s : WSeq α) : destruct (think s) = (destruct s).think :=
  Computation.destruct_eq_think <| by simp [destruct, think, Computation.rmap]
#align stream.wseq.destruct_think Stream'.WSeq.destruct_think

@[simp]
theorem seq_destruct_nil : Seq.destruct (nil : WSeq α) = none :=
  Seq.destruct_nil
#align stream.wseq.seq_destruct_nil Stream'.WSeq.seq_destruct_nil

@[simp]
theorem seq_destruct_cons (a : α) (s) : Seq.destruct (cons a s) = some (some a, s) :=
  Seq.destruct_cons _ _
#align stream.wseq.seq_destruct_cons Stream'.WSeq.seq_destruct_cons

@[simp]
theorem seq_destruct_think (s : WSeq α) : Seq.destruct (think s) = some (none, s) :=
  Seq.destruct_cons _ _
#align stream.wseq.seq_destruct_think Stream'.WSeq.seq_destruct_think

@[simp]
theorem head_nil : head (nil : WSeq α) = Computation.pure none := by simp [head]
#align stream.wseq.head_nil Stream'.WSeq.head_nil

@[simp]
theorem head_cons (a : α) (s) : head (cons a s) = Computation.pure (some a) := by simp [head]
#align stream.wseq.head_cons Stream'.WSeq.head_cons

@[simp]
theorem head_think (s : WSeq α) : head (think s) = (head s).think := by simp [head]
#align stream.wseq.head_think Stream'.WSeq.head_think

@[simp]
theorem flatten_pure (s : WSeq α) : flatten (Computation.pure s) = s := by
  refine Seq.eq_of_bisim (fun s1 s2 => flatten (Computation.pure s2) = s1) ?_ rfl
  intro s' s h
  rw [← h]
  simp only [Seq.BisimO, flatten, Seq.omap, pure_def, Seq.corec_eq, destruct_pure]
  cases Seq.destruct s with
  | none => simp
  | some val =>
    cases' val with o s'
    simp
#align stream.wseq.flatten_ret Stream'.WSeq.flatten_pure

@[simp]
theorem flatten_think (c : Computation (WSeq α)) : flatten c.think = think (flatten c) :=
  Seq.destruct_eq_cons <| by simp [flatten, think]
#align stream.wseq.flatten_think Stream'.WSeq.flatten_think

@[simp]
theorem destruct_flatten (c : Computation (WSeq α)) : destruct (flatten c) = c >>= destruct := by
  refine
    Computation.eq_of_bisim
      (fun c1 c2 => c1 = c2 ∨ ∃ c, c1 = destruct (flatten c) ∧ c2 = Computation.bind c destruct) ?_
      (Or.inr ⟨c, rfl, rfl⟩)
  intro c1 c2 h
  exact
    match c1, c2, h with
    | c, _, Or.inl rfl => by cases c.destruct <;> simp
    | _, _, Or.inr ⟨c, rfl, rfl⟩ => by
      induction' c using Computation.recOn with a c' <;> simp
      · cases (destruct a).destruct <;> simp
      · exact Or.inr ⟨c', rfl, rfl⟩
#align stream.wseq.destruct_flatten Stream'.WSeq.destruct_flatten

theorem head_terminates_iff (s : WSeq α) : Terminates (head s) ↔ Terminates (destruct s) :=
  terminates_map_iff _ (destruct s)
#align stream.wseq.head_terminates_iff Stream'.WSeq.head_terminates_iff

@[simp]
theorem tail_nil : tail (nil : WSeq α) = nil := by simp [tail]
#align stream.wseq.tail_nil Stream'.WSeq.tail_nil

@[simp]
theorem tail_cons (a : α) (s) : tail (cons a s) = s := by simp [tail]
#align stream.wseq.tail_cons Stream'.WSeq.tail_cons

@[simp]
theorem tail_think (s : WSeq α) : tail (think s) = (tail s).think := by simp [tail]
#align stream.wseq.tail_think Stream'.WSeq.tail_think

@[simp]
theorem dropn_nil (n) : drop (nil : WSeq α) n = nil := by induction n <;> simp [*, drop]
#align stream.wseq.dropn_nil Stream'.WSeq.dropn_nil

@[simp]
theorem dropn_cons (a : α) (s) (n) : drop (cons a s) (n + 1) = drop s n := by
  induction n with
  | zero => simp [drop]
  | succ n n_ih =>
    -- porting note (#10745): was `simp [*, drop]`.
    simp [drop, ← n_ih]
#align stream.wseq.dropn_cons Stream'.WSeq.dropn_cons

@[simp]
theorem dropn_think (s : WSeq α) (n) : drop (think s) n = (drop s n).think := by
  induction n <;> simp [*, drop]
#align stream.wseq.dropn_think Stream'.WSeq.dropn_think

theorem dropn_add (s : WSeq α) (m) : ∀ n, drop s (m + n) = drop (drop s m) n
  | 0 => rfl
  | n + 1 => congr_arg tail (dropn_add s m n)
#align stream.wseq.dropn_add Stream'.WSeq.dropn_add

theorem dropn_tail (s : WSeq α) (n) : drop (tail s) n = drop s (n + 1) := by
  rw [Nat.add_comm]
  symm
  apply dropn_add
#align stream.wseq.dropn_tail Stream'.WSeq.dropn_tail

theorem get?_add (s : WSeq α) (m n) : get? s (m + n) = get? (drop s m) n :=
  congr_arg head (dropn_add _ _ _)
#align stream.wseq.nth_add Stream'.WSeq.get?_add

theorem get?_tail (s : WSeq α) (n) : get? (tail s) n = get? s (n + 1) :=
  congr_arg head (dropn_tail _ _)
#align stream.wseq.nth_tail Stream'.WSeq.get?_tail

@[simp]
theorem join_nil : join nil = (nil : WSeq α) :=
  Seq.join_nil
#align stream.wseq.join_nil Stream'.WSeq.join_nil

@[simp]
theorem join_think (S : WSeq (WSeq α)) : join (think S) = think (join S) := by
  simp only [join, think]
  dsimp only [(· <$> ·)]
  simp [join, Seq1.ret]
#align stream.wseq.join_think Stream'.WSeq.join_think

@[simp]
theorem join_cons (s : WSeq α) (S) : join (cons s S) = think (append s (join S)) := by
  simp only [join, think]
  dsimp only [(· <$> ·)]
  simp [join, cons, append]
#align stream.wseq.join_cons Stream'.WSeq.join_cons

@[simp]
theorem nil_append (s : WSeq α) : append nil s = s :=
  Seq.nil_append _
#align stream.wseq.nil_append Stream'.WSeq.nil_append

@[simp]
theorem cons_append (a : α) (s t) : append (cons a s) t = cons a (append s t) :=
  Seq.cons_append _ _ _
#align stream.wseq.cons_append Stream'.WSeq.cons_append

@[simp]
theorem think_append (s t : WSeq α) : append (think s) t = think (append s t) :=
  Seq.cons_append _ _ _
#align stream.wseq.think_append Stream'.WSeq.think_append

@[simp]
theorem append_nil (s : WSeq α) : append s nil = s :=
  Seq.append_nil _
#align stream.wseq.append_nil Stream'.WSeq.append_nil

@[simp]
theorem append_assoc (s t u : WSeq α) : append (append s t) u = append s (append t u) :=
  Seq.append_assoc _ _ _
#align stream.wseq.append_assoc Stream'.WSeq.append_assoc

/-- auxiliary definition of tail over weak sequences-/
@[simp]
def tail.aux : Option (α × WSeq α) → Computation (Option (α × WSeq α))
  | none => Computation.pure none
  | some (_, s) => destruct s
#align stream.wseq.tail.aux Stream'.WSeq.tail.aux

theorem destruct_tail (s : WSeq α) : destruct (tail s) = destruct s >>= tail.aux := by
  simp only [tail, destruct_flatten, tail.aux]; rw [← bind_pure_comp, LawfulMonad.bind_assoc]
  apply congr_arg; ext1 (_ | ⟨a, s⟩) <;> apply (@pure_bind Computation _ _ _ _ _ _).trans _ <;> simp
#align stream.wseq.destruct_tail Stream'.WSeq.destruct_tail

/-- auxiliary definition of drop over weak sequences-/
@[simp]
def drop.aux : ℕ → Option (α × WSeq α) → Computation (Option (α × WSeq α))
  | 0 => Computation.pure
  | n + 1 => fun a => tail.aux a >>= drop.aux n
#align stream.wseq.drop.aux Stream'.WSeq.drop.aux

theorem drop.aux_none : ∀ n, @drop.aux α n none = Computation.pure none
  | 0 => rfl
  | n + 1 =>
    show Computation.bind (Computation.pure none) (drop.aux n) = Computation.pure none by
      rw [ret_bind, drop.aux_none n]
#align stream.wseq.drop.aux_none Stream'.WSeq.drop.aux_none

theorem destruct_dropn : ∀ (s : WSeq α) (n), destruct (drop s n) = destruct s >>= drop.aux n
  | s, 0 => (bind_pure' _).symm
  | s, n + 1 => by
    rw [← dropn_tail, destruct_dropn _ n, destruct_tail, LawfulMonad.bind_assoc]
    rfl
#align stream.wseq.destruct_dropn Stream'.WSeq.destruct_dropn

theorem head_terminates_of_head_tail_terminates (s : WSeq α) [T : Terminates (head (tail s))] :
    Terminates (head s) :=
  (head_terminates_iff _).2 <| by
    rcases (head_terminates_iff _).1 T with ⟨⟨a, h⟩⟩
    simp? [tail] at h says simp only [tail, destruct_flatten] at h
    rcases exists_of_mem_bind h with ⟨s', h1, _⟩
    unfold Functor.map at h1
    exact
      let ⟨t, h3, _⟩ := Computation.exists_of_mem_map h1
      Computation.terminates_of_mem h3
#align stream.wseq.head_terminates_of_head_tail_terminates Stream'.WSeq.head_terminates_of_head_tail_terminates

theorem destruct_some_of_destruct_tail_some {s : WSeq α} {a} (h : some a ∈ destruct (tail s)) :
    ∃ a', some a' ∈ destruct s := by
  unfold tail Functor.map at h; simp only [destruct_flatten] at h
  rcases exists_of_mem_bind h with ⟨t, tm, td⟩; clear h
  rcases Computation.exists_of_mem_map tm with ⟨t', ht', ht2⟩; clear tm
  cases' t' with t' <;> rw [← ht2] at td <;> simp only [destruct_nil] at td
  · have := mem_unique td (ret_mem _)
    contradiction
  · exact ⟨_, ht'⟩
#align stream.wseq.destruct_some_of_destruct_tail_some Stream'.WSeq.destruct_some_of_destruct_tail_some

theorem head_some_of_head_tail_some {s : WSeq α} {a} (h : some a ∈ head (tail s)) :
    ∃ a', some a' ∈ head s := by
  unfold head at h
  rcases Computation.exists_of_mem_map h with ⟨o, md, e⟩; clear h
  cases' o with o <;> [injection e; injection e with h']; clear h'
  cases' destruct_some_of_destruct_tail_some md with a am
  exact ⟨_, Computation.mem_map (@Prod.fst α (WSeq α) <$> ·) am⟩
#align stream.wseq.head_some_of_head_tail_some Stream'.WSeq.head_some_of_head_tail_some

theorem head_some_of_get?_some {s : WSeq α} {a n} (h : some a ∈ get? s n) :
    ∃ a', some a' ∈ head s := by
  induction n generalizing a with
  | zero => exact ⟨_, h⟩
  | succ n IH =>
      let ⟨a', h'⟩ := head_some_of_head_tail_some h
      exact IH h'
#align stream.wseq.head_some_of_nth_some Stream'.WSeq.head_some_of_get?_some

instance productive_tail (s : WSeq α) [Productive s] : Productive (tail s) :=
  ⟨fun n => by rw [get?_tail]; infer_instance⟩
#align stream.wseq.productive_tail Stream'.WSeq.productive_tail

instance productive_dropn (s : WSeq α) [Productive s] (n) : Productive (drop s n) :=
  ⟨fun m => by rw [← get?_add]; infer_instance⟩
#align stream.wseq.productive_dropn Stream'.WSeq.productive_dropn

/-- Given a productive weak sequence, we can collapse all the `think`s to
  produce a sequence. -/
def toSeq (s : WSeq α) [Productive s] : Seq α :=
  ⟨fun n => (get? s n).get,
   fun {n} h => by
    cases e : Computation.get (get? s (n + 1))
    · assumption
    have := Computation.mem_of_get_eq _ e
    simp? [get?] at this h says simp only [get?] at this h
    cases' head_some_of_head_tail_some this with a' h'
    have := mem_unique h' (@Computation.mem_of_get_eq _ _ _ _ h)
    contradiction⟩
#align stream.wseq.to_seq Stream'.WSeq.toSeq

theorem get?_terminates_le {s : WSeq α} {m n} (h : m ≤ n) :
    Terminates (get? s n) → Terminates (get? s m) := by
  induction' h with m' _ IH
  exacts [id, fun T => IH (@head_terminates_of_head_tail_terminates _ _ T)]
#align stream.wseq.nth_terminates_le Stream'.WSeq.get?_terminates_le

theorem head_terminates_of_get?_terminates {s : WSeq α} {n} :
    Terminates (get? s n) → Terminates (head s) :=
  get?_terminates_le (Nat.zero_le n)
#align stream.wseq.head_terminates_of_nth_terminates Stream'.WSeq.head_terminates_of_get?_terminates

theorem destruct_terminates_of_get?_terminates {s : WSeq α} {n} (T : Terminates (get? s n)) :
    Terminates (destruct s) :=
  (head_terminates_iff _).1 <| head_terminates_of_get?_terminates T
#align stream.wseq.destruct_terminates_of_nth_terminates Stream'.WSeq.destruct_terminates_of_get?_terminates

theorem mem_rec_on {C : WSeq α → Prop} {a s} (M : a ∈ s) (h1 : ∀ b s', a = b ∨ C s' → C (cons b s'))
    (h2 : ∀ s, C s → C (think s)) : C s := by
  apply Seq.mem_rec_on M
  intro o s' h; cases' o with b
  · apply h2
    cases h
    · contradiction
    · assumption
  · apply h1
    apply Or.imp_left _ h
    intro h
    injection h
#align stream.wseq.mem_rec_on Stream'.WSeq.mem_rec_on

@[simp]
theorem mem_think (s : WSeq α) (a) : a ∈ think s ↔ a ∈ s := by
  cases' s with f al
  change (some (some a) ∈ some none::f) ↔ some (some a) ∈ f
  constructor <;> intro h
  · apply (Stream'.eq_or_mem_of_mem_cons h).resolve_left
    intro
    injections
  · apply Stream'.mem_cons_of_mem _ h
#align stream.wseq.mem_think Stream'.WSeq.mem_think

theorem eq_or_mem_iff_mem {s : WSeq α} {a a' s'} :
    some (a', s') ∈ destruct s → (a ∈ s ↔ a = a' ∨ a ∈ s') := by
  generalize e : destruct s = c; intro h
  revert s
  apply Computation.memRecOn h <;> [skip; intro c IH] <;> intro s <;>
    induction' s using WSeq.recOn with x s s <;>
    intro m <;>
    have := congr_arg Computation.destruct m <;>
    simp at this
  · cases' this with i1 i2
    rw [i1, i2]
    cases' s' with f al
    dsimp only [cons, (· ∈ ·), WSeq.Mem, Seq.Mem, Seq.cons]
    have h_a_eq_a' : a = a' ↔ some (some a) = some (some a') := by simp
    rw [h_a_eq_a']
    refine ⟨Stream'.eq_or_mem_of_mem_cons, fun o => ?_⟩
    · cases' o with e m
      · rw [e]
        apply Stream'.mem_cons
      · exact Stream'.mem_cons_of_mem _ m
  · simp [IH this]
#align stream.wseq.eq_or_mem_iff_mem Stream'.WSeq.eq_or_mem_iff_mem

@[simp]
theorem mem_cons_iff (s : WSeq α) (b) {a} : a ∈ cons b s ↔ a = b ∨ a ∈ s :=
  eq_or_mem_iff_mem <| by simp [ret_mem]
#align stream.wseq.mem_cons_iff Stream'.WSeq.mem_cons_iff

theorem mem_cons_of_mem {s : WSeq α} (b) {a} (h : a ∈ s) : a ∈ cons b s :=
  (mem_cons_iff _ _).2 (Or.inr h)
#align stream.wseq.mem_cons_of_mem Stream'.WSeq.mem_cons_of_mem

theorem mem_cons (s : WSeq α) (a) : a ∈ cons a s :=
  (mem_cons_iff _ _).2 (Or.inl rfl)
#align stream.wseq.mem_cons Stream'.WSeq.mem_cons

theorem mem_of_mem_tail {s : WSeq α} {a} : a ∈ tail s → a ∈ s := by
  intro h; have := h; cases' h with n e; revert s; simp only [Stream'.get]
  induction' n with n IH <;> intro s <;> induction' s using WSeq.recOn with x s s <;>
    simp <;> intro m e <;>
    injections
  · exact Or.inr m
  · exact Or.inr m
  · apply IH m
    rw [e]
    cases tail s
    rfl
#align stream.wseq.mem_of_mem_tail Stream'.WSeq.mem_of_mem_tail

theorem mem_of_mem_dropn {s : WSeq α} {a} : ∀ {n}, a ∈ drop s n → a ∈ s
  | 0, h => h
  | n + 1, h => @mem_of_mem_dropn s a n (mem_of_mem_tail h)
#align stream.wseq.mem_of_mem_dropn Stream'.WSeq.mem_of_mem_dropn

theorem get?_mem {s : WSeq α} {a n} : some a ∈ get? s n → a ∈ s := by
  revert s; induction' n with n IH <;> intro s h
  · -- Porting note: This line is required to infer metavariables in
    --               `Computation.exists_of_mem_map`.
    dsimp only [get?, head] at h
    rcases Computation.exists_of_mem_map h with ⟨o, h1, h2⟩
    cases' o with o
    · injection h2
    injection h2 with h'
    cases' o with a' s'
    exact (eq_or_mem_iff_mem h1).2 (Or.inl h'.symm)
  · have := @IH (tail s)
    rw [get?_tail] at this
    exact mem_of_mem_tail (this h)
#align stream.wseq.nth_mem Stream'.WSeq.get?_mem

theorem exists_get?_of_mem {s : WSeq α} {a} (h : a ∈ s) : ∃ n, some a ∈ get? s n := by
  apply mem_rec_on h
  · intro a' s' h
    cases' h with h h
    · exists 0
      simp only [get?, drop, head_cons]
      rw [h]
      apply ret_mem
    · cases' h with n h
      exists n + 1
      -- porting note (#10745): was `simp [get?]`.
      simpa [get?]
  · intro s' h
    cases' h with n h
    exists n
    simp only [get?, dropn_think, head_think]
    apply think_mem h
#align stream.wseq.exists_nth_of_mem Stream'.WSeq.exists_get?_of_mem

theorem exists_dropn_of_mem {s : WSeq α} {a} (h : a ∈ s) :
    ∃ n s', some (a, s') ∈ destruct (drop s n) :=
  let ⟨n, h⟩ := exists_get?_of_mem h
  ⟨n, by
    rcases (head_terminates_iff _).1 ⟨⟨_, h⟩⟩ with ⟨⟨o, om⟩⟩
    have := Computation.mem_unique (Computation.mem_map _ om) h
    cases' o with o
    · injection this
    injection this with i
    cases' o with a' s'
    dsimp at i
    rw [i] at om
    exact ⟨_, om⟩⟩
#align stream.wseq.exists_dropn_of_mem Stream'.WSeq.exists_dropn_of_mem

theorem liftRel_dropn_destruct {R : α → β → Prop} {s t} (H : LiftRel R s t) :
    ∀ n, Computation.LiftRel (LiftRelO R (LiftRel R)) (destruct (drop s n)) (destruct (drop t n))
  | 0 => liftRel_destruct H
  | n + 1 => by
    simp only [LiftRelO, drop, Nat.add_eq, Nat.add_zero, destruct_tail, tail.aux]
    apply liftRel_bind
    · apply liftRel_dropn_destruct H n
    exact fun {a b} o =>
      match a, b, o with
      | none, none, _ => by
        -- Porting note: These 2 theorems should be excluded.
        simp [-liftRel_pure_left, -liftRel_pure_right]
      | some (a, s), some (b, t), ⟨_, h2⟩ => by simpa [tail.aux] using liftRel_destruct h2
#align stream.wseq.lift_rel_dropn_destruct Stream'.WSeq.liftRel_dropn_destruct

theorem exists_of_liftRel_left {R : α → β → Prop} {s t} (H : LiftRel R s t) {a} (h : a ∈ s) :
    ∃ b, b ∈ t ∧ R a b := by
  let ⟨n, h⟩ := exists_get?_of_mem h
  -- Porting note: This line is required to infer metavariables in
  --               `Computation.exists_of_mem_map`.
  dsimp only [get?, head] at h
  let ⟨some (_, s'), sd, rfl⟩ := Computation.exists_of_mem_map h
  let ⟨some (b, t'), td, ⟨ab, _⟩⟩ := (liftRel_dropn_destruct H n).left sd
  exact ⟨b, get?_mem (Computation.mem_map (Prod.fst.{v, v} <$> ·) td), ab⟩
#align stream.wseq.exists_of_lift_rel_left Stream'.WSeq.exists_of_liftRel_left

theorem exists_of_liftRel_right {R : α → β → Prop} {s t} (H : LiftRel R s t) {b} (h : b ∈ t) :
    ∃ a, a ∈ s ∧ R a b := by rw [← LiftRel.swap] at H; exact exists_of_liftRel_left H h
#align stream.wseq.exists_of_lift_rel_right Stream'.WSeq.exists_of_liftRel_right

theorem head_terminates_of_mem {s : WSeq α} {a} (h : a ∈ s) : Terminates (head s) :=
  let ⟨_, h⟩ := exists_get?_of_mem h
  head_terminates_of_get?_terminates ⟨⟨_, h⟩⟩
#align stream.wseq.head_terminates_of_mem Stream'.WSeq.head_terminates_of_mem

theorem of_mem_append {s₁ s₂ : WSeq α} {a : α} : a ∈ append s₁ s₂ → a ∈ s₁ ∨ a ∈ s₂ :=
  Seq.of_mem_append
#align stream.wseq.of_mem_append Stream'.WSeq.of_mem_append

theorem mem_append_left {s₁ s₂ : WSeq α} {a : α} : a ∈ s₁ → a ∈ append s₁ s₂ :=
  Seq.mem_append_left
#align stream.wseq.mem_append_left Stream'.WSeq.mem_append_left

theorem exists_of_mem_map {f} {b : β} : ∀ {s : WSeq α}, b ∈ map f s → ∃ a, a ∈ s ∧ f a = b
  | ⟨g, al⟩, h => by
    let ⟨o, om, oe⟩ := Seq.exists_of_mem_map h
    cases' o with a
    · injection oe
    injection oe with h'
    exact ⟨a, om, h'⟩
#align stream.wseq.exists_of_mem_map Stream'.WSeq.exists_of_mem_map

@[simp]
theorem liftRel_nil (R : α → β → Prop) : LiftRel R nil nil := by
  rw [liftRel_destruct_iff]
  -- Porting note: These 2 theorems should be excluded.
  simp [-liftRel_pure_left, -liftRel_pure_right]
#align stream.wseq.lift_rel_nil Stream'.WSeq.liftRel_nil

@[simp]
theorem liftRel_cons (R : α → β → Prop) (a b s t) :
    LiftRel R (cons a s) (cons b t) ↔ R a b ∧ LiftRel R s t := by
  rw [liftRel_destruct_iff]
  -- Porting note: These 2 theorems should be excluded.
  simp [-liftRel_pure_left, -liftRel_pure_right]
#align stream.wseq.lift_rel_cons Stream'.WSeq.liftRel_cons

@[simp]
theorem liftRel_think_left (R : α → β → Prop) (s t) : LiftRel R (think s) t ↔ LiftRel R s t := by
  rw [liftRel_destruct_iff, liftRel_destruct_iff]; simp
#align stream.wseq.lift_rel_think_left Stream'.WSeq.liftRel_think_left

@[simp]
theorem liftRel_think_right (R : α → β → Prop) (s t) : LiftRel R s (think t) ↔ LiftRel R s t := by
  rw [liftRel_destruct_iff, liftRel_destruct_iff]; simp
#align stream.wseq.lift_rel_think_right Stream'.WSeq.liftRel_think_right

theorem cons_congr {s t : WSeq α} (a : α) (h : s ~ʷ t) : cons a s ~ʷ cons a t := by
  unfold Equiv; simpa using h
#align stream.wseq.cons_congr Stream'.WSeq.cons_congr

theorem think_equiv (s : WSeq α) : think s ~ʷ s := by unfold Equiv; simpa using Equiv.refl _
#align stream.wseq.think_equiv Stream'.WSeq.think_equiv

theorem think_congr {s t : WSeq α} (h : s ~ʷ t) : think s ~ʷ think t := by
  unfold Equiv; simpa using h
#align stream.wseq.think_congr Stream'.WSeq.think_congr

theorem head_congr : ∀ {s t : WSeq α}, s ~ʷ t → head s ~ head t := by
  suffices ∀ {s t : WSeq α}, s ~ʷ t → ∀ {o}, o ∈ head s → o ∈ head t from fun s t h o =>
    ⟨this h, this h.symm⟩
  intro s t h o ho
  rcases @Computation.exists_of_mem_map _ _ _ _ (destruct s) ho with ⟨ds, dsm, dse⟩
  rw [← dse]
  cases' destruct_congr h with l r
  rcases l dsm with ⟨dt, dtm, dst⟩
  cases' ds with a <;> cases' dt with b
  · apply Computation.mem_map _ dtm
  · cases b
    cases dst
  · cases a
    cases dst
  · cases' a with a s'
    cases' b with b t'
    rw [dst.left]
    exact @Computation.mem_map _ _ (@Functor.map _ _ (α × WSeq α) _ Prod.fst)
      (some (b, t')) (destruct t) dtm
#align stream.wseq.head_congr Stream'.WSeq.head_congr

theorem flatten_equiv {c : Computation (WSeq α)} {s} (h : s ∈ c) : flatten c ~ʷ s := by
  apply Computation.memRecOn h
  · simp [Equiv.refl]
  · intro s'
    apply Equiv.trans
    simp [think_equiv]
#align stream.wseq.flatten_equiv Stream'.WSeq.flatten_equiv

theorem liftRel_flatten {R : α → β → Prop} {c1 : Computation (WSeq α)} {c2 : Computation (WSeq β)}
    (h : c1.LiftRel (LiftRel R) c2) : LiftRel R (flatten c1) (flatten c2) :=
  let S s t := ∃ c1 c2, s = flatten c1 ∧ t = flatten c2 ∧ Computation.LiftRel (LiftRel R) c1 c2
  ⟨S, ⟨c1, c2, rfl, rfl, h⟩, fun {s t} h =>
    match s, t, h with
    | _, _, ⟨c1, c2, rfl, rfl, h⟩ => by
      simp only [destruct_flatten]; apply liftRel_bind _ _ h
      intro a b ab; apply Computation.LiftRel.imp _ _ _ (liftRel_destruct ab)
      intro a b; apply LiftRelO.imp_right
      intro s t h; refine ⟨Computation.pure s, Computation.pure t, ?_, ?_, ?_⟩ <;>
        -- Porting note: These 2 theorems should be excluded.
        simp [h, -liftRel_pure_left, -liftRel_pure_right]⟩
#align stream.wseq.lift_rel_flatten Stream'.WSeq.liftRel_flatten

theorem flatten_congr {c1 c2 : Computation (WSeq α)} :
    Computation.LiftRel Equiv c1 c2 → flatten c1 ~ʷ flatten c2 :=
  liftRel_flatten
#align stream.wseq.flatten_congr Stream'.WSeq.flatten_congr

theorem tail_congr {s t : WSeq α} (h : s ~ʷ t) : tail s ~ʷ tail t := by
  apply flatten_congr
  dsimp only [(· <$> ·)]; rw [← Computation.bind_pure, ← Computation.bind_pure]
  apply liftRel_bind _ _ (destruct_congr h)
  intro a b h; simp only [comp_apply, liftRel_pure]
  cases' a with a <;> cases' b with b
  · trivial
  · cases h
  · cases a
    cases h
  · cases' a with a s'
    cases' b with b t'
    exact h.right
#align stream.wseq.tail_congr Stream'.WSeq.tail_congr

theorem dropn_congr {s t : WSeq α} (h : s ~ʷ t) (n) : drop s n ~ʷ drop t n := by
  induction n <;> simp [*, tail_congr, drop]
#align stream.wseq.dropn_congr Stream'.WSeq.dropn_congr

theorem get?_congr {s t : WSeq α} (h : s ~ʷ t) (n) : get? s n ~ get? t n :=
  head_congr (dropn_congr h _)
#align stream.wseq.nth_congr Stream'.WSeq.get?_congr

theorem mem_congr {s t : WSeq α} (h : s ~ʷ t) (a) : a ∈ s ↔ a ∈ t :=
  suffices ∀ {s t : WSeq α}, s ~ʷ t → a ∈ s → a ∈ t from ⟨this h, this h.symm⟩
  fun {_ _} h as =>
  let ⟨_, hn⟩ := exists_get?_of_mem as
  get?_mem ((get?_congr h _ _).1 hn)
#align stream.wseq.mem_congr Stream'.WSeq.mem_congr

theorem productive_congr {s t : WSeq α} (h : s ~ʷ t) : Productive s ↔ Productive t := by
  simp only [productive_iff]; exact forall_congr' fun n => terminates_congr <| get?_congr h _
#align stream.wseq.productive_congr Stream'.WSeq.productive_congr

theorem Equiv.ext {s t : WSeq α} (h : ∀ n, get? s n ~ get? t n) : s ~ʷ t :=
  ⟨fun s t => ∀ n, get? s n ~ get? t n, h, fun {s t} h => by
    refine liftRel_def.2 ⟨?_, ?_⟩
    · rw [← head_terminates_iff, ← head_terminates_iff]
      exact terminates_congr (h 0)
    · intro a b ma mb
      cases' a with a <;> cases' b with b
      · trivial
      · injection mem_unique (Computation.mem_map _ ma) ((h 0 _).2 (Computation.mem_map _ mb))
      · injection mem_unique (Computation.mem_map _ ma) ((h 0 _).2 (Computation.mem_map _ mb))
      · cases' a with a s'
        cases' b with b t'
        injection mem_unique (Computation.mem_map _ ma) ((h 0 _).2 (Computation.mem_map _ mb)) with
          ab
        refine ⟨ab, fun n => ?_⟩
        refine
          (get?_congr (flatten_equiv (Computation.mem_map _ ma)) n).symm.trans
            ((?_ : get? (tail s) n ~ get? (tail t) n).trans
              (get?_congr (flatten_equiv (Computation.mem_map _ mb)) n))
        rw [get?_tail, get?_tail]
        apply h⟩
#align stream.wseq.equiv.ext Stream'.WSeq.Equiv.ext

theorem length_eq_map (s : WSeq α) : length s = Computation.map List.length (toList s) := by
  refine
    Computation.eq_of_bisim
      (fun c1 c2 =>
        ∃ (l : List α) (s : WSeq α),
          c1 = Computation.corec (fun ⟨n, s⟩ =>
            match Seq.destruct s with
            | none => Sum.inl n
            | some (none, s') => Sum.inr (n, s')
            | some (some _, s') => Sum.inr (n + 1, s')) (l.length, s) ∧
            c2 = Computation.map List.length (Computation.corec (fun ⟨l, s⟩ =>
              match Seq.destruct s with
              | none => Sum.inl l.reverse
              | some (none, s') => Sum.inr (l, s')
              | some (some a, s') => Sum.inr (a::l, s')) (l, s)))
      ?_ ⟨[], s, rfl, rfl⟩
  intro s1 s2 h; rcases h with ⟨l, s, h⟩; rw [h.left, h.right]
  induction' s using WSeq.recOn with a s s <;> simp [toList, nil, cons, think, length]
  · refine ⟨a::l, s, ?_, ?_⟩ <;> simp
  · refine ⟨l, s, ?_, ?_⟩ <;> simp
#align stream.wseq.length_eq_map Stream'.WSeq.length_eq_map

@[simp]
theorem ofList_nil : ofList [] = (nil : WSeq α) :=
  rfl
#align stream.wseq.of_list_nil Stream'.WSeq.ofList_nil

@[simp]
theorem ofList_cons (a : α) (l) : ofList (a::l) = cons a (ofList l) :=
  show Seq.map some (Seq.ofList (a::l)) = Seq.cons (some a) (Seq.map some (Seq.ofList l)) by simp
#align stream.wseq.of_list_cons Stream'.WSeq.ofList_cons

@[simp]
theorem toList'_nil (l : List α) :
    Computation.corec (fun ⟨l, s⟩ =>
      match Seq.destruct s with
      | none => Sum.inl l.reverse
      | some (none, s') => Sum.inr (l, s')
      | some (some a, s') => Sum.inr (a::l, s')) (l, nil) = Computation.pure l.reverse :=
  destruct_eq_pure rfl
#align stream.wseq.to_list'_nil Stream'.WSeq.toList'_nil

@[simp]
theorem toList'_cons (l : List α) (s : WSeq α) (a : α) :
    Computation.corec (fun ⟨l, s⟩ =>
      match Seq.destruct s with
      | none => Sum.inl l.reverse
      | some (none, s') => Sum.inr (l, s')
      | some (some a, s') => Sum.inr (a::l, s')) (l, cons a s) =
      (Computation.corec (fun ⟨l, s⟩ =>
        match Seq.destruct s with
        | none => Sum.inl l.reverse
        | some (none, s') => Sum.inr (l, s')
        | some (some a, s') => Sum.inr (a::l, s')) (a::l, s)).think :=
  destruct_eq_think <| by simp [toList, cons]
#align stream.wseq.to_list'_cons Stream'.WSeq.toList'_cons

@[simp]
theorem toList'_think (l : List α) (s : WSeq α) :
    Computation.corec (fun ⟨l, s⟩ =>
      match Seq.destruct s with
      | none => Sum.inl l.reverse
      | some (none, s') => Sum.inr (l, s')
      | some (some a, s') => Sum.inr (a::l, s')) (l, think s) =
      (Computation.corec (fun ⟨l, s⟩ =>
        match Seq.destruct s with
        | none => Sum.inl l.reverse
        | some (none, s') => Sum.inr (l, s')
        | some (some a, s') => Sum.inr (a::l, s')) (l, s)).think :=
  destruct_eq_think <| by simp [toList, think]
#align stream.wseq.to_list'_think Stream'.WSeq.toList'_think

theorem toList'_map (l : List α) (s : WSeq α) :
    Computation.corec (fun ⟨l, s⟩ =>
      match Seq.destruct s with
      | none => Sum.inl l.reverse
      | some (none, s') => Sum.inr (l, s')
      | some (some a, s') => Sum.inr (a :: l, s')) (l, s) = (l.reverse ++ ·) <$> toList s := by
  refine
    Computation.eq_of_bisim
      (fun c1 c2 =>
        ∃ (l' : List α) (s : WSeq α),
          c1 = Computation.corec (fun ⟨l, s⟩ =>
            match Seq.destruct s with
            | none => Sum.inl l.reverse
            | some (none, s') => Sum.inr (l, s')
            | some (some a, s') => Sum.inr (a::l, s')) (l' ++ l, s) ∧
            c2 = Computation.map (l.reverse ++ ·) (Computation.corec (fun ⟨l, s⟩ =>
              match Seq.destruct s with
              | none => Sum.inl l.reverse
              | some (none, s') => Sum.inr (l, s')
              | some (some a, s') => Sum.inr (a::l, s')) (l', s)))
      ?_ ⟨[], s, rfl, rfl⟩
  intro s1 s2 h; rcases h with ⟨l', s, h⟩; rw [h.left, h.right]
  induction' s using WSeq.recOn with a s s <;> simp [toList, nil, cons, think, length]
  · refine ⟨a::l', s, ?_, ?_⟩ <;> simp
  · refine ⟨l', s, ?_, ?_⟩ <;> simp
#align stream.wseq.to_list'_map Stream'.WSeq.toList'_map

@[simp]
theorem toList_cons (a : α) (s) : toList (cons a s) = (List.cons a <$> toList s).think :=
  destruct_eq_think <| by
    unfold toList
    simp only [toList'_cons, Computation.destruct_think, Sum.inr.injEq]
    rw [toList'_map]
    simp only [List.reverse_cons, List.reverse_nil, List.nil_append, List.singleton_append]
    rfl
#align stream.wseq.to_list_cons Stream'.WSeq.toList_cons

@[simp]
theorem toList_nil : toList (nil : WSeq α) = Computation.pure [] :=
  destruct_eq_pure rfl
#align stream.wseq.to_list_nil Stream'.WSeq.toList_nil

theorem toList_ofList (l : List α) : l ∈ toList (ofList l) := by
  induction' l with a l IH <;> simp [ret_mem]; exact think_mem (Computation.mem_map _ IH)
#align stream.wseq.to_list_of_list Stream'.WSeq.toList_ofList

@[simp]
theorem destruct_ofSeq (s : Seq α) :
    destruct (ofSeq s) = Computation.pure (s.head.map fun a => (a, ofSeq s.tail)) :=
  destruct_eq_pure <| by
    simp only [destruct, Seq.destruct, Option.map_eq_map, ofSeq, Computation.corec_eq, rmap,
      Seq.head]
    rw [show Seq.get? (some <$> s) 0 = some <$> Seq.get? s 0 by apply Seq.map_get?]
    cases' Seq.get? s 0 with a
    · rfl
    dsimp only [(· <$> ·)]
    simp [destruct]
#align stream.wseq.destruct_of_seq Stream'.WSeq.destruct_ofSeq

@[simp]
theorem head_ofSeq (s : Seq α) : head (ofSeq s) = Computation.pure s.head := by
  simp only [head, Option.map_eq_map, destruct_ofSeq, Computation.map_pure, Option.map_map]
  cases Seq.head s <;> rfl
#align stream.wseq.head_of_seq Stream'.WSeq.head_ofSeq

@[simp]
theorem tail_ofSeq (s : Seq α) : tail (ofSeq s) = ofSeq s.tail := by
  simp only [tail, destruct_ofSeq, map_pure', flatten_pure]
  induction' s using Seq.recOn with x s <;> simp only [ofSeq, Seq.tail_nil, Seq.head_nil,
    Option.map_none', Seq.tail_cons, Seq.head_cons, Option.map_some']
  · rfl
#align stream.wseq.tail_of_seq Stream'.WSeq.tail_ofSeq

@[simp]
theorem dropn_ofSeq (s : Seq α) : ∀ n, drop (ofSeq s) n = ofSeq (s.drop n)
  | 0 => rfl
  | n + 1 => by
    simp only [drop, Nat.add_eq, Nat.add_zero, Seq.drop]
    rw [dropn_ofSeq s n, tail_ofSeq]
#align stream.wseq.dropn_of_seq Stream'.WSeq.dropn_ofSeq

theorem get?_ofSeq (s : Seq α) (n) : get? (ofSeq s) n = Computation.pure (Seq.get? s n) := by
  dsimp [get?]; rw [dropn_ofSeq, head_ofSeq, Seq.head_dropn]
#align stream.wseq.nth_of_seq Stream'.WSeq.get?_ofSeq

instance productive_ofSeq (s : Seq α) : Productive (ofSeq s) :=
  ⟨fun n => by rw [get?_ofSeq]; infer_instance⟩
#align stream.wseq.productive_of_seq Stream'.WSeq.productive_ofSeq

theorem toSeq_ofSeq (s : Seq α) : toSeq (ofSeq s) = s := by
  apply Subtype.eq; funext n
  dsimp [toSeq]; apply get_eq_of_mem
  rw [get?_ofSeq]; apply ret_mem
#align stream.wseq.to_seq_of_seq Stream'.WSeq.toSeq_ofSeq

/-- The monadic `return a` is a singleton list containing `a`. -/
def ret (a : α) : WSeq α :=
  ofList [a]
#align stream.wseq.ret Stream'.WSeq.ret

@[simp]
theorem map_nil (f : α → β) : map f nil = nil :=
  rfl
#align stream.wseq.map_nil Stream'.WSeq.map_nil

@[simp]
theorem map_cons (f : α → β) (a s) : map f (cons a s) = cons (f a) (map f s) :=
  Seq.map_cons _ _ _
#align stream.wseq.map_cons Stream'.WSeq.map_cons

@[simp]
theorem map_think (f : α → β) (s) : map f (think s) = think (map f s) :=
  Seq.map_cons _ _ _
#align stream.wseq.map_think Stream'.WSeq.map_think

@[simp]
theorem map_id (s : WSeq α) : map id s = s := by simp [map]
#align stream.wseq.map_id Stream'.WSeq.map_id

@[simp]
theorem map_ret (f : α → β) (a) : map f (ret a) = ret (f a) := by simp [ret]
#align stream.wseq.map_ret Stream'.WSeq.map_ret

@[simp]
theorem map_append (f : α → β) (s t) : map f (append s t) = append (map f s) (map f t) :=
  Seq.map_append _ _ _
#align stream.wseq.map_append Stream'.WSeq.map_append

theorem map_comp (f : α → β) (g : β → γ) (s : WSeq α) : map (g ∘ f) s = map g (map f s) := by
  dsimp [map]; rw [← Seq.map_comp]
  apply congr_fun; apply congr_arg
  ext ⟨⟩ <;> rfl
#align stream.wseq.map_comp Stream'.WSeq.map_comp

theorem mem_map (f : α → β) {a : α} {s : WSeq α} : a ∈ s → f a ∈ map f s :=
  Seq.mem_map (Option.map f)
#align stream.wseq.mem_map Stream'.WSeq.mem_map

-- The converse is not true without additional assumptions
theorem exists_of_mem_join {a : α} : ∀ {S : WSeq (WSeq α)}, a ∈ join S → ∃ s, s ∈ S ∧ a ∈ s := by
  suffices
    ∀ ss : WSeq α,
      a ∈ ss → ∀ s S, append s (join S) = ss → a ∈ append s (join S) → a ∈ s ∨ ∃ s, s ∈ S ∧ a ∈ s
    from fun S h => (this _ h nil S (by simp) (by simp [h])).resolve_left (not_mem_nil _)
  intro ss h; apply mem_rec_on h <;> [intro b ss o; intro ss IH] <;> intro s S
  · induction' s using WSeq.recOn with b' s s <;>
      [induction' S using WSeq.recOn with s S S; skip; skip] <;>
      intro ej m <;> simp at ej <;> have := congr_arg Seq.destruct ej <;>
      simp at this; cases this
    substs b' ss
    simp? at m ⊢ says simp only [cons_append, mem_cons_iff] at m ⊢
    cases' o with e IH
    · simp [e]
    cases' m with e m
    · simp [e]
    exact Or.imp_left Or.inr (IH _ _ rfl m)
  · induction' s using WSeq.recOn with b' s s <;>
      [induction' S using WSeq.recOn with s S S; skip; skip] <;>
      intro ej m <;> simp at ej <;> have := congr_arg Seq.destruct ej <;> simp at this <;>
      subst ss
    · apply Or.inr
      -- Porting note: `exists_eq_or_imp` should be excluded.
      simp [-exists_eq_or_imp] at m ⊢
      cases' IH s S rfl m with as ex
      · exact ⟨s, Or.inl rfl, as⟩
      · rcases ex with ⟨s', sS, as⟩
        exact ⟨s', Or.inr sS, as⟩
    · apply Or.inr
      simp? at m says simp only [join_think, nil_append, mem_think] at m
      rcases (IH nil S (by simp) (by simp [m])).resolve_left (not_mem_nil _) with ⟨s, sS, as⟩
      exact ⟨s, by simp [sS], as⟩
    · simp only [think_append, mem_think] at m IH ⊢
      apply IH _ _ rfl m
#align stream.wseq.exists_of_mem_join Stream'.WSeq.exists_of_mem_join

theorem exists_of_mem_bind {s : WSeq α} {f : α → WSeq β} {b} (h : b ∈ bind s f) :
    ∃ a ∈ s, b ∈ f a :=
  let ⟨t, tm, bt⟩ := exists_of_mem_join h
  let ⟨a, as, e⟩ := exists_of_mem_map tm
  ⟨a, as, by rwa [e]⟩
#align stream.wseq.exists_of_mem_bind Stream'.WSeq.exists_of_mem_bind

theorem destruct_map (f : α → β) (s : WSeq α) :
    destruct (map f s) = Computation.map (Option.map (Prod.map f (map f))) (destruct s) := by
  apply
    Computation.eq_of_bisim fun c1 c2 =>
      ∃ s,
        c1 = destruct (map f s) ∧
          c2 = Computation.map (Option.map (Prod.map f (map f))) (destruct s)
  · intro c1 c2 h
    cases' h with s h
    rw [h.left, h.right]
    induction' s using WSeq.recOn with a s s <;> simp
    exact ⟨s, rfl, rfl⟩
  · exact ⟨s, rfl, rfl⟩
#align stream.wseq.destruct_map Stream'.WSeq.destruct_map

theorem liftRel_map {δ} (R : α → β → Prop) (S : γ → δ → Prop) {s1 : WSeq α} {s2 : WSeq β}
    {f1 : α → γ} {f2 : β → δ} (h1 : LiftRel R s1 s2) (h2 : ∀ {a b}, R a b → S (f1 a) (f2 b)) :
    LiftRel S (map f1 s1) (map f2 s2) :=
  ⟨fun s1 s2 => ∃ s t, s1 = map f1 s ∧ s2 = map f2 t ∧ LiftRel R s t, ⟨s1, s2, rfl, rfl, h1⟩,
    fun {s1 s2} h =>
    match s1, s2, h with
    | _, _, ⟨s, t, rfl, rfl, h⟩ => by
      simp only [exists_and_left, destruct_map]
      apply Computation.liftRel_map _ _ (liftRel_destruct h)
      intro o p h
      cases' o with a <;> cases' p with b <;> simp
      · cases b; cases h
      · cases a; cases h
      · cases' a with a s; cases' b with b t
        cases' h with r h
        exact ⟨h2 r, s, rfl, t, rfl, h⟩⟩
#align stream.wseq.lift_rel_map Stream'.WSeq.liftRel_map

theorem map_congr (f : α → β) {s t : WSeq α} (h : s ~ʷ t) : map f s ~ʷ map f t :=
  liftRel_map _ _ h fun {_ _} => congr_arg _
#align stream.wseq.map_congr Stream'.WSeq.map_congr

/-- auxiliary definition of `destruct_append` over weak sequences-/
@[simp]
def destruct_append.aux (t : WSeq α) : Option (α × WSeq α) → Computation (Option (α × WSeq α))
  | none => destruct t
  | some (a, s) => Computation.pure (some (a, append s t))
#align stream.wseq.destruct_append.aux Stream'.WSeq.destruct_append.aux

theorem destruct_append (s t : WSeq α) :
    destruct (append s t) = (destruct s).bind (destruct_append.aux t) := by
  apply
    Computation.eq_of_bisim
      (fun c1 c2 =>
        ∃ s t, c1 = destruct (append s t) ∧ c2 = (destruct s).bind (destruct_append.aux t))
      _ ⟨s, t, rfl, rfl⟩
  intro c1 c2 h; rcases h with ⟨s, t, h⟩; rw [h.left, h.right]
  induction' s using WSeq.recOn with a s s <;> simp
  · induction' t using WSeq.recOn with b t t <;> simp
    · refine ⟨nil, t, ?_, ?_⟩ <;> simp
  · exact ⟨s, t, rfl, rfl⟩
#align stream.wseq.destruct_append Stream'.WSeq.destruct_append

/-- auxiliary definition of `destruct_join` over weak sequences-/
@[simp]
def destruct_join.aux : Option (WSeq α × WSeq (WSeq α)) → Computation (Option (α × WSeq α))
  | none => Computation.pure none
  | some (s, S) => (destruct (append s (join S))).think
#align stream.wseq.destruct_join.aux Stream'.WSeq.destruct_join.aux

theorem destruct_join (S : WSeq (WSeq α)) :
    destruct (join S) = (destruct S).bind destruct_join.aux := by
  apply
    Computation.eq_of_bisim
      (fun c1 c2 =>
        c1 = c2 ∨ ∃ S, c1 = destruct (join S) ∧ c2 = (destruct S).bind destruct_join.aux)
      _ (Or.inr ⟨S, rfl, rfl⟩)
  intro c1 c2 h
  exact
    match c1, c2, h with
    | c, _, Or.inl <| rfl => by cases c.destruct <;> simp
    | _, _, Or.inr ⟨S, rfl, rfl⟩ => by
      induction' S using WSeq.recOn with s S S <;> simp
      · refine Or.inr ⟨S, rfl, rfl⟩
#align stream.wseq.destruct_join Stream'.WSeq.destruct_join

theorem liftRel_append (R : α → β → Prop) {s1 s2 : WSeq α} {t1 t2 : WSeq β} (h1 : LiftRel R s1 t1)
    (h2 : LiftRel R s2 t2) : LiftRel R (append s1 s2) (append t1 t2) :=
  ⟨fun s t => LiftRel R s t ∨ ∃ s1 t1, s = append s1 s2 ∧ t = append t1 t2 ∧ LiftRel R s1 t1,
    Or.inr ⟨s1, t1, rfl, rfl, h1⟩, fun {s t} h =>
    match s, t, h with
    | s, t, Or.inl h => by
      apply Computation.LiftRel.imp _ _ _ (liftRel_destruct h)
      intro a b; apply LiftRelO.imp_right
      intro s t; apply Or.inl
    | _, _, Or.inr ⟨s1, t1, rfl, rfl, h⟩ => by
      simp only [LiftRelO, exists_and_left, destruct_append, destruct_append.aux]
      apply Computation.liftRel_bind _ _ (liftRel_destruct h)
      intro o p h
      cases' o with a <;> cases' p with b
      · simp only [destruct_append.aux]
        apply Computation.LiftRel.imp _ _ _ (liftRel_destruct h2)
        intro a b
        apply LiftRelO.imp_right
        intro s t
        apply Or.inl
      · cases b; cases h
      · cases a; cases h
      · cases' a with a s; cases' b with b t
        cases' h with r h
        -- Porting note: These 2 theorems should be excluded.
        simpa [-liftRel_pure_left, -liftRel_pure_right] using ⟨r, Or.inr ⟨s, rfl, t, rfl, h⟩⟩⟩
#align stream.wseq.lift_rel_append Stream'.WSeq.liftRel_append

theorem liftRel_join.lem (R : α → β → Prop) {S T} {U : WSeq α → WSeq β → Prop}
    (ST : LiftRel (LiftRel R) S T)
    (HU :
      ∀ s1 s2,
        (∃ s t S T,
            s1 = append s (join S) ∧
              s2 = append t (join T) ∧ LiftRel R s t ∧ LiftRel (LiftRel R) S T) →
          U s1 s2)
    {a} (ma : a ∈ destruct (join S)) : ∃ b, b ∈ destruct (join T) ∧ LiftRelO R U a b := by
  cases' exists_results_of_mem ma with n h; clear ma; revert S T ST a
  induction' n using Nat.strongInductionOn with n IH
  intro S T ST a ra; simp only [destruct_join] at ra
  exact
    let ⟨o, m, k, rs1, rs2, en⟩ := of_results_bind ra
    let ⟨p, mT, rop⟩ := Computation.exists_of_liftRel_left (liftRel_destruct ST) rs1.mem
    match o, p, rop, rs1, rs2, mT with
    | none, none, _, _, rs2, mT => by
      simp only [destruct_join]
      exact ⟨none, mem_bind mT (ret_mem _), by rw [eq_of_pure_mem rs2.mem]; trivial⟩
    | some (s, S'), some (t, T'), ⟨st, ST'⟩, _, rs2, mT => by
      simp? [destruct_append]  at rs2  says simp only [destruct_join.aux, destruct_append] at rs2
      exact
        let ⟨k1, rs3, ek⟩ := of_results_think rs2
        let ⟨o', m1, n1, rs4, rs5, ek1⟩ := of_results_bind rs3
        let ⟨p', mt, rop'⟩ := Computation.exists_of_liftRel_left (liftRel_destruct st) rs4.mem
        match o', p', rop', rs4, rs5, mt with
        | none, none, _, _, rs5', mt => by
          have : n1 < n := by
            rw [en, ek, ek1]
            apply lt_of_lt_of_le _ (Nat.le_add_right _ _)
            apply Nat.lt_succ_of_le (Nat.le_add_right _ _)
          let ⟨ob, mb, rob⟩ := IH _ this ST' rs5'
          refine ⟨ob, ?_, rob⟩
          · simp (config := { unfoldPartialApp := true }) only [destruct_join, destruct_join.aux]
            apply mem_bind mT
            simp only [destruct_append, destruct_append.aux]
            apply think_mem
            apply mem_bind mt
            exact mb
        | some (a, s'), some (b, t'), ⟨ab, st'⟩, _, rs5, mt => by
          simp?  at rs5  says simp only [destruct_append.aux] at rs5
          refine ⟨some (b, append t' (join T')), ?_, ?_⟩
          · simp (config := { unfoldPartialApp := true }) only [destruct_join, destruct_join.aux]
            apply mem_bind mT
            simp only [destruct_append, destruct_append.aux]
            apply think_mem
            apply mem_bind mt
            apply ret_mem
          rw [eq_of_pure_mem rs5.mem]
          exact ⟨ab, HU _ _ ⟨s', t', S', T', rfl, rfl, st', ST'⟩⟩
#align stream.wseq.lift_rel_join.lem Stream'.WSeq.liftRel_join.lem

theorem liftRel_join (R : α → β → Prop) {S : WSeq (WSeq α)} {T : WSeq (WSeq β)}
    (h : LiftRel (LiftRel R) S T) : LiftRel R (join S) (join T) :=
  ⟨fun s1 s2 =>
    ∃ s t S T,
      s1 = append s (join S) ∧ s2 = append t (join T) ∧ LiftRel R s t ∧ LiftRel (LiftRel R) S T,
    ⟨nil, nil, S, T, by simp, by simp, by simp, h⟩, fun {s1 s2} ⟨s, t, S, T, h1, h2, st, ST⟩ => by
    rw [h1, h2]; rw [destruct_append, destruct_append]
    apply Computation.liftRel_bind _ _ (liftRel_destruct st)
    exact fun {o p} h =>
      match o, p, h with
      | some (a, s), some (b, t), ⟨h1, h2⟩ => by
        -- Porting note: These 2 theorems should be excluded.
        simpa [-liftRel_pure_left, -liftRel_pure_right] using ⟨h1, s, t, S, rfl, T, rfl, h2, ST⟩
      | none, none, _ => by
        -- Porting note: `LiftRelO` should be excluded.
        dsimp [destruct_append.aux, Computation.LiftRel, -LiftRelO]; constructor
        · intro
          apply liftRel_join.lem _ ST fun _ _ => id
        · intro b mb
          rw [← LiftRelO.swap]
          apply liftRel_join.lem (swap R)
          · rw [← LiftRel.swap R, ← LiftRel.swap]
            apply ST
          · rw [← LiftRel.swap R, ← LiftRel.swap (LiftRel R)]
            exact fun s1 s2 ⟨s, t, S, T, h1, h2, st, ST⟩ => ⟨t, s, T, S, h2, h1, st, ST⟩
          · exact mb⟩
#align stream.wseq.lift_rel_join Stream'.WSeq.liftRel_join

theorem join_congr {S T : WSeq (WSeq α)} (h : LiftRel Equiv S T) : join S ~ʷ join T :=
  liftRel_join _ h
#align stream.wseq.join_congr Stream'.WSeq.join_congr

theorem liftRel_bind {δ} (R : α → β → Prop) (S : γ → δ → Prop) {s1 : WSeq α} {s2 : WSeq β}
    {f1 : α → WSeq γ} {f2 : β → WSeq δ} (h1 : LiftRel R s1 s2)
    (h2 : ∀ {a b}, R a b → LiftRel S (f1 a) (f2 b)) : LiftRel S (bind s1 f1) (bind s2 f2) :=
  liftRel_join _ (liftRel_map _ _ h1 @h2)
#align stream.wseq.lift_rel_bind Stream'.WSeq.liftRel_bind

theorem bind_congr {s1 s2 : WSeq α} {f1 f2 : α → WSeq β} (h1 : s1 ~ʷ s2) (h2 : ∀ a, f1 a ~ʷ f2 a) :
    bind s1 f1 ~ʷ bind s2 f2 :=
  liftRel_bind _ _ h1 fun {a b} h => by rw [h]; apply h2
#align stream.wseq.bind_congr Stream'.WSeq.bind_congr

@[simp]
theorem join_ret (s : WSeq α) : join (ret s) ~ʷ s := by simpa [ret] using think_equiv _
#align stream.wseq.join_ret Stream'.WSeq.join_ret

@[simp]
theorem join_map_ret (s : WSeq α) : join (map ret s) ~ʷ s := by
  refine ⟨fun s1 s2 => join (map ret s2) = s1, rfl, ?_⟩
  intro s' s h; rw [← h]
  apply liftRel_rec fun c1 c2 => ∃ s, c1 = destruct (join (map ret s)) ∧ c2 = destruct s
  · exact fun {c1 c2} h =>
      match c1, c2, h with
      | _, _, ⟨s, rfl, rfl⟩ => by
        clear h
        -- Porting note: `ret` is simplified in `simp` so `ret`s become `fun a => cons a nil` here.
        have : ∀ s, ∃ s' : WSeq α,
            (map (fun a => cons a nil) s).join.destruct =
              (map (fun a => cons a nil) s').join.destruct ∧ destruct s = s'.destruct :=
          fun s => ⟨s, rfl, rfl⟩
        induction' s using WSeq.recOn with a s s <;>
          simp (config := { unfoldPartialApp := true }) [ret, ret_mem, this, Option.exists]
  · exact ⟨s, rfl, rfl⟩
#align stream.wseq.join_map_ret Stream'.WSeq.join_map_ret

@[simp]
theorem join_append (S T : WSeq (WSeq α)) : join (append S T) ~ʷ append (join S) (join T) := by
  refine
    ⟨fun s1 s2 =>
      ∃ s S T, s1 = append s (join (append S T)) ∧ s2 = append s (append (join S) (join T)),
      ⟨nil, S, T, by simp, by simp⟩, ?_⟩
  intro s1 s2 h
  apply
    liftRel_rec
      (fun c1 c2 =>
        ∃ (s : WSeq α) (S T : _),
          c1 = destruct (append s (join (append S T))) ∧
            c2 = destruct (append s (append (join S) (join T))))
      _ _ _
      (let ⟨s, S, T, h1, h2⟩ := h
      ⟨s, S, T, congr_arg destruct h1, congr_arg destruct h2⟩)
  rintro c1 c2 ⟨s, S, T, rfl, rfl⟩
  induction' s using WSeq.recOn with a s s <;> simp
  · induction' S using WSeq.recOn with s S S <;> simp
    · induction' T using WSeq.recOn with s T T <;> simp
      · refine ⟨s, nil, T, ?_, ?_⟩ <;> simp
      · refine ⟨nil, nil, T, ?_, ?_⟩ <;> simp
    · exact ⟨s, S, T, rfl, rfl⟩
    · refine ⟨nil, S, T, ?_, ?_⟩ <;> simp
  · exact ⟨s, S, T, rfl, rfl⟩
  · exact ⟨s, S, T, rfl, rfl⟩
#align stream.wseq.join_append Stream'.WSeq.join_append

@[simp]
theorem bind_ret (f : α → β) (s) : bind s (ret ∘ f) ~ʷ map f s := by
  dsimp [bind]
  rw [map_comp]
  apply join_map_ret
#align stream.wseq.bind_ret Stream'.WSeq.bind_ret

@[simp]
theorem ret_bind (a : α) (f : α → WSeq β) : bind (ret a) f ~ʷ f a := by simp [bind]
#align stream.wseq.ret_bind Stream'.WSeq.ret_bind

@[simp]
theorem map_join (f : α → β) (S) : map f (join S) = join (map (map f) S) := by
  apply
    Seq.eq_of_bisim fun s1 s2 =>
      ∃ s S, s1 = append s (map f (join S)) ∧ s2 = append s (join (map (map f) S))
  · intro s1 s2 h
    exact
      match s1, s2, h with
      | _, _, ⟨s, S, rfl, rfl⟩ => by
        induction' s using WSeq.recOn with a s s <;> simp
        · induction' S using WSeq.recOn with s S S <;> simp
          · exact ⟨map f s, S, rfl, rfl⟩
          · refine ⟨nil, S, ?_, ?_⟩ <;> simp
        · exact ⟨_, _, rfl, rfl⟩
        · exact ⟨_, _, rfl, rfl⟩
  · refine ⟨nil, S, ?_, ?_⟩ <;> simp
#align stream.wseq.map_join Stream'.WSeq.map_join

@[simp]
theorem join_join (SS : WSeq (WSeq (WSeq α))) : join (join SS) ~ʷ join (map join SS) := by
  refine
    ⟨fun s1 s2 =>
      ∃ s S SS,
        s1 = append s (join (append S (join SS))) ∧
          s2 = append s (append (join S) (join (map join SS))),
      ⟨nil, nil, SS, by simp, by simp⟩, ?_⟩
  intro s1 s2 h
  apply
    liftRel_rec
      (fun c1 c2 =>
        ∃ s S SS,
          c1 = destruct (append s (join (append S (join SS)))) ∧
            c2 = destruct (append s (append (join S) (join (map join SS)))))
      _ (destruct s1) (destruct s2)
      (let ⟨s, S, SS, h1, h2⟩ := h
      ⟨s, S, SS, by simp [h1], by simp [h2]⟩)
  intro c1 c2 h
  exact
    match c1, c2, h with
    | _, _, ⟨s, S, SS, rfl, rfl⟩ => by
      clear h
<<<<<<< HEAD
      induction' s using WSeq.recOn with a s s <;>
        simp only [nil_append, cons_append, destruct_cons, destruct_pure, liftRelAux_inl_inl,
          LiftRelO, true_and, think_append, destruct_think, Computation.destruct_think,
          liftRelAux_inr_inr]
      · induction' S using WSeq.recOn with s S S <;>
          simp only [nil_append, join_nil, cons_append, join_cons, destruct_think,
            Computation.destruct_think, think_append, append_assoc, liftRelAux_inr_inr, join_think]
        · induction' SS using WSeq.recOn with S SS SS <;>
            simp only [join_nil, destruct_nil, destruct_pure, map_nil, liftRelAux_inl_inl, LiftRelO,
              join_cons, join_think, destruct_think, Computation.destruct_think, map_cons]
          · refine' ⟨nil, S, SS, _, _⟩ <;> simp
          · refine' ⟨nil, nil, SS, _, _⟩ <;> simp
=======
      induction' s using WSeq.recOn with a s s <;> simp
      · induction' S using WSeq.recOn with s S S <;> simp
        · induction' SS using WSeq.recOn with S SS SS <;> simp
          · refine ⟨nil, S, SS, ?_, ?_⟩ <;> simp
          · refine ⟨nil, nil, SS, ?_, ?_⟩ <;> simp
>>>>>>> cf35070b
        · exact ⟨s, S, SS, rfl, rfl⟩
        · refine ⟨nil, S, SS, ?_, ?_⟩ <;> simp
      · exact ⟨s, S, SS, rfl, rfl⟩
      · exact ⟨s, S, SS, rfl, rfl⟩
#align stream.wseq.join_join Stream'.WSeq.join_join

@[simp]
theorem bind_assoc (s : WSeq α) (f : α → WSeq β) (g : β → WSeq γ) :
    bind (bind s f) g ~ʷ bind s fun x : α => bind (f x) g := by
  simp only [bind, map_join]; erw [← map_comp f (map g), map_comp (map g ∘ f) join]
  apply join_join
#align stream.wseq.bind_assoc Stream'.WSeq.bind_assoc

instance monad : Monad WSeq where
  map := @map
  pure := @ret
  bind := @bind
#align stream.wseq.monad Stream'.WSeq.monad

/-
  Unfortunately, WSeq is not a lawful monad, because it does not satisfy
  the monad laws exactly, only up to sequence equivalence.
  Furthermore, even quotienting by the equivalence is not sufficient,
  because the join operation involves lists of quotient elements,
  with a lifted equivalence relation, and pure quotients cannot handle
  this type of construction.

instance lawfulMonad : LawfulMonad WSeq :=
  { id_map := @map_id,
    bind_pure_comp := @bind_ret,
    pure_bind := @ret_bind,
    bind_assoc := @bind_assoc }
-/
end WSeq

end Stream'<|MERGE_RESOLUTION|>--- conflicted
+++ resolved
@@ -1789,7 +1789,6 @@
     match c1, c2, h with
     | _, _, ⟨s, S, SS, rfl, rfl⟩ => by
       clear h
-<<<<<<< HEAD
       induction' s using WSeq.recOn with a s s <;>
         simp only [nil_append, cons_append, destruct_cons, destruct_pure, liftRelAux_inl_inl,
           LiftRelO, true_and, think_append, destruct_think, Computation.destruct_think,
@@ -1802,13 +1801,6 @@
               join_cons, join_think, destruct_think, Computation.destruct_think, map_cons]
           · refine' ⟨nil, S, SS, _, _⟩ <;> simp
           · refine' ⟨nil, nil, SS, _, _⟩ <;> simp
-=======
-      induction' s using WSeq.recOn with a s s <;> simp
-      · induction' S using WSeq.recOn with s S S <;> simp
-        · induction' SS using WSeq.recOn with S SS SS <;> simp
-          · refine ⟨nil, S, SS, ?_, ?_⟩ <;> simp
-          · refine ⟨nil, nil, SS, ?_, ?_⟩ <;> simp
->>>>>>> cf35070b
         · exact ⟨s, S, SS, rfl, rfl⟩
         · refine ⟨nil, S, SS, ?_, ?_⟩ <;> simp
       · exact ⟨s, S, SS, rfl, rfl⟩
