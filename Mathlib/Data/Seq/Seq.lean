--- conflicted
+++ resolved
@@ -915,12 +915,7 @@
   | (a, s) => (f a, Seq'.map f s)
 #align stream.seq1.map Seq1.map
 
-<<<<<<< HEAD
--- Porting note (#10756): new theorem.
 theorem map_pair {f : α → β} {a s} : map f (a, s) = (f a, Seq'.map f s) := rfl
-=======
-theorem map_pair {f : α → β} {a s} : map f (a, s) = (f a, Seq.map f s) := rfl
->>>>>>> 7733e607
 
 theorem map_id : ∀ s : Seq1 α, map id s = s
   | ⟨a, s⟩ => by simp [map]
