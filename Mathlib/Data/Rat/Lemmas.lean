--- conflicted
+++ resolved
@@ -279,17 +279,6 @@
 #align rat.inv_coe_nat_denom_of_pos Rat.inv_natCast_den_of_pos
 
 @[simp]
-<<<<<<< HEAD
-theorem inv_coe_int_num (a : ℤ) : (a : ℚ)⁻¹.num = Int.sign a := by
-  induction a using Int.induction_on
-  · simp only [Int.cast_zero, inv_zero, num_ofNat, Int.sign_zero]
-  · simp only [Int.ofNat_add_one_out, Int.cast_ofNat, Nat.zero_lt_succ, inv_coe_nat_num_of_pos,
-      Nat.cast_pos, Int.sign_eq_one_of_pos]
-  · simp only [← Int.negSucc_coe', Int.negSucc_coe, Nat.cast_add, Nat.cast_one,
-      Int.ofNat_add_one_out, Int.cast_neg, Int.cast_ofNat, Rat.inv_neg, neg_num, Nat.zero_lt_succ,
-      inv_coe_nat_num_of_pos, Int.reduceNeg, Int.sign_neg, Nat.cast_pos, Int.sign_eq_one_of_pos]
-#align rat.inv_coe_int_num Rat.inv_coe_int_num
-=======
 theorem inv_intCast_num (a : ℤ) : (a : ℚ)⁻¹.num = Int.sign a := by
   rcases lt_trichotomy a 0 with lt | rfl | gt
   · obtain ⟨a, rfl⟩ : ∃ b, -b = a := ⟨-a, a.neg_neg⟩
@@ -298,7 +287,6 @@
   · rfl
   · simp [inv_intCast_num_of_pos gt, (Int.sign_eq_one_iff_pos _).mpr gt]
 #align rat.inv_coe_int_num Rat.inv_intCast_num
->>>>>>> ea26fdaf
 
 @[simp]
 theorem inv_natCast_num (a : ℕ) : (a : ℚ)⁻¹.num = Int.sign a :=
@@ -310,19 +298,6 @@
   inv_natCast_num_of_pos (NeZero.pos a)
 
 @[simp]
-<<<<<<< HEAD
-theorem inv_coe_int_den (a : ℤ) : (a : ℚ)⁻¹.den = if a = 0 then 1 else a.natAbs := by
-  induction a using Int.induction_on
-  · simp only [Int.cast_zero, inv_zero, den_ofNat, ↓reduceIte]
-  · simp only [Int.ofNat_add_one_out, Int.cast_ofNat, Nat.zero_lt_succ, inv_coe_nat_den_of_pos,
-      Nat.cast_eq_zero, Nat.succ_ne_zero, ↓reduceIte, Int.natAbs_ofNat]
-  · simp only [← Int.negSucc_coe', Int.negSucc_coe, Nat.cast_add, Nat.cast_one,
-      Int.ofNat_add_one_out, Int.cast_neg, Int.cast_ofNat, Rat.inv_neg, neg_den, Nat.zero_lt_succ,
-      inv_coe_nat_den_of_pos, neg_eq_zero, Nat.cast_eq_zero, Nat.succ_ne_zero, ↓reduceIte,
-      Int.natAbs_neg, Int.natAbs_ofNat]
-
-#align rat.inv_coe_int_denom Rat.inv_coe_int_den
-=======
 theorem inv_intCast_den (a : ℤ) : (a : ℚ)⁻¹.den = if a = 0 then 1 else a.natAbs := by
   rw [← Int.ofNat_inj]
   rcases lt_trichotomy a 0 with lt | rfl | gt
@@ -334,7 +309,6 @@
   · rw [if_neg (by omega)]
     simp [inv_intCast_den_of_pos gt, abs_of_pos gt]
 #align rat.inv_coe_int_denom Rat.inv_intCast_den
->>>>>>> ea26fdaf
 
 @[simp]
 theorem inv_natCast_den (a : ℕ) : (a : ℚ)⁻¹.den = if a = 0 then 1 else a := by
