--- conflicted
+++ resolved
@@ -782,1107 +782,4 @@
   ext p : 1; exact tangentMap_comp_at _ (hg _) (hf _)
 #align tangent_map_comp tangentMap_comp
 
-<<<<<<< HEAD
-end DerivativesProperties
-
-section MFDerivFderiv
-
-/-!
-### Relations between vector space derivative and manifold derivative
-
-The manifold derivative `mfderiv`, when considered on the model vector space with its trivial
-manifold structure, coincides with the usual Frechet derivative `fderiv`. In this section, we prove
-this and related statements.
--/
-
-
-variable {𝕜 : Type*} [NontriviallyNormedField 𝕜] {E : Type*} [NormedAddCommGroup E]
-  [NormedSpace 𝕜 E] {E' : Type*} [NormedAddCommGroup E'] [NormedSpace 𝕜 E'] {f : E → E'}
-  {s : Set E} {x : E}
-
-theorem uniqueMDiffWithinAt_iff_uniqueDiffWithinAt :
-    UniqueMDiffWithinAt 𝓘(𝕜, E) s x ↔ UniqueDiffWithinAt 𝕜 s x := by
-  simp only [UniqueMDiffWithinAt, mfld_simps]
-#align unique_mdiff_within_at_iff_unique_diff_within_at uniqueMDiffWithinAt_iff_uniqueDiffWithinAt
-
-alias ⟨UniqueMDiffWithinAt.uniqueDiffWithinAt, UniqueDiffWithinAt.uniqueMDiffWithinAt⟩ :=
-  uniqueMDiffWithinAt_iff_uniqueDiffWithinAt
-#align unique_mdiff_within_at.unique_diff_within_at UniqueMDiffWithinAt.uniqueDiffWithinAt
-#align unique_diff_within_at.unique_mdiff_within_at UniqueDiffWithinAt.uniqueMDiffWithinAt
-
-theorem uniqueMDiffOn_iff_uniqueDiffOn : UniqueMDiffOn 𝓘(𝕜, E) s ↔ UniqueDiffOn 𝕜 s := by
-  simp [UniqueMDiffOn, UniqueDiffOn, uniqueMDiffWithinAt_iff_uniqueDiffWithinAt]
-#align unique_mdiff_on_iff_unique_diff_on uniqueMDiffOn_iff_uniqueDiffOn
-
-alias ⟨UniqueMDiffOn.uniqueDiffOn, UniqueDiffOn.uniqueMDiffOn⟩ := uniqueMDiffOn_iff_uniqueDiffOn
-#align unique_mdiff_on.unique_diff_on UniqueMDiffOn.uniqueDiffOn
-#align unique_diff_on.unique_mdiff_on UniqueDiffOn.uniqueMDiffOn
-
--- porting note: was `@[simp, mfld_simps]` but `simp` can prove it
-theorem writtenInExtChartAt_model_space : writtenInExtChartAt 𝓘(𝕜, E) 𝓘(𝕜, E') x f = f :=
-  rfl
-#align written_in_ext_chart_model_space writtenInExtChartAt_model_space
-
-theorem hasMFDerivWithinAt_iff_hasFDerivWithinAt {f'} :
-    HasMFDerivWithinAt 𝓘(𝕜, E) 𝓘(𝕜, E') f s x f' ↔ HasFDerivWithinAt f f' s x := by
-  simpa only [HasMFDerivWithinAt, and_iff_right_iff_imp, mfld_simps] using
-    HasFDerivWithinAt.continuousWithinAt
-#align has_mfderiv_within_at_iff_has_fderiv_within_at hasMFDerivWithinAt_iff_hasFDerivWithinAt
-
-alias ⟨HasMFDerivWithinAt.hasFDerivWithinAt, HasFDerivWithinAt.hasMFDerivWithinAt⟩ :=
-  hasMFDerivWithinAt_iff_hasFDerivWithinAt
-#align has_mfderiv_within_at.has_fderiv_within_at HasMFDerivWithinAt.hasFDerivWithinAt
-#align has_fderiv_within_at.has_mfderiv_within_at HasFDerivWithinAt.hasMFDerivWithinAt
-
-theorem hasMFDerivAt_iff_hasFDerivAt {f'} :
-    HasMFDerivAt 𝓘(𝕜, E) 𝓘(𝕜, E') f x f' ↔ HasFDerivAt f f' x := by
-  rw [← hasMFDerivWithinAt_univ, hasMFDerivWithinAt_iff_hasFDerivWithinAt, hasFDerivWithinAt_univ]
-#align has_mfderiv_at_iff_has_fderiv_at hasMFDerivAt_iff_hasFDerivAt
-
-alias ⟨HasMFDerivAt.hasFDerivAt, HasFDerivAt.hasMFDerivAt⟩ := hasMFDerivAt_iff_hasFDerivAt
-#align has_mfderiv_at.has_fderiv_at HasMFDerivAt.hasFDerivAt
-#align has_fderiv_at.has_mfderiv_at HasFDerivAt.hasMFDerivAt
-
-/-- For maps between vector spaces, `MDifferentiableWithinAt` and `DifferentiableWithinAt`
-coincide -/
-theorem mdifferentiableWithinAt_iff_differentiableWithinAt :
-    MDifferentiableWithinAt 𝓘(𝕜, E) 𝓘(𝕜, E') f s x ↔ DifferentiableWithinAt 𝕜 f s x := by
-  simp only [MDifferentiableWithinAt, mfld_simps]
-  exact ⟨fun H => H.2, fun H => ⟨H.continuousWithinAt, H⟩⟩
-#align mdifferentiable_within_at_iff_differentiable_within_at mdifferentiableWithinAt_iff_differentiableWithinAt
-
-alias ⟨MDifferentiableWithinAt.differentiableWithinAt,
-    DifferentiableWithinAt.mdifferentiableWithinAt⟩ :=
-  mdifferentiableWithinAt_iff_differentiableWithinAt
-#align mdifferentiable_within_at.differentiable_within_at MDifferentiableWithinAt.differentiableWithinAt
-#align differentiable_within_at.mdifferentiable_within_at DifferentiableWithinAt.mdifferentiableWithinAt
-
-/-- For maps between vector spaces, `MDifferentiableAt` and `DifferentiableAt` coincide -/
-theorem mdifferentiableAt_iff_differentiableAt :
-    MDifferentiableAt 𝓘(𝕜, E) 𝓘(𝕜, E') f x ↔ DifferentiableAt 𝕜 f x := by
-  simp only [MDifferentiableAt, differentiableWithinAt_univ, mfld_simps]
-  exact ⟨fun H => H.2, fun H => ⟨H.continuousAt, H⟩⟩
-#align mdifferentiable_at_iff_differentiable_at mdifferentiableAt_iff_differentiableAt
-
-alias ⟨MDifferentiableAt.differentiableAt, DifferentiableAt.mdifferentiableAt⟩ :=
-  mdifferentiableAt_iff_differentiableAt
-#align mdifferentiable_at.differentiable_at MDifferentiableAt.differentiableAt
-#align differentiable_at.mdifferentiable_at DifferentiableAt.mdifferentiableAt
-
-/-- For maps between vector spaces, `MDifferentiableOn` and `DifferentiableOn` coincide -/
-theorem mdifferentiableOn_iff_differentiableOn :
-    MDifferentiableOn 𝓘(𝕜, E) 𝓘(𝕜, E') f s ↔ DifferentiableOn 𝕜 f s := by
-  simp only [MDifferentiableOn, DifferentiableOn,
-    mdifferentiableWithinAt_iff_differentiableWithinAt]
-#align mdifferentiable_on_iff_differentiable_on mdifferentiableOn_iff_differentiableOn
-
-alias ⟨MDifferentiableOn.differentiableOn, DifferentiableOn.mdifferentiableOn⟩ :=
-  mdifferentiableOn_iff_differentiableOn
-#align mdifferentiable_on.differentiable_on MDifferentiableOn.differentiableOn
-#align differentiable_on.mdifferentiable_on DifferentiableOn.mdifferentiableOn
-
-/-- For maps between vector spaces, `MDifferentiable` and `Differentiable` coincide -/
-theorem mdifferentiable_iff_differentiable :
-    MDifferentiable 𝓘(𝕜, E) 𝓘(𝕜, E') f ↔ Differentiable 𝕜 f := by
-  simp only [MDifferentiable, Differentiable, mdifferentiableAt_iff_differentiableAt]
-#align mdifferentiable_iff_differentiable mdifferentiable_iff_differentiable
-
-alias ⟨MDifferentiable.differentiable, Differentiable.mdifferentiable⟩ :=
-  mdifferentiable_iff_differentiable
-#align mdifferentiable.differentiable MDifferentiable.differentiable
-#align differentiable.mdifferentiable Differentiable.mdifferentiable
-
-/-- For maps between vector spaces, `mfderivWithin` and `fderivWithin` coincide -/
-@[simp]
-theorem mfderivWithin_eq_fderivWithin :
-    mfderivWithin 𝓘(𝕜, E) 𝓘(𝕜, E') f s x = fderivWithin 𝕜 f s x := by
-  by_cases h : MDifferentiableWithinAt 𝓘(𝕜, E) 𝓘(𝕜, E') f s x
-  · simp only [mfderivWithin, h, if_pos, mfld_simps]
-  · simp only [mfderivWithin, h, if_neg, not_false_iff]
-    rw [mdifferentiableWithinAt_iff_differentiableWithinAt] at h
-    exact (fderivWithin_zero_of_not_differentiableWithinAt h).symm
-#align mfderiv_within_eq_fderiv_within mfderivWithin_eq_fderivWithin
-
-/-- For maps between vector spaces, `mfderiv` and `fderiv` coincide -/
-@[simp]
-theorem mfderiv_eq_fderiv : mfderiv 𝓘(𝕜, E) 𝓘(𝕜, E') f x = fderiv 𝕜 f x := by
-  rw [← mfderivWithin_univ, ← fderivWithin_univ]
-  exact mfderivWithin_eq_fderivWithin
-#align mfderiv_eq_fderiv mfderiv_eq_fderiv
-
-end MFDerivFderiv
-
-section SpecificFunctions
-
-/-! ### Differentiability of specific functions -/
-
-
-variable {𝕜 : Type*} [NontriviallyNormedField 𝕜] {E : Type*} [NormedAddCommGroup E]
-  [NormedSpace 𝕜 E] {H : Type*} [TopologicalSpace H] (I : ModelWithCorners 𝕜 E H) {M : Type*}
-  [TopologicalSpace M] [ChartedSpace H M] [SmoothManifoldWithCorners I M] {E' : Type*}
-  [NormedAddCommGroup E'] [NormedSpace 𝕜 E'] {H' : Type*} [TopologicalSpace H']
-  (I' : ModelWithCorners 𝕜 E' H') {M' : Type*} [TopologicalSpace M'] [ChartedSpace H' M']
-  [SmoothManifoldWithCorners I' M'] {E'' : Type*} [NormedAddCommGroup E''] [NormedSpace 𝕜 E'']
-  {H'' : Type*} [TopologicalSpace H''] (I'' : ModelWithCorners 𝕜 E'' H'') {M'' : Type*}
-  [TopologicalSpace M''] [ChartedSpace H'' M''] [SmoothManifoldWithCorners I'' M'']
-
-namespace ContinuousLinearMap
-
-variable (f : E →L[𝕜] E') {s : Set E} {x : E}
-
-protected theorem hasMFDerivWithinAt : HasMFDerivWithinAt 𝓘(𝕜, E) 𝓘(𝕜, E') f s x f :=
-  f.hasFDerivWithinAt.hasMFDerivWithinAt
-#align continuous_linear_map.has_mfderiv_within_at ContinuousLinearMap.hasMFDerivWithinAt
-
-protected theorem hasMFDerivAt : HasMFDerivAt 𝓘(𝕜, E) 𝓘(𝕜, E') f x f :=
-  f.hasFDerivAt.hasMFDerivAt
-#align continuous_linear_map.has_mfderiv_at ContinuousLinearMap.hasMFDerivAt
-
-protected theorem mdifferentiableWithinAt : MDifferentiableWithinAt 𝓘(𝕜, E) 𝓘(𝕜, E') f s x :=
-  f.differentiableWithinAt.mdifferentiableWithinAt
-#align continuous_linear_map.mdifferentiable_within_at ContinuousLinearMap.mdifferentiableWithinAt
-
-protected theorem mdifferentiableOn : MDifferentiableOn 𝓘(𝕜, E) 𝓘(𝕜, E') f s :=
-  f.differentiableOn.mdifferentiableOn
-#align continuous_linear_map.mdifferentiable_on ContinuousLinearMap.mdifferentiableOn
-
-protected theorem mdifferentiableAt : MDifferentiableAt 𝓘(𝕜, E) 𝓘(𝕜, E') f x :=
-  f.differentiableAt.mdifferentiableAt
-#align continuous_linear_map.mdifferentiable_at ContinuousLinearMap.mdifferentiableAt
-
-protected theorem mdifferentiable : MDifferentiable 𝓘(𝕜, E) 𝓘(𝕜, E') f :=
-  f.differentiable.mdifferentiable
-#align continuous_linear_map.mdifferentiable ContinuousLinearMap.mdifferentiable
-
-theorem mfderiv_eq : mfderiv 𝓘(𝕜, E) 𝓘(𝕜, E') f x = f :=
-  f.hasMFDerivAt.mfderiv
-#align continuous_linear_map.mfderiv_eq ContinuousLinearMap.mfderiv_eq
-
-theorem mfderivWithin_eq (hs : UniqueMDiffWithinAt 𝓘(𝕜, E) s x) :
-    mfderivWithin 𝓘(𝕜, E) 𝓘(𝕜, E') f s x = f :=
-  f.hasMFDerivWithinAt.mfderivWithin hs
-#align continuous_linear_map.mfderiv_within_eq ContinuousLinearMap.mfderivWithin_eq
-
-end ContinuousLinearMap
-
-namespace ContinuousLinearEquiv
-
-variable (f : E ≃L[𝕜] E') {s : Set E} {x : E}
-
-protected theorem hasMFDerivWithinAt : HasMFDerivWithinAt 𝓘(𝕜, E) 𝓘(𝕜, E') f s x (f : E →L[𝕜] E') :=
-  f.hasFDerivWithinAt.hasMFDerivWithinAt
-#align continuous_linear_equiv.has_mfderiv_within_at ContinuousLinearEquiv.hasMFDerivWithinAt
-
-protected theorem hasMFDerivAt : HasMFDerivAt 𝓘(𝕜, E) 𝓘(𝕜, E') f x (f : E →L[𝕜] E') :=
-  f.hasFDerivAt.hasMFDerivAt
-#align continuous_linear_equiv.has_mfderiv_at ContinuousLinearEquiv.hasMFDerivAt
-
-protected theorem mdifferentiableWithinAt : MDifferentiableWithinAt 𝓘(𝕜, E) 𝓘(𝕜, E') f s x :=
-  f.differentiableWithinAt.mdifferentiableWithinAt
-#align continuous_linear_equiv.mdifferentiable_within_at ContinuousLinearEquiv.mdifferentiableWithinAt
-
-protected theorem mdifferentiableOn : MDifferentiableOn 𝓘(𝕜, E) 𝓘(𝕜, E') f s :=
-  f.differentiableOn.mdifferentiableOn
-#align continuous_linear_equiv.mdifferentiable_on ContinuousLinearEquiv.mdifferentiableOn
-
-protected theorem mdifferentiableAt : MDifferentiableAt 𝓘(𝕜, E) 𝓘(𝕜, E') f x :=
-  f.differentiableAt.mdifferentiableAt
-#align continuous_linear_equiv.mdifferentiable_at ContinuousLinearEquiv.mdifferentiableAt
-
-protected theorem mdifferentiable : MDifferentiable 𝓘(𝕜, E) 𝓘(𝕜, E') f :=
-  f.differentiable.mdifferentiable
-#align continuous_linear_equiv.mdifferentiable ContinuousLinearEquiv.mdifferentiable
-
-theorem mfderiv_eq : mfderiv 𝓘(𝕜, E) 𝓘(𝕜, E') f x = (f : E →L[𝕜] E') :=
-  f.hasMFDerivAt.mfderiv
-#align continuous_linear_equiv.mfderiv_eq ContinuousLinearEquiv.mfderiv_eq
-
-theorem mfderivWithin_eq (hs : UniqueMDiffWithinAt 𝓘(𝕜, E) s x) :
-    mfderivWithin 𝓘(𝕜, E) 𝓘(𝕜, E') f s x = (f : E →L[𝕜] E') :=
-  f.hasMFDerivWithinAt.mfderivWithin hs
-#align continuous_linear_equiv.mfderiv_within_eq ContinuousLinearEquiv.mfderivWithin_eq
-
-end ContinuousLinearEquiv
-
-variable {s : Set M} {x : M}
-
-section id
-
-/-! #### Identity -/
-
-theorem hasMFDerivAt_id (x : M) :
-    HasMFDerivAt I I (@id M) x (ContinuousLinearMap.id 𝕜 (TangentSpace I x)) := by
-  refine' ⟨continuousAt_id, _⟩
-  have : ∀ᶠ y in 𝓝[range I] (extChartAt I x) x, (extChartAt I x ∘ (extChartAt I x).symm) y = y
-  · apply Filter.mem_of_superset (extChartAt_target_mem_nhdsWithin I x)
-    mfld_set_tac
-  apply HasFDerivWithinAt.congr_of_eventuallyEq (hasFDerivWithinAt_id _ _) this
-  simp only [mfld_simps]
-#align has_mfderiv_at_id hasMFDerivAt_id
-
-theorem hasMFDerivWithinAt_id (s : Set M) (x : M) :
-    HasMFDerivWithinAt I I (@id M) s x (ContinuousLinearMap.id 𝕜 (TangentSpace I x)) :=
-  (hasMFDerivAt_id I x).hasMFDerivWithinAt
-#align has_mfderiv_within_at_id hasMFDerivWithinAt_id
-
-theorem mdifferentiableAt_id : MDifferentiableAt I I (@id M) x :=
-  (hasMFDerivAt_id I x).mdifferentiableAt
-#align mdifferentiable_at_id mdifferentiableAt_id
-
-theorem mdifferentiableWithinAt_id : MDifferentiableWithinAt I I (@id M) s x :=
-  (mdifferentiableAt_id I).mdifferentiableWithinAt
-#align mdifferentiable_within_at_id mdifferentiableWithinAt_id
-
-theorem mdifferentiable_id : MDifferentiable I I (@id M) := fun _ => mdifferentiableAt_id I
-#align mdifferentiable_id mdifferentiable_id
-
-theorem mdifferentiableOn_id : MDifferentiableOn I I (@id M) s :=
-  (mdifferentiable_id I).mdifferentiableOn
-#align mdifferentiable_on_id mdifferentiableOn_id
-
-@[simp, mfld_simps]
-theorem mfderiv_id : mfderiv I I (@id M) x = ContinuousLinearMap.id 𝕜 (TangentSpace I x) :=
-  HasMFDerivAt.mfderiv (hasMFDerivAt_id I x)
-#align mfderiv_id mfderiv_id
-
-theorem mfderivWithin_id (hxs : UniqueMDiffWithinAt I s x) :
-    mfderivWithin I I (@id M) s x = ContinuousLinearMap.id 𝕜 (TangentSpace I x) := by
-  rw [MDifferentiable.mfderivWithin (mdifferentiableAt_id I) hxs]
-  exact mfderiv_id I
-#align mfderiv_within_id mfderivWithin_id
-
-@[simp, mfld_simps]
-theorem tangentMap_id : tangentMap I I (id : M → M) = id := by ext1 ⟨x, v⟩; simp [tangentMap]
-#align tangent_map_id tangentMap_id
-
-theorem tangentMapWithin_id {p : TangentBundle I M} (hs : UniqueMDiffWithinAt I s p.proj) :
-    tangentMapWithin I I (id : M → M) s p = p := by
-  simp only [tangentMapWithin, id.def]
-  rw [mfderivWithin_id]
-  · rcases p with ⟨⟩; rfl
-  · exact hs
-#align tangent_map_within_id tangentMapWithin_id
-
-end id
-
-section Const
-
-/-! #### Constants -/
-
-
-variable {c : M'}
-
-theorem hasMFDerivAt_const (c : M') (x : M) :
-    HasMFDerivAt I I' (fun _ : M => c) x (0 : TangentSpace I x →L[𝕜] TangentSpace I' c) := by
-  refine' ⟨continuous_const.continuousAt, _⟩
-  simp only [writtenInExtChartAt, (· ∘ ·), hasFDerivWithinAt_const]
-#align has_mfderiv_at_const hasMFDerivAt_const
-
-theorem hasMFDerivWithinAt_const (c : M') (s : Set M) (x : M) :
-    HasMFDerivWithinAt I I' (fun _ : M => c) s x (0 : TangentSpace I x →L[𝕜] TangentSpace I' c) :=
-  (hasMFDerivAt_const I I' c x).hasMFDerivWithinAt
-#align has_mfderiv_within_at_const hasMFDerivWithinAt_const
-
-theorem mdifferentiableAt_const : MDifferentiableAt I I' (fun _ : M => c) x :=
-  (hasMFDerivAt_const I I' c x).mdifferentiableAt
-#align mdifferentiable_at_const mdifferentiableAt_const
-
-theorem mdifferentiableWithinAt_const : MDifferentiableWithinAt I I' (fun _ : M => c) s x :=
-  (mdifferentiableAt_const I I').mdifferentiableWithinAt
-#align mdifferentiable_within_at_const mdifferentiableWithinAt_const
-
-theorem mdifferentiable_const : MDifferentiable I I' fun _ : M => c := fun _ =>
-  mdifferentiableAt_const I I'
-#align mdifferentiable_const mdifferentiable_const
-
-theorem mdifferentiableOn_const : MDifferentiableOn I I' (fun _ : M => c) s :=
-  (mdifferentiable_const I I').mdifferentiableOn
-#align mdifferentiable_on_const mdifferentiableOn_const
-
-@[simp, mfld_simps]
-theorem mfderiv_const :
-    mfderiv I I' (fun _ : M => c) x = (0 : TangentSpace I x →L[𝕜] TangentSpace I' c) :=
-  HasMFDerivAt.mfderiv (hasMFDerivAt_const I I' c x)
-#align mfderiv_const mfderiv_const
-
-theorem mfderivWithin_const (hxs : UniqueMDiffWithinAt I s x) :
-    mfderivWithin I I' (fun _ : M => c) s x = (0 : TangentSpace I x →L[𝕜] TangentSpace I' c) :=
-  (hasMFDerivWithinAt_const _ _ _ _ _).mfderivWithin hxs
-#align mfderiv_within_const mfderivWithin_const
-
-end Const
-
-section Prod
-
-/-! ### Operations on the product of two manifolds -/
-
-theorem hasMFDerivAt_fst (x : M × M') :
-    HasMFDerivAt (I.prod I') I Prod.fst x
-      (ContinuousLinearMap.fst 𝕜 (TangentSpace I x.1) (TangentSpace I' x.2)) := by
-  refine' ⟨continuous_fst.continuousAt, _⟩
-  have :
-    ∀ᶠ y in 𝓝[range (I.prod I')] extChartAt (I.prod I') x x,
-      (extChartAt I x.1 ∘ Prod.fst ∘ (extChartAt (I.prod I') x).symm) y = y.1 := by
-    /- porting note: was
-    apply Filter.mem_of_superset (extChartAt_target_mem_nhdsWithin (I.prod I') x)
-    mfld_set_tac
-    -/
-    filter_upwards [extChartAt_target_mem_nhdsWithin (I.prod I') x] with y hy
-    rw [extChartAt_prod] at hy
-    exact (extChartAt I x.1).right_inv hy.1
-  apply HasFDerivWithinAt.congr_of_eventuallyEq hasFDerivWithinAt_fst this
-  -- porting note: next line was `simp only [mfld_simps]`
-  exact (extChartAt I x.1).right_inv <| (extChartAt I x.1).map_source (mem_extChartAt_source _ _)
-#align has_mfderiv_at_fst hasMFDerivAt_fst
-
-theorem hasMFDerivWithinAt_fst (s : Set (M × M')) (x : M × M') :
-    HasMFDerivWithinAt (I.prod I') I Prod.fst s x
-      (ContinuousLinearMap.fst 𝕜 (TangentSpace I x.1) (TangentSpace I' x.2)) :=
-  (hasMFDerivAt_fst I I' x).hasMFDerivWithinAt
-#align has_mfderiv_within_at_fst hasMFDerivWithinAt_fst
-
-theorem mdifferentiableAt_fst {x : M × M'} : MDifferentiableAt (I.prod I') I Prod.fst x :=
-  (hasMFDerivAt_fst I I' x).mdifferentiableAt
-#align mdifferentiable_at_fst mdifferentiableAt_fst
-
-theorem mdifferentiableWithinAt_fst {s : Set (M × M')} {x : M × M'} :
-    MDifferentiableWithinAt (I.prod I') I Prod.fst s x :=
-  (mdifferentiableAt_fst I I').mdifferentiableWithinAt
-#align mdifferentiable_within_at_fst mdifferentiableWithinAt_fst
-
-theorem mdifferentiable_fst : MDifferentiable (I.prod I') I (Prod.fst : M × M' → M) := fun _ =>
-  mdifferentiableAt_fst I I'
-#align mdifferentiable_fst mdifferentiable_fst
-
-theorem mdifferentiableOn_fst {s : Set (M × M')} : MDifferentiableOn (I.prod I') I Prod.fst s :=
-  (mdifferentiable_fst I I').mdifferentiableOn
-#align mdifferentiable_on_fst mdifferentiableOn_fst
-
-@[simp, mfld_simps]
-theorem mfderiv_fst {x : M × M'} :
-    mfderiv (I.prod I') I Prod.fst x =
-      ContinuousLinearMap.fst 𝕜 (TangentSpace I x.1) (TangentSpace I' x.2) :=
-  (hasMFDerivAt_fst I I' x).mfderiv
-#align mfderiv_fst mfderiv_fst
-
-theorem mfderivWithin_fst {s : Set (M × M')} {x : M × M'}
-    (hxs : UniqueMDiffWithinAt (I.prod I') s x) :
-    mfderivWithin (I.prod I') I Prod.fst s x =
-      ContinuousLinearMap.fst 𝕜 (TangentSpace I x.1) (TangentSpace I' x.2) :=
-  by rw [MDifferentiable.mfderivWithin (mdifferentiableAt_fst I I') hxs]; exact mfderiv_fst I I'
-#align mfderiv_within_fst mfderivWithin_fst
-
-@[simp, mfld_simps]
-theorem tangentMap_prod_fst {p : TangentBundle (I.prod I') (M × M')} :
-    tangentMap (I.prod I') I Prod.fst p = ⟨p.proj.1, p.2.1⟩ := by
-  -- porting note: `rfl` wasn't needed
-  simp [tangentMap]; rfl
-#align tangent_map_prod_fst tangentMap_prod_fst
-
-theorem tangentMapWithin_prod_fst {s : Set (M × M')} {p : TangentBundle (I.prod I') (M × M')}
-    (hs : UniqueMDiffWithinAt (I.prod I') s p.proj) :
-    tangentMapWithin (I.prod I') I Prod.fst s p = ⟨p.proj.1, p.2.1⟩ := by
-  simp only [tangentMapWithin]
-  rw [mfderivWithin_fst]
-  · rcases p with ⟨⟩; rfl
-  · exact hs
-#align tangent_map_within_prod_fst tangentMapWithin_prod_fst
-
-theorem hasMFDerivAt_snd (x : M × M') :
-    HasMFDerivAt (I.prod I') I' Prod.snd x
-      (ContinuousLinearMap.snd 𝕜 (TangentSpace I x.1) (TangentSpace I' x.2)) := by
-  refine' ⟨continuous_snd.continuousAt, _⟩
-  have :
-    ∀ᶠ y in 𝓝[range (I.prod I')] extChartAt (I.prod I') x x,
-      (extChartAt I' x.2 ∘ Prod.snd ∘ (extChartAt (I.prod I') x).symm) y = y.2 := by
-    /- porting note: was
-    apply Filter.mem_of_superset (extChartAt_target_mem_nhdsWithin (I.prod I') x)
-    mfld_set_tac
-    -/
-    filter_upwards [extChartAt_target_mem_nhdsWithin (I.prod I') x] with y hy
-    rw [extChartAt_prod] at hy
-    exact (extChartAt I' x.2).right_inv hy.2
-  apply HasFDerivWithinAt.congr_of_eventuallyEq hasFDerivWithinAt_snd this
-  -- porting note: the next line was `simp only [mfld_simps]`
-  exact (extChartAt I' x.2).right_inv <| (extChartAt I' x.2).map_source (mem_extChartAt_source _ _)
-#align has_mfderiv_at_snd hasMFDerivAt_snd
-
-theorem hasMFDerivWithinAt_snd (s : Set (M × M')) (x : M × M') :
-    HasMFDerivWithinAt (I.prod I') I' Prod.snd s x
-      (ContinuousLinearMap.snd 𝕜 (TangentSpace I x.1) (TangentSpace I' x.2)) :=
-  (hasMFDerivAt_snd I I' x).hasMFDerivWithinAt
-#align has_mfderiv_within_at_snd hasMFDerivWithinAt_snd
-
-theorem mdifferentiableAt_snd {x : M × M'} : MDifferentiableAt (I.prod I') I' Prod.snd x :=
-  (hasMFDerivAt_snd I I' x).mdifferentiableAt
-#align mdifferentiable_at_snd mdifferentiableAt_snd
-
-theorem mdifferentiableWithinAt_snd {s : Set (M × M')} {x : M × M'} :
-    MDifferentiableWithinAt (I.prod I') I' Prod.snd s x :=
-  (mdifferentiableAt_snd I I').mdifferentiableWithinAt
-#align mdifferentiable_within_at_snd mdifferentiableWithinAt_snd
-
-theorem mdifferentiable_snd : MDifferentiable (I.prod I') I' (Prod.snd : M × M' → M') := fun _ =>
-  mdifferentiableAt_snd I I'
-#align mdifferentiable_snd mdifferentiable_snd
-
-theorem mdifferentiableOn_snd {s : Set (M × M')} : MDifferentiableOn (I.prod I') I' Prod.snd s :=
-  (mdifferentiable_snd I I').mdifferentiableOn
-#align mdifferentiable_on_snd mdifferentiableOn_snd
-
-@[simp, mfld_simps]
-theorem mfderiv_snd {x : M × M'} :
-    mfderiv (I.prod I') I' Prod.snd x =
-      ContinuousLinearMap.snd 𝕜 (TangentSpace I x.1) (TangentSpace I' x.2) :=
-  (hasMFDerivAt_snd I I' x).mfderiv
-#align mfderiv_snd mfderiv_snd
-
-theorem mfderivWithin_snd {s : Set (M × M')} {x : M × M'}
-    (hxs : UniqueMDiffWithinAt (I.prod I') s x) :
-    mfderivWithin (I.prod I') I' Prod.snd s x =
-      ContinuousLinearMap.snd 𝕜 (TangentSpace I x.1) (TangentSpace I' x.2) :=
-  by rw [MDifferentiable.mfderivWithin (mdifferentiableAt_snd I I') hxs]; exact mfderiv_snd I I'
-#align mfderiv_within_snd mfderivWithin_snd
-
-@[simp, mfld_simps]
-theorem tangentMap_prod_snd {p : TangentBundle (I.prod I') (M × M')} :
-    tangentMap (I.prod I') I' Prod.snd p = ⟨p.proj.2, p.2.2⟩ := by
-  -- porting note: `rfl` wasn't needed
-  simp [tangentMap]; rfl
-#align tangent_map_prod_snd tangentMap_prod_snd
-
-theorem tangentMapWithin_prod_snd {s : Set (M × M')} {p : TangentBundle (I.prod I') (M × M')}
-    (hs : UniqueMDiffWithinAt (I.prod I') s p.proj) :
-    tangentMapWithin (I.prod I') I' Prod.snd s p = ⟨p.proj.2, p.2.2⟩ := by
-  simp only [tangentMapWithin]
-  rw [mfderivWithin_snd]
-  · rcases p with ⟨⟩; rfl
-  · exact hs
-#align tangent_map_within_prod_snd tangentMapWithin_prod_snd
-
-variable {I I' I''}
-
-theorem MDifferentiableAt.mfderiv_prod {f : M → M'} {g : M → M''} {x : M}
-    (hf : MDifferentiableAt I I' f x) (hg : MDifferentiableAt I I'' g x) :
-    mfderiv I (I'.prod I'') (fun x => (f x, g x)) x =
-      (mfderiv I I' f x).prod (mfderiv I I'' g x) := by
-  classical
-  simp_rw [mfderiv, if_pos (hf.prod_mk hg), if_pos hf, if_pos hg]
-  exact hf.2.fderivWithin_prod hg.2 (I.unique_diff _ (mem_range_self _))
-#align mdifferentiable_at.mfderiv_prod MDifferentiableAt.mfderiv_prod
-
-variable (I I' I'')
-
-theorem mfderiv_prod_left {x₀ : M} {y₀ : M'} :
-    mfderiv I (I.prod I') (fun x => (x, y₀)) x₀ =
-      ContinuousLinearMap.inl 𝕜 (TangentSpace I x₀) (TangentSpace I' y₀) := by
-  refine' ((mdifferentiableAt_id I).mfderiv_prod (mdifferentiableAt_const I I')).trans _
-  rw [mfderiv_id, mfderiv_const, ContinuousLinearMap.inl]
-#align mfderiv_prod_left mfderiv_prod_left
-
-theorem mfderiv_prod_right {x₀ : M} {y₀ : M'} :
-    mfderiv I' (I.prod I') (fun y => (x₀, y)) y₀ =
-      ContinuousLinearMap.inr 𝕜 (TangentSpace I x₀) (TangentSpace I' y₀) := by
-  refine' ((mdifferentiableAt_const I' I).mfderiv_prod (mdifferentiableAt_id I')).trans _
-  rw [mfderiv_id, mfderiv_const, ContinuousLinearMap.inr]
-#align mfderiv_prod_right mfderiv_prod_right
-
-/-- The total derivative of a function in two variables is the sum of the partial derivatives.
-  Note that to state this (without casts) we need to be able to see through the definition of
-  `TangentSpace`. -/
-theorem mfderiv_prod_eq_add {f : M × M' → M''} {p : M × M'}
-    (hf : MDifferentiableAt (I.prod I') I'' f p) :
-    mfderiv (I.prod I') I'' f p =
-      show E × E' →L[𝕜] E'' from
-        mfderiv (I.prod I') I'' (fun z : M × M' => f (z.1, p.2)) p +
-          mfderiv (I.prod I') I'' (fun z : M × M' => f (p.1, z.2)) p := by
-  dsimp only
-  erw [mfderiv_comp_of_eq hf ((mdifferentiableAt_fst I I').prod_mk (mdifferentiableAt_const _ _))
-      rfl,
-    mfderiv_comp_of_eq hf ((mdifferentiableAt_const _ _).prod_mk (mdifferentiableAt_snd I I')) rfl,
-    ← ContinuousLinearMap.comp_add,
-    (mdifferentiableAt_fst I I').mfderiv_prod (mdifferentiableAt_const (I.prod I') I'),
-    (mdifferentiableAt_const (I.prod I') I).mfderiv_prod (mdifferentiableAt_snd I I'), mfderiv_fst,
-    mfderiv_snd, mfderiv_const, mfderiv_const]
-  symm
-  convert ContinuousLinearMap.comp_id <| mfderiv (.prod I I') I'' f (p.1, p.2)
-  · exact ContinuousLinearMap.coprod_inl_inr
-#align mfderiv_prod_eq_add mfderiv_prod_eq_add
-
-end Prod
-
-section Arithmetic
-
-/-! #### Arithmetic
-
-Note that in the `HasMFDerivAt` lemmas there is an abuse of the defeq between `E'` and
-`TangentSpace 𝓘(𝕜, E') (f z)` (similarly for `g',F',p',q'`). In general this defeq is not
-canonical, but in this case (the tangent space of a vector space) it is canonical.
- -/
-
-section Group
-
-variable {I} {z : M} {f g : M → E'} {f' g' : TangentSpace I z →L[𝕜] E'}
-
-theorem HasMFDerivAt.add (hf : HasMFDerivAt I 𝓘(𝕜, E') f z f')
-    (hg : HasMFDerivAt I 𝓘(𝕜, E') g z g') : HasMFDerivAt I 𝓘(𝕜, E') (f + g) z (f' + g') :=
-  ⟨hf.1.add hg.1, hf.2.add hg.2⟩
-#align has_mfderiv_at.add HasMFDerivAt.add
-
-theorem MDifferentiableAt.add (hf : MDifferentiableAt I 𝓘(𝕜, E') f z)
-    (hg : MDifferentiableAt I 𝓘(𝕜, E') g z) : MDifferentiableAt I 𝓘(𝕜, E') (f + g) z :=
-  (hf.hasMFDerivAt.add hg.hasMFDerivAt).mdifferentiableAt
-#align mdifferentiable_at.add MDifferentiableAt.add
-
-theorem MDifferentiable.add (hf : MDifferentiable I 𝓘(𝕜, E') f)
-    (hg : MDifferentiable I 𝓘(𝕜, E') g) : MDifferentiable I 𝓘(𝕜, E') (f + g) := fun x =>
-  (hf x).add (hg x)
-#align mdifferentiable.add MDifferentiable.add
-
--- porting note: forcing types using `by exact`
-theorem mfderiv_add (hf : MDifferentiableAt I 𝓘(𝕜, E') f z)
-    (hg : MDifferentiableAt I 𝓘(𝕜, E') g z) :
-    (by exact mfderiv I 𝓘(𝕜, E') (f + g) z : TangentSpace I z →L[𝕜] E') =
-      (by exact mfderiv I 𝓘(𝕜, E') f z) + (by exact mfderiv I 𝓘(𝕜, E') g z) :=
-  (hf.hasMFDerivAt.add hg.hasMFDerivAt).mfderiv
-#align mfderiv_add mfderiv_add
-
-theorem HasMFDerivAt.const_smul (hf : HasMFDerivAt I 𝓘(𝕜, E') f z f') (s : 𝕜) :
-    HasMFDerivAt I 𝓘(𝕜, E') (s • f) z (s • f') :=
-  ⟨hf.1.const_smul s, hf.2.const_smul s⟩
-#align has_mfderiv_at.const_smul HasMFDerivAt.const_smul
-
-theorem MDifferentiableAt.const_smul (hf : MDifferentiableAt I 𝓘(𝕜, E') f z) (s : 𝕜) :
-    MDifferentiableAt I 𝓘(𝕜, E') (s • f) z :=
-  (hf.hasMFDerivAt.const_smul s).mdifferentiableAt
-#align mdifferentiable_at.const_smul MDifferentiableAt.const_smul
-
-theorem MDifferentiable.const_smul (s : 𝕜) (hf : MDifferentiable I 𝓘(𝕜, E') f) :
-    MDifferentiable I 𝓘(𝕜, E') (s • f) := fun x => (hf x).const_smul s
-#align mdifferentiable.const_smul MDifferentiable.const_smul
-
-theorem const_smul_mfderiv (hf : MDifferentiableAt I 𝓘(𝕜, E') f z) (s : 𝕜) :
-    (mfderiv I 𝓘(𝕜, E') (s • f) z : TangentSpace I z →L[𝕜] E') =
-      (s • mfderiv I 𝓘(𝕜, E') f z : TangentSpace I z →L[𝕜] E') :=
-  (hf.hasMFDerivAt.const_smul s).mfderiv
-#align const_smul_mfderiv const_smul_mfderiv
-
-theorem HasMFDerivAt.neg (hf : HasMFDerivAt I 𝓘(𝕜, E') f z f') :
-    HasMFDerivAt I 𝓘(𝕜, E') (-f) z (-f') :=
-  ⟨hf.1.neg, hf.2.neg⟩
-#align has_mfderiv_at.neg HasMFDerivAt.neg
-
-theorem hasMFDerivAt_neg : HasMFDerivAt I 𝓘(𝕜, E') (-f) z (-f') ↔ HasMFDerivAt I 𝓘(𝕜, E') f z f' :=
-  ⟨fun hf => by convert hf.neg <;> rw [neg_neg], fun hf => hf.neg⟩
-#align has_mfderiv_at_neg hasMFDerivAt_neg
-
-theorem MDifferentiableAt.neg (hf : MDifferentiableAt I 𝓘(𝕜, E') f z) :
-    MDifferentiableAt I 𝓘(𝕜, E') (-f) z :=
-  hf.hasMFDerivAt.neg.mdifferentiableAt
-#align mdifferentiable_at.neg MDifferentiableAt.neg
-
-theorem mdifferentiableAt_neg :
-    MDifferentiableAt I 𝓘(𝕜, E') (-f) z ↔ MDifferentiableAt I 𝓘(𝕜, E') f z :=
-  ⟨fun hf => by convert hf.neg; rw [neg_neg], fun hf => hf.neg⟩
-#align mdifferentiable_at_neg mdifferentiableAt_neg
-
-theorem MDifferentiable.neg (hf : MDifferentiable I 𝓘(𝕜, E') f) : MDifferentiable I 𝓘(𝕜, E') (-f) :=
-  fun x => (hf x).neg
-#align mdifferentiable.neg MDifferentiable.neg
-
-theorem mfderiv_neg (f : M → E') (x : M) :
-    (mfderiv I 𝓘(𝕜, E') (-f) x : TangentSpace I x →L[𝕜] E') =
-      (-mfderiv I 𝓘(𝕜, E') f x : TangentSpace I x →L[𝕜] E') := by
-  simp_rw [mfderiv]
-  by_cases hf : MDifferentiableAt I 𝓘(𝕜, E') f x
-  · exact hf.hasMFDerivAt.neg.mfderiv
-  · rw [if_neg hf]; rw [← mdifferentiableAt_neg] at hf; rw [if_neg hf, neg_zero]
-#align mfderiv_neg mfderiv_neg
-
-theorem HasMFDerivAt.sub (hf : HasMFDerivAt I 𝓘(𝕜, E') f z f')
-    (hg : HasMFDerivAt I 𝓘(𝕜, E') g z g') : HasMFDerivAt I 𝓘(𝕜, E') (f - g) z (f' - g') :=
-  ⟨hf.1.sub hg.1, hf.2.sub hg.2⟩
-#align has_mfderiv_at.sub HasMFDerivAt.sub
-
-theorem MDifferentiableAt.sub (hf : MDifferentiableAt I 𝓘(𝕜, E') f z)
-    (hg : MDifferentiableAt I 𝓘(𝕜, E') g z) : MDifferentiableAt I 𝓘(𝕜, E') (f - g) z :=
-  (hf.hasMFDerivAt.sub hg.hasMFDerivAt).mdifferentiableAt
-#align mdifferentiable_at.sub MDifferentiableAt.sub
-
-theorem MDifferentiable.sub (hf : MDifferentiable I 𝓘(𝕜, E') f)
-    (hg : MDifferentiable I 𝓘(𝕜, E') g) : MDifferentiable I 𝓘(𝕜, E') (f - g) := fun x =>
-  (hf x).sub (hg x)
-#align mdifferentiable.sub MDifferentiable.sub
-
-theorem mfderiv_sub (hf : MDifferentiableAt I 𝓘(𝕜, E') f z)
-    (hg : MDifferentiableAt I 𝓘(𝕜, E') g z) :
-    (by exact mfderiv I 𝓘(𝕜, E') (f - g) z : TangentSpace I z →L[𝕜] E') =
-      (by exact mfderiv I 𝓘(𝕜, E') f z) - (by exact mfderiv I 𝓘(𝕜, E') g z) :=
-  (hf.hasMFDerivAt.sub hg.hasMFDerivAt).mfderiv
-#align mfderiv_sub mfderiv_sub
-
-end Group
-
-section AlgebraOverRing
-
-variable {I} {z : M} {F' : Type*} [NormedRing F'] [NormedAlgebra 𝕜 F'] {p q : M → F'}
-  {p' q' : TangentSpace I z →L[𝕜] F'}
-
-theorem HasMFDerivWithinAt.mul' (hp : HasMFDerivWithinAt I 𝓘(𝕜, F') p s z p')
-    (hq : HasMFDerivWithinAt I 𝓘(𝕜, F') q s z q') :
-    HasMFDerivWithinAt I 𝓘(𝕜, F') (p * q) s z (p z • q' + p'.smulRight (q z) : E →L[𝕜] F') :=
-  ⟨hp.1.mul hq.1, by simpa only [mfld_simps] using hp.2.mul' hq.2⟩
-#align has_mfderiv_within_at.mul' HasMFDerivWithinAt.mul'
-
-theorem HasMFDerivAt.mul' (hp : HasMFDerivAt I 𝓘(𝕜, F') p z p')
-    (hq : HasMFDerivAt I 𝓘(𝕜, F') q z q') :
-    HasMFDerivAt I 𝓘(𝕜, F') (p * q) z (p z • q' + p'.smulRight (q z) : E →L[𝕜] F') :=
-  hasMFDerivWithinAt_univ.mp <| hp.hasMFDerivWithinAt.mul' hq.hasMFDerivWithinAt
-#align has_mfderiv_at.mul' HasMFDerivAt.mul'
-
-theorem MDifferentiableWithinAt.mul (hp : MDifferentiableWithinAt I 𝓘(𝕜, F') p s z)
-    (hq : MDifferentiableWithinAt I 𝓘(𝕜, F') q s z) :
-    MDifferentiableWithinAt I 𝓘(𝕜, F') (p * q) s z :=
-  (hp.hasMFDerivWithinAt.mul' hq.hasMFDerivWithinAt).mdifferentiableWithinAt
-#align mdifferentiable_within_at.mul MDifferentiableWithinAt.mul
-
-theorem MDifferentiableAt.mul (hp : MDifferentiableAt I 𝓘(𝕜, F') p z)
-    (hq : MDifferentiableAt I 𝓘(𝕜, F') q z) : MDifferentiableAt I 𝓘(𝕜, F') (p * q) z :=
-  (hp.hasMFDerivAt.mul' hq.hasMFDerivAt).mdifferentiableAt
-#align mdifferentiable_at.mul MDifferentiableAt.mul
-
-theorem MDifferentiableOn.mul (hp : MDifferentiableOn I 𝓘(𝕜, F') p s)
-    (hq : MDifferentiableOn I 𝓘(𝕜, F') q s) : MDifferentiableOn I 𝓘(𝕜, F') (p * q) s := fun x hx =>
-  (hp x hx).mul <| hq x hx
-#align mdifferentiable_on.mul MDifferentiableOn.mul
-
-theorem MDifferentiable.mul (hp : MDifferentiable I 𝓘(𝕜, F') p)
-    (hq : MDifferentiable I 𝓘(𝕜, F') q) : MDifferentiable I 𝓘(𝕜, F') (p * q) := fun x =>
-  (hp x).mul (hq x)
-#align mdifferentiable.mul MDifferentiable.mul
-
-end AlgebraOverRing
-
-section AlgebraOverCommRing
-
-variable {I} {z : M} {F' : Type*} [NormedCommRing F'] [NormedAlgebra 𝕜 F'] {p q : M → F'}
-  {p' q' : TangentSpace I z →L[𝕜] F'}
-
-theorem HasMFDerivWithinAt.mul (hp : HasMFDerivWithinAt I 𝓘(𝕜, F') p s z p')
-    (hq : HasMFDerivWithinAt I 𝓘(𝕜, F') q s z q') :
-    HasMFDerivWithinAt I 𝓘(𝕜, F') (p * q) s z (p z • q' + q z • p' : E →L[𝕜] F') := by
-  convert hp.mul' hq; ext _; apply mul_comm
-#align has_mfderiv_within_at.mul HasMFDerivWithinAt.mul
-
-theorem HasMFDerivAt.mul (hp : HasMFDerivAt I 𝓘(𝕜, F') p z p')
-    (hq : HasMFDerivAt I 𝓘(𝕜, F') q z q') :
-    HasMFDerivAt I 𝓘(𝕜, F') (p * q) z (p z • q' + q z • p' : E →L[𝕜] F') :=
-  hasMFDerivWithinAt_univ.mp <| hp.hasMFDerivWithinAt.mul hq.hasMFDerivWithinAt
-#align has_mfderiv_at.mul HasMFDerivAt.mul
-
-end AlgebraOverCommRing
-
-end Arithmetic
-
-namespace ModelWithCorners
-
-/-! #### Model with corners -/
-
-
-protected theorem hasMFDerivAt {x} : HasMFDerivAt I 𝓘(𝕜, E) I x (ContinuousLinearMap.id _ _) :=
-  ⟨I.continuousAt, (hasFDerivWithinAt_id _ _).congr' I.rightInvOn (mem_range_self _)⟩
-#align model_with_corners.has_mfderiv_at ModelWithCorners.hasMFDerivAt
-
-protected theorem hasMFDerivWithinAt {s x} :
-    HasMFDerivWithinAt I 𝓘(𝕜, E) I s x (ContinuousLinearMap.id _ _) :=
-  I.hasMFDerivAt.hasMFDerivWithinAt
-#align model_with_corners.has_mfderiv_within_at ModelWithCorners.hasMFDerivWithinAt
-
-protected theorem mdifferentiableWithinAt {s x} : MDifferentiableWithinAt I 𝓘(𝕜, E) I s x :=
-  I.hasMFDerivWithinAt.mdifferentiableWithinAt
-#align model_with_corners.mdifferentiable_within_at ModelWithCorners.mdifferentiableWithinAt
-
-protected theorem mdifferentiableAt {x} : MDifferentiableAt I 𝓘(𝕜, E) I x :=
-  I.hasMFDerivAt.mdifferentiableAt
-#align model_with_corners.mdifferentiable_at ModelWithCorners.mdifferentiableAt
-
-protected theorem mdifferentiableOn {s} : MDifferentiableOn I 𝓘(𝕜, E) I s := fun _ _ =>
-  I.mdifferentiableWithinAt
-#align model_with_corners.mdifferentiable_on ModelWithCorners.mdifferentiableOn
-
-protected theorem mdifferentiable : MDifferentiable I 𝓘(𝕜, E) I := fun _ => I.mdifferentiableAt
-#align model_with_corners.mdifferentiable ModelWithCorners.mdifferentiable
-
-theorem hasMFDerivWithinAt_symm {x} (hx : x ∈ range I) :
-    HasMFDerivWithinAt 𝓘(𝕜, E) I I.symm (range I) x (ContinuousLinearMap.id _ _) :=
-  ⟨I.continuousWithinAt_symm,
-    (hasFDerivWithinAt_id _ _).congr' (fun _y hy => I.rightInvOn hy.1) ⟨hx, mem_range_self _⟩⟩
-#align model_with_corners.has_mfderiv_within_at_symm ModelWithCorners.hasMFDerivWithinAt_symm
-
-theorem mdifferentiableOn_symm : MDifferentiableOn 𝓘(𝕜, E) I I.symm (range I) := fun _x hx =>
-  (I.hasMFDerivWithinAt_symm hx).mdifferentiableWithinAt
-#align model_with_corners.mdifferentiable_on_symm ModelWithCorners.mdifferentiableOn_symm
-
-end ModelWithCorners
-
-section Charts
-
-variable {e : PartialHomeomorph M H}
-
-theorem mdifferentiableAt_atlas (h : e ∈ atlas H M) {x : M} (hx : x ∈ e.source) :
-    MDifferentiableAt I I e x := by
-  refine' ⟨(e.continuousOn x hx).continuousAt (IsOpen.mem_nhds e.open_source hx), _⟩
-  have mem :
-    I ((chartAt H x : M → H) x) ∈ I.symm ⁻¹' ((chartAt H x).symm ≫ₕ e).source ∩ range I := by
-    simp only [hx, mfld_simps]
-  have : (chartAt H x).symm.trans e ∈ contDiffGroupoid ∞ I :=
-    HasGroupoid.compatible (chart_mem_atlas H x) h
-  have A :
-    ContDiffOn 𝕜 ∞ (I ∘ (chartAt H x).symm.trans e ∘ I.symm)
-      (I.symm ⁻¹' ((chartAt H x).symm.trans e).source ∩ range I) :=
-    this.1
-  have B := A.differentiableOn le_top (I ((chartAt H x : M → H) x)) mem
-  simp only [mfld_simps] at B
-  rw [inter_comm, differentiableWithinAt_inter] at B
-  · simpa only [mfld_simps]
-  · apply IsOpen.mem_nhds ((PartialHomeomorph.open_source _).preimage I.continuous_symm) mem.1
-#align mdifferentiable_at_atlas mdifferentiableAt_atlas
-
-theorem mdifferentiableOn_atlas (h : e ∈ atlas H M) : MDifferentiableOn I I e e.source :=
-  fun _x hx => (mdifferentiableAt_atlas I h hx).mdifferentiableWithinAt
-#align mdifferentiable_on_atlas mdifferentiableOn_atlas
-
-theorem mdifferentiableAt_atlas_symm (h : e ∈ atlas H M) {x : H} (hx : x ∈ e.target) :
-    MDifferentiableAt I I e.symm x := by
-  refine' ⟨(e.continuousOn_symm x hx).continuousAt (IsOpen.mem_nhds e.open_target hx), _⟩
-  have mem : I x ∈ I.symm ⁻¹' (e.symm ≫ₕ chartAt H (e.symm x)).source ∩ range I := by
-    simp only [hx, mfld_simps]
-  have : e.symm.trans (chartAt H (e.symm x)) ∈ contDiffGroupoid ∞ I :=
-    HasGroupoid.compatible h (chart_mem_atlas H _)
-  have A :
-    ContDiffOn 𝕜 ∞ (I ∘ e.symm.trans (chartAt H (e.symm x)) ∘ I.symm)
-      (I.symm ⁻¹' (e.symm.trans (chartAt H (e.symm x))).source ∩ range I) :=
-    this.1
-  have B := A.differentiableOn le_top (I x) mem
-  simp only [mfld_simps] at B
-  rw [inter_comm, differentiableWithinAt_inter] at B
-  · simpa only [mfld_simps]
-  · apply IsOpen.mem_nhds ((PartialHomeomorph.open_source _).preimage I.continuous_symm) mem.1
-#align mdifferentiable_at_atlas_symm mdifferentiableAt_atlas_symm
-
-theorem mdifferentiableOn_atlas_symm (h : e ∈ atlas H M) : MDifferentiableOn I I e.symm e.target :=
-  fun _x hx => (mdifferentiableAt_atlas_symm I h hx).mdifferentiableWithinAt
-#align mdifferentiable_on_atlas_symm mdifferentiableOn_atlas_symm
-
-theorem mdifferentiable_of_mem_atlas (h : e ∈ atlas H M) : e.MDifferentiable I I :=
-  ⟨mdifferentiableOn_atlas I h, mdifferentiableOn_atlas_symm I h⟩
-#align mdifferentiable_of_mem_atlas mdifferentiable_of_mem_atlas
-
-theorem mdifferentiable_chart (x : M) : (chartAt H x).MDifferentiable I I :=
-  mdifferentiable_of_mem_atlas _ (chart_mem_atlas _ _)
-#align mdifferentiable_chart mdifferentiable_chart
-
-/-- The derivative of the chart at a base point is the chart of the tangent bundle, composed with
-the identification between the tangent bundle of the model space and the product space. -/
-theorem tangentMap_chart {p q : TangentBundle I M} (h : q.1 ∈ (chartAt H p.1).source) :
-    tangentMap I I (chartAt H p.1) q =
-      (TotalSpace.toProd _ _).symm
-        ((chartAt (ModelProd H E) p : TangentBundle I M → ModelProd H E) q) := by
-  dsimp [tangentMap]
-  rw [MDifferentiableAt.mfderiv]
-  · rfl
-  · exact mdifferentiableAt_atlas _ (chart_mem_atlas _ _) h
-#align tangent_map_chart tangentMap_chart
-
-/-- The derivative of the inverse of the chart at a base point is the inverse of the chart of the
-tangent bundle, composed with the identification between the tangent bundle of the model space and
-the product space. -/
-theorem tangentMap_chart_symm {p : TangentBundle I M} {q : TangentBundle I H}
-    (h : q.1 ∈ (chartAt H p.1).target) :
-    tangentMap I I (chartAt H p.1).symm q =
-      (chartAt (ModelProd H E) p).symm (TotalSpace.toProd H E q) := by
-  dsimp only [tangentMap]
-  rw [MDifferentiableAt.mfderiv (mdifferentiableAt_atlas_symm _ (chart_mem_atlas _ _) h)]
-  simp only [ContinuousLinearMap.coe_coe, TangentBundle.chartAt, h, tangentBundleCore,
-    mfld_simps, (· ∘ ·)]
-  -- `simp` fails to apply `PartialEquiv.prod_symm` with `ModelProd`
-  congr
-  exact ((chartAt H (TotalSpace.proj p)).right_inv h).symm
-#align tangent_map_chart_symm tangentMap_chart_symm
-
-lemma mfderiv_chartAt_eq_tangentCoordChange {x y : M} (hsrc : x ∈ (chartAt H y).source) :
-    mfderiv I I (chartAt H y) x = tangentCoordChange I x y x := by
-  have := mdifferentiableAt_atlas I (ChartedSpace.chart_mem_atlas _)
-    (extChartAt_source I y ▸ hsrc)
-  rw [tangentCoordChange_def, mfderiv, if_pos this]
-  rfl
-
-end Charts
-
-end SpecificFunctions
-
-/-! ### Differentiable partial homeomorphisms -/
-
-namespace PartialHomeomorph.MDifferentiable
-
-variable {𝕜 : Type*} [NontriviallyNormedField 𝕜] {E : Type*} [NormedAddCommGroup E]
-  [NormedSpace 𝕜 E] {H : Type*} [TopologicalSpace H] {I : ModelWithCorners 𝕜 E H} {M : Type*}
-  [TopologicalSpace M] [ChartedSpace H M] {E' : Type*} [NormedAddCommGroup E'] [NormedSpace 𝕜 E']
-  {H' : Type*} [TopologicalSpace H'] {I' : ModelWithCorners 𝕜 E' H'} {M' : Type*}
-  [TopologicalSpace M'] [ChartedSpace H' M'] {E'' : Type*} [NormedAddCommGroup E'']
-  [NormedSpace 𝕜 E''] {H'' : Type*} [TopologicalSpace H''] {I'' : ModelWithCorners 𝕜 E'' H''}
-  {M'' : Type*} [TopologicalSpace M''] [ChartedSpace H'' M''] {e : PartialHomeomorph M M'}
-  (he : e.MDifferentiable I I') {e' : PartialHomeomorph M' M''}
-
-nonrec theorem symm : e.symm.MDifferentiable I' I := he.symm
-#align local_homeomorph.mdifferentiable.symm PartialHomeomorph.MDifferentiable.symm
-
-protected theorem mdifferentiableAt {x : M} (hx : x ∈ e.source) : MDifferentiableAt I I' e x :=
-  (he.1 x hx).mdifferentiableAt (IsOpen.mem_nhds e.open_source hx)
-#align local_homeomorph.mdifferentiable.mdifferentiable_at PartialHomeomorph.MDifferentiable.mdifferentiableAt
-
-theorem mdifferentiableAt_symm {x : M'} (hx : x ∈ e.target) : MDifferentiableAt I' I e.symm x :=
-  (he.2 x hx).mdifferentiableAt (IsOpen.mem_nhds e.open_target hx)
-#align local_homeomorph.mdifferentiable.mdifferentiable_at_symm PartialHomeomorph.MDifferentiable.mdifferentiableAt_symm
-
-variable [SmoothManifoldWithCorners I M] [SmoothManifoldWithCorners I' M']
-  [SmoothManifoldWithCorners I'' M'']
-
-theorem symm_comp_deriv {x : M} (hx : x ∈ e.source) :
-    (mfderiv I' I e.symm (e x)).comp (mfderiv I I' e x) =
-      ContinuousLinearMap.id 𝕜 (TangentSpace I x) := by
-  have : mfderiv I I (e.symm ∘ e) x = (mfderiv I' I e.symm (e x)).comp (mfderiv I I' e x) :=
-    mfderiv_comp x (he.mdifferentiableAt_symm (e.map_source hx)) (he.mdifferentiableAt hx)
-  rw [← this]
-  have : mfderiv I I (_root_.id : M → M) x = ContinuousLinearMap.id _ _ := mfderiv_id I
-  rw [← this]
-  apply Filter.EventuallyEq.mfderiv_eq
-  have : e.source ∈ 𝓝 x := IsOpen.mem_nhds e.open_source hx
-  exact Filter.mem_of_superset this (by mfld_set_tac)
-#align local_homeomorph.mdifferentiable.symm_comp_deriv PartialHomeomorph.MDifferentiable.symm_comp_deriv
-
-theorem comp_symm_deriv {x : M'} (hx : x ∈ e.target) :
-    (mfderiv I I' e (e.symm x)).comp (mfderiv I' I e.symm x) =
-      ContinuousLinearMap.id 𝕜 (TangentSpace I' x) :=
-  he.symm.symm_comp_deriv hx
-#align local_homeomorph.mdifferentiable.comp_symm_deriv PartialHomeomorph.MDifferentiable.comp_symm_deriv
-
-/-- The derivative of a differentiable partial homeomorphism, as a continuous linear equivalence
-between the tangent spaces at `x` and `e x`. -/
-protected def mfderiv {x : M} (hx : x ∈ e.source) : TangentSpace I x ≃L[𝕜] TangentSpace I' (e x) :=
-  { mfderiv I I' e x with
-    invFun := mfderiv I' I e.symm (e x)
-    continuous_toFun := (mfderiv I I' e x).cont
-    continuous_invFun := (mfderiv I' I e.symm (e x)).cont
-    left_inv := fun y => by
-      have : (ContinuousLinearMap.id _ _ : TangentSpace I x →L[𝕜] TangentSpace I x) y = y := rfl
-      conv_rhs => rw [← this, ← he.symm_comp_deriv hx]
-    right_inv := fun y => by
-      have :
-        (ContinuousLinearMap.id 𝕜 _ : TangentSpace I' (e x) →L[𝕜] TangentSpace I' (e x)) y = y :=
-        rfl
-      conv_rhs => rw [← this, ← he.comp_symm_deriv (e.map_source hx)]
-      rw [e.left_inv hx]
-      rfl }
-#align local_homeomorph.mdifferentiable.mfderiv PartialHomeomorph.MDifferentiable.mfderiv
-
-theorem mfderiv_bijective {x : M} (hx : x ∈ e.source) : Function.Bijective (mfderiv I I' e x) :=
-  (he.mfderiv hx).bijective
-#align local_homeomorph.mdifferentiable.mfderiv_bijective PartialHomeomorph.MDifferentiable.mfderiv_bijective
-
-theorem mfderiv_injective {x : M} (hx : x ∈ e.source) : Function.Injective (mfderiv I I' e x) :=
-  (he.mfderiv hx).injective
-#align local_homeomorph.mdifferentiable.mfderiv_injective PartialHomeomorph.MDifferentiable.mfderiv_injective
-
-theorem mfderiv_surjective {x : M} (hx : x ∈ e.source) : Function.Surjective (mfderiv I I' e x) :=
-  (he.mfderiv hx).surjective
-#align local_homeomorph.mdifferentiable.mfderiv_surjective PartialHomeomorph.MDifferentiable.mfderiv_surjective
-
-theorem ker_mfderiv_eq_bot {x : M} (hx : x ∈ e.source) : LinearMap.ker (mfderiv I I' e x) = ⊥ :=
-  (he.mfderiv hx).toLinearEquiv.ker
-#align local_homeomorph.mdifferentiable.ker_mfderiv_eq_bot PartialHomeomorph.MDifferentiable.ker_mfderiv_eq_bot
-
-theorem range_mfderiv_eq_top {x : M} (hx : x ∈ e.source) : LinearMap.range (mfderiv I I' e x) = ⊤ :=
-  (he.mfderiv hx).toLinearEquiv.range
-#align local_homeomorph.mdifferentiable.range_mfderiv_eq_top PartialHomeomorph.MDifferentiable.range_mfderiv_eq_top
-
-theorem range_mfderiv_eq_univ {x : M} (hx : x ∈ e.source) : range (mfderiv I I' e x) = univ :=
-  (he.mfderiv_surjective hx).range_eq
-#align local_homeomorph.mdifferentiable.range_mfderiv_eq_univ PartialHomeomorph.MDifferentiable.range_mfderiv_eq_univ
-
-theorem trans (he' : e'.MDifferentiable I' I'') : (e.trans e').MDifferentiable I I'' := by
-  constructor
-  · intro x hx
-    simp only [mfld_simps] at hx
-    exact
-      ((he'.mdifferentiableAt hx.2).comp _ (he.mdifferentiableAt hx.1)).mdifferentiableWithinAt
-  · intro x hx
-    simp only [mfld_simps] at hx
-    exact
-      ((he.symm.mdifferentiableAt hx.2).comp _
-          (he'.symm.mdifferentiableAt hx.1)).mdifferentiableWithinAt
-#align local_homeomorph.mdifferentiable.trans PartialHomeomorph.MDifferentiable.trans
-
-end PartialHomeomorph.MDifferentiable
-
-/-! ### Differentiability of `extChartAt` -/
-
-section extChartAt
-
-variable {𝕜 : Type*} [NontriviallyNormedField 𝕜] {E : Type*} [NormedAddCommGroup E]
-  [NormedSpace 𝕜 E] {H : Type*} [TopologicalSpace H] (I : ModelWithCorners 𝕜 E H) {M : Type*}
-  [TopologicalSpace M] [ChartedSpace H M] [SmoothManifoldWithCorners I M] {s : Set M} {x y : M}
-
-theorem hasMFDerivAt_extChartAt (h : y ∈ (chartAt H x).source) :
-    HasMFDerivAt I 𝓘(𝕜, E) (extChartAt I x) y (mfderiv I I (chartAt H x) y : _) :=
-  I.hasMFDerivAt.comp y ((mdifferentiable_chart I x).mdifferentiableAt h).hasMFDerivAt
-#align has_mfderiv_at_ext_chart_at hasMFDerivAt_extChartAt
-
-theorem hasMFDerivWithinAt_extChartAt (h : y ∈ (chartAt H x).source) :
-    HasMFDerivWithinAt I 𝓘(𝕜, E) (extChartAt I x) s y (mfderiv I I (chartAt H x) y : _) :=
-  (hasMFDerivAt_extChartAt I h).hasMFDerivWithinAt
-#align has_mfderiv_within_at_ext_chart_at hasMFDerivWithinAt_extChartAt
-
-theorem mdifferentiableAt_extChartAt (h : y ∈ (chartAt H x).source) :
-    MDifferentiableAt I 𝓘(𝕜, E) (extChartAt I x) y :=
-  (hasMFDerivAt_extChartAt I h).mdifferentiableAt
-#align mdifferentiable_at_ext_chart_at mdifferentiableAt_extChartAt
-
-theorem mdifferentiableOn_extChartAt :
-    MDifferentiableOn I 𝓘(𝕜, E) (extChartAt I x) (chartAt H x).source := fun _y hy =>
-  (hasMFDerivWithinAt_extChartAt I hy).mdifferentiableWithinAt
-#align mdifferentiable_on_ext_chart_at mdifferentiableOn_extChartAt
-
-end extChartAt
-
-/-! ### Unique derivative sets in manifolds -/
-
-section UniqueMDiff
-
-variable {𝕜 : Type*} [NontriviallyNormedField 𝕜] {E : Type*} [NormedAddCommGroup E]
-  [NormedSpace 𝕜 E] {H : Type*} [TopologicalSpace H] {I : ModelWithCorners 𝕜 E H} {M : Type*}
-  [TopologicalSpace M] [ChartedSpace H M] [SmoothManifoldWithCorners I M] {E' : Type*}
-  [NormedAddCommGroup E'] [NormedSpace 𝕜 E'] {H' : Type*} [TopologicalSpace H']
-  {I' : ModelWithCorners 𝕜 E' H'} {M' : Type*} [TopologicalSpace M'] [ChartedSpace H' M']
-  [SmoothManifoldWithCorners I' M'] {s : Set M}
-
-/-- If `s` has the unique differential property at `x`, `f` is differentiable within `s` at x` and
-its derivative has Dense range, then `f '' s` has the Unique differential property at `f x`. -/
-theorem UniqueMDiffWithinAt.image_denseRange (hs : UniqueMDiffWithinAt I s x)
-    {f : M → M'} {f' : E →L[𝕜] E'} (hf : HasMFDerivWithinAt I I' f s x f')
-    (hd : DenseRange f') : UniqueMDiffWithinAt I' (f '' s) (f x) := by
-  /- Rewrite in coordinates, apply `HasFDerivWithinAt.uniqueDiffWithinAt`. -/
-  have := hs.inter' <| hf.1 (extChartAt_source_mem_nhds I' (f x))
-  refine (((hf.2.mono ?sub1).uniqueDiffWithinAt this hd).mono ?sub2).congr_pt ?pt
-  case pt => simp only [mfld_simps]
-  case sub1 => mfld_set_tac
-  case sub2 =>
-    rintro _ ⟨y, ⟨⟨hys, hfy⟩, -⟩, rfl⟩
-    exact ⟨⟨_, hys, ((extChartAt I' (f x)).left_inv hfy).symm⟩, mem_range_self _⟩
-
-/-- If `s` has the unique differential, `f` is differentiable on `s` and its derivative at every
-point of `s` has dense range, then `f '' s` has the unique differential property. This version
-uses `HaMFDerivWithinAt` predicate. -/
-theorem UniqueMDiffOn.image_denseRange' (hs : UniqueMDiffOn I s) {f : M → M'}
-    {f' : M → E →L[𝕜] E'} (hf : ∀ x ∈ s, HasMFDerivWithinAt I I' f s x (f' x))
-    (hd : ∀ x ∈ s, DenseRange (f' x)) :
-    UniqueMDiffOn I' (f '' s) :=
-  ball_image_iff.2 fun x hx ↦ (hs x hx).image_denseRange (hf x hx) (hd x hx)
-
-/-- If `s` has the unique differential, `f` is differentiable on `s` and its derivative at every
-point of `s` has dense range, then `f '' s` has the unique differential property. -/
-theorem UniqueMDiffOn.image_denseRange (hs : UniqueMDiffOn I s) {f : M → M'}
-    (hf : MDifferentiableOn I I' f s) (hd : ∀ x ∈ s, DenseRange (mfderivWithin I I' f s x)) :
-    UniqueMDiffOn I' (f '' s) :=
-  hs.image_denseRange' (fun x hx ↦ (hf x hx).hasMFDerivWithinAt) hd
-
-protected theorem UniqueMDiffWithinAt.preimage_partialHomeomorph (hs : UniqueMDiffWithinAt I s x)
-    {e : PartialHomeomorph M M'} (he : e.MDifferentiable I I') (hx : x ∈ e.source) :
-    UniqueMDiffWithinAt I' (e.target ∩ e.symm ⁻¹' s) (e x) := by
-  rw [← e.image_source_inter_eq', inter_comm]
-  exact (hs.inter (e.open_source.mem_nhds hx)).image_denseRange
-    (he.mdifferentiableAt hx).hasMFDerivAt.hasMFDerivWithinAt
-    (he.mfderiv_surjective hx).denseRange
-
-/-- If a set has the unique differential property, then its image under a local
-diffeomorphism also has the unique differential property. -/
-theorem UniqueMDiffOn.uniqueMDiffOn_preimage (hs : UniqueMDiffOn I s) {e : PartialHomeomorph M M'}
-    (he : e.MDifferentiable I I') : UniqueMDiffOn I' (e.target ∩ e.symm ⁻¹' s) := fun _x hx ↦
-  e.right_inv hx.1 ▸ (hs _ hx.2).preimage_partialHomeomorph he (e.map_target hx.1)
-#align unique_mdiff_on.unique_mdiff_on_preimage UniqueMDiffOn.uniqueMDiffOn_preimage
-
-/-- If a set in a manifold has the unique derivative property, then its pullback by any extended
-chart, in the vector space, also has the unique derivative property. -/
-theorem UniqueMDiffOn.uniqueDiffOn_target_inter (hs : UniqueMDiffOn I s) (x : M) :
-    UniqueDiffOn 𝕜 ((extChartAt I x).target ∩ (extChartAt I x).symm ⁻¹' s) := by
-  -- this is just a reformulation of `UniqueMDiffOn.uniqueMDiffOn_preimage`, using as `e`
-  -- the local chart at `x`.
-  apply UniqueMDiffOn.uniqueDiffOn
-  rw [← PartialEquiv.image_source_inter_eq', inter_comm, extChartAt_source]
-  exact (hs.inter (chartAt H x).open_source).image_denseRange'
-    (fun y hy ↦ hasMFDerivWithinAt_extChartAt I hy.2)
-    fun y hy ↦ ((mdifferentiable_chart _ _).mfderiv_surjective hy.2).denseRange
-#align unique_mdiff_on.unique_diff_on_target_inter UniqueMDiffOn.uniqueDiffOn_target_inter
-
-/-- When considering functions between manifolds, this statement shows up often. It entails
-the unique differential of the pullback in extended charts of the set where the function can
-be read in the charts. -/
-theorem UniqueMDiffOn.uniqueDiffOn_inter_preimage (hs : UniqueMDiffOn I s) (x : M) (y : M')
-    {f : M → M'} (hf : ContinuousOn f s) :
-    UniqueDiffOn 𝕜
-      ((extChartAt I x).target ∩ (extChartAt I x).symm ⁻¹' (s ∩ f ⁻¹' (extChartAt I' y).source)) :=
-  haveI : UniqueMDiffOn I (s ∩ f ⁻¹' (extChartAt I' y).source) := by
-    intro z hz
-    apply (hs z hz.1).inter'
-    apply (hf z hz.1).preimage_mem_nhdsWithin
-    exact (isOpen_extChartAt_source I' y).mem_nhds hz.2
-  this.uniqueDiffOn_target_inter _
-#align unique_mdiff_on.unique_diff_on_inter_preimage UniqueMDiffOn.uniqueDiffOn_inter_preimage
-
-open Bundle
-
-variable {F : Type*} [NormedAddCommGroup F] [NormedSpace 𝕜 F] {Z : M → Type*}
-  [TopologicalSpace (TotalSpace F Z)] [∀ b, TopologicalSpace (Z b)] [∀ b, AddCommMonoid (Z b)]
-  [∀ b, Module 𝕜 (Z b)] [FiberBundle F Z] [VectorBundle 𝕜 F Z] [SmoothVectorBundle F Z I]
-
-theorem Trivialization.mdifferentiable (e : Trivialization F (π F Z)) [MemTrivializationAtlas e] :
-    e.toPartialHomeomorph.MDifferentiable (I.prod 𝓘(𝕜, F)) (I.prod 𝓘(𝕜, F)) :=
-  ⟨(e.smoothOn I).mdifferentiableOn, (e.smoothOn_symm I).mdifferentiableOn⟩
-
-theorem UniqueMDiffWithinAt.smooth_bundle_preimage {p : TotalSpace F Z}
-    (hs : UniqueMDiffWithinAt I s p.proj) :
-    UniqueMDiffWithinAt (I.prod 𝓘(𝕜, F)) (π F Z ⁻¹' s) p := by
-  set e := trivializationAt F Z p.proj
-  have hp : p ∈ e.source := FiberBundle.mem_trivializationAt_proj_source
-  have : UniqueMDiffWithinAt (I.prod 𝓘(𝕜, F)) (s ×ˢ univ) (e p)
-  · rw [← Prod.mk.eta (p := e p), FiberBundle.trivializationAt_proj_fst]
-    exact hs.prod (uniqueMDiffWithinAt_univ _)
-  rw [← e.left_inv hp]
-  refine (this.preimage_partialHomeomorph e.mdifferentiable.symm (e.map_source hp)).mono ?_
-  rintro y ⟨hy, hys, -⟩
-  rwa [PartialHomeomorph.symm_symm, e.coe_coe, e.coe_fst hy] at hys
-
-variable (Z)
-
-theorem UniqueMDiffWithinAt.smooth_bundle_preimage' {b : M} (hs : UniqueMDiffWithinAt I s b)
-    (x : Z b) : UniqueMDiffWithinAt (I.prod 𝓘(𝕜, F)) (π F Z ⁻¹' s) ⟨b, x⟩ :=
-  hs.smooth_bundle_preimage (p := ⟨b, x⟩)
-
-/-- In a smooth fiber bundle, the preimage under the projection of a set with
-unique differential in the basis also has unique differential. -/
-theorem UniqueMDiffOn.smooth_bundle_preimage (hs : UniqueMDiffOn I s) :
-    UniqueMDiffOn (I.prod 𝓘(𝕜, F)) (π F Z ⁻¹' s) := fun _p hp ↦
-  (hs _ hp).smooth_bundle_preimage
-#align unique_mdiff_on.smooth_bundle_preimage UniqueMDiffOn.smooth_bundle_preimage
-
-/-- The preimage under the projection from the tangent bundle of a set with unique differential in
-the basis also has unique differential. -/
-theorem UniqueMDiffOn.tangentBundle_proj_preimage (hs : UniqueMDiffOn I s) :
-    UniqueMDiffOn I.tangent (π E (TangentSpace I) ⁻¹' s) :=
-  hs.smooth_bundle_preimage _
-#align unique_mdiff_on.tangent_bundle_proj_preimage UniqueMDiffOn.tangentBundle_proj_preimage
-
-end UniqueMDiff
-=======
-end DerivativesProperties
->>>>>>> 06d6fa4a
+end DerivativesProperties