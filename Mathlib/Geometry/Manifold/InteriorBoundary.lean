/-
Copyright (c) 2023 Michael Rothgang. All rights reserved.
Released under Apache 2.0 license as described in the file LICENSE.
Authors: Michael Rothgang
-/

import Mathlib.Geometry.Manifold.SmoothManifoldWithCorners

/-!
# Interior and boundary of a manifold
Define the interior and boundary of a manifold.

## Main definitions
- **IsInteriorPoint x**: `p ∈ M` is an interior point if, for `φ` being the preferred chart at `x`,
 `φ x` is an interior point of `φ.target`.
- **IsBoundaryPoint x**: `p ∈ M` is a boundary point if, `(extChartAt I x) x ∈ frontier (range I)`.
- **interior I M** is the **interior** of `M`, the set of its interior points.
- **boundary I M** is the **boundary** of `M`, the set of its boundary points.

## Main results
- `ModelWithCorners.univ_eq_interior_union_boundary`: `M` is the union of its interior and boundary
- `ModelWithCorners.interior_boundary_disjoint`: interior and boundary of `M` are disjoint
- `BoundarylessManifold.isInteriorPoint`: if `M` is boundaryless, every point is an interior point
- `ModelWithCorners.Boundaryless.{boundary_eq_empty, of_boundary_eq_empty}`:
`M` is boundaryless if and only if its boundary is empty
- `ModelWithCorners.interior_prod`: the interior of `M × N` is the product of the interiors
of `M` and `N`.
- `ModelWithCorners.boundary_prod`: the boundary of `M × N` is `∂M × N ∪ (M × ∂N)`.
- `ModelWithCorners.BoundarylessManifold.prod`: if `M` and `N` are boundaryless, so is `M × N`

## Tags
manifold, interior, boundary

## TODO
- `x` is an interior point iff *any* chart around `x` maps it to `interior (range I)`;
similarly for the boundary.
- the interior of `M` is open, hence the boundary is closed (and nowhere dense)
  In finite dimensions, this requires e.g. the homology of spheres.
- the interior of `M` is a smooth manifold without boundary
- `boundary M` is a smooth submanifold (possibly with boundary and corners):
follows from the corresponding statement for the model with corners `I`;
this requires a definition of submanifolds
- if `M` is finite-dimensional, its boundary has measure zero

-/

open Set
open scoped Topology

-- Let `M` be a manifold with corners over the pair `(E, H)`.
variable {𝕜 : Type*} [NontriviallyNormedField 𝕜]
  {E : Type*} [NormedAddCommGroup E] [NormedSpace 𝕜 E]
  {H : Type*} [TopologicalSpace H] (I : ModelWithCorners 𝕜 E H)
  {M : Type*} [TopologicalSpace M] [ChartedSpace H M]

namespace ModelWithCorners
/-- `p ∈ M` is an interior point of a manifold `M` iff its image in the extended chart
lies in the interior of the model space. -/
def IsInteriorPoint (x : M) := extChartAt I x x ∈ interior (range I)

/-- `p ∈ M` is a boundary point of a manifold `M` iff its image in the extended chart
lies on the boundary of the model space. -/
def IsBoundaryPoint (x : M) := extChartAt I x x ∈ frontier (range I)

variable (M) in
/-- The **interior** of a manifold `M` is the set of its interior points. -/
protected def interior : Set M := { x : M | I.IsInteriorPoint x }

lemma isInteriorPoint_iff {x : M} :
    I.IsInteriorPoint x ↔ extChartAt I x x ∈ interior (extChartAt I x).target :=
  ⟨fun h ↦ (chartAt H x).mem_interior_extend_target _ (mem_chart_target H x) h,
    fun h ↦ PartialHomeomorph.interior_extend_target_subset_interior_range _ _ h⟩

variable (M) in
/-- The **boundary** of a manifold `M` is the set of its boundary points. -/
protected def boundary : Set M := { x : M | I.IsBoundaryPoint x }

lemma isBoundaryPoint_iff {x : M} : I.IsBoundaryPoint x ↔ extChartAt I x x ∈ frontier (range I) :=
  Iff.rfl

/-- Every point is either an interior or a boundary point. -/
lemma isInteriorPoint_or_isBoundaryPoint (x : M) : I.IsInteriorPoint x ∨ I.IsBoundaryPoint x := by
  rw [IsInteriorPoint, or_iff_not_imp_left, I.isBoundaryPoint_iff, ← closure_diff_interior,
    I.isClosed_range.closure_eq, mem_diff]
  exact fun h => ⟨mem_range_self _, h⟩

/-- A manifold decomposes into interior and boundary. -/
lemma interior_union_boundary_eq_univ : (I.interior M) ∪ (I.boundary M) = (univ : Set M) :=
  eq_univ_of_forall fun x => (mem_union _ _ _).mpr (I.isInteriorPoint_or_isBoundaryPoint x)

/-- The interior and boundary of a manifold `M` are disjoint. -/
lemma disjoint_interior_boundary : Disjoint (I.interior M) (I.boundary M) := by
  by_contra h
  -- Choose some x in the intersection of interior and boundary.
  obtain ⟨x, h1, h2⟩ := not_disjoint_iff.mp h
  rw [← mem_empty_iff_false (extChartAt I x x),
    ← disjoint_iff_inter_eq_empty.mp (disjoint_interior_frontier (s := range I)), mem_inter_iff]
  exact ⟨h1, h2⟩

/-- The boundary is the complement of the interior. -/
lemma boundary_eq_complement_interior : I.boundary M = (I.interior M)ᶜ := by
  apply (compl_unique ?_ I.interior_union_boundary_eq_univ).symm
  exact disjoint_iff_inter_eq_empty.mp (I.disjoint_interior_boundary)

variable {I} in
lemma _root_.range_mem_nhds_isInteriorPoint {x : M} (h : I.IsInteriorPoint x) :
    range I ∈ 𝓝 (extChartAt I x x) := by
  rw [mem_nhds_iff]
  exact ⟨interior (range I), interior_subset, isOpen_interior, h⟩

/-- Type class for manifold without boundary. This differs from `ModelWithCorners.Boundaryless`,
  which states that the `ModelWithCorners` maps to the whole model vector space. -/
class _root_.BoundarylessManifold {𝕜 : Type*} [NontriviallyNormedField 𝕜]
    {E : Type*} [NormedAddCommGroup E] [NormedSpace 𝕜 E]
    {H : Type*} [TopologicalSpace H] (I : ModelWithCorners 𝕜 E H)
    (M : Type*) [TopologicalSpace M] [ChartedSpace H M] : Prop where
  isInteriorPoint' : ∀ x : M, IsInteriorPoint I x

section Boundaryless
variable [I.Boundaryless]

/-- Boundaryless `ModelWithCorners` implies boundaryless manifold. -/
instance : BoundarylessManifold I M where
  isInteriorPoint' x := by
    let r := ((chartAt H x).isOpen_extend_target I).interior_eq
    have : extChartAt I x = (chartAt H x).extend I := rfl
    rw [← this] at r
    rw [isInteriorPoint_iff, r]
    exact PartialEquiv.map_source _ (mem_extChartAt_source _ _)

end Boundaryless

section BoundarylessManifold

/-- The empty manifold is boundaryless. -/
instance BoundarylessManifold.of_empty [IsEmpty M] : BoundarylessManifold I M where
  isInteriorPoint' x := (IsEmpty.false x).elim

lemma _root_.BoundarylessManifold.isInteriorPoint {x : M} [BoundarylessManifold I M] :
    IsInteriorPoint I x := BoundarylessManifold.isInteriorPoint' x

/-- If `I` is boundaryless, `M` has full interior. -/
lemma interior_eq_univ [BoundarylessManifold I M] : I.interior M = univ :=
  eq_univ_of_forall fun _ => BoundarylessManifold.isInteriorPoint I

/-- Boundaryless manifolds have empty boundary. -/
lemma Boundaryless.boundary_eq_empty [BoundarylessManifold I M] : I.boundary M = ∅ := by
  rw [I.boundary_eq_complement_interior, I.interior_eq_univ, compl_empty_iff]

instance [BoundarylessManifold I M] : IsEmpty (I.boundary M) :=
  isEmpty_coe_sort.mpr (Boundaryless.boundary_eq_empty I)

/-- Manifolds with empty boundary are boundaryless. -/
lemma Boundaryless.of_boundary_eq_empty (h : I.boundary M = ∅) : BoundarylessManifold I M where
  isInteriorPoint' x := by
    show x ∈ I.interior M
    rw [boundary_eq_complement_interior, compl_empty_iff] at h
    rw [h]
    trivial

end BoundarylessManifold

/-! Interior and boundary of the product of two manifolds. -/
section prod

variable {I}
  {E' : Type*} [NormedAddCommGroup E'] [NormedSpace 𝕜 E']
  {H' : Type*} [TopologicalSpace H']
  {N : Type*} [TopologicalSpace N] [ChartedSpace H' N]
  (J : ModelWithCorners 𝕜 E' H') [SmoothManifoldWithCorners J N] {x : M} {y : N}

/-- The interior of `M × N` is the product of the interiors of `M` and `N`. -/
lemma interior_prod :
    (I.prod J).interior (M × N) = (I.interior M) ×ˢ (J.interior N) := by
  ext p
  have aux : (interior (range ↑I)) ×ˢ (interior (range J)) = interior (range (I.prod J)) := by
    rw [← interior_prod_eq, ← Set.range_prod_map, modelWithCorners_prod_coe]
  constructor <;> intro hp
  · replace hp : (I.prod J).IsInteriorPoint p := hp
    rw [IsInteriorPoint, ← aux] at hp
    exact hp
  · obtain ⟨h₁, h₂⟩ := Set.mem_prod.mp hp
    rw [ModelWithCorners.interior] at h₁ h₂
    show (I.prod J).IsInteriorPoint p
<<<<<<< HEAD
    rw [IsInteriorPoint, ← aux]
    apply mem_prod.mpr; constructor; exacts [h₁, h₂]
=======
    rw [ModelWithCorners.IsInteriorPoint, ← aux, mem_prod]
    exact ⟨h₁, h₂⟩
>>>>>>> be1d8aff

/-- The boundary of `M × N` is `∂M × N ∪ (M × ∂N)`. -/
lemma boundary_prod :
    (I.prod J).boundary (M × N) = Set.prod univ (J.boundary N) ∪ Set.prod (I.boundary M) univ := by
  let h := calc (I.prod J).boundary (M × N)
    _ = ((I.prod J).interior (M × N))ᶜ := (I.prod J).boundary_eq_complement_interior
    _ = ((I.interior M) ×ˢ (J.interior N))ᶜ := by rw [interior_prod]
    _ = (I.interior M)ᶜ ×ˢ univ ∪ univ ×ˢ (J.interior N)ᶜ := by rw [compl_prod_eq_union]
  rw [h, I.boundary_eq_complement_interior, J.boundary_eq_complement_interior, union_comm]
  rfl

/-- If `M` is boundaryless, `∂(M×N) = M × ∂N`. -/
lemma boundary_of_boundaryless_left [BoundarylessManifold I M] :
    (I.prod J).boundary (M × N) = Set.prod (univ : Set M) (J.boundary N) := by
  rw [boundary_prod, Boundaryless.boundary_eq_empty I]
  have : Set.prod (∅ : Set M) (univ : Set N) = ∅ := Set.empty_prod
  rw [this, union_empty]

/-- If `N` is boundaryless, `∂(M×N) = ∂M × N`. -/
lemma boundary_of_boundaryless_right [BoundarylessManifold J N] :
    (I.prod J).boundary (M × N) = Set.prod (I.boundary M) (univ : Set N) := by
  rw [boundary_prod, Boundaryless.boundary_eq_empty J]
  have : Set.prod (univ : Set M) (∅ : Set N) = ∅ := Set.prod_empty
  rw [this, empty_union]

/-- The product of two boundaryless manifolds is boundaryless. -/
instance BoundarylessManifold.prod [BoundarylessManifold I M] [BoundarylessManifold J N] :
    BoundarylessManifold (I.prod J) (M × N) := by
  apply Boundaryless.of_boundary_eq_empty
  rw [boundary_of_boundaryless_left, Boundaryless.boundary_eq_empty]
  have : Set.prod (univ : Set M) (∅ : Set N) = ∅ := Set.prod_empty
  rw [this]

end prod

end ModelWithCorners<|MERGE_RESOLUTION|>--- conflicted
+++ resolved
@@ -182,13 +182,8 @@
   · obtain ⟨h₁, h₂⟩ := Set.mem_prod.mp hp
     rw [ModelWithCorners.interior] at h₁ h₂
     show (I.prod J).IsInteriorPoint p
-<<<<<<< HEAD
-    rw [IsInteriorPoint, ← aux]
-    apply mem_prod.mpr; constructor; exacts [h₁, h₂]
-=======
-    rw [ModelWithCorners.IsInteriorPoint, ← aux, mem_prod]
+    rw [IsInteriorPoint, ← aux, mem_prod]
     exact ⟨h₁, h₂⟩
->>>>>>> be1d8aff
 
 /-- The boundary of `M × N` is `∂M × N ∪ (M × ∂N)`. -/
 lemma boundary_prod :
