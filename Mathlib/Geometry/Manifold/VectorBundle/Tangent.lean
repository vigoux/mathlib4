--- conflicted
+++ resolved
@@ -183,13 +183,8 @@
 -- is empty if the base manifold is empty
 /-- The tangent bundle to a smooth manifold, as a Sigma type. Defined in terms of
 `Bundle.TotalSpace` to be able to put a suitable topology on it. -/
-<<<<<<< HEAD
-@[reducible] -- Porting note(#5171): was nolint has_nonempty_instance
-def TangentBundle :=
-=======
 -- Porting note(#5171): was nolint has_nonempty_instance
 abbrev TangentBundle :=
->>>>>>> 59de845a
   Bundle.TotalSpace E (TangentSpace I : M → Type _)
 
 local notation "TM" => TangentBundle I M
