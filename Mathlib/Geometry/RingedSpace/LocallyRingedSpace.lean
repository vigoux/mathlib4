/-
Copyright (c) 2020 Johan Commelin. All rights reserved.
Released under Apache 2.0 license as described in the file LICENSE.
Authors: Johan Commelin
-/
import Mathlib.Geometry.RingedSpace.Basic
import Mathlib.Geometry.RingedSpace.Stalks

/-!
# The category of locally ringed spaces

We define (bundled) locally ringed spaces (as `SheafedSpace CommRing` along with the fact that the
stalks are local rings), and morphisms between these (morphisms in `SheafedSpace` with
`is_local_ring_hom` on the stalk maps).
-/

-- Explicit universe annotations were used in this file to improve perfomance #12737

universe u

open CategoryTheory

open TopCat

open TopologicalSpace

open Opposite

open CategoryTheory.Category CategoryTheory.Functor

namespace AlgebraicGeometry

/-- A `LocallyRingedSpace` is a topological space equipped with a sheaf of commutative rings
such that all the stalks are local rings.

A morphism of locally ringed spaces is a morphism of ringed spaces
such that the morphisms induced on stalks are local ring homomorphisms. -/
structure LocallyRingedSpace extends SheafedSpace CommRingCat.{u} where
  /-- Stalks of a locally ringed space are local rings. -/
  localRing : ∀ x, LocalRing (presheaf.stalk x)

attribute [instance] LocallyRingedSpace.localRing

namespace LocallyRingedSpace

variable (X : LocallyRingedSpace.{u})

/-- An alias for `to_SheafedSpace`, where the result type is a `RingedSpace`.
This allows us to use dot-notation for the `RingedSpace` namespace.
 -/
def toRingedSpace : RingedSpace :=
  X.toSheafedSpace

/-- The underlying topological space of a locally ringed space. -/
def toTopCat : TopCat :=
  X.1.carrier

instance : CoeSort LocallyRingedSpace (Type u) :=
  ⟨fun X : LocallyRingedSpace => (X.toTopCat : Type _)⟩

instance (x : X) : LocalRing (X.presheaf.stalk x) :=
  X.localRing x

-- PROJECT: how about a typeclass "has_structure_sheaf" to mediate the 𝒪 notation, rather
-- than defining it over and over for PresheafedSpace, LRS, Scheme, etc.
/-- The structure sheaf of a locally ringed space. -/
def 𝒪 : Sheaf CommRingCat X.toTopCat :=
  X.sheaf

/-- A morphism of locally ringed spaces is a morphism of ringed spaces
 such that the morphisms induced on stalks are local ring homomorphisms. -/
@[ext]
structure Hom (X Y : LocallyRingedSpace.{u})
    extends X.toPresheafedSpace.Hom Y.toPresheafedSpace : Type _ where
  /-- the underlying morphism induces a local ring homomorphism on stalks -/
<<<<<<< HEAD
  prop : ∀ x, IsLocalRingHom (PresheafedSpace.stalkMap toHom x)

/-- A morphism of locally ringed spaces as a morphism of sheafed spaces. -/
abbrev Hom.val {X Y : LocallyRingedSpace.{u}} (f : X.Hom Y) :
  X.toSheafedSpace ⟶ Y.toSheafedSpace := f.1

@[simp, nolint simpVarHead]
lemma Hom.val_mk {X Y : LocallyRingedSpace.{u}}
    (f : X.toPresheafedSpace.Hom Y.toPresheafedSpace) (hf) :
  Hom.val ⟨f, hf⟩ = f := rfl
=======
  prop : ∀ x, IsLocalRingHom (val.stalkMap x)
>>>>>>> a01f1cc5

instance : Quiver LocallyRingedSpace :=
  ⟨Hom⟩

@[ext] lemma Hom.ext' (X Y : LocallyRingedSpace.{u}) {f g : X ⟶ Y} (h : f.val = g.val) :
    f = g := by cases f; cases g; congr

/-- See Note [custom simps projection] -/
def Hom.Simps.val {X Y : LocallyRingedSpace.{u}} (f : X.Hom Y) :
    X.toSheafedSpace ⟶ Y.toSheafedSpace :=
  f.val

initialize_simps_projections Hom (toHom → val)

/-- A morphism of locally ringed spaces `f : X ⟶ Y` induces
a local ring homomorphism from `Y.stalk (f x)` to `X.stalk x` for any `x : X`.
-/
noncomputable def Hom.stalkMap {X Y : LocallyRingedSpace.{u}} (f : Hom X Y) (x : X) :
    Y.presheaf.stalk (f.1.1 x) ⟶ X.presheaf.stalk x :=
  f.val.stalkMap x

instance {X Y : LocallyRingedSpace.{u}} (f : X ⟶ Y) (x : X) : IsLocalRingHom (f.stalkMap x) :=
  f.2 x

instance {X Y : LocallyRingedSpace.{u}} (f : X ⟶ Y) (x : X) :
    IsLocalRingHom (f.val.stalkMap x) :=
  f.2 x

/-- The identity morphism on a locally ringed space. -/
@[simps! val]
def id (X : LocallyRingedSpace.{u}) : Hom X X :=
  ⟨𝟙 X.toSheafedSpace, fun x => by erw [PresheafedSpace.stalkMap.id]; apply isLocalRingHom_id⟩

instance (X : LocallyRingedSpace.{u}) : Inhabited (Hom X X) :=
  ⟨id X⟩

/-- Composition of morphisms of locally ringed spaces. -/
def comp {X Y Z : LocallyRingedSpace.{u}} (f : Hom X Y) (g : Hom Y Z) : Hom X Z :=
  ⟨f.val ≫ g.val, fun x => by
    erw [PresheafedSpace.stalkMap.comp]
    exact @isLocalRingHom_comp _ _ _ _ _ _ _ _ (f.2 _) (g.2 _)⟩

/-- The category of locally ringed spaces. -/
instance : Category LocallyRingedSpace.{u} where
  Hom := Hom
  id := id
  comp {X Y Z} f g := comp f g
  comp_id {X Y} f := Hom.ext' _ _ <| by simp [comp]
  id_comp {X Y} f := Hom.ext' _ _ <| by simp [comp]
  assoc {_ _ _ _} f g h := Hom.ext' _ _ <| by simp [comp]

/-- The forgetful functor from `LocallyRingedSpace` to `SheafedSpace CommRing`. -/
@[simps]
def forgetToSheafedSpace : LocallyRingedSpace.{u} ⥤ SheafedSpace CommRingCat.{u} where
  obj X := X.toSheafedSpace
  map {X Y} f := f.1

/-- The canonical map `X ⟶ Spec Γ(X, ⊤)`. This is the unit of the `Γ-Spec` adjunction. -/
instance : forgetToSheafedSpace.Faithful where
  map_injective {_ _} _ _ h := Hom.ext' _ _ h

/-- The forgetful functor from `LocallyRingedSpace` to `Top`. -/
@[simps!]
def forgetToTop : LocallyRingedSpace.{u} ⥤ TopCat.{u} :=
  forgetToSheafedSpace ⋙ SheafedSpace.forget _

@[simp]
theorem comp_val {X Y Z : LocallyRingedSpace.{u}} (f : X ⟶ Y) (g : Y ⟶ Z) :
    (f ≫ g).val = f.val ≫ g.val :=
  rfl

@[simp] theorem id_val' (X : LocallyRingedSpace.{u}) : Hom.val (𝟙 X) = 𝟙 X.toSheafedSpace :=
  rfl

-- Porting note: complains that `(f ≫ g).val.c` can be further simplified
-- so changed to its simp normal form `(f.val ≫ g.val).c`
@[simp]
theorem comp_val_c {X Y Z : LocallyRingedSpace.{u}} (f : X ⟶ Y) (g : Y ⟶ Z) :
    (f.val ≫ g.val).c = g.val.c ≫ (Presheaf.pushforward _ g.base).map f.val.c :=
  rfl

theorem comp_val_c_app {X Y Z : LocallyRingedSpace.{u}} (f : X ⟶ Y) (g : Y ⟶ Z) (U : (Opens Z)ᵒᵖ) :
    (f ≫ g).val.c.app U = g.val.c.app U ≫ f.val.c.app (op <| (Opens.map g.val.base).obj U.unop) :=
  rfl

/-- Given two locally ringed spaces `X` and `Y`, an isomorphism between `X` and `Y` as _sheafed_
spaces can be lifted to a morphism `X ⟶ Y` as locally ringed spaces.

See also `iso_of_SheafedSpace_iso`.
-/
@[simps! val]
def homOfSheafedSpaceHomOfIsIso {X Y : LocallyRingedSpace.{u}}
    (f : X.toSheafedSpace ⟶ Y.toSheafedSpace) [IsIso f] : X ⟶ Y :=
  Hom.mk f fun x =>
    -- Here we need to see that the stalk maps are really local ring homomorphisms.
    -- This can be solved by type class inference, because stalk maps of isomorphisms
    -- are isomorphisms and isomorphisms are local ring homomorphisms.
    show IsLocalRingHom ((SheafedSpace.forgetToPresheafedSpace.map f).stalkMap x) by
      infer_instance

/-- Given two locally ringed spaces `X` and `Y`, an isomorphism between `X` and `Y` as _sheafed_
spaces can be lifted to an isomorphism `X ⟶ Y` as locally ringed spaces.

This is related to the property that the functor `forget_to_SheafedSpace` reflects isomorphisms.
In fact, it is slightly stronger as we do not require `f` to come from a morphism between
_locally_ ringed spaces.
-/
def isoOfSheafedSpaceIso {X Y : LocallyRingedSpace.{u}} (f : X.toSheafedSpace ≅ Y.toSheafedSpace) :
    X ≅ Y where
  hom := homOfSheafedSpaceHomOfIsIso f.hom
  inv := homOfSheafedSpaceHomOfIsIso f.inv
  hom_inv_id := Hom.ext' _ _ f.hom_inv_id
  inv_hom_id := Hom.ext' _ _ f.inv_hom_id

instance : forgetToSheafedSpace.ReflectsIsomorphisms where reflects {_ _} f i :=
  { out :=
      ⟨homOfSheafedSpaceHomOfIsIso (CategoryTheory.inv (forgetToSheafedSpace.map f)),
        Hom.ext' _ _ (IsIso.hom_inv_id (I := i)), Hom.ext' _ _ (IsIso.inv_hom_id (I := i))⟩ }

instance is_sheafedSpace_iso {X Y : LocallyRingedSpace.{u}} (f : X ⟶ Y) [IsIso f] : IsIso f.val :=
  LocallyRingedSpace.forgetToSheafedSpace.map_isIso f

/-- The restriction of a locally ringed space along an open embedding.
-/
@[simps!]
def restrict {U : TopCat} (X : LocallyRingedSpace.{u}) {f : U ⟶ X.toTopCat} (h : OpenEmbedding f) :
    LocallyRingedSpace where
  localRing := by
    intro x
    -- We show that the stalk of the restriction is isomorphic to the original stalk,
    apply @RingEquiv.localRing _ _ _ (X.localRing (f x))
    exact (X.restrictStalkIso h x).symm.commRingCatIsoToRingEquiv
  toSheafedSpace := X.toSheafedSpace.restrict h

/-- The canonical map from the restriction to the subspace. -/
def ofRestrict {U : TopCat} (X : LocallyRingedSpace.{u})
    {f : U ⟶ X.toTopCat} (h : OpenEmbedding f) : X.restrict h ⟶ X :=
  ⟨X.toPresheafedSpace.ofRestrict h, fun _ => inferInstance⟩

/-- The restriction of a locally ringed space `X` to the top subspace is isomorphic to `X` itself.
-/
def restrictTopIso (X : LocallyRingedSpace.{u}) :
    X.restrict (Opens.openEmbedding ⊤) ≅ X :=
  isoOfSheafedSpaceIso X.toSheafedSpace.restrictTopIso

/-- The global sections, notated Gamma.
-/
def Γ : LocallyRingedSpace.{u}ᵒᵖ ⥤ CommRingCat.{u} :=
  forgetToSheafedSpace.op ⋙ SheafedSpace.Γ

theorem Γ_def : Γ = forgetToSheafedSpace.op ⋙ SheafedSpace.Γ :=
  rfl

@[simp]
theorem Γ_obj (X : LocallyRingedSpace.{u}ᵒᵖ) : Γ.obj X = X.unop.presheaf.obj (op ⊤) :=
  rfl

theorem Γ_obj_op (X : LocallyRingedSpace.{u}) : Γ.obj (op X) = X.presheaf.obj (op ⊤) :=
  rfl

@[simp]
theorem Γ_map {X Y : LocallyRingedSpace.{u}ᵒᵖ} (f : X ⟶ Y) : Γ.map f = f.unop.1.c.app (op ⊤) :=
  rfl

theorem Γ_map_op {X Y : LocallyRingedSpace.{u}} (f : X ⟶ Y) : Γ.map f.op = f.1.c.app (op ⊤) :=
  rfl

/-- The empty locally ringed space. -/
def empty : LocallyRingedSpace.{u} where
  carrier := TopCat.of PEmpty
  presheaf := (CategoryTheory.Functor.const _).obj (CommRingCat.of PUnit)
  IsSheaf := Presheaf.isSheaf_of_isTerminal _ CommRingCat.punitIsTerminal
  localRing x := PEmpty.elim x

instance : EmptyCollection LocallyRingedSpace.{u} := ⟨LocallyRingedSpace.empty⟩

/-- The canonical map from the empty locally ringed space. -/
def emptyTo (X : LocallyRingedSpace) : ∅ ⟶ X :=
  ⟨⟨⟨fun x => PEmpty.elim x, by fun_prop⟩,
    { app := fun U => by refine ⟨⟨⟨0, ?_⟩, ?_⟩, ?_, ?_⟩ <;> intros <;> rfl }⟩,
    fun x => PEmpty.elim x⟩

noncomputable
instance {X : LocallyRingedSpace} : Unique (∅ ⟶ X) where
  default := LocallyRingedSpace.emptyTo X
  uniq f := by ext ⟨⟩ x; aesop_cat

/-- The empty space is initial in `LocallyRingedSpace`. -/
noncomputable
def emptyIsInitial : Limits.IsInitial (∅ : LocallyRingedSpace.{u}) := Limits.IsInitial.ofUnique _

theorem preimage_basicOpen {X Y : LocallyRingedSpace.{u}} (f : X ⟶ Y) {U : Opens Y}
    (s : Y.presheaf.obj (op U)) :
    (Opens.map f.base).obj (Y.toRingedSpace.basicOpen s) =
      @RingedSpace.basicOpen X.toRingedSpace ((Opens.map f.base).obj U) (f.1.c.app _ s) := by
  ext x
  constructor
  · rintro ⟨⟨y, hyU⟩, hy : IsUnit _, rfl : y = _⟩
    erw [RingedSpace.mem_basicOpen _ _ ⟨x, show x ∈ (Opens.map f.base).obj U from hyU⟩,
      ← PresheafedSpace.stalkMap_germ_apply]
    exact (f.val.stalkMap _).isUnit_map hy
  · rintro ⟨y, hy : IsUnit _, rfl⟩
    erw [RingedSpace.mem_basicOpen _ _ ⟨f.base y.1, y.2⟩]
    erw [← PresheafedSpace.stalkMap_germ_apply] at hy
    exact (isUnit_map_iff (f.val.stalkMap _) _).mp hy

-- This actually holds for all ringed spaces with nontrivial stalks.
theorem basicOpen_zero (X : LocallyRingedSpace.{u}) (U : Opens X.carrier) :
    X.toRingedSpace.basicOpen (0 : X.presheaf.obj <| op U) = ⊥ := by
  ext x
  simp only [RingedSpace.basicOpen, Opens.coe_mk, Set.mem_image, Set.mem_setOf_eq, Subtype.exists,
    exists_and_right, exists_eq_right, Opens.coe_bot, Set.mem_empty_iff_false,
    iff_false, not_exists]
  intros hx
  rw [map_zero, isUnit_zero_iff]
  change (0 : X.presheaf.stalk x) ≠ (1 : X.presheaf.stalk x)
  exact zero_ne_one

@[simp]
lemma basicOpen_eq_bot_of_isNilpotent (X : LocallyRingedSpace.{u}) (U : Opens X.carrier)
    (f : (X.presheaf.obj <| op U)) (hf : IsNilpotent f) :
    X.toRingedSpace.basicOpen f = ⊥ := by
  obtain ⟨n, hn⟩ := hf
  cases n.eq_zero_or_pos with
  | inr h =>
    rw [←  X.toRingedSpace.basicOpen_pow f n h, hn]
    simp [basicOpen_zero]
  | inl h =>
    rw [h, pow_zero] at hn
    simp [eq_zero_of_zero_eq_one hn.symm f, basicOpen_zero]

instance component_nontrivial (X : LocallyRingedSpace.{u}) (U : Opens X.carrier) [hU : Nonempty U] :
    Nontrivial (X.presheaf.obj <| op U) :=
  (X.presheaf.germ hU.some).domain_nontrivial

@[simp]
lemma iso_hom_val_base_inv_val_base {X Y : LocallyRingedSpace.{u}} (e : X ≅ Y) :
    e.hom.val.base ≫ e.inv.val.base = 𝟙 _ := by
  rw [← SheafedSpace.comp_base, ← LocallyRingedSpace.comp_val]
  simp

@[simp]
lemma iso_hom_val_base_inv_val_base_apply {X Y : LocallyRingedSpace.{u}} (e : X ≅ Y) (x : X) :
    (e.inv.val.base (e.hom.val.base x)) = x := by
  show (e.hom.val.base ≫ e.inv.val.base) x = 𝟙 X.toPresheafedSpace x
  simp

@[simp]
lemma iso_inv_val_base_hom_val_base {X Y : LocallyRingedSpace.{u}} (e : X ≅ Y) :
    e.inv.val.base ≫ e.hom.val.base = 𝟙 _ := by
  rw [← SheafedSpace.comp_base, ← LocallyRingedSpace.comp_val]
  simp

@[simp]
lemma iso_inv_val_base_hom_val_base_apply {X Y : LocallyRingedSpace.{u}} (e : X ≅ Y) (y : Y) :
    (e.hom.val.base (e.inv.val.base y)) = y := by
  show (e.inv.val.base ≫ e.hom.val.base) y = 𝟙 Y.toPresheafedSpace y
  simp

section Stalks

variable {X Y Z : LocallyRingedSpace.{u}} (f : X ⟶ Y) (g : Y ⟶ Z)

@[simp]
lemma stalkMap_id (X : LocallyRingedSpace.{u}) (x : X) :
    (𝟙 X : X ⟶ X).stalkMap x = 𝟙 (X.presheaf.stalk x) :=
  PresheafedSpace.stalkMap.id _ x

lemma stalkMap_comp (x : X) :
    (f ≫ g : X ⟶ Z).stalkMap x = g.stalkMap (f.val.base x) ≫ f.stalkMap x :=
  PresheafedSpace.stalkMap.comp f.val g.val x

@[reassoc]
lemma stalkSpecializes_stalkMap (x x' : X) (h : x ⤳ x') :
    Y.presheaf.stalkSpecializes (f.val.base.map_specializes h) ≫ f.stalkMap x =
      f.stalkMap x' ≫ X.presheaf.stalkSpecializes h :=
  PresheafedSpace.stalkMap.stalkSpecializes_stalkMap f.val h

lemma stalkSpecializes_stalkMap_apply (x x' : X) (h : x ⤳ x') (y) :
    f.stalkMap x (Y.presheaf.stalkSpecializes (f.val.base.map_specializes h) y) =
      (X.presheaf.stalkSpecializes h (f.stalkMap x' y)) :=
  DFunLike.congr_fun (stalkSpecializes_stalkMap f x x' h) y

@[reassoc]
lemma stalkMap_congr (f g : X ⟶ Y) (hfg : f = g) (x x' : X) (hxx' : x = x') :
    f.stalkMap x ≫ X.presheaf.stalkSpecializes (specializes_of_eq hxx'.symm) =
      Y.presheaf.stalkSpecializes (specializes_of_eq <| hfg ▸ hxx' ▸ rfl) ≫ g.stalkMap x' := by
  subst hfg
  subst hxx'
  simp

@[reassoc]
lemma stalkMap_congr_hom (f g : X ⟶ Y) (hfg : f = g) (x : X) :
    f.stalkMap x = Y.presheaf.stalkSpecializes (specializes_of_eq <| hfg ▸ rfl) ≫
      g.stalkMap x := by
  subst hfg
  simp

@[reassoc]
lemma stalkMap_congr_point {X Y : LocallyRingedSpace.{u}} (f : X ⟶ Y) (x x' : X) (hxx' : x = x') :
    f.stalkMap x ≫ X.presheaf.stalkSpecializes (specializes_of_eq hxx'.symm) =
      Y.presheaf.stalkSpecializes (specializes_of_eq <| hxx' ▸ rfl) ≫ f.stalkMap x' := by
  subst hxx'
  simp

@[reassoc (attr := simp)]
lemma stalkMap_hom_inv (e : X ≅ Y) (y : Y) :
    e.hom.stalkMap (e.inv.val.base y) ≫ e.inv.stalkMap y =
      Y.presheaf.stalkSpecializes (specializes_of_eq <| by simp) := by
  rw [← stalkMap_comp, LocallyRingedSpace.stalkMap_congr_hom (e.inv ≫ e.hom) (𝟙 _) (by simp)]
  simp

@[simp]
lemma stalkMap_hom_inv_apply (e : X ≅ Y) (y : Y) (z) :
    e.inv.stalkMap y (e.hom.stalkMap (e.inv.val.base y) z) =
      Y.presheaf.stalkSpecializes (specializes_of_eq <| by simp) z :=
  DFunLike.congr_fun (stalkMap_hom_inv e y) z

@[reassoc (attr := simp)]
lemma stalkMap_inv_hom (e : X ≅ Y) (x : X) :
    e.inv.stalkMap (e.hom.val.base x) ≫ e.hom.stalkMap x =
      X.presheaf.stalkSpecializes (specializes_of_eq <| by simp) := by
  rw [← stalkMap_comp, LocallyRingedSpace.stalkMap_congr_hom (e.hom ≫ e.inv) (𝟙 _) (by simp)]
  simp

@[simp]
lemma stalkMap_inv_hom_apply (e : X ≅ Y) (x : X) (y) :
    e.hom.stalkMap x (e.inv.stalkMap (e.hom.val.base x) y) =
      X.presheaf.stalkSpecializes (specializes_of_eq <| by simp) y :=
  DFunLike.congr_fun (stalkMap_inv_hom e x) y

@[reassoc]
lemma stalkMap_germ (U : Opens Y)
    (x : (Opens.map f.val.base).obj U) :
    Y.presheaf.germ ⟨f.val.base x.val, x.property⟩ ≫ f.stalkMap x.val =
      f.val.c.app (op U) ≫ X.presheaf.germ x :=
  PresheafedSpace.stalkMap_germ f.val U x

lemma stalkMap_germ_apply (U : Opens Y) (x : (Opens.map f.val.base).obj U) (y) :
    f.stalkMap x.val (Y.presheaf.germ ⟨f.val.base x.val, x.property⟩ y) =
      X.presheaf.germ x (f.val.c.app (op U) y) :=
  PresheafedSpace.stalkMap_germ_apply f.val U x y

@[reassoc (attr := simp)]
lemma stalkMap_germ' (U : Opens Y) (x : X) (hx : f.val.base x ∈ U) :
    Y.presheaf.germ ⟨f.val.base x, hx⟩ ≫ f.stalkMap x =
      f.val.c.app (op U) ≫ X.presheaf.germ (U := (Opens.map f.val.base).obj U) ⟨x, hx⟩ :=
  PresheafedSpace.stalkMap_germ' f.val U x hx

@[simp]
lemma stalkMap_germ'_apply
    (U : Opens Y) (x : X) (hx : f.val.base x ∈ U) (y : Y.presheaf.obj (op U)) :
    f.stalkMap x (Y.presheaf.germ (U := U) ⟨f.val.base x, hx⟩ y) =
      X.presheaf.germ (U := (Opens.map f.val.base).obj U) ⟨x, hx⟩ (f.val.c.app (op U) y) :=
  PresheafedSpace.stalkMap_germ_apply f.val U ⟨x, hx⟩ y

variable {U : TopCat} (X : LocallyRingedSpace.{u}) {f : U ⟶ X.toTopCat} (h : OpenEmbedding f)
  (V : Opens U) (x : U) (hx : x ∈ V)

/-- For an open embedding `f : U ⟶ X` and a point `x : U`, we get an isomorphism between the stalk
of `X` at `f x` and the stalk of the restriction of `X` along `f` at t `x`. -/
noncomputable
def restrictStalkIso : (X.restrict h).presheaf.stalk x ≅ X.presheaf.stalk (f x) :=
  X.toPresheafedSpace.restrictStalkIso h x

@[reassoc (attr := simp)]
lemma restrictStalkIso_hom_eq_germ :
    (X.restrict h).presheaf.germ ⟨x, hx⟩ ≫ (X.restrictStalkIso h x).hom =
      X.presheaf.germ ⟨f x, show f x ∈ h.isOpenMap.functor.obj V from ⟨x, hx, rfl⟩⟩ :=
  PresheafedSpace.restrictStalkIso_hom_eq_germ X.toPresheafedSpace h V x hx

lemma restrictStalkIso_hom_eq_germ_apply (y) :
    (X.restrictStalkIso h x).hom ((X.restrict h).presheaf.germ ⟨x, hx⟩ y) =
      X.presheaf.germ ⟨f x, show f x ∈ h.isOpenMap.functor.obj V from ⟨x, hx, rfl⟩⟩ y :=
  PresheafedSpace.restrictStalkIso_hom_eq_germ_apply X.toPresheafedSpace h V x hx y

@[reassoc (attr := simp)]
lemma restrictStalkIso_inv_eq_germ :
    X.presheaf.germ ⟨f x, show f x ∈ h.isOpenMap.functor.obj V from ⟨x, hx, rfl⟩⟩ ≫
      (X.restrictStalkIso h x).inv = (X.restrict h).presheaf.germ ⟨x, hx⟩ :=
  PresheafedSpace.restrictStalkIso_inv_eq_germ X.toPresheafedSpace h V x hx

lemma restrictStalkIso_inv_eq_germ_apply (y) :
    (X.restrictStalkIso h x).inv
      (X.presheaf.germ ⟨f x, show f x ∈ h.isOpenMap.functor.obj V from ⟨x, hx, rfl⟩⟩ y) =
        (X.restrict h).presheaf.germ ⟨x, hx⟩ y :=
  PresheafedSpace.restrictStalkIso_inv_eq_germ_apply X.toPresheafedSpace h V x hx y

lemma restrictStalkIso_inv_eq_ofRestrict :
    (X.restrictStalkIso h x).inv = (X.ofRestrict h).stalkMap x :=
  PresheafedSpace.restrictStalkIso_inv_eq_ofRestrict X.toPresheafedSpace h x

instance ofRestrict_stalkMap_isIso : IsIso ((X.ofRestrict h).stalkMap x) :=
  PresheafedSpace.ofRestrict_stalkMap_isIso X.toPresheafedSpace h x

end Stalks

end LocallyRingedSpace

end AlgebraicGeometry<|MERGE_RESOLUTION|>--- conflicted
+++ resolved
@@ -73,8 +73,7 @@
 structure Hom (X Y : LocallyRingedSpace.{u})
     extends X.toPresheafedSpace.Hom Y.toPresheafedSpace : Type _ where
   /-- the underlying morphism induces a local ring homomorphism on stalks -/
-<<<<<<< HEAD
-  prop : ∀ x, IsLocalRingHom (PresheafedSpace.stalkMap toHom x)
+  prop : ∀ x, IsLocalRingHom (toHom.stalkMap x)
 
 /-- A morphism of locally ringed spaces as a morphism of sheafed spaces. -/
 abbrev Hom.val {X Y : LocallyRingedSpace.{u}} (f : X.Hom Y) :
@@ -84,9 +83,6 @@
 lemma Hom.val_mk {X Y : LocallyRingedSpace.{u}}
     (f : X.toPresheafedSpace.Hom Y.toPresheafedSpace) (hf) :
   Hom.val ⟨f, hf⟩ = f := rfl
-=======
-  prop : ∀ x, IsLocalRingHom (val.stalkMap x)
->>>>>>> a01f1cc5
 
 instance : Quiver LocallyRingedSpace :=
   ⟨Hom⟩
