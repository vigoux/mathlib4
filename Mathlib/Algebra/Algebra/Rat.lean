--- conflicted
+++ resolved
@@ -46,7 +46,7 @@
 section DivisionSemiring
 variable [DivisionSemiring S] [CharZero S]
 
-instance instAlgebra : Algebra ℚ≥0 R where
+instance _root_.DivisionSemiring.toNNRatAlgebra : Algebra ℚ≥0 R where
   smul_def' := smul_def
   toRingHom := castHom _
   commutes' := cast_commute
@@ -86,7 +86,7 @@
 section DivisionRing
 variable [DivisionRing S] [CharZero S]
 
-instance instAlgebra : Algebra ℚ R where
+instance _root_.DivisionRing.toRatAlgebra : Algebra ℚ R where
   smul_def' := smul_def
   toRingHom := castHom _
   commutes' := cast_commute
@@ -97,28 +97,13 @@
 
 variable [SMul R S]
 
-<<<<<<< HEAD
 instance instSMulCommClass [SMulCommClass R S S] : SMulCommClass ℚ R S where
   smul_comm q a b := by simp [smul_def, mul_smul_comm]
-=======
-/-- Every division ring of characteristic zero is an algebra over the rationals. -/
-instance DivisionRing.toRatAlgebra {α} [DivisionRing α] [CharZero α] : Algebra ℚ α where
-  smul := (· • ·)
-  smul_def' := Rat.smul_def
-  toRingHom := Rat.castHom α
-  commutes' := Rat.cast_commute
->>>>>>> 5ff8d604
 
 instance instSMulCommClass' [SMulCommClass S R S] : SMulCommClass R ℚ S :=
   have := SMulCommClass.symm S R S; SMulCommClass.symm _ _ _
 
-<<<<<<< HEAD
 end DivisionRing
-=======
-/-- The two `Algebra ℚ ℚ` instances should coincide. -/
-example : DivisionRing.toRatAlgebra = Algebra.id ℚ :=
-  rfl
->>>>>>> 5ff8d604
 
 @[deprecated Algebra.id.map_eq_id (since := "2024-07-30")]
 lemma _root_.algebraMap_rat_rat : algebraMap ℚ ℚ = RingHom.id ℚ := rfl
