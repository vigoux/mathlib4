--- conflicted
+++ resolved
@@ -239,7 +239,6 @@
     mulSingle i (x / y) = mulSingle i x / mulSingle i y :=
   (MonoidHom.mulSingle f i).map_div x y
 
-<<<<<<< HEAD
 @[to_additive]
 def Pi.mulSingle_pow [∀ i, Monoid (f i)] (i : I) (x : f i) (n : ℕ) :
     mulSingle i (x ^ n) = (mulSingle i x) ^ n :=
@@ -269,8 +268,6 @@
 theorem Pi.commute_iff {x y : ∀ i, f i} : Commute x y ↔ ∀ i, Commute (x i) (y i) := semiconjBy_iff
 
 end
-=======
->>>>>>> dea069ea
 
 /-- The injection into a pi group at different indices commutes.
 
