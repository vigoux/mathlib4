/-
Copyright (c) 2021 Eric Wieser. All rights reserved.
Released under Apache 2.0 license as described in the file LICENSE.
Authors: Eric Wieser
-/
import Mathlib.Algebra.Group.Subgroup.MulOpposite
import Mathlib.Algebra.Group.Submonoid.Pointwise
import Mathlib.GroupTheory.GroupAction.ConjAct

#align_import group_theory.subgroup.pointwise from "leanprover-community/mathlib"@"e655e4ea5c6d02854696f97494997ba4c31be802"

/-! # Pointwise instances on `Subgroup` and `AddSubgroup`s

This file provides the actions

* `Subgroup.pointwiseMulAction`
* `AddSubgroup.pointwiseMulAction`

which matches the action of `Set.mulActionSet`.

These actions are available in the `Pointwise` locale.

## Implementation notes

The pointwise section of this file is almost identical to
the file `Mathlib.Algebra.Group.Submonoid.Pointwise`.
Where possible, try to keep them in sync.
-/


open Set

open Pointwise

variable {α G A S : Type*}

@[to_additive (attr := simp, norm_cast)]
theorem inv_coe_set [InvolutiveInv G] [SetLike S G] [InvMemClass S G] {H : S} : (H : Set G)⁻¹ = H :=
  Set.ext fun _ => inv_mem_iff
#align inv_coe_set inv_coe_set
#align neg_coe_set neg_coe_set

@[to_additive (attr := simp)]
lemma smul_coe_set [Group G] [SetLike S G] [SubgroupClass S G] {s : S} {a : G} (ha : a ∈ s) :
    a • (s : Set G) = s := by
  ext; simp [Set.mem_smul_set_iff_inv_smul_mem, mul_mem_cancel_left, ha]

@[to_additive (attr := simp)]
lemma op_smul_coe_set [Group G] [SetLike S G] [SubgroupClass S G] {s : S} {a : G} (ha : a ∈ s) :
    MulOpposite.op a • (s : Set G) = s := by
  ext; simp [Set.mem_smul_set_iff_inv_smul_mem, mul_mem_cancel_right, ha]

@[to_additive (attr := simp, norm_cast)]
lemma coe_mul_coe [SetLike S G] [DivInvMonoid G] [SubgroupClass S G] (H : S) :
    H * H = (H : Set G) := by aesop (add simp mem_mul)

@[to_additive (attr := simp, norm_cast)]
lemma coe_div_coe [SetLike S G] [DivisionMonoid G] [SubgroupClass S G] (H : S) :
    H / H = (H : Set G) := by simp [div_eq_mul_inv]

variable [Group G] [AddGroup A] {s : Set G}

namespace Subgroup

@[to_additive (attr := simp)]
theorem inv_subset_closure (S : Set G) : S⁻¹ ⊆ closure S := fun s hs => by
  rw [SetLike.mem_coe, ← Subgroup.inv_mem_iff]
  exact subset_closure (mem_inv.mp hs)
#align subgroup.inv_subset_closure Subgroup.inv_subset_closure
#align add_subgroup.neg_subset_closure AddSubgroup.neg_subset_closure

@[to_additive]
theorem closure_toSubmonoid (S : Set G) :
    (closure S).toSubmonoid = Submonoid.closure (S ∪ S⁻¹) := by
  refine le_antisymm (fun x hx => ?_) (Submonoid.closure_le.2 ?_)
  · refine
      closure_induction hx
<<<<<<< HEAD
        (fun x hx => Submonoid.closure_mono (subset_union_left S S⁻¹) (Submonoid.subset_closure hx))
=======
        (fun x hx => Submonoid.closure_mono subset_union_left (Submonoid.subset_closure hx))
>>>>>>> d97a437a
        (Submonoid.one_mem _) (fun x y hx hy => Submonoid.mul_mem _ hx hy) fun x hx => ?_
    rwa [← Submonoid.mem_closure_inv, Set.union_inv, inv_inv, Set.union_comm]
  · simp only [true_and_iff, coe_toSubmonoid, union_subset_iff, subset_closure, inv_subset_closure]
#align subgroup.closure_to_submonoid Subgroup.closure_toSubmonoid
#align add_subgroup.closure_to_add_submonoid AddSubgroup.closure_toAddSubmonoid

/-- For subgroups generated by a single element, see the simpler `zpow_induction_left`. -/
@[to_additive (attr := elab_as_elim)
  "For additive subgroups generated by a single element, see the simpler
  `zsmul_induction_left`."]
theorem closure_induction_left {p : (x : G) → x ∈ closure s → Prop} (one : p 1 (one_mem _))
    (mul_left : ∀ x (hx : x ∈ s), ∀ (y) hy, p y hy → p (x * y) (mul_mem (subset_closure hx) hy))
    (mul_left_inv : ∀ x (hx : x ∈ s), ∀ (y) hy, p y hy →
      p (x⁻¹ * y) (mul_mem (inv_mem (subset_closure hx)) hy))
    {x : G} (h : x ∈ closure s) : p x h := by
  revert h
  simp_rw [← mem_toSubmonoid, closure_toSubmonoid] at *
  intro h
  induction h using Submonoid.closure_induction_left with
  | one => exact one
  | mul_left x hx y hy ih =>
    cases hx with
    | inl hx => exact mul_left _ hx _ hy ih
    | inr hx => simpa only [inv_inv] using mul_left_inv _ hx _ hy ih
#align subgroup.closure_induction_left Subgroup.closure_induction_left
#align add_subgroup.closure_induction_left AddSubgroup.closure_induction_left

/-- For subgroups generated by a single element, see the simpler `zpow_induction_right`. -/
@[to_additive (attr := elab_as_elim)
  "For additive subgroups generated by a single element, see the simpler
  `zsmul_induction_right`."]
theorem closure_induction_right {p : (x : G) → x ∈ closure s → Prop} (one : p 1 (one_mem _))
    (mul_right : ∀ (x) hx, ∀ y (hy : y ∈ s), p x hx → p (x * y) (mul_mem hx (subset_closure hy)))
    (mul_right_inv : ∀ (x) hx, ∀ y (hy : y ∈ s), p x hx →
      p (x * y⁻¹) (mul_mem hx (inv_mem (subset_closure hy))))
    {x : G} (h : x ∈ closure s) : p x h :=
  closure_induction_left (s := MulOpposite.unop ⁻¹' s)
    (p := fun m hm => p m.unop <| by rwa [← op_closure] at hm)
    one
    (fun _x hx _y hy => mul_right _ _ _ hx)
    (fun _x hx _y hy => mul_right_inv _ _ _ hx)
    (by rwa [← op_closure])
#align subgroup.closure_induction_right Subgroup.closure_induction_right
#align add_subgroup.closure_induction_right AddSubgroup.closure_induction_right

@[to_additive (attr := simp)]
theorem closure_inv (s : Set G) : closure s⁻¹ = closure s := by
  simp only [← toSubmonoid_eq, closure_toSubmonoid, inv_inv, union_comm]
#align subgroup.closure_inv Subgroup.closure_inv
#align add_subgroup.closure_neg AddSubgroup.closure_neg

/-- An induction principle for closure membership. If `p` holds for `1` and all elements of
`k` and their inverse, and is preserved under multiplication, then `p` holds for all elements of
the closure of `k`. -/
@[to_additive (attr := elab_as_elim)
  "An induction principle for additive closure membership. If `p` holds for `0` and all
  elements of `k` and their negation, and is preserved under addition, then `p` holds for all
  elements of the additive closure of `k`."]
theorem closure_induction'' {p : (g : G) → g ∈ closure s → Prop}
    (mem : ∀ x (hx : x ∈ s), p x (subset_closure hx))
    (inv_mem : ∀ x (hx : x ∈ s), p x⁻¹ (inv_mem (subset_closure hx)))
    (one : p 1 (one_mem _))
    (mul : ∀ x y hx hy, p x hx → p y hy → p (x * y) (mul_mem hx hy))
    {x} (h : x ∈ closure s) : p x h :=
  closure_induction_left one (fun x hx y _ hy => mul x y _ _ (mem x hx) hy)
    (fun x hx y _ => mul x⁻¹ y _ _ <| inv_mem x hx) h
#align subgroup.closure_induction'' Subgroup.closure_induction''
#align add_subgroup.closure_induction'' AddSubgroup.closure_induction''

/-- An induction principle for elements of `⨆ i, S i`.
If `C` holds for `1` and all elements of `S i` for all `i`, and is preserved under multiplication,
then it holds for all elements of the supremum of `S`. -/
@[to_additive (attr := elab_as_elim) " An induction principle for elements of `⨆ i, S i`.
If `C` holds for `0` and all elements of `S i` for all `i`, and is preserved under addition,
then it holds for all elements of the supremum of `S`. "]
theorem iSup_induction {ι : Sort*} (S : ι → Subgroup G) {C : G → Prop} {x : G} (hx : x ∈ ⨆ i, S i)
    (mem : ∀ (i), ∀ x ∈ S i, C x) (one : C 1) (mul : ∀ x y, C x → C y → C (x * y)) : C x := by
  rw [iSup_eq_closure] at hx
  induction hx using closure_induction'' with
  | one => exact one
  | mem x hx =>
    obtain ⟨i, hi⟩ := Set.mem_iUnion.mp hx
    exact mem _ _ hi
  | inv_mem x hx =>
    obtain ⟨i, hi⟩ := Set.mem_iUnion.mp hx
    exact mem _ _ (inv_mem hi)
  | mul x y _ _ ihx ihy => exact mul x y ihx ihy
#align subgroup.supr_induction Subgroup.iSup_induction
#align add_subgroup.supr_induction AddSubgroup.iSup_induction

/-- A dependent version of `Subgroup.iSup_induction`. -/
@[to_additive (attr := elab_as_elim) "A dependent version of `AddSubgroup.iSup_induction`. "]
theorem iSup_induction' {ι : Sort*} (S : ι → Subgroup G) {C : ∀ x, (x ∈ ⨆ i, S i) → Prop}
    (hp : ∀ (i), ∀ x (hx : x ∈ S i), C x (mem_iSup_of_mem i hx)) (h1 : C 1 (one_mem _))
    (hmul : ∀ x y hx hy, C x hx → C y hy → C (x * y) (mul_mem ‹_› ‹_›)) {x : G}
    (hx : x ∈ ⨆ i, S i) : C x hx := by
  suffices ∃ h, C x h from this.snd
  refine iSup_induction S (C := fun x => ∃ h, C x h) hx (fun i x hx => ?_) ?_ fun x y => ?_
  · exact ⟨_, hp i _ hx⟩
  · exact ⟨_, h1⟩
  · rintro ⟨_, Cx⟩ ⟨_, Cy⟩
    exact ⟨_, hmul _ _ _ _ Cx Cy⟩
#align subgroup.supr_induction' Subgroup.iSup_induction'
#align add_subgroup.supr_induction' AddSubgroup.iSup_induction'

@[to_additive]
theorem closure_mul_le (S T : Set G) : closure (S * T) ≤ closure S ⊔ closure T :=
  sInf_le fun _x ⟨_s, hs, _t, ht, hx⟩ => hx ▸
    (closure S ⊔ closure T).mul_mem (SetLike.le_def.mp le_sup_left <| subset_closure hs)
      (SetLike.le_def.mp le_sup_right <| subset_closure ht)
#align subgroup.closure_mul_le Subgroup.closure_mul_le
#align add_subgroup.closure_add_le AddSubgroup.closure_add_le

@[to_additive]
theorem sup_eq_closure_mul (H K : Subgroup G) : H ⊔ K = closure ((H : Set G) * (K : Set G)) :=
  le_antisymm
    (sup_le (fun h hh => subset_closure ⟨h, hh, 1, K.one_mem, mul_one h⟩) fun k hk =>
      subset_closure ⟨1, H.one_mem, k, hk, one_mul k⟩)
    ((closure_mul_le _ _).trans <| by rw [closure_eq, closure_eq])
#align subgroup.sup_eq_closure Subgroup.sup_eq_closure_mul
#align add_subgroup.sup_eq_closure AddSubgroup.sup_eq_closure_add

@[to_additive]
theorem set_mul_normal_comm (s : Set G) (N : Subgroup G) [hN : N.Normal] :
    s * (N : Set G) = (N : Set G) * s := by
  rw [← iUnion_mul_left_image, ← iUnion_mul_right_image]
  simp only [image_mul_left, image_mul_right, Set.preimage, SetLike.mem_coe, hN.mem_comm_iff]

/-- The carrier of `H ⊔ N` is just `↑H * ↑N` (pointwise set product) when `N` is normal. -/
@[to_additive "The carrier of `H ⊔ N` is just `↑H + ↑N` (pointwise set addition)
when `N` is normal."]
theorem mul_normal (H N : Subgroup G) [hN : N.Normal] : (↑(H ⊔ N) : Set G) = H * N := by
  rw [sup_eq_closure_mul]
  refine Set.Subset.antisymm (fun x hx => ?_) subset_closure
  induction hx using closure_induction'' with
  | one => exact ⟨1, one_mem _, 1, one_mem _, mul_one 1⟩
  | mem _ hx => exact hx
  | inv_mem x hx =>
    obtain ⟨x, hx, y, hy, rfl⟩ := hx
    simpa only [mul_inv_rev, mul_assoc, inv_inv, inv_mul_cancel_left]
      using mul_mem_mul (inv_mem hx) (hN.conj_mem _ (inv_mem hy) x)
  | mul x' x' _ _ hx hx' =>
    obtain ⟨x, hx, y, hy, rfl⟩ := hx
    obtain ⟨x', hx', y', hy', rfl⟩ := hx'
    refine ⟨x * x', mul_mem hx hx', x'⁻¹ * y * x' * y', mul_mem ?_ hy', ?_⟩
    · simpa using hN.conj_mem _ hy x'⁻¹
    · simp only [mul_assoc, mul_inv_cancel_left]
#align subgroup.mul_normal Subgroup.mul_normal
#align add_subgroup.add_normal AddSubgroup.add_normal

/-- The carrier of `N ⊔ H` is just `↑N * ↑H` (pointwise set product) when `N` is normal. -/
@[to_additive "The carrier of `N ⊔ H` is just `↑N + ↑H` (pointwise set addition)
when `N` is normal."]
theorem normal_mul (N H : Subgroup G) [N.Normal] : (↑(N ⊔ H) : Set G) = N * H := by
  rw [← set_mul_normal_comm, sup_comm, mul_normal]
#align subgroup.normal_mul Subgroup.normal_mul
#align add_subgroup.normal_add AddSubgroup.normal_add

@[to_additive]
theorem mul_inf_assoc (A B C : Subgroup G) (h : A ≤ C) :
    (A : Set G) * ↑(B ⊓ C) = (A : Set G) * (B : Set G) ∩ C := by
  ext
  simp only [coe_inf, Set.mem_mul, Set.mem_inter_iff]
  constructor
  · rintro ⟨y, hy, z, ⟨hzB, hzC⟩, rfl⟩
    refine ⟨?_, mul_mem (h hy) hzC⟩
    exact ⟨y, hy, z, hzB, rfl⟩
  rintro ⟨⟨y, hy, z, hz, rfl⟩, hyz⟩
  refine ⟨y, hy, z, ⟨hz, ?_⟩, rfl⟩
  suffices y⁻¹ * (y * z) ∈ C by simpa
  exact mul_mem (inv_mem (h hy)) hyz
#align subgroup.mul_inf_assoc Subgroup.mul_inf_assoc
#align add_subgroup.add_inf_assoc AddSubgroup.add_inf_assoc

@[to_additive]
theorem inf_mul_assoc (A B C : Subgroup G) (h : C ≤ A) :
    ((A ⊓ B : Subgroup G) : Set G) * C = (A : Set G) ∩ (↑B * ↑C) := by
  ext
  simp only [coe_inf, Set.mem_mul, Set.mem_inter_iff]
  constructor
  · rintro ⟨y, ⟨hyA, hyB⟩, z, hz, rfl⟩
    refine ⟨A.mul_mem hyA (h hz), ?_⟩
    exact ⟨y, hyB, z, hz, rfl⟩
  rintro ⟨hyz, y, hy, z, hz, rfl⟩
  refine ⟨y, ⟨?_, hy⟩, z, hz, rfl⟩
  suffices y * z * z⁻¹ ∈ A by simpa
  exact mul_mem hyz (inv_mem (h hz))
#align subgroup.inf_mul_assoc Subgroup.inf_mul_assoc
#align add_subgroup.inf_add_assoc AddSubgroup.inf_add_assoc

@[to_additive]
instance sup_normal (H K : Subgroup G) [hH : H.Normal] [hK : K.Normal] : (H ⊔ K).Normal where
  conj_mem n hmem g := by
    rw [← SetLike.mem_coe, normal_mul] at hmem ⊢
    rcases hmem with ⟨h, hh, k, hk, rfl⟩
    refine ⟨g * h * g⁻¹, hH.conj_mem h hh g, g * k * g⁻¹, hK.conj_mem k hk g, ?_⟩
    simp only [mul_assoc, inv_mul_cancel_left]
#align subgroup.sup_normal Subgroup.sup_normal

-- Porting note (#10756): new lemma
@[to_additive]
theorem smul_opposite_image_mul_preimage' (g : G) (h : Gᵐᵒᵖ) (s : Set G) :
    (fun y => h • y) '' ((g * ·) ⁻¹' s) = (g * ·) ⁻¹' ((fun y => h • y) '' s) := by
  simp [preimage_preimage, mul_assoc]

-- Porting note: deprecate?
@[to_additive]
theorem smul_opposite_image_mul_preimage {H : Subgroup G} (g : G) (h : H.op) (s : Set G) :
    (fun y => h • y) '' ((g * ·) ⁻¹' s) = (g * ·) ⁻¹' ((fun y => h • y) '' s) :=
  smul_opposite_image_mul_preimage' g h s
#align subgroup.smul_opposite_image_mul_preimage Subgroup.smul_opposite_image_mul_preimage
#align add_subgroup.vadd_opposite_image_add_preimage AddSubgroup.vadd_opposite_image_add_preimage

/-! ### Pointwise action -/


section Monoid

variable [Monoid α] [MulDistribMulAction α G]

/-- The action on a subgroup corresponding to applying the action to every element.

This is available as an instance in the `Pointwise` locale. -/
protected def pointwiseMulAction : MulAction α (Subgroup G) where
  smul a S := S.map (MulDistribMulAction.toMonoidEnd _ _ a)
  one_smul S := by
    change S.map _ = S
    simpa only [map_one] using S.map_id
  mul_smul a₁ a₂ S :=
    (congr_arg (fun f : Monoid.End G => S.map f) (MonoidHom.map_mul _ _ _)).trans
      (S.map_map _ _).symm
#align subgroup.pointwise_mul_action Subgroup.pointwiseMulAction

scoped[Pointwise] attribute [instance] Subgroup.pointwiseMulAction

theorem pointwise_smul_def {a : α} (S : Subgroup G) :
    a • S = S.map (MulDistribMulAction.toMonoidEnd _ _ a) :=
  rfl
#align subgroup.pointwise_smul_def Subgroup.pointwise_smul_def

@[simp]
theorem coe_pointwise_smul (a : α) (S : Subgroup G) : ↑(a • S) = a • (S : Set G) :=
  rfl
#align subgroup.coe_pointwise_smul Subgroup.coe_pointwise_smul

@[simp]
theorem pointwise_smul_toSubmonoid (a : α) (S : Subgroup G) :
    (a • S).toSubmonoid = a • S.toSubmonoid :=
  rfl
#align subgroup.pointwise_smul_to_submonoid Subgroup.pointwise_smul_toSubmonoid

theorem smul_mem_pointwise_smul (m : G) (a : α) (S : Subgroup G) : m ∈ S → a • m ∈ a • S :=
  (Set.smul_mem_smul_set : _ → _ ∈ a • (S : Set G))
#align subgroup.smul_mem_pointwise_smul Subgroup.smul_mem_pointwise_smul

instance : CovariantClass α (Subgroup G) HSMul.hSMul LE.le :=
  ⟨fun _ _ => image_subset _⟩

theorem mem_smul_pointwise_iff_exists (m : G) (a : α) (S : Subgroup G) :
    m ∈ a • S ↔ ∃ s : G, s ∈ S ∧ a • s = m :=
  (Set.mem_smul_set : m ∈ a • (S : Set G) ↔ _)
#align subgroup.mem_smul_pointwise_iff_exists Subgroup.mem_smul_pointwise_iff_exists

@[simp]
theorem smul_bot (a : α) : a • (⊥ : Subgroup G) = ⊥ :=
  map_bot _
#align subgroup.smul_bot Subgroup.smul_bot

theorem smul_sup (a : α) (S T : Subgroup G) : a • (S ⊔ T) = a • S ⊔ a • T :=
  map_sup _ _ _
#align subgroup.smul_sup Subgroup.smul_sup

theorem smul_closure (a : α) (s : Set G) : a • closure s = closure (a • s) :=
  MonoidHom.map_closure _ _
#align subgroup.smul_closure Subgroup.smul_closure

instance pointwise_isCentralScalar [MulDistribMulAction αᵐᵒᵖ G] [IsCentralScalar α G] :
    IsCentralScalar α (Subgroup G) :=
  ⟨fun _ S => (congr_arg fun f => S.map f) <| MonoidHom.ext <| op_smul_eq_smul _⟩
#align subgroup.pointwise_central_scalar Subgroup.pointwise_isCentralScalar

theorem conj_smul_le_of_le {P H : Subgroup G} (hP : P ≤ H) (h : H) :
    MulAut.conj (h : G) • P ≤ H := by
  rintro - ⟨g, hg, rfl⟩
  exact H.mul_mem (H.mul_mem h.2 (hP hg)) (H.inv_mem h.2)
#align subgroup.conj_smul_le_of_le Subgroup.conj_smul_le_of_le

theorem conj_smul_subgroupOf {P H : Subgroup G} (hP : P ≤ H) (h : H) :
    MulAut.conj h • P.subgroupOf H = (MulAut.conj (h : G) • P).subgroupOf H := by
  refine le_antisymm ?_ ?_
  · rintro - ⟨g, hg, rfl⟩
    exact ⟨g, hg, rfl⟩
  · rintro p ⟨g, hg, hp⟩
    exact ⟨⟨g, hP hg⟩, hg, Subtype.ext hp⟩
#align subgroup.conj_smul_subgroup_of Subgroup.conj_smul_subgroupOf

end Monoid

section Group

variable [Group α] [MulDistribMulAction α G]

@[simp]
theorem smul_mem_pointwise_smul_iff {a : α} {S : Subgroup G} {x : G} : a • x ∈ a • S ↔ x ∈ S :=
  smul_mem_smul_set_iff
#align subgroup.smul_mem_pointwise_smul_iff Subgroup.smul_mem_pointwise_smul_iff

theorem mem_pointwise_smul_iff_inv_smul_mem {a : α} {S : Subgroup G} {x : G} :
    x ∈ a • S ↔ a⁻¹ • x ∈ S :=
  mem_smul_set_iff_inv_smul_mem
#align subgroup.mem_pointwise_smul_iff_inv_smul_mem Subgroup.mem_pointwise_smul_iff_inv_smul_mem

theorem mem_inv_pointwise_smul_iff {a : α} {S : Subgroup G} {x : G} : x ∈ a⁻¹ • S ↔ a • x ∈ S :=
  mem_inv_smul_set_iff
#align subgroup.mem_inv_pointwise_smul_iff Subgroup.mem_inv_pointwise_smul_iff

@[simp]
theorem pointwise_smul_le_pointwise_smul_iff {a : α} {S T : Subgroup G} : a • S ≤ a • T ↔ S ≤ T :=
  set_smul_subset_set_smul_iff
#align subgroup.pointwise_smul_le_pointwise_smul_iff Subgroup.pointwise_smul_le_pointwise_smul_iff

theorem pointwise_smul_subset_iff {a : α} {S T : Subgroup G} : a • S ≤ T ↔ S ≤ a⁻¹ • T :=
  set_smul_subset_iff
#align subgroup.pointwise_smul_subset_iff Subgroup.pointwise_smul_subset_iff

theorem subset_pointwise_smul_iff {a : α} {S T : Subgroup G} : S ≤ a • T ↔ a⁻¹ • S ≤ T :=
  subset_set_smul_iff
#align subgroup.subset_pointwise_smul_iff Subgroup.subset_pointwise_smul_iff

@[simp]
theorem smul_inf (a : α) (S T : Subgroup G) : a • (S ⊓ T) = a • S ⊓ a • T := by
  simp [SetLike.ext_iff, mem_pointwise_smul_iff_inv_smul_mem]
#align subgroup.smul_inf Subgroup.smul_inf

/-- Applying a `MulDistribMulAction` results in an isomorphic subgroup -/
@[simps!]
def equivSMul (a : α) (H : Subgroup G) : H ≃* (a • H : Subgroup G) :=
  (MulDistribMulAction.toMulEquiv G a).subgroupMap H
#align subgroup.equiv_smul Subgroup.equivSMul

theorem subgroup_mul_singleton {H : Subgroup G} {h : G} (hh : h ∈ H) : (H : Set G) * {h} = H :=
  suffices { x : G | x ∈ H } = ↑H by simpa [preimage, mul_mem_cancel_right (inv_mem hh)]
  rfl
#align subgroup.subgroup_mul_singleton Subgroup.subgroup_mul_singleton

theorem singleton_mul_subgroup {H : Subgroup G} {h : G} (hh : h ∈ H) : {h} * (H : Set G) = H :=
  suffices { x : G | x ∈ H } = ↑H by simpa [preimage, mul_mem_cancel_left (inv_mem hh)]
  rfl
#align subgroup.singleton_mul_subgroup Subgroup.singleton_mul_subgroup

theorem Normal.conjAct {G : Type*} [Group G] {H : Subgroup G} (hH : H.Normal) (g : ConjAct G) :
    g • H = H :=
  have : ∀ g : ConjAct G, g • H ≤ H :=
    fun _ => map_le_iff_le_comap.2 fun _ h => hH.conj_mem _ h _
  (this g).antisymm <| (smul_inv_smul g H).symm.trans_le (map_mono <| this _)
#align subgroup.normal.conj_act Subgroup.Normal.conjAct

@[simp]
theorem smul_normal (g : G) (H : Subgroup G) [h : Normal H] : MulAut.conj g • H = H :=
  h.conjAct g
#align subgroup.smul_normal Subgroup.smul_normal

end Group

section GroupWithZero

variable [GroupWithZero α] [MulDistribMulAction α G]

@[simp]
theorem smul_mem_pointwise_smul_iff₀ {a : α} (ha : a ≠ 0) (S : Subgroup G) (x : G) :
    a • x ∈ a • S ↔ x ∈ S :=
  smul_mem_smul_set_iff₀ ha (S : Set G) x
#align subgroup.smul_mem_pointwise_smul_iff₀ Subgroup.smul_mem_pointwise_smul_iff₀

theorem mem_pointwise_smul_iff_inv_smul_mem₀ {a : α} (ha : a ≠ 0) (S : Subgroup G) (x : G) :
    x ∈ a • S ↔ a⁻¹ • x ∈ S :=
  mem_smul_set_iff_inv_smul_mem₀ ha (S : Set G) x
#align subgroup.mem_pointwise_smul_iff_inv_smul_mem₀ Subgroup.mem_pointwise_smul_iff_inv_smul_mem₀

theorem mem_inv_pointwise_smul_iff₀ {a : α} (ha : a ≠ 0) (S : Subgroup G) (x : G) :
    x ∈ a⁻¹ • S ↔ a • x ∈ S :=
  mem_inv_smul_set_iff₀ ha (S : Set G) x
#align subgroup.mem_inv_pointwise_smul_iff₀ Subgroup.mem_inv_pointwise_smul_iff₀

@[simp]
theorem pointwise_smul_le_pointwise_smul_iff₀ {a : α} (ha : a ≠ 0) {S T : Subgroup G} :
    a • S ≤ a • T ↔ S ≤ T :=
  set_smul_subset_set_smul_iff₀ ha
#align subgroup.pointwise_smul_le_pointwise_smul_iff₀ Subgroup.pointwise_smul_le_pointwise_smul_iff₀

theorem pointwise_smul_le_iff₀ {a : α} (ha : a ≠ 0) {S T : Subgroup G} : a • S ≤ T ↔ S ≤ a⁻¹ • T :=
  set_smul_subset_iff₀ ha
#align subgroup.pointwise_smul_le_iff₀ Subgroup.pointwise_smul_le_iff₀

theorem le_pointwise_smul_iff₀ {a : α} (ha : a ≠ 0) {S T : Subgroup G} : S ≤ a • T ↔ a⁻¹ • S ≤ T :=
  subset_set_smul_iff₀ ha
#align subgroup.le_pointwise_smul_iff₀ Subgroup.le_pointwise_smul_iff₀

end GroupWithZero

end Subgroup

namespace AddSubgroup

section Monoid

variable [Monoid α] [DistribMulAction α A]

/-- The action on an additive subgroup corresponding to applying the action to every element.

This is available as an instance in the `Pointwise` locale. -/
protected def pointwiseMulAction : MulAction α (AddSubgroup A) where
  smul a S := S.map (DistribMulAction.toAddMonoidEnd _ _ a)
  one_smul S := by
    change S.map _ = S
    simpa only [map_one] using S.map_id
  mul_smul _ _ S :=
    (congr_arg (fun f : AddMonoid.End A => S.map f) (MonoidHom.map_mul _ _ _)).trans
      (S.map_map _ _).symm
#align add_subgroup.pointwise_mul_action AddSubgroup.pointwiseMulAction

scoped[Pointwise] attribute [instance] AddSubgroup.pointwiseMulAction

theorem pointwise_smul_def {a : α} (S : AddSubgroup A) :
    a • S = S.map (DistribMulAction.toAddMonoidEnd _ _ a) :=
  rfl

@[simp]
theorem coe_pointwise_smul (a : α) (S : AddSubgroup A) : ↑(a • S) = a • (S : Set A) :=
  rfl
#align add_subgroup.coe_pointwise_smul AddSubgroup.coe_pointwise_smul

@[simp]
theorem pointwise_smul_toAddSubmonoid (a : α) (S : AddSubgroup A) :
    (a • S).toAddSubmonoid = a • S.toAddSubmonoid :=
  rfl
#align add_subgroup.pointwise_smul_to_add_submonoid AddSubgroup.pointwise_smul_toAddSubmonoid

theorem smul_mem_pointwise_smul (m : A) (a : α) (S : AddSubgroup A) : m ∈ S → a • m ∈ a • S :=
  (Set.smul_mem_smul_set : _ → _ ∈ a • (S : Set A))
#align add_subgroup.smul_mem_pointwise_smul AddSubgroup.smul_mem_pointwise_smul

theorem mem_smul_pointwise_iff_exists (m : A) (a : α) (S : AddSubgroup A) :
    m ∈ a • S ↔ ∃ s : A, s ∈ S ∧ a • s = m :=
  (Set.mem_smul_set : m ∈ a • (S : Set A) ↔ _)
#align add_subgroup.mem_smul_pointwise_iff_exists AddSubgroup.mem_smul_pointwise_iff_exists

instance pointwise_isCentralScalar [DistribMulAction αᵐᵒᵖ A] [IsCentralScalar α A] :
    IsCentralScalar α (AddSubgroup A) :=
  ⟨fun _ S => (congr_arg fun f => S.map f) <| AddMonoidHom.ext <| op_smul_eq_smul _⟩
#align add_subgroup.pointwise_central_scalar AddSubgroup.pointwise_isCentralScalar

end Monoid

section Group

variable [Group α] [DistribMulAction α A]

open Pointwise

@[simp]
theorem smul_mem_pointwise_smul_iff {a : α} {S : AddSubgroup A} {x : A} : a • x ∈ a • S ↔ x ∈ S :=
  smul_mem_smul_set_iff
#align add_subgroup.smul_mem_pointwise_smul_iff AddSubgroup.smul_mem_pointwise_smul_iff

theorem mem_pointwise_smul_iff_inv_smul_mem {a : α} {S : AddSubgroup A} {x : A} :
    x ∈ a • S ↔ a⁻¹ • x ∈ S :=
  mem_smul_set_iff_inv_smul_mem
#align add_subgroup.mem_pointwise_smul_iff_inv_smul_mem AddSubgroup.mem_pointwise_smul_iff_inv_smul_mem

theorem mem_inv_pointwise_smul_iff {a : α} {S : AddSubgroup A} {x : A} : x ∈ a⁻¹ • S ↔ a • x ∈ S :=
  mem_inv_smul_set_iff
#align add_subgroup.mem_inv_pointwise_smul_iff AddSubgroup.mem_inv_pointwise_smul_iff

@[simp]
theorem pointwise_smul_le_pointwise_smul_iff {a : α} {S T : AddSubgroup A} :
    a • S ≤ a • T ↔ S ≤ T :=
  set_smul_subset_set_smul_iff
#align add_subgroup.pointwise_smul_le_pointwise_smul_iff AddSubgroup.pointwise_smul_le_pointwise_smul_iff

theorem pointwise_smul_le_iff {a : α} {S T : AddSubgroup A} : a • S ≤ T ↔ S ≤ a⁻¹ • T :=
  set_smul_subset_iff
#align add_subgroup.pointwise_smul_le_iff AddSubgroup.pointwise_smul_le_iff

theorem le_pointwise_smul_iff {a : α} {S T : AddSubgroup A} : S ≤ a • T ↔ a⁻¹ • S ≤ T :=
  subset_set_smul_iff
#align add_subgroup.le_pointwise_smul_iff AddSubgroup.le_pointwise_smul_iff

end Group

section GroupWithZero

variable [GroupWithZero α] [DistribMulAction α A]

open Pointwise

@[simp]
theorem smul_mem_pointwise_smul_iff₀ {a : α} (ha : a ≠ 0) (S : AddSubgroup A) (x : A) :
    a • x ∈ a • S ↔ x ∈ S :=
  smul_mem_smul_set_iff₀ ha (S : Set A) x
#align add_subgroup.smul_mem_pointwise_smul_iff₀ AddSubgroup.smul_mem_pointwise_smul_iff₀

theorem mem_pointwise_smul_iff_inv_smul_mem₀ {a : α} (ha : a ≠ 0) (S : AddSubgroup A) (x : A) :
    x ∈ a • S ↔ a⁻¹ • x ∈ S :=
  mem_smul_set_iff_inv_smul_mem₀ ha (S : Set A) x
#align add_subgroup.mem_pointwise_smul_iff_inv_smul_mem₀ AddSubgroup.mem_pointwise_smul_iff_inv_smul_mem₀

theorem mem_inv_pointwise_smul_iff₀ {a : α} (ha : a ≠ 0) (S : AddSubgroup A) (x : A) :
    x ∈ a⁻¹ • S ↔ a • x ∈ S :=
  mem_inv_smul_set_iff₀ ha (S : Set A) x
#align add_subgroup.mem_inv_pointwise_smul_iff₀ AddSubgroup.mem_inv_pointwise_smul_iff₀

@[simp]
theorem pointwise_smul_le_pointwise_smul_iff₀ {a : α} (ha : a ≠ 0) {S T : AddSubgroup A} :
    a • S ≤ a • T ↔ S ≤ T :=
  set_smul_subset_set_smul_iff₀ ha
#align add_subgroup.pointwise_smul_le_pointwise_smul_iff₀ AddSubgroup.pointwise_smul_le_pointwise_smul_iff₀

theorem pointwise_smul_le_iff₀ {a : α} (ha : a ≠ 0) {S T : AddSubgroup A} :
    a • S ≤ T ↔ S ≤ a⁻¹ • T :=
  set_smul_subset_iff₀ ha
#align add_subgroup.pointwise_smul_le_iff₀ AddSubgroup.pointwise_smul_le_iff₀

theorem le_pointwise_smul_iff₀ {a : α} (ha : a ≠ 0) {S T : AddSubgroup A} :
    S ≤ a • T ↔ a⁻¹ • S ≤ T :=
  subset_set_smul_iff₀ ha
#align add_subgroup.le_pointwise_smul_iff₀ AddSubgroup.le_pointwise_smul_iff₀

end GroupWithZero

end AddSubgroup<|MERGE_RESOLUTION|>--- conflicted
+++ resolved
@@ -75,11 +75,7 @@
   refine le_antisymm (fun x hx => ?_) (Submonoid.closure_le.2 ?_)
   · refine
       closure_induction hx
-<<<<<<< HEAD
-        (fun x hx => Submonoid.closure_mono (subset_union_left S S⁻¹) (Submonoid.subset_closure hx))
-=======
         (fun x hx => Submonoid.closure_mono subset_union_left (Submonoid.subset_closure hx))
->>>>>>> d97a437a
         (Submonoid.one_mem _) (fun x y hx hy => Submonoid.mul_mem _ hx hy) fun x hx => ?_
     rwa [← Submonoid.mem_closure_inv, Set.union_inv, inv_inv, Set.union_comm]
   · simp only [true_and_iff, coe_toSubmonoid, union_subset_iff, subset_closure, inv_subset_closure]
