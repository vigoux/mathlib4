/-
Copyright (c) 2020 Kexing Ying. All rights reserved.
Released under Apache 2.0 license as described in the file LICENSE.
Authors: Kexing Ying
-/
import Mathlib.Algebra.Group.Subgroup.Basic
import Mathlib.Algebra.Group.Submonoid.Membership
import Mathlib.Data.Finite.Card

/-!
# Subgroups

This file provides some result on multiplicative and additive subgroups in the finite context.

## Tags
subgroup, subgroups
-/

variable {G : Type*} [Group G]
variable {A : Type*} [AddGroup A]

namespace Subgroup

@[to_additive]
instance (K : Subgroup G) [DecidablePred (· ∈ K)] [Fintype G] : Fintype K :=
  show Fintype { g : G // g ∈ K } from inferInstance

@[to_additive]
instance (K : Subgroup G) [Finite G] : Finite K :=
  Subtype.finite

end Subgroup

/-!
### Conversion to/from `Additive`/`Multiplicative`
-/


namespace Subgroup

variable (H K : Subgroup G)

/-- Product of a list of elements in a subgroup is in the subgroup. -/
@[to_additive "Sum of a list of elements in an `AddSubgroup` is in the `AddSubgroup`."]
protected theorem list_prod_mem {l : List G} : (∀ x ∈ l, x ∈ K) → l.prod ∈ K :=
  list_prod_mem

/-- Product of a multiset of elements in a subgroup of a `CommGroup` is in the subgroup. -/
@[to_additive "Sum of a multiset of elements in an `AddSubgroup` of an `AddCommGroup` is in
 the `AddSubgroup`."]
protected theorem multiset_prod_mem {G} [CommGroup G] (K : Subgroup G) (g : Multiset G) :
    (∀ a ∈ g, a ∈ K) → g.prod ∈ K :=
  multiset_prod_mem g

@[to_additive]
theorem multiset_noncommProd_mem (K : Subgroup G) (g : Multiset G) (comm) :
    (∀ a ∈ g, a ∈ K) → g.noncommProd comm ∈ K :=
  K.toSubmonoid.multiset_noncommProd_mem g comm

/-- Product of elements of a subgroup of a `CommGroup` indexed by a `Finset` is in the
    subgroup. -/
@[to_additive "Sum of elements in an `AddSubgroup` of an `AddCommGroup` indexed by a `Finset`
 is in the `AddSubgroup`."]
protected theorem prod_mem {G : Type*} [CommGroup G] (K : Subgroup G) {ι : Type*} {t : Finset ι}
    {f : ι → G} (h : ∀ c ∈ t, f c ∈ K) : (∏ c ∈ t, f c) ∈ K :=
  prod_mem h

@[to_additive]
theorem noncommProd_mem (K : Subgroup G) {ι : Type*} {t : Finset ι} {f : ι → G} (comm) :
    (∀ c ∈ t, f c ∈ K) → t.noncommProd f comm ∈ K :=
  K.toSubmonoid.noncommProd_mem t f comm

-- Porting note: increased priority to appease `simpNF`, otherwise left-hand side reduces
@[to_additive (attr := simp 1100, norm_cast)]
theorem val_list_prod (l : List H) : (l.prod : G) = (l.map Subtype.val).prod :=
  SubmonoidClass.coe_list_prod l

-- Porting note: increased priority to appease `simpNF`, otherwise left-hand side reduces
@[to_additive (attr := simp 1100, norm_cast)]
theorem val_multiset_prod {G} [CommGroup G] (H : Subgroup G) (m : Multiset H) :
    (m.prod : G) = (m.map Subtype.val).prod :=
  SubmonoidClass.coe_multiset_prod m

-- Porting note: increased priority to appease `simpNF`, otherwise `simp` can prove it.
@[to_additive (attr := simp 1100, norm_cast)]
theorem val_finset_prod {ι G} [CommGroup G] (H : Subgroup G) (f : ι → H) (s : Finset ι) :
    ↑(∏ i ∈ s, f i) = (∏ i ∈ s, f i : G) :=
  SubmonoidClass.coe_finset_prod f s

@[to_additive]
instance fintypeBot : Fintype (⊥ : Subgroup G) :=
  ⟨{1}, by
    rintro ⟨x, ⟨hx⟩⟩
    exact Finset.mem_singleton_self _⟩

@[to_additive] -- Porting note: removed `simp` because `simpNF` says it can prove it.
theorem card_bot : Nat.card (⊥ : Subgroup G) = 1 :=
  Nat.card_unique

@[to_additive]
theorem card_top : Nat.card (⊤ : Subgroup G) = Nat.card G :=
  Nat.card_congr Subgroup.topEquiv.toEquiv

@[to_additive]
<<<<<<< HEAD
theorem eq_of_le_of_card_ge {H K : Subgroup G} [Finite K] (hle : H ≤ K)
    (hcard : Nat.card K ≤ Nat.card H) :
    H = K :=
  SetLike.coe_injective <| Set.Finite.eq_of_subset_of_card_le (Set.toFinite _) hle hcard

@[to_additive]
theorem eq_top_of_card_le [Finite G] (h : Nat.card G ≤ Nat.card H) : H = ⊤ :=
  eq_of_le_of_card_ge le_top (Nat.card_congr (Equiv.Set.univ G) ▸ h)
#align subgroup.eq_top_of_le_card Subgroup.eq_top_of_card_le
#align add_subgroup.eq_top_of_le_card AddSubgroup.eq_top_of_card_le

@[to_additive]
theorem eq_top_of_card_eq [Finite H] (h : Nat.card H = Nat.card G) : H = ⊤ := by
  have : Finite G := Nat.finite_of_card_ne_zero (h ▸ Nat.card_pos.ne')
  exact eq_top_of_card_le _ (Nat.le_of_eq h.symm)
#align subgroup.eq_top_of_card_eq Subgroup.eq_top_of_card_eq
#align add_subgroup.eq_top_of_card_eq AddSubgroup.eq_top_of_card_eq
=======
theorem eq_top_of_card_eq [Finite H] (h : Nat.card H = Nat.card G) :
    H = ⊤ := by
  have : Nonempty H := ⟨1, one_mem H⟩
  have h' : Nat.card H ≠ 0 := Nat.card_pos.ne'
  have : Finite G := (Nat.finite_of_card_ne_zero (h ▸ h'))
  have : Fintype G := Fintype.ofFinite G
  have : Fintype H := Fintype.ofFinite H
  rw [Nat.card_eq_fintype_card, Nat.card_eq_fintype_card] at h
  rw [SetLike.ext'_iff, coe_top, ← Finset.coe_univ, ← (H : Set G).coe_toFinset, Finset.coe_inj, ←
    Finset.card_eq_iff_eq_univ, ← h, Set.toFinset_card]
  congr
>>>>>>> bbbb785d

@[to_additive (attr := simp)]
theorem card_eq_iff_eq_top [Finite H] : Nat.card H = Nat.card G ↔ H = ⊤ :=
  Iff.intro (eq_top_of_card_eq H) (fun h ↦ by simpa only [h] using card_top)

@[to_additive]
<<<<<<< HEAD
=======
theorem eq_top_of_le_card [Finite G] (h : Nat.card G ≤ Nat.card H) : H = ⊤ :=
  eq_top_of_card_eq H (le_antisymm (Nat.card_le_card_of_injective H.subtype H.subtype_injective) h)

@[to_additive]
>>>>>>> bbbb785d
theorem eq_bot_of_card_le [Finite H] (h : Nat.card H ≤ 1) : H = ⊥ :=
  let _ := Finite.card_le_one_iff_subsingleton.mp h
  eq_bot_of_subsingleton H

@[to_additive]
theorem eq_bot_of_card_eq (h : Nat.card H = 1) : H = ⊥ :=
  let _ := (Nat.card_eq_one_iff_unique.mp h).1
  eq_bot_of_subsingleton H

@[to_additive card_le_one_iff_eq_bot]
theorem card_le_one_iff_eq_bot [Finite H] : Nat.card H ≤ 1 ↔ H = ⊥ :=
  ⟨H.eq_bot_of_card_le, fun h => by simp [h]⟩

@[to_additive] lemma eq_bot_iff_card : H = ⊥ ↔ Nat.card H = 1 :=
  ⟨by rintro rfl; exact card_bot, eq_bot_of_card_eq _⟩

@[to_additive one_lt_card_iff_ne_bot]
theorem one_lt_card_iff_ne_bot [Finite H] : 1 < Nat.card H ↔ H ≠ ⊥ :=
  lt_iff_not_le.trans H.card_le_one_iff_eq_bot.not

@[to_additive]
theorem card_le_card_group [Finite G] : Nat.card H ≤ Nat.card G :=
  Nat.card_le_card_of_injective _ Subtype.coe_injective

@[to_additive]
theorem card_le_of_le {H K : Subgroup G} [Finite K] (h : H ≤ K) : Nat.card H ≤ Nat.card K :=
  Nat.card_le_card_of_injective _ (Subgroup.inclusion_injective h)

end Subgroup

namespace Subgroup

section Pi

open Set

variable {η : Type*} {f : η → Type*} [∀ i, Group (f i)]

@[to_additive]
theorem pi_mem_of_mulSingle_mem_aux [DecidableEq η] (I : Finset η) {H : Subgroup (∀ i, f i)}
    (x : ∀ i, f i) (h1 : ∀ i, i ∉ I → x i = 1) (h2 : ∀ i, i ∈ I → Pi.mulSingle i (x i) ∈ H) :
    x ∈ H := by
  induction' I using Finset.induction_on with i I hnmem ih generalizing x
  · convert one_mem H
    ext i
    exact h1 i (Finset.not_mem_empty i)
  · have : x = Function.update x i 1 * Pi.mulSingle i (x i) := by
      ext j
      by_cases heq : j = i
      · subst heq
        simp
      · simp [heq]
    rw [this]
    clear this
    apply mul_mem
    · apply ih <;> clear ih
      · intro j hj
        by_cases heq : j = i
        · subst heq
          simp
        · simp [heq]
          apply h1 j
          simpa [heq] using hj
      · intro j hj
        have : j ≠ i := by
          rintro rfl
          contradiction
        simp only [ne_eq, this, not_false_eq_true, Function.update_noteq]
        exact h2 _ (Finset.mem_insert_of_mem hj)
    · apply h2
      simp

@[to_additive]
theorem pi_mem_of_mulSingle_mem [Finite η] [DecidableEq η] {H : Subgroup (∀ i, f i)} (x : ∀ i, f i)
    (h : ∀ i, Pi.mulSingle i (x i) ∈ H) : x ∈ H := by
  cases nonempty_fintype η
  exact pi_mem_of_mulSingle_mem_aux Finset.univ x (by simp) fun i _ => h i

/-- For finite index types, the `Subgroup.pi` is generated by the embeddings of the groups.  -/
@[to_additive "For finite index types, the `Subgroup.pi` is generated by the embeddings of the
 additive groups."]
theorem pi_le_iff [DecidableEq η] [Finite η] {H : ∀ i, Subgroup (f i)} {J : Subgroup (∀ i, f i)} :
    pi univ H ≤ J ↔ ∀ i : η, map (MonoidHom.mulSingle f i) (H i) ≤ J := by
  constructor
  · rintro h i _ ⟨x, hx, rfl⟩
    apply h
    simpa using hx
  · exact fun h x hx => pi_mem_of_mulSingle_mem x fun i => h i (mem_map_of_mem _ (hx i trivial))

end Pi

end Subgroup

namespace Subgroup

section Normalizer

theorem mem_normalizer_fintype {S : Set G} [Finite S] {x : G} (h : ∀ n, n ∈ S → x * n * x⁻¹ ∈ S) :
    x ∈ Subgroup.setNormalizer S := by
  haveI := Classical.propDecidable; cases nonempty_fintype S
  haveI := Set.fintypeImage S fun n => x * n * x⁻¹
  exact fun n =>
    ⟨h n, fun h₁ =>
      have heq : (fun n => x * n * x⁻¹) '' S = S :=
        Set.eq_of_subset_of_card_le (fun n ⟨y, hy⟩ => hy.2 ▸ h y hy.1)
          (by rw [Set.card_image_of_injective S conj_injective])
      have : x * n * x⁻¹ ∈ (fun n => x * n * x⁻¹) '' S := heq.symm ▸ h₁
      let ⟨y, hy⟩ := this
      conj_injective hy.2 ▸ hy.1⟩

end Normalizer

end Subgroup

namespace MonoidHom

variable {N : Type*} [Group N]

open Subgroup

@[to_additive]
instance decidableMemRange (f : G →* N) [Fintype G] [DecidableEq N] : DecidablePred (· ∈ f.range) :=
  fun _ => Fintype.decidableExistsFintype

-- this instance can't go just after the definition of `mrange` because `Fintype` is
-- not imported at that stage
/-- The range of a finite monoid under a monoid homomorphism is finite.
Note: this instance can form a diamond with `Subtype.fintype` in the
presence of `Fintype N`. -/
@[to_additive "The range of a finite additive monoid under an additive monoid homomorphism is
 finite.

Note: this instance can form a diamond with `Subtype.fintype` or `Subgroup.fintype` in the presence
of `Fintype N`."]
instance fintypeMrange {M N : Type*} [Monoid M] [Monoid N] [Fintype M] [DecidableEq N]
    (f : M →* N) : Fintype (mrange f) :=
  Set.fintypeRange f

/-- The range of a finite group under a group homomorphism is finite.

Note: this instance can form a diamond with `Subtype.fintype` or `Subgroup.fintype` in the
presence of `Fintype N`. -/
@[to_additive "The range of a finite additive group under an additive group homomorphism is finite.

Note: this instance can form a diamond with `Subtype.fintype` or `Subgroup.fintype` in the
 presence of `Fintype N`."]
instance fintypeRange [Fintype G] [DecidableEq N] (f : G →* N) : Fintype (range f) :=
  Set.fintypeRange f

end MonoidHom<|MERGE_RESOLUTION|>--- conflicted
+++ resolved
@@ -102,7 +102,6 @@
   Nat.card_congr Subgroup.topEquiv.toEquiv
 
 @[to_additive]
-<<<<<<< HEAD
 theorem eq_of_le_of_card_ge {H K : Subgroup G} [Finite K] (hle : H ≤ K)
     (hcard : Nat.card K ≤ Nat.card H) :
     H = K :=
@@ -111,41 +110,17 @@
 @[to_additive]
 theorem eq_top_of_card_le [Finite G] (h : Nat.card G ≤ Nat.card H) : H = ⊤ :=
   eq_of_le_of_card_ge le_top (Nat.card_congr (Equiv.Set.univ G) ▸ h)
-#align subgroup.eq_top_of_le_card Subgroup.eq_top_of_card_le
-#align add_subgroup.eq_top_of_le_card AddSubgroup.eq_top_of_card_le
 
 @[to_additive]
 theorem eq_top_of_card_eq [Finite H] (h : Nat.card H = Nat.card G) : H = ⊤ := by
   have : Finite G := Nat.finite_of_card_ne_zero (h ▸ Nat.card_pos.ne')
   exact eq_top_of_card_le _ (Nat.le_of_eq h.symm)
-#align subgroup.eq_top_of_card_eq Subgroup.eq_top_of_card_eq
-#align add_subgroup.eq_top_of_card_eq AddSubgroup.eq_top_of_card_eq
-=======
-theorem eq_top_of_card_eq [Finite H] (h : Nat.card H = Nat.card G) :
-    H = ⊤ := by
-  have : Nonempty H := ⟨1, one_mem H⟩
-  have h' : Nat.card H ≠ 0 := Nat.card_pos.ne'
-  have : Finite G := (Nat.finite_of_card_ne_zero (h ▸ h'))
-  have : Fintype G := Fintype.ofFinite G
-  have : Fintype H := Fintype.ofFinite H
-  rw [Nat.card_eq_fintype_card, Nat.card_eq_fintype_card] at h
-  rw [SetLike.ext'_iff, coe_top, ← Finset.coe_univ, ← (H : Set G).coe_toFinset, Finset.coe_inj, ←
-    Finset.card_eq_iff_eq_univ, ← h, Set.toFinset_card]
-  congr
->>>>>>> bbbb785d
 
 @[to_additive (attr := simp)]
 theorem card_eq_iff_eq_top [Finite H] : Nat.card H = Nat.card G ↔ H = ⊤ :=
   Iff.intro (eq_top_of_card_eq H) (fun h ↦ by simpa only [h] using card_top)
 
 @[to_additive]
-<<<<<<< HEAD
-=======
-theorem eq_top_of_le_card [Finite G] (h : Nat.card G ≤ Nat.card H) : H = ⊤ :=
-  eq_top_of_card_eq H (le_antisymm (Nat.card_le_card_of_injective H.subtype H.subtype_injective) h)
-
-@[to_additive]
->>>>>>> bbbb785d
 theorem eq_bot_of_card_le [Finite H] (h : Nat.card H ≤ 1) : H = ⊥ :=
   let _ := Finite.card_le_one_iff_subsingleton.mp h
   eq_bot_of_subsingleton H
