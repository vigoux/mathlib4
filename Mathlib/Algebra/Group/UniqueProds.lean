/-
Copyright (c) 2022 Damiano Testa. All rights reserved.
Released under Apache 2.0 license as described in the file LICENSE.
Authors: Damiano Testa
-/
import Mathlib.Data.DFinsupp.Basic
import Mathlib.Data.Finset.Pointwise
import Mathlib.Data.Finset.Preimage
import Mathlib.Data.Finsupp.Defs

#align_import algebra.group.unique_prods from "leanprover-community/mathlib"@"d6fad0e5bf2d6f48da9175d25c3dc5706b3834ce"

/-!
# Unique products and related notions

A group `G` has *unique products* if for any two non-empty finite subsets `A, B ⊂ G`, there is an
element `g ∈ A * B` that can be written uniquely as a product of an element of `A` and an element
of `B`.  We call the formalization this property `UniqueProds`.  Since the condition requires no
property of the group operation, we define it for a Type simply satisfying `Mul`.  We also
introduce the analogous "additive" companion, `UniqueSums`, and link the two so that `to_additive`
converts `UniqueProds` into `UniqueSums`.

A common way of *proving* that a group satisfies the `UniqueProds/Sums` property is by assuming
the existence of some kind of ordering on the group that is well-behaved with respect to the
group operation and showing that minima/maxima are the "unique products/sums".
However, the order is just a convenience and is not part of the `UniqueProds/Sums` setup.

Here you can see several examples of Types that have `UniqueSums/Prods`
(`inferInstance` uses `Covariant.to_uniqueProds_left` and `Covariant.to_uniqueSums_left`).
```lean
import Mathlib.Data.Real.Basic
import Mathlib.Data.PNat.Basic
import Mathlib.Algebra.Group.UniqueProds

example : UniqueSums ℕ   := inferInstance
example : UniqueSums ℕ+  := inferInstance
example : UniqueSums ℤ   := inferInstance
example : UniqueSums ℚ   := inferInstance
example : UniqueSums ℝ   := inferInstance
example : UniqueProds ℕ+ := inferInstance
```

## Use in `(Add)MonoidAlgebra`s

`UniqueProds/Sums` allow to decouple certain arguments about `(Add)MonoidAlgebra`s into an argument
about the grading type and then a generic statement of the form "look at the coefficient of the
'unique product/sum'".
The file `Algebra/MonoidAlgebra/NoZeroDivisors` contains several examples of this use.
-/

/-- Let `G` be a Type with multiplication, let `A B : Finset G` be finite subsets and
let `a0 b0 : G` be two elements.  `UniqueMul A B a0 b0` asserts `a0 * b0` can be written in at
most one way as a product of an element of `A` and an element of `B`. -/
@[to_additive
      "Let `G` be a Type with addition, let `A B : Finset G` be finite subsets and
let `a0 b0 : G` be two elements.  `UniqueAdd A B a0 b0` asserts `a0 + b0` can be written in at
most one way as a sum of an element from `A` and an element from `B`."]
def UniqueMul {G} [Mul G] (A B : Finset G) (a0 b0 : G) : Prop :=
  ∀ ⦃a b⦄, a ∈ A → b ∈ B → a * b = a0 * b0 → a = a0 ∧ b = b0
#align unique_mul UniqueMul
#align unique_add UniqueAdd

namespace UniqueMul

variable {G H : Type*} [Mul G] [Mul H] {A B : Finset G} {a0 b0 : G}

@[to_additive (attr := nontriviality, simp)]
theorem of_subsingleton [Subsingleton G] : UniqueMul A B a0 b0 := by simp [UniqueMul]

<<<<<<< HEAD
=======
@[to_additive]
>>>>>>> d318438f
theorem mt {G} [Mul G] {A B : Finset G} {a0 b0 : G} (h : UniqueMul A B a0 b0) :
    ∀ ⦃a b⦄, a ∈ A → b ∈ B → a ≠ a0 ∨ b ≠ b0 → a * b ≠ a0 * b0 := fun _ _ ha hb k ↦ by
  contrapose! k
  exact h ha hb k
#align unique_mul.mt UniqueMul.mt

@[to_additive]
theorem subsingleton (A B : Finset G) (a0 b0 : G) (h : UniqueMul A B a0 b0) :
    Subsingleton { ab : G × G // ab.1 ∈ A ∧ ab.2 ∈ B ∧ ab.1 * ab.2 = a0 * b0 } :=
  ⟨fun ⟨⟨_a, _b⟩, ha, hb, ab⟩ ⟨⟨_a', _b'⟩, ha', hb', ab'⟩ ↦
    Subtype.ext <|
      Prod.ext ((h ha hb ab).1.trans (h ha' hb' ab').1.symm) <|
        (h ha hb ab).2.trans (h ha' hb' ab').2.symm⟩
#align unique_mul.subsingleton UniqueMul.subsingleton
#align unique_add.subsingleton UniqueAdd.subsingleton

@[to_additive]
theorem set_subsingleton (A B : Finset G) (a0 b0 : G) (h : UniqueMul A B a0 b0) :
    Set.Subsingleton { ab : G × G | ab.1 ∈ A ∧ ab.2 ∈ B ∧ ab.1 * ab.2 = a0 * b0 } := by
  rintro ⟨x1, y1⟩ (hx : x1 ∈ A ∧ y1 ∈ B ∧ x1 * y1 = a0 * b0) ⟨x2, y2⟩
    (hy : x2 ∈ A ∧ y2 ∈ B ∧ x2 * y2 = a0 * b0)
  rcases h hx.1 hx.2.1 hx.2.2 with ⟨rfl, rfl⟩
  rcases h hy.1 hy.2.1 hy.2.2 with ⟨rfl, rfl⟩
  rfl
#align unique_mul.set_subsingleton UniqueMul.set_subsingleton
#align unique_add.set_subsingleton UniqueAdd.set_subsingleton

-- Porting note: mathport warning: expanding binder collection
--  (ab «expr ∈ » [finset.product/multiset.product/set.prod/list.product](A, B)) -/
@[to_additive]
theorem iff_existsUnique (aA : a0 ∈ A) (bB : b0 ∈ B) :
    UniqueMul A B a0 b0 ↔ ∃! (ab : _) (_ : ab ∈ A ×ˢ B), ab.1 * ab.2 = a0 * b0 :=
  ⟨fun _ ↦ ⟨(a0, b0), ⟨Finset.mem_product.mpr ⟨aA, bB⟩, rfl, by simp⟩, by simpa⟩,
    fun h ↦ h.elim₂
      (by
        rintro ⟨x1, x2⟩ _ _ J x y hx hy l
        rcases Prod.mk.inj_iff.mp (J (a0, b0) (Finset.mk_mem_product aA bB) rfl) with ⟨rfl, rfl⟩
        exact Prod.mk.inj_iff.mp (J (x, y) (Finset.mk_mem_product hx hy) l))⟩
#align unique_mul.iff_exists_unique UniqueMul.iff_existsUnique
#align unique_add.iff_exists_unique UniqueAdd.iff_existsUnique

-- Porting note: mathport warning: expanding binder collection
--  (ab «expr ∈ » [finset.product/multiset.product/set.prod/list.product](A, B)) -/
@[to_additive]
theorem exists_iff_exists_existsUnique :
    (∃ a0 b0 : G, a0 ∈ A ∧ b0 ∈ B ∧ UniqueMul A B a0 b0) ↔
      ∃ g : G, ∃! (ab : _) (_ : ab ∈ A ×ˢ B), ab.1 * ab.2 = g :=
  ⟨fun ⟨a0, b0, hA, hB, h⟩ ↦ ⟨_, (iff_existsUnique hA hB).mp h⟩, fun ⟨g, h⟩ ↦ by
    have h' := h
    rcases h' with ⟨⟨a, b⟩, ⟨hab, rfl, -⟩, -⟩
    cases' Finset.mem_product.mp hab with ha hb
    exact ⟨a, b, ha, hb, (iff_existsUnique ha hb).mpr h⟩⟩
#align unique_mul.exists_iff_exists_exists_unique UniqueMul.exists_iff_exists_existsUnique
#align unique_add.exists_iff_exists_exists_unique UniqueAdd.exists_iff_exists_existsUnique

/-- `UniqueMul` is preserved by inverse images under injective, multiplicative maps. -/
@[to_additive "`UniqueAdd` is preserved by inverse images under injective, additive maps."]
theorem mulHom_preimage (f : G →ₙ* H) (hf : Function.Injective f) (a0 b0 : G) {A B : Finset H}
    (u : UniqueMul A B (f a0) (f b0)) :
    UniqueMul (A.preimage f (Set.injOn_of_injective hf _))
      (B.preimage f (Set.injOn_of_injective hf _)) a0 b0 := by
  intro a b ha hb ab
  simp only [← hf.eq_iff, map_mul] at ab ⊢
  exact u (Finset.mem_preimage.mp ha) (Finset.mem_preimage.mp hb) ab
#align unique_mul.mul_hom_preimage UniqueMul.mulHom_preimage
#align unique_add.add_hom_preimage UniqueAdd.addHom_preimage

/-- `Unique_Mul` is preserved under multiplicative maps that are injective.

See `UniqueMul.mulHom_map_iff` for a version with swapped bundling. -/
@[to_additive
      "`UniqueAdd` is preserved under additive maps that are injective.

See `UniqueAdd.addHom_map_iff` for a version with swapped bundling."]
theorem mulHom_image_iff [DecidableEq H] (f : G →ₙ* H) (hf : Function.Injective f) :
    UniqueMul (A.image f) (B.image f) (f a0) (f b0) ↔ UniqueMul A B a0 b0 := by
  simp_rw [UniqueMul, Finset.mem_image]
  refine' ⟨fun h a b ha hb ab ↦ _, fun h ↦ _⟩
  · rw [← hf.eq_iff, map_mul, map_mul] at ab
    have := h ⟨a, ha, rfl⟩ ⟨b, hb, rfl⟩ ab
    exact ⟨hf this.1, hf this.2⟩
  · rintro _ _ ⟨a, aA, rfl⟩ ⟨b, bB, rfl⟩ ab
    simp only [← map_mul, hf.eq_iff] at ab ⊢
    exact h aA bB ab
#align unique_mul.mul_hom_image_iff UniqueMul.mulHom_image_iff
#align unique_add.add_hom_image_iff UniqueAdd.addHom_image_iff

/-- `UniqueMul` is preserved under embeddings that are multiplicative.

See `UniqueMul.mulHom_image_iff` for a version with swapped bundling. -/
@[to_additive
      "`UniqueAdd` is preserved under embeddings that are additive.

See `UniqueAdd.addHom_image_iff` for a version with swapped bundling."]
theorem mulHom_map_iff (f : G ↪ H) (mul : ∀ x y, f (x * y) = f x * f y) :
    UniqueMul (A.map f) (B.map f) (f a0) (f b0) ↔ UniqueMul A B a0 b0 := by
  classical
  convert @mulHom_image_iff G H _ _ A B a0 b0 _ ⟨f, mul⟩ f.2 using 2 <;>
    · ext
      simp only [Finset.mem_map, MulHom.coe_mk, Finset.mem_image]
#align unique_mul.mul_hom_map_iff UniqueMul.mulHom_map_iff
#align unique_add.add_hom_map_iff UniqueAdd.addHom_map_iff

section Opposites
open Finset MulOpposite

@[to_additive]
theorem of_mulOpposite
    (h : UniqueMul (B.map ⟨_, op_injective⟩) (A.map ⟨_, op_injective⟩) (op b0) (op a0)) :
    UniqueMul A B a0 b0 := by
  intros a b aA bB ab
  have := h (mem_map_of_mem _ bB) (mem_map_of_mem _ aA) (by simpa using congr_arg op ab)
  simpa [and_comm] using this

@[to_additive]
theorem to_mulOpposite (h : UniqueMul A B a0 b0) :
    UniqueMul (B.map ⟨_, op_injective⟩) (A.map ⟨_, op_injective⟩) (op b0) (op a0) := by
  refine of_mulOpposite (G := MulOpposite G) <| fun a b ha hb hab ↦ ?_
  simp only [mem_map, Function.Embedding.coeFn_mk, exists_exists_and_eq_and] at ha hb
  rcases ha with ⟨a, ha, rfl⟩
  rcases hb with ⟨b, hb, rfl⟩
  rw [op_inj, op_inj, op_inj, op_inj]
  apply h ha hb ?_
  apply_fun op ∘ op using op_injective.comp op_injective
  exact hab

@[to_additive]
theorem iff_mulOpposite :
    UniqueMul (B.map ⟨_, op_injective⟩) (A.map ⟨_, op_injective⟩) (op b0) (op a0) ↔
      UniqueMul A B a0 b0 :=
⟨of_mulOpposite, to_mulOpposite⟩

end Opposites

end UniqueMul

/-- Let `G` be a Type with addition.  `UniqueSums G` asserts that any two non-empty
finite subsets of `G` have the `UniqueAdd` property, with respect to some element of their
sum `A + B`. -/
class UniqueSums (G) [Add G] : Prop where
/-- For `A B` two nonempty finite sets, there always exist `a0 ∈ A, b0 ∈ B` such that
`UniqueAdd A B a0 b0` -/
  uniqueAdd_of_nonempty :
    ∀ {A B : Finset G} (_ : A.Nonempty) (_ : B.Nonempty), ∃ a0 ∈ A, ∃ b0 ∈ B, UniqueAdd A B a0 b0
#align unique_sums UniqueSums

/-- Let `G` be a Type with multiplication.  `UniqueProds G` asserts that any two non-empty
finite subsets of `G` have the `UniqueMul` property, with respect to some element of their
product `A * B`. -/
class UniqueProds (G) [Mul G] : Prop where
/-- For `A B` two nonempty finite sets, there always exist `a0 ∈ A, b0 ∈ B` such that
`UniqueMul A B a0 b0` -/
  uniqueMul_of_nonempty :
    ∀ {A B : Finset G} (_ : A.Nonempty) (_ : B.Nonempty), ∃ a0 ∈ A, ∃ b0 ∈ B, UniqueMul A B a0 b0
#align unique_prods UniqueProds

attribute [to_additive] UniqueProds

namespace Multiplicative

instance {M} [Add M] [UniqueSums M] : UniqueProds (Multiplicative M) where
  uniqueMul_of_nonempty := UniqueSums.uniqueAdd_of_nonempty (G := M)

end Multiplicative

namespace Additive

instance {M} [Mul M] [UniqueProds M] : UniqueSums (Additive M) where
  uniqueAdd_of_nonempty := UniqueProds.uniqueMul_of_nonempty (G := M)

end Additive

#noalign covariants.to_unique_prods
#noalign covariants.to_unique_sums

namespace UniqueProds

variable {G H : Type*} [Mul G] [Mul H]

open Finset MulOpposite in
@[to_additive]
theorem of_mulOpposite (h : @UniqueProds Gᵐᵒᵖ (MulOpposite.mul G)) :
    UniqueProds G :=
⟨fun hA hB =>
  let f : G ↪ Gᵐᵒᵖ := ⟨op, op_injective⟩
  let ⟨y, yB, x, xA, hxy⟩ := h.uniqueMul_of_nonempty (hB.map (f := f)) (hA.map (f := f))
  ⟨unop x, (mem_map' _).mp xA, unop y, (mem_map' _).mp yB, hxy.of_mulOpposite⟩⟩

-- see Note [lower instance priority]
/-- This instance asserts that if `G` has a right-cancellative multiplication, a linear order,
  and multiplication is strictly monotone w.r.t. the second argument, then `G` has `UniqueProds`. -/
@[to_additive
  "This instance asserts that if `G` has a right-cancellative addition, a linear order,
  and addition is strictly monotone w.r.t. the second argument, then `G` has `UniqueSums`." ]
instance (priority := 100) of_Covariant_right [IsRightCancelMul G]
    [LinearOrder G] [CovariantClass G G (· * ·) (· < ·)] :
    UniqueProds G where
  uniqueMul_of_nonempty {A B} hA hB := by
    obtain ⟨a0, b0, ha0, hb0, he⟩ := Finset.mem_mul.mp (Finset.max'_mem _ <| hA.mul hB)
    refine ⟨a0, ha0, b0, hb0, fun a b ha hb he' => ?_⟩
    obtain hl | rfl | hl := lt_trichotomy b b0
    · refine ((he'.trans he ▸ mul_lt_mul_left' hl a).not_le <| Finset.le_max' _ (a * b0) ?_).elim
      exact Finset.mem_mul.mpr ⟨a, b0, ha, hb0, rfl⟩
    · exact ⟨mul_right_cancel he', rfl⟩
    · refine ((he ▸ mul_lt_mul_left' hl a0).not_le <| Finset.le_max' _ (a0 * b) ?_).elim
      exact Finset.mem_mul.mpr ⟨a0, b, ha0, hb, rfl⟩

open MulOpposite in
-- see Note [lower instance priority]
/-- This instance asserts that if `G` has a left-cancellative multiplication, a linear order,
  and multiplication is strictly monotone w.r.t. the first argument, then `G` has `UniqueProds`. -/
@[to_additive
<<<<<<< HEAD
      "This instance asserts that if `A` has an addition, a linear order, and addition
is 'very monotone', then `A` also has `UniqueSums`."]
instance (priority := 100) Covariants.to_uniqueProds {A} [Mul A] [LinearOrder A]
    [CovariantClass A A (· * ·) (· ≤ ·)] [CovariantClass A A (Function.swap (· * ·)) (· < ·)]
    [ContravariantClass A A (· * ·) (· ≤ ·)] : UniqueProds A where
      uniqueMul_of_nonempty {A} {B} hA hB :=
        ⟨_, A.min'_mem ‹_›, _, B.min'_mem ‹_›, fun a b ha hb ab ↦
        eq_and_eq_of_le_of_le_of_mul_le (Finset.min'_le _ _ ‹_›) (Finset.min'_le _ _ ‹_›) ab.le⟩
#align covariants.to_unique_prods Covariants.to_uniqueProds
#align covariants.to_unique_sums Covariants.to_uniqueSums

namespace UniqueProds
variable {G H : Type*} [Mul G] [Mul H]

@[to_additive (attr := nontriviality, simp)]
theorem of_subsingleton [Subsingleton G] : UniqueProds G :=
⟨fun {_ _} ⟨a, ha⟩ ⟨b, hb⟩ => ⟨a, ha, b, hb, UniqueMul.of_subsingleton⟩⟩

open Finset in
@[to_additive]
theorem mulHom_image_of_injective (f : H →ₙ* G) (hf : Function.Injective f) (uG : UniqueProds G) :
    UniqueProds H := by
  nontriviality H
  classical
  constructor
  intros A B A0 B0
  obtain ⟨f', hinv⟩ := hf.hasLeftInverse
  have fid : f' ∘ f = id := funext hinv
  obtain ⟨a0, ha0, b0, hb0, h⟩ := uG.uniqueMul_of_nonempty (A0.image f) (B0.image f)
  rcases mem_image.mp ha0 with ⟨a', -, rfl⟩
  rcases mem_image.mp hb0 with ⟨b', -, rfl⟩
  refine ⟨f' (f a'), ?_, f' (f b'), ?_, ?_⟩
  · convert mem_image_of_mem f' ha0
    rw [image_image, fid, image_id]
  · convert mem_image_of_mem f' hb0
    rw [image_image, fid, image_id]
  · rw [hinv a', hinv b']
    exact (UniqueMul.mulHom_image_iff f hf).mp h
=======
  "This instance asserts that if `G` has a left-cancellative addition, a linear order,
  and addition is strictly monotone w.r.t. the first argument, then `G` has `UniqueSums`." ]
instance (priority := 100) of_Covariant_left [IsLeftCancelMul G]
    [LinearOrder G] [CovariantClass G G (Function.swap (· * ·)) (· < ·)] :
    UniqueProds G :=
let _ := LinearOrder.lift' (unop : Gᵐᵒᵖ → G) unop_injective
let _ : CovariantClass Gᵐᵒᵖ Gᵐᵒᵖ (· * ·) (· < ·) :=
{ elim := fun _ _ _ bc =>
          have : StrictMono (unop (α := G)) := fun _ _ => id
          mul_lt_mul_right' (α := G) bc (unop _) }
of_mulOpposite of_Covariant_right

open Finset
@[to_additive]
theorem mulHom_image_of_injective (f : H →ₙ* G) (hf : Function.Injective f) (uG : UniqueProds G) :
    UniqueProds H := by
  refine ⟨fun {A B} A0 B0 => ?_⟩
  classical
  obtain ⟨a0, ha0, b0, hb0, h⟩ := uG.uniqueMul_of_nonempty (A0.image f) (B0.image f)
  rcases mem_image.mp ha0 with ⟨a', ha', rfl⟩
  rcases mem_image.mp hb0 with ⟨b', hb', rfl⟩
  exact ⟨a', ha', b', hb', (UniqueMul.mulHom_image_iff f hf).mp h⟩
>>>>>>> d318438f

/-- `UniqueProd` is preserved under multiplicative equivalences. -/
@[to_additive "`UniqueSums` is preserved under additive equivalences."]
theorem mulHom_image_iff (f : G ≃* H) :
    UniqueProds G ↔ UniqueProds H :=
⟨mulHom_image_of_injective f.symm f.symm.injective, mulHom_image_of_injective f f.injective⟩

<<<<<<< HEAD
end UniqueProds
=======
@[to_additive] instance [UniqueProds G] [UniqueProds H] : UniqueProds (G × H) where
  uniqueMul_of_nonempty {A B} hA hB := by
    classical
    obtain ⟨aG, hA, bG, hB, hG⟩ := uniqueMul_of_nonempty (hA.image Prod.fst) (hB.image Prod.fst)
    rw [mem_image, ← filter_nonempty_iff] at hA hB
    obtain ⟨aH, hA, bH, hB, hH⟩ := uniqueMul_of_nonempty (hA.image Prod.snd) (hB.image Prod.snd)
    simp_rw [mem_image, mem_filter] at hA hB
    refine ⟨(aG, aH), ?_, (bG, bH), ?_, fun a b ha hb he => ?_⟩
    · obtain ⟨a, ⟨ha, rfl⟩, rfl⟩ := hA; exact ha
    · obtain ⟨b, ⟨hb, rfl⟩, rfl⟩ := hB; exact hb
    rw [Prod.ext_iff] at he
    specialize hG (mem_image.mpr ⟨a, ha, rfl⟩) (mem_image.mpr ⟨b, hb, rfl⟩) he.1
    specialize hH _ _ he.2
    all_goals try simp_rw [mem_image, mem_filter]
    exacts [⟨a, ⟨ha, hG.1⟩, rfl⟩, ⟨b, ⟨hb, hG.2⟩, rfl⟩, ⟨Prod.ext hG.1 hH.1, Prod.ext hG.2 hH.2⟩]

@[to_additive] instance {ι} (G : ι → Type*) [∀ i, Mul (G i)] [∀ i, UniqueProds (G i)] :
    UniqueProds (∀ i, G i) where
  uniqueMul_of_nonempty {A} := by
    classical
    let _ := Finset.isWellFounded_ssubset (α := ∀ i, G i) -- why need this?
    apply IsWellFounded.induction (· ⊂ ·) A; intro A ihA B hA
    apply IsWellFounded.induction (· ⊂ ·) B; intro B ihB hB
    obtain hc | ⟨i, hc⟩ : (A.card ≤ 1 ∧ B.card ≤ 1) ∨
      ∃ i, (∃ a1 ∈ A, ∃ a2 ∈ A, a1 i ≠ a2 i) ∨ (∃ b1 ∈ B, ∃ b2 ∈ B, b1 i ≠ b2 i)
    · obtain hA1 | h1A := le_or_lt A.card 1
      · obtain hB1 | h1B := le_or_lt B.card 1
        · exact Or.inl ⟨hA1, hB1⟩
        obtain ⟨b1, h1, b2, h2, hne⟩ := Finset.one_lt_card.mp h1B
        obtain ⟨i, hne⟩ := Function.ne_iff.mp hne
        exact Or.inr ⟨i, Or.inr ⟨b1, h1, b2, h2, hne⟩⟩
      obtain ⟨a1, h1, a2, h2, hne⟩ := Finset.one_lt_card.mp h1A
      obtain ⟨i, hne⟩ := Function.ne_iff.mp hne
      exact Or.inr ⟨i, Or.inl ⟨a1, h1, a2, h2, hne⟩⟩
    · obtain ⟨a0, ha0⟩ := hA; obtain ⟨b0, hb0⟩ := hB
      simp_rw [Finset.card_le_one_iff] at hc
      exact ⟨a0, ha0, b0, hb0, fun a b ha hb _ => ⟨hc.1 ha ha0, hc.2 hb hb0⟩⟩
    obtain ⟨ai, hA, bi, hB, hi⟩ := uniqueMul_of_nonempty (hA.image (· i)) (hB.image (· i))
    rw [mem_image, ← filter_nonempty_iff] at hA hB
    let A' := A.filter (· i = ai); let B' := B.filter (· i = bi)
    obtain ⟨a0, ha0, b0, hb0, hu⟩ : ∃ a0 ∈ A', ∃ b0 ∈ B', UniqueMul A' B' a0 b0
    · rcases hc with ⟨a1, h1, a2, h2, hne⟩ | ⟨b1, h1, b2, h2, hne⟩
      · refine ihA _ ⟨A.filter_subset _, fun h => ?_⟩ hA hB
        obtain rfl | hai := eq_or_ne (a1 i) ai
        exacts [hne (mem_filter.mp <| h h2).2.symm, hai (mem_filter.mp <| h h1).2]
      by_cases hA' : A' = A
      · rw [hA']; refine ihB _ ⟨B.filter_subset _, fun h => ?_⟩ hB
        obtain rfl | hbi := eq_or_ne (b1 i) bi
        exacts [hne (mem_filter.mp <| h h2).2.symm, hbi (mem_filter.mp <| h h1).2]
      exact ihA A' ((A.filter_subset _).ssubset_of_ne hA') hA hB
    rw [mem_filter] at ha0 hb0
    refine ⟨a0, ha0.1, b0, hb0.1, fun a b ha hb he => ?_⟩
    specialize hi (mem_image_of_mem _ ha) (mem_image_of_mem _ hb) ?_
    · refine (congr_arg (· i) he).trans ?_; rw [← ha0.2, ← hb0.2]; rfl
    exact hu (mem_filter.mpr ⟨ha, hi.1⟩) (mem_filter.mpr ⟨hb, hi.2⟩) he

end UniqueProds

instance {ι} (G : ι → Type*) [∀ i, AddZeroClass (G i)] [∀ i, UniqueSums (G i)] :
    UniqueSums (Π₀ i, G i) :=
  UniqueSums.addHom_image_of_injective
    DFinsupp.coeFnAddMonoidHom.toAddHom FunLike.coe_injective inferInstance

instance {ι G} [AddZeroClass G] [UniqueSums G] : UniqueSums (ι →₀ G) :=
  UniqueSums.addHom_image_of_injective
    Finsupp.coeFnAddHom.toAddHom FunLike.coe_injective inferInstance
>>>>>>> d318438f
<|MERGE_RESOLUTION|>--- conflicted
+++ resolved
@@ -67,10 +67,7 @@
 @[to_additive (attr := nontriviality, simp)]
 theorem of_subsingleton [Subsingleton G] : UniqueMul A B a0 b0 := by simp [UniqueMul]
 
-<<<<<<< HEAD
-=======
-@[to_additive]
->>>>>>> d318438f
+@[to_additive]
 theorem mt {G} [Mul G] {A B : Finset G} {a0 b0 : G} (h : UniqueMul A B a0 b0) :
     ∀ ⦃a b⦄, a ∈ A → b ∈ B → a ≠ a0 ∨ b ≠ b0 → a * b ≠ a0 * b0 := fun _ _ ha hb k ↦ by
   contrapose! k
@@ -283,46 +280,6 @@
 /-- This instance asserts that if `G` has a left-cancellative multiplication, a linear order,
   and multiplication is strictly monotone w.r.t. the first argument, then `G` has `UniqueProds`. -/
 @[to_additive
-<<<<<<< HEAD
-      "This instance asserts that if `A` has an addition, a linear order, and addition
-is 'very monotone', then `A` also has `UniqueSums`."]
-instance (priority := 100) Covariants.to_uniqueProds {A} [Mul A] [LinearOrder A]
-    [CovariantClass A A (· * ·) (· ≤ ·)] [CovariantClass A A (Function.swap (· * ·)) (· < ·)]
-    [ContravariantClass A A (· * ·) (· ≤ ·)] : UniqueProds A where
-      uniqueMul_of_nonempty {A} {B} hA hB :=
-        ⟨_, A.min'_mem ‹_›, _, B.min'_mem ‹_›, fun a b ha hb ab ↦
-        eq_and_eq_of_le_of_le_of_mul_le (Finset.min'_le _ _ ‹_›) (Finset.min'_le _ _ ‹_›) ab.le⟩
-#align covariants.to_unique_prods Covariants.to_uniqueProds
-#align covariants.to_unique_sums Covariants.to_uniqueSums
-
-namespace UniqueProds
-variable {G H : Type*} [Mul G] [Mul H]
-
-@[to_additive (attr := nontriviality, simp)]
-theorem of_subsingleton [Subsingleton G] : UniqueProds G :=
-⟨fun {_ _} ⟨a, ha⟩ ⟨b, hb⟩ => ⟨a, ha, b, hb, UniqueMul.of_subsingleton⟩⟩
-
-open Finset in
-@[to_additive]
-theorem mulHom_image_of_injective (f : H →ₙ* G) (hf : Function.Injective f) (uG : UniqueProds G) :
-    UniqueProds H := by
-  nontriviality H
-  classical
-  constructor
-  intros A B A0 B0
-  obtain ⟨f', hinv⟩ := hf.hasLeftInverse
-  have fid : f' ∘ f = id := funext hinv
-  obtain ⟨a0, ha0, b0, hb0, h⟩ := uG.uniqueMul_of_nonempty (A0.image f) (B0.image f)
-  rcases mem_image.mp ha0 with ⟨a', -, rfl⟩
-  rcases mem_image.mp hb0 with ⟨b', -, rfl⟩
-  refine ⟨f' (f a'), ?_, f' (f b'), ?_, ?_⟩
-  · convert mem_image_of_mem f' ha0
-    rw [image_image, fid, image_id]
-  · convert mem_image_of_mem f' hb0
-    rw [image_image, fid, image_id]
-  · rw [hinv a', hinv b']
-    exact (UniqueMul.mulHom_image_iff f hf).mp h
-=======
   "This instance asserts that if `G` has a left-cancellative addition, a linear order,
   and addition is strictly monotone w.r.t. the first argument, then `G` has `UniqueSums`." ]
 instance (priority := 100) of_Covariant_left [IsLeftCancelMul G]
@@ -345,7 +302,6 @@
   rcases mem_image.mp ha0 with ⟨a', ha', rfl⟩
   rcases mem_image.mp hb0 with ⟨b', hb', rfl⟩
   exact ⟨a', ha', b', hb', (UniqueMul.mulHom_image_iff f hf).mp h⟩
->>>>>>> d318438f
 
 /-- `UniqueProd` is preserved under multiplicative equivalences. -/
 @[to_additive "`UniqueSums` is preserved under additive equivalences."]
@@ -353,9 +309,6 @@
     UniqueProds G ↔ UniqueProds H :=
 ⟨mulHom_image_of_injective f.symm f.symm.injective, mulHom_image_of_injective f f.injective⟩
 
-<<<<<<< HEAD
-end UniqueProds
-=======
 @[to_additive] instance [UniqueProds G] [UniqueProds H] : UniqueProds (G × H) where
   uniqueMul_of_nonempty {A B} hA hB := by
     classical
@@ -421,5 +374,4 @@
 
 instance {ι G} [AddZeroClass G] [UniqueSums G] : UniqueSums (ι →₀ G) :=
   UniqueSums.addHom_image_of_injective
-    Finsupp.coeFnAddHom.toAddHom FunLike.coe_injective inferInstance
->>>>>>> d318438f
+    Finsupp.coeFnAddHom.toAddHom FunLike.coe_injective inferInstance