/-
Copyright (c) 2022 Damiano Testa. All rights reserved.
Released under Apache 2.0 license as described in the file LICENSE.
Authors: Damiano Testa
-/
import Mathlib.Algebra.MonoidAlgebra.Support
import Mathlib.Order.Filter.Extr

#align_import algebra.monoid_algebra.degree from "leanprover-community/mathlib"@"f694c7dead66f5d4c80f446c796a5aad14707f0e"

/-!
# Lemmas about the `sup` and `inf` of the support of `AddMonoidAlgebra`

## TODO
The current plan is to state and prove lemmas about `Finset.sup (Finsupp.support f) D` with a
"generic" degree/weight function `D` from the grading Type `A` to a somewhat ordered Type `B`.

Next, the general lemmas get specialized for some yet-to-be-defined `degree`s.
-/


variable {R R' A T B ι : Type*}

namespace AddMonoidAlgebra

open Classical BigOperators

/-!

# sup-degree and inf-degree of an `AddMonoidAlgebra`

Let `R` be a semiring and let `A` be a `SemilatticeSup`.
For an element `f : R[A]`, this file defines
* `AddMonoidAlgebra.supDegree`: the sup-degree taking values in `WithBot A`,
* `AddMonoidAlgebra.infDegree`: the inf-degree taking values in `WithTop A`.

If the grading type `A` is a linearly ordered additive monoid, then these two notions of degree
coincide with the standard one:
* the sup-degree is the maximum of the exponents of the monomials that appear with non-zero
  coefficient in `f`, or `⊥`, if `f = 0`;
* the inf-degree is the minimum of the exponents of the monomials that appear with non-zero
  coefficient in `f`, or `⊤`, if `f = 0`.

The main results are
* `AddMonoidAlgebra.supDegree_mul_le`:
  the sup-degree of a product is at most the sum of the sup-degrees,
* `AddMonoidAlgebra.le_infDegree_mul`:
  the inf-degree of a product is at least the sum of the inf-degrees,
* `AddMonoidAlgebra.supDegree_add_le`:
  the sup-degree of a sum is at most the sup of the sup-degrees,
* `AddMonoidAlgebra.le_infDegree_add`:
  the inf-degree of a sum is at least the inf of the inf-degrees.

## Implementation notes

The current plan is to state and prove lemmas about `Finset.sup (Finsupp.support f) D` with a
"generic" degree/weight function `D` from the grading Type `A` to a somewhat ordered Type `B`.
Next, the general lemmas get specialized twice:
* once for `supDegree` (essentially a simple application) and
* once for `infDegree` (a simple application, via `OrderDual`).

These final lemmas are the ones that likely get used the most.  The generic lemmas about
`Finset.support.sup` may not be used directly much outside of this file.
To see this in action, you can look at the triple
`(sup_support_mul_le, maxDegree_mul_le, le_minDegree_mul)`.
-/


section GeneralResultsAssumingSemilatticeSup

variable [SemilatticeSup B] [OrderBot B] [SemilatticeInf T] [OrderTop T]

section Semiring

variable [Semiring R]

section ExplicitDegrees

/-!

In this section, we use `degb` and `degt` to denote "degree functions" on `A` with values in
a type with *b*ot or *t*op respectively.
-/


variable (degb : A → B) (degt : A → T) (f g : R[A])

theorem sup_support_add_le : (f + g).support.sup degb ≤ f.support.sup degb ⊔ g.support.sup degb :=
  (Finset.sup_mono Finsupp.support_add).trans_eq Finset.sup_union
#align add_monoid_algebra.sup_support_add_le AddMonoidAlgebra.sup_support_add_le

theorem le_inf_support_add : f.support.inf degt ⊓ g.support.inf degt ≤ (f + g).support.inf degt :=
  sup_support_add_le (fun a : A => OrderDual.toDual (degt a)) f g
#align add_monoid_algebra.le_inf_support_add AddMonoidAlgebra.le_inf_support_add

end ExplicitDegrees

section AddOnly

variable [Add A] [Add B] [Add T] [CovariantClass B B (· + ·) (· ≤ ·)]
  [CovariantClass B B (Function.swap (· + ·)) (· ≤ ·)] [CovariantClass T T (· + ·) (· ≤ ·)]
  [CovariantClass T T (Function.swap (· + ·)) (· ≤ ·)]

theorem sup_support_mul_le {degb : A → B} (degbm : ∀ {a b}, degb (a + b) ≤ degb a + degb b)
    (f g : R[A]) :
    (f * g).support.sup degb ≤ f.support.sup degb + g.support.sup degb :=
  (Finset.sup_mono <| support_mul _ _).trans <| Finset.sup_add_le.2 fun _fd fds _gd gds ↦
    degbm.trans <| add_le_add (Finset.le_sup fds) (Finset.le_sup gds)
#align add_monoid_algebra.sup_support_mul_le AddMonoidAlgebra.sup_support_mul_le

theorem le_inf_support_mul {degt : A → T} (degtm : ∀ {a b}, degt a + degt b ≤ degt (a + b))
    (f g : R[A]) :
<<<<<<< HEAD
    f.support.inf degt + g.support.inf degt ≤ (f * g).support.inf degt := by
    refine' OrderDual.ofDual_le_ofDual.mpr <| sup_support_mul_le _ f g
    intros a b
    exact OrderDual.ofDual_le_ofDual.mp degtm
=======
    f.support.inf degt + g.support.inf degt ≤ (f * g).support.inf degt :=
  sup_support_mul_le (B := Tᵒᵈ) degtm f g
>>>>>>> 30e83bf0
#align add_monoid_algebra.le_inf_support_mul AddMonoidAlgebra.le_inf_support_mul

end AddOnly

section AddMonoids

variable [AddMonoid A] [AddMonoid B] [CovariantClass B B (· + ·) (· ≤ ·)]
  [CovariantClass B B (Function.swap (· + ·)) (· ≤ ·)] [AddMonoid T]
  [CovariantClass T T (· + ·) (· ≤ ·)] [CovariantClass T T (Function.swap (· + ·)) (· ≤ ·)]
  {degb : A → B} {degt : A → T}

theorem sup_support_list_prod_le (degb0 : degb 0 ≤ 0)
    (degbm : ∀ a b, degb (a + b) ≤ degb a + degb b) :
    ∀ l : List R[A],
      l.prod.support.sup degb ≤ (l.map fun f : R[A] => f.support.sup degb).sum
  | [] => by
    rw [List.map_nil, Finset.sup_le_iff, List.prod_nil, List.sum_nil]
    exact fun a ha => by rwa [Finset.mem_singleton.mp (Finsupp.support_single_subset ha)]
  | f::fs => by
    rw [List.prod_cons, List.map_cons, List.sum_cons]
    exact (sup_support_mul_le (@fun a b => degbm a b) _ _).trans
        (add_le_add_left (sup_support_list_prod_le degb0 degbm fs) _)
#align add_monoid_algebra.sup_support_list_prod_le AddMonoidAlgebra.sup_support_list_prod_le

theorem le_inf_support_list_prod (degt0 : 0 ≤ degt 0)
    (degtm : ∀ a b, degt a + degt b ≤ degt (a + b)) (l : List R[A]) :
    (l.map fun f : R[A] => f.support.inf degt).sum ≤ l.prod.support.inf degt := by
  refine' OrderDual.ofDual_le_ofDual.mpr _
  refine' sup_support_list_prod_le _ _ l
  · refine' (OrderDual.ofDual_le_ofDual.mp _)
    exact degt0
  · refine' (fun a b => OrderDual.ofDual_le_ofDual.mp _)
    exact degtm a b
#align add_monoid_algebra.le_inf_support_list_prod AddMonoidAlgebra.le_inf_support_list_prod

theorem sup_support_pow_le (degb0 : degb 0 ≤ 0) (degbm : ∀ a b, degb (a + b) ≤ degb a + degb b)
    (n : ℕ) (f : R[A]) : (f ^ n).support.sup degb ≤ n • f.support.sup degb := by
  rw [← List.prod_replicate, ← List.sum_replicate]
  refine' (sup_support_list_prod_le degb0 degbm _).trans_eq _
  rw [List.map_replicate]
#align add_monoid_algebra.sup_support_pow_le AddMonoidAlgebra.sup_support_pow_le

theorem le_inf_support_pow (degt0 : 0 ≤ degt 0) (degtm : ∀ a b, degt a + degt b ≤ degt (a + b))
    (n : ℕ) (f : R[A]) : n • f.support.inf degt ≤ (f ^ n).support.inf degt := by
  refine' OrderDual.ofDual_le_ofDual.mpr <| sup_support_pow_le (OrderDual.ofDual_le_ofDual.mp _)
      (fun a b => OrderDual.ofDual_le_ofDual.mp _) n f
  · exact degt0
  · exact degtm _ _
#align add_monoid_algebra.le_inf_support_pow AddMonoidAlgebra.le_inf_support_pow

end AddMonoids

end Semiring

section CommutativeLemmas

variable [CommSemiring R] [AddCommMonoid A] [AddCommMonoid B] [CovariantClass B B (· + ·) (· ≤ ·)]
  [CovariantClass B B (Function.swap (· + ·)) (· ≤ ·)] [AddCommMonoid T]
  [CovariantClass T T (· + ·) (· ≤ ·)] [CovariantClass T T (Function.swap (· + ·)) (· ≤ ·)]
  {degb : A → B} {degt : A → T}

theorem sup_support_multiset_prod_le (degb0 : degb 0 ≤ 0)
    (degbm : ∀ a b, degb (a + b) ≤ degb a + degb b) (m : Multiset R[A]) :
    m.prod.support.sup degb ≤ (m.map fun f : R[A] => f.support.sup degb).sum := by
  induction m using Quot.inductionOn
  rw [Multiset.quot_mk_to_coe'', Multiset.coe_map, Multiset.coe_sum, Multiset.coe_prod]
  exact sup_support_list_prod_le degb0 degbm _
#align add_monoid_algebra.sup_support_multiset_prod_le AddMonoidAlgebra.sup_support_multiset_prod_le

theorem le_inf_support_multiset_prod (degt0 : 0 ≤ degt 0)
    (degtm : ∀ a b, degt a + degt b ≤ degt (a + b)) (m : Multiset R[A]) :
    (m.map fun f : R[A] => f.support.inf degt).sum ≤ m.prod.support.inf degt := by
  refine' OrderDual.ofDual_le_ofDual.mpr <|
    sup_support_multiset_prod_le (OrderDual.ofDual_le_ofDual.mp _)
      (fun a b => OrderDual.ofDual_le_ofDual.mp _) m
  exact degt0
  exact degtm _ _
#align add_monoid_algebra.le_inf_support_multiset_prod AddMonoidAlgebra.le_inf_support_multiset_prod

theorem sup_support_finset_prod_le (degb0 : degb 0 ≤ 0)
    (degbm : ∀ a b, degb (a + b) ≤ degb a + degb b) (s : Finset ι) (f : ι → R[A]) :
    (∏ i in s, f i).support.sup degb ≤ ∑ i in s, (f i).support.sup degb :=
  (sup_support_multiset_prod_le degb0 degbm _).trans_eq <| congr_arg _ <| Multiset.map_map _ _ _
#align add_monoid_algebra.sup_support_finset_prod_le AddMonoidAlgebra.sup_support_finset_prod_le

theorem le_inf_support_finset_prod (degt0 : 0 ≤ degt 0)
    (degtm : ∀ a b, degt a + degt b ≤ degt (a + b)) (s : Finset ι) (f : ι → R[A]) :
    (∑ i in s, (f i).support.inf degt) ≤ (∏ i in s, f i).support.inf degt :=
  le_of_eq_of_le (by rw [Multiset.map_map]; rfl) (le_inf_support_multiset_prod degt0 degtm _)
#align add_monoid_algebra.le_inf_support_finset_prod AddMonoidAlgebra.le_inf_support_finset_prod

end CommutativeLemmas

end GeneralResultsAssumingSemilatticeSup


/-! ### Shorthands for special cases
Note that these definitions are reducible, in order to make it easier to apply the more generic
lemmas above. -/


section Degrees

variable [Semiring R] [Ring R']

section SupDegree

variable [AddZeroClass A] [Add B] (D : A → B)

section SemilatticeSup

variable [SemilatticeSup B] [OrderBot B]

/-- Let `R` be a semiring, let `A, B` be two `AddZeroClass`es, let `B` be an `OrderBot`,
and let `D : A → B` be a "degree" function.
For an element `f : R[A]`, the element `supDegree f : B` is the supremum of all the elements in the
support of `f`, or `⊥` if `f` is zero.
Often, the Type `B` is `WithBot A`,
If, further, `A` has a linear order, then this notion coincides with the usual one,
using the maximum of the exponents.

If `A := σ →₀ ℕ` then `R[A] = MvPolynomial σ R`, and if we equip `σ` with a linear order then
the induced linear order on `Lex A` equips `MvPolynomial` ring with a
[monomial order](https://en.wikipedia.org/wiki/Monomial_order) (i.e. a linear order on `A`, the
type of (monic) monomials in `R[A]`, that respects addition). We make use of this monomial order
by taking `D := toLex`, and different monomial orders could be accessed via different type
synonyms once they are added. -/
@[reducible] def supDegree (f : R[A]) : B := f.support.sup D

<<<<<<< HEAD
/-- If `D` is an injection into a linear order `B`, the leading coefficient of `f : R[A]` is the
  nonzero coefficient of highest degree according to `D`, or 0 if `f = 0`. In general, it is defined
  to be the coefficient at an inverse image of `supDegree f` (if such exists). -/
noncomputable def leadingCoeff (f : R[A]) : R := f (D.invFun <| f.supDegree D)

/-- An element `f : R[A]` is monic if its leading coefficient is one. -/
@[reducible] def Monic (f : R[A]) : Prop := f.leadingCoeff D = 1

=======
>>>>>>> 30e83bf0
variable {D}

theorem supDegree_add_le {f g : R[A]} :
    (f + g).supDegree D ≤ (f.supDegree D) ⊔ (g.supDegree D) :=
  sup_support_add_le D f g

<<<<<<< HEAD
lemma supDegree_neg {R} [CommRing R] {f : R[A]} :
    (-f).supDegree D = f.supDegree D := by
  rw [supDegree, supDegree, Finsupp.support_neg]

lemma supDegree_sub_le {R} [CommRing R] {f g : R[A]} :
    (f - g).supDegree D ≤ f.supDegree D ⊔ g.supDegree D := by
  rw [sub_eq_add_neg, ← supDegree_neg (f := g)]; apply supDegree_add_le

lemma supDegree_sum_le {ι} {s : Finset ι} {f : ι → R[A]} :
    (∑ i in s, f i).supDegree D ≤ s.sup (fun i => (f i).supDegree D) :=
(Finset.sup_mono Finsupp.support_finset_sum).trans_eq (Finset.sup_biUnion _ _)
=======
@[simp]
theorem supDegree_neg {f : R'[A]} :
    (-f).supDegree D = f.supDegree D := by
  rw [supDegree, supDegree, Finsupp.support_neg]

theorem supDegree_sub_le {f g : R'[A]} :
    (f - g).supDegree D ≤ f.supDegree D ⊔ g.supDegree D := by
  rw [sub_eq_add_neg, ← supDegree_neg (f := g)]; apply supDegree_add_le

theorem supDegree_sum_le {ι} {s : Finset ι} {f : ι → R[A]} :
    (∑ i in s, f i).supDegree D ≤ s.sup (fun i => (f i).supDegree D) :=
  (Finset.sup_mono Finsupp.support_finset_sum).trans_eq (Finset.sup_biUnion _ _)
>>>>>>> 30e83bf0

theorem supDegree_single_ne_zero (a : A) {r : R} (hr : r ≠ 0) :
    (single a r).supDegree D = D a := by
  rw [supDegree, Finsupp.support_single_ne_zero a hr, Finset.sup_singleton]

theorem supDegree_single (a : A) (r : R) :
    (single a r).supDegree D = if r = 0 then ⊥ else D a := by
  split_ifs with hr <;> simp [supDegree_single_ne_zero, hr]

<<<<<<< HEAD
theorem leadingCoeff_single (hD : D.Injective) (a : A) (r : R) :
    (single a r).leadingCoeff D = r := by
  rw [leadingCoeff, supDegree_single]
  split_ifs with hr
  · simp [hr]
  · rw [if_neg hr, Function.leftInverse_invFun hD, single_apply, if_pos rfl]

variable {p q : R[A]}

theorem supDegree_zero : (0 : R[A]).supDegree D = ⊥ := by simp [supDegree]

theorem leadingCoeff_zero : (0 : R[A]).leadingCoeff D = 0 := rfl

=======
variable {p q : R[A]}

@[simp]
theorem supDegree_zero : (0 : R[A]).supDegree D = ⊥ := by simp [supDegree]

>>>>>>> 30e83bf0
theorem ne_zero_of_supDegree_ne_bot : p.supDegree D ≠ ⊥ → p ≠ 0 := mt (fun h => h ▸ supDegree_zero)

theorem ne_zero_of_not_supDegree_le {b : B} (h : ¬ p.supDegree D ≤ b) : p ≠ 0 :=
  ne_zero_of_supDegree_ne_bot (fun he => h <| he ▸ bot_le)

<<<<<<< HEAD
lemma Monic.ne_zero [Nontrivial R] (hp : p.Monic D) : p ≠ 0 := fun h => by
  simp_rw [Monic, h, leadingCoeff_zero, zero_ne_one] at hp

theorem monic_one (hD : D.Injective) : (1 : R[A]).Monic D := by
  rw [Monic, one_def, leadingCoeff_single hD]

theorem supDegree_eq_of_isMaxOn {a : A} (hmem : a ∈ p.support)
    (hmax : IsMaxOn D p.support a) : p.supDegree D = D a :=
  (Finset.sup_le hmax).antisymm (Finset.le_sup hmem)

theorem supDegree_eq_of_max {b : B} (hb : b ∈ Set.range D) (hmem : D.invFun b ∈ p.support)
    (hmax : ∀ a ∈ p.support, D a ≤ b) : p.supDegree D = b := by
  obtain ⟨a, rfl⟩ := hb
  rw [← Function.apply_invFun_apply (f := D)]
  apply supDegree_eq_of_isMaxOn hmem; intro
  rw [Function.apply_invFun_apply (f := D)]; apply hmax

lemma apply_eq_zero_of_not_le_supDegree {a : A} (hlt : ¬ D a ≤ p.supDegree D) : p a = 0 := by
  contrapose! hlt; exact Finset.le_sup (Finsupp.mem_support_iff.2 hlt)
=======
theorem apply_eq_zero_of_not_le_supDegree {a : A} (hlt : ¬ D a ≤ p.supDegree D) : p a = 0 := by
  contrapose! hlt
  exact Finset.le_sup (Finsupp.mem_support_iff.2 hlt)
>>>>>>> 30e83bf0

variable (hadd : ∀ a1 a2, D (a1 + a2) = D a1 + D a2)

theorem supDegree_mul_le [CovariantClass B B (· + ·) (· ≤ ·)]
    [CovariantClass B B (Function.swap (· + ·)) (· ≤ ·)] :
    (p * q).supDegree D ≤ p.supDegree D + q.supDegree D :=
  sup_support_mul_le (fun {_ _} => (hadd _ _).le) p q

<<<<<<< HEAD
theorem supDegree_prod_le {R A B} [CommSemiring R] [AddCommMonoid A] [AddCommMonoid B]
=======
theorem supDegree_prod_le {R A B : Type*} [CommSemiring R] [AddCommMonoid A] [AddCommMonoid B]
>>>>>>> 30e83bf0
    [SemilatticeSup B] [OrderBot B]
    [CovariantClass B B (· + ·) (· ≤ ·)] [CovariantClass B B (Function.swap (· + ·)) (· ≤ ·)]
    {D : A → B} (hzero : D 0 = 0) (hadd : ∀ a1 a2, D (a1 + a2) = D a1 + D a2)
    {ι} {s : Finset ι} {f : ι → R[A]} :
    (∏ i in s, f i).supDegree D ≤ ∑ i in s, (f i).supDegree D := by
  refine' s.induction _ _
  · rw [Finset.prod_empty, Finset.sum_empty, one_def, supDegree_single]
    split_ifs; exacts [bot_le, hzero.le]
  · intro i s his ih
    rw [Finset.prod_insert his, Finset.sum_insert his]
    exact (supDegree_mul_le hadd).trans (add_le_add_left ih _)

variable [CovariantClass B B (· + ·) (· < ·)] [CovariantClass B B (Function.swap (· + ·)) (· < ·)]

<<<<<<< HEAD
lemma apply_add_of_supDegree_eq (hD : D.Injective) {ap aq : A}
    (hp : p.supDegree D = D ap) (hq : q.supDegree D = D aq) :
=======
theorem apply_add_of_supDegree_le (hD : D.Injective) {ap aq : A}
    (hp : p.supDegree D ≤ D ap) (hq : q.supDegree D ≤ D aq) :
>>>>>>> 30e83bf0
    (p * q) (ap + aq) = p ap * q aq := by
  simp_rw [mul_apply, Finsupp.sum]
  rw [Finset.sum_eq_single ap, Finset.sum_eq_single aq, if_pos rfl]
  · refine fun a ha hne => if_neg (fun he => ?_)
    apply_fun D at he; simp_rw [hadd] at he
<<<<<<< HEAD
    exact (add_lt_add_left (((Finset.le_sup ha).trans_eq hq).lt_of_ne <| hD.ne_iff.2 hne) _).ne he
  · intro h; rw [if_pos rfl, Finsupp.not_mem_support_iff.1 h, mul_zero]
  · refine fun a ha hne => Finset.sum_eq_zero (fun a' ha' => if_neg <| fun he => ?_)
    apply_fun D at he; simp_rw [hadd] at he
    have := covariantClass_le_of_lt B B (· + ·)
    exact (add_lt_add_of_lt_of_le (((Finset.le_sup ha).trans_eq hp).lt_of_ne <| hD.ne_iff.2 hne)
      <| (Finset.le_sup ha').trans_eq hq).ne he
  · refine fun h => Finset.sum_eq_zero (fun a _ => ite_eq_right_iff.mpr <| fun _ => ?_)
    rw [Finsupp.not_mem_support_iff.mp h, zero_mul]

end SemilatticeSup

section LinearOrder

variable [LinearOrder B] [OrderBot B] {p q : R[A]}

lemma exists_supDegree_mem_support (hp : p ≠ 0) : ∃ a ∈ p.support, p.supDegree D = D a :=
  Finset.exists_mem_eq_sup _ (Finsupp.support_nonempty_iff.mpr hp) D

lemma supDegree_mem_range (hp : p ≠ 0) : p.supDegree D ∈ Set.range D := by
  obtain ⟨a, -, he⟩ := exists_supDegree_mem_support D hp; exact ⟨a, he.symm⟩

variable {D}

open Finsupp in
lemma supDegree_add_eq (h : q.supDegree D < p.supDegree D) :
    (p + q).supDegree D = p.supDegree D := by
  apply (supDegree_add_le.trans <| sup_le le_rfl h.le).antisymm
  obtain ⟨a, ha, he⟩ := exists_supDegree_mem_support D (ne_zero_of_not_supDegree_le h.not_le)
  rw [he] at h ⊢; apply Finset.le_sup
  rw [mem_support_iff, add_apply, apply_eq_zero_of_not_le_supDegree h.not_le, add_zero]
  exact mem_support_iff.mp ha

lemma leadingCoeff_add_eq (h : q.supDegree D < p.supDegree D) :
    (p + q).leadingCoeff D = p.leadingCoeff D := by
  obtain ⟨a, he⟩ := supDegree_mem_range D (ne_zero_of_not_supDegree_le h.not_le)
  rw [leadingCoeff, supDegree_add_eq h, Finsupp.add_apply, ← leadingCoeff,
      apply_eq_zero_of_not_le_supDegree (D := D), add_zero]
  rw [← he, Function.apply_invFun_apply (f := D), he]; exact h.not_le

variable (hD : D.Injective)

lemma supDegree_mem_support (hp : p ≠ 0) : D.invFun (p.supDegree D) ∈ p.support := by
  obtain ⟨a, ha, he⟩ := exists_supDegree_mem_support D hp
  rw [he, Function.leftInverse_invFun hD]; exact ha

lemma leadingCoeff_eq_zero : p.leadingCoeff D = 0 ↔ p = 0 := by
  refine ⟨(fun h => ?_).mtr, fun h => h ▸ leadingCoeff_zero⟩
  rw [leadingCoeff, ← Ne, ← Finsupp.mem_support_iff]
  exact supDegree_mem_support hD h

lemma supDegree_sub_lt_of_leadingCoeff_eq {R} [CommRing R] {p q : R[A]}
    (hd : p.supDegree D = q.supDegree D) (hc : p.leadingCoeff D = q.leadingCoeff D) :
    (p - q).supDegree D < p.supDegree D ∨ p = q := by
  by_cases he : p = q; · exact Or.inr he
  refine Or.inl ((supDegree_sub_le.trans ?_).lt_of_ne ?_)
  · rw [hd, sup_idem]
  · rw [← sub_eq_zero, ← leadingCoeff_eq_zero hD, leadingCoeff] at he
    refine fun h => he ?_
    rwa [h, Finsupp.sub_apply, ← leadingCoeff, hd, ← leadingCoeff, sub_eq_zero]

variable {ι : Type*} {s : Finset ι} {i : ι} (hi : i ∈ s) {f : ι → R[A]}
  (hmax : ∀ j ∈ s, j ≠ i → (f j).supDegree D < (f i).supDegree D)

lemma supDegree_sum_lt (hs : s.Nonempty) {b : B}
    (h : ∀ i ∈ s, (f i).supDegree D < b) : (∑ i in s, f i).supDegree D < b := by
  refine supDegree_sum_le.trans_lt ((Finset.sup_lt_iff ?_).mpr h)
  obtain ⟨i, hi⟩ := hs; exact bot_le.trans_lt (h i hi)

lemma supDegree_leadingCoeff_sum_eq :
    (∑ j in s, f j).supDegree D = (f i).supDegree D ∧
    (∑ j in s, f j).leadingCoeff D = (f i).leadingCoeff D := by
  rw [← s.add_sum_erase _ hi]
  by_cases hs : s.erase i = ∅
  · rw [hs, Finset.sum_empty, add_zero]; exact ⟨rfl, rfl⟩
  suffices _ from ⟨supDegree_add_eq this, leadingCoeff_add_eq this⟩
  refine supDegree_sum_lt ?_ (fun j hj => ?_)
  · rw [Finset.nonempty_iff_ne_empty]; exact hs
  · rw [Finset.mem_erase] at hj; exact hmax j hj.2 hj.1

open Finset in
lemma sum_ne_zero_of_injOn_supDegree' (hs : ∃ i ∈ s, f i ≠ 0)
    (hd : (s : Set ι).InjOn (supDegree D ∘ f)) :
    ∑ i in s, f i ≠ 0 := by
  obtain ⟨j, hj, hne⟩ := hs
  obtain ⟨i, hi, he⟩ := exists_mem_eq_sup _ ⟨j, hj⟩ (supDegree D ∘ f)
  by_cases h : ∀ k ∈ s, k = i
  · refine (sum_eq_single_of_mem j hj (fun k hk hne => ?_)).trans_ne hne
    rw [h k hk, h j hj] at hne; exact (hne rfl).elim
  push_neg at h; obtain ⟨j, hj, hne⟩ := h
  apply ne_zero_of_supDegree_ne_bot (D := D)
  have : _; swap; rw [(supDegree_leadingCoeff_sum_eq hi this).1]
  · exact (this j hj hne).ne_bot
  exact fun k hk hne => ((le_sup hk).trans_eq he).lt_of_ne (hd.ne hk hi hne)

lemma sum_ne_zero_of_injOn_supDegree (hs : s ≠ ∅)
    (hf : ∀ i ∈ s, f i ≠ 0) (hd : (s : Set ι).InjOn (supDegree D ∘ f)) :
    ∑ i in s, f i ≠ 0 :=
  let ⟨i, hi⟩ := Finset.nonempty_iff_ne_empty.2 hs
  sum_ne_zero_of_injOn_supDegree' ⟨i, hi, hf i hi⟩ hd

variable (hadd : ∀ a1 a2, D (a1 + a2) = D a1 + D a2)

variable [CovariantClass B B (· + ·) (· < ·)] [CovariantClass B B (Function.swap (· + ·)) (· < ·)]

lemma apply_supDegree_add_supDegree :
    (p * q) (D.invFun (p.supDegree D + q.supDegree D)) = p.leadingCoeff D * q.leadingCoeff D := by
  obtain rfl | hp := eq_or_ne p 0
  · simp_rw [leadingCoeff_zero, zero_mul]; rfl
  obtain rfl | hq := eq_or_ne q 0
  · simp_rw [leadingCoeff_zero, mul_zero]; rfl
  obtain ⟨ap, -, hp⟩ := exists_supDegree_mem_support D hp
  obtain ⟨aq, -, hq⟩ := exists_supDegree_mem_support D hq
  simp_rw [leadingCoeff, hp, hq, ← hadd, Function.leftInverse_invFun hD _]
  exact apply_add_of_supDegree_eq hadd hD hp hq

lemma Monic.supDegree_mul_of_ne_zero (hq : q.Monic D) (hp : p ≠ 0) :
    (p * q).supDegree D = p.supDegree D + q.supDegree D := by
  cases subsingleton_or_nontrivial R; · exact (hp (Subsingleton.elim _ _)).elim
  apply supDegree_eq_of_max
  · rw [← AddHom.mem_srange_mk hadd]
    exact add_mem (supDegree_mem_range D hp) (supDegree_mem_range D hq.ne_zero)
  · simp_rw [Finsupp.mem_support_iff, apply_supDegree_add_supDegree hD hadd, hq, mul_one,
             Ne, leadingCoeff_eq_zero hD, hp]
  · have := covariantClass_le_of_lt B B (· + ·)
    have := covariantClass_le_of_lt B B (Function.swap (· + ·))
    exact fun a ha => (Finset.le_sup ha).trans (supDegree_mul_le hadd)

lemma Monic.supDegree_mul (hbot : (⊥ : B) + ⊥ = ⊥) (hp : p.Monic D) (hq : q.Monic D) :
    (p * q).supDegree D = p.supDegree D + q.supDegree D := by
  cases subsingleton_or_nontrivial R
  · simp_rw [Subsingleton.eq_zero p, Subsingleton.eq_zero q, mul_zero, supDegree_zero, hbot]
  exact hq.supDegree_mul_of_ne_zero hD hadd hp.ne_zero

lemma Monic.leadingCoeff_mul (hq : q.Monic D) :
    (p * q).leadingCoeff D = p.leadingCoeff D := by
  obtain rfl | hp := eq_or_ne p 0; rw [zero_mul]
  rw [leadingCoeff, hq.supDegree_mul_of_ne_zero hD hadd hp,
      apply_supDegree_add_supDegree hD hadd, hq, mul_one]

lemma Monic.mul (hp : p.Monic D) (hq : q.Monic D) : (p * q).Monic D := by
  rw [Monic, hq.leadingCoeff_mul hD hadd]; exact hp

section AddMonoid

variable {A B : Type*} [AddMonoid A] [AddMonoid B] [LinearOrder B] [OrderBot B]
  [CovariantClass B B (· + ·) (· < ·)] [CovariantClass B B (Function.swap (· + ·)) (· < ·)]
  {D : A → B} (hzero : D 0 = 0) (hadd : ∀ a1 a2, D (a1 + a2) = D a1 + D a2)
  (hD : D.Injective) {p : R[A]} {n : ℕ}

lemma Monic.pow (hp : p.Monic D) : (p ^ n).Monic D := by
  induction' n with n ih
  · rw [pow_zero]; exact monic_one hD
  · rw [pow_succ]; exact hp.mul hD hadd ih

lemma Monic.supDegree_pow [Nontrivial R] (hp : p.Monic D) :
    (p ^ n).supDegree D = n • p.supDegree D := by
  induction' n with n ih
  · rw [pow_zero, zero_nsmul, one_def, supDegree_single 0 1, if_neg one_ne_zero, hzero]
  · rw [pow_succ, (hp.pow hadd hD).supDegree_mul_of_ne_zero hD hadd hp.ne_zero, ih, succ_nsmul]

end AddMonoid

end LinearOrder
=======
    exact (add_lt_add_left (((Finset.le_sup ha).trans hq).lt_of_ne <| hD.ne_iff.2 hne) _).ne he
  · intro h; rw [if_pos rfl, Finsupp.not_mem_support_iff.1 h, mul_zero]
  · refine fun a ha hne => Finset.sum_eq_zero (fun a' ha' => if_neg <| fun he => ?_)
    apply_fun D at he
    simp_rw [hadd] at he
    have := covariantClass_le_of_lt B B (· + ·)
    exact (add_lt_add_of_lt_of_le (((Finset.le_sup ha).trans hp).lt_of_ne <| hD.ne_iff.2 hne)
      <| (Finset.le_sup ha').trans hq).ne he
  · refine fun h => Finset.sum_eq_zero (fun a _ => ite_eq_right_iff.mpr <| fun _ => ?_)
    rw [Finsupp.not_mem_support_iff.mp h, zero_mul]

theorem supDegree_withBot_some_comp {s : AddMonoidAlgebra R A} (hs : s.support.Nonempty) :
    supDegree (WithBot.some ∘ D) s = supDegree D s := by
  unfold AddMonoidAlgebra.supDegree
  rw [← Finset.coe_sup' hs, Finset.sup'_eq_sup]
>>>>>>> 30e83bf0

end SupDegree

section InfDegree

<<<<<<< HEAD
variable [AddZeroClass A] [SemilatticeInf T] [Add T] [OrderTop T]
=======
variable [AddZeroClass A] [SemilatticeInf T] [AddZeroClass T] [OrderTop T] (D : A → T)
>>>>>>> 30e83bf0

/-- Let `R` be a semiring, let `A, B` be two `AddZeroClass`es, let `T` be an `OrderTop`,
and let `D : A → T` be a "degree" function.
For an element `f : R[A]`, the element `infDegree f : T` is the infimum of all the elements in the
support of `f`, or `⊤` if `f` is zero.
Often, the Type `T` is `WithTop A`,
If, further, `A` has a linear order, then this notion coincides with the usual one,
using the minimum of the exponents. -/
@[reducible]
def infDegree (f : R[A]) : T :=
  f.support.inf D

<<<<<<< HEAD
theorem le_infDegree_add {D : A → T} (f g : R[A]) :
=======
theorem le_infDegree_add (f g : R[A]) :
>>>>>>> 30e83bf0
    (f.infDegree D) ⊓ (g.infDegree D) ≤ (f + g).infDegree D :=
  le_inf_support_add D f g

variable [CovariantClass T T (· + ·) (· ≤ ·)] [CovariantClass T T (Function.swap (· + ·)) (· ≤ ·)]
  {D : AddHom A T} in
theorem le_infDegree_mul (f g : R[A]) :
    f.infDegree D + g.infDegree D ≤ (f * g).infDegree D :=
  --  Porting note: added `a b` in `AddMonoidHom.map_add D a b`, was `AddMonoidHom.map_add D _ _`
  le_inf_support_mul (fun {a b : A} => (map_add D a b).ge) _ _

variable {D}

theorem infDegree_withTop_some_comp {s : AddMonoidAlgebra R A} (hs : s.support.Nonempty) :
    infDegree (WithTop.some ∘ D) s = infDegree D s := by
  unfold AddMonoidAlgebra.infDegree
  rw [← Finset.coe_inf' hs, Finset.inf'_eq_inf]

end InfDegree

end Degrees

end AddMonoidAlgebra<|MERGE_RESOLUTION|>--- conflicted
+++ resolved
@@ -110,15 +110,8 @@
 
 theorem le_inf_support_mul {degt : A → T} (degtm : ∀ {a b}, degt a + degt b ≤ degt (a + b))
     (f g : R[A]) :
-<<<<<<< HEAD
-    f.support.inf degt + g.support.inf degt ≤ (f * g).support.inf degt := by
-    refine' OrderDual.ofDual_le_ofDual.mpr <| sup_support_mul_le _ f g
-    intros a b
-    exact OrderDual.ofDual_le_ofDual.mp degtm
-=======
     f.support.inf degt + g.support.inf degt ≤ (f * g).support.inf degt :=
   sup_support_mul_le (B := Tᵒᵈ) degtm f g
->>>>>>> 30e83bf0
 #align add_monoid_algebra.le_inf_support_mul AddMonoidAlgebra.le_inf_support_mul
 
 end AddOnly
@@ -246,9 +239,10 @@
 type of (monic) monomials in `R[A]`, that respects addition). We make use of this monomial order
 by taking `D := toLex`, and different monomial orders could be accessed via different type
 synonyms once they are added. -/
-@[reducible] def supDegree (f : R[A]) : B := f.support.sup D
-
-<<<<<<< HEAD
+@[reducible]
+def supDegree (f : R[A]) : B :=
+  f.support.sup D
+
 /-- If `D` is an injection into a linear order `B`, the leading coefficient of `f : R[A]` is the
   nonzero coefficient of highest degree according to `D`, or 0 if `f = 0`. In general, it is defined
   to be the coefficient at an inverse image of `supDegree f` (if such exists). -/
@@ -257,28 +251,12 @@
 /-- An element `f : R[A]` is monic if its leading coefficient is one. -/
 @[reducible] def Monic (f : R[A]) : Prop := f.leadingCoeff D = 1
 
-=======
->>>>>>> 30e83bf0
 variable {D}
 
 theorem supDegree_add_le {f g : R[A]} :
     (f + g).supDegree D ≤ (f.supDegree D) ⊔ (g.supDegree D) :=
   sup_support_add_le D f g
 
-<<<<<<< HEAD
-lemma supDegree_neg {R} [CommRing R] {f : R[A]} :
-    (-f).supDegree D = f.supDegree D := by
-  rw [supDegree, supDegree, Finsupp.support_neg]
-
-lemma supDegree_sub_le {R} [CommRing R] {f g : R[A]} :
-    (f - g).supDegree D ≤ f.supDegree D ⊔ g.supDegree D := by
-  rw [sub_eq_add_neg, ← supDegree_neg (f := g)]; apply supDegree_add_le
-
-lemma supDegree_sum_le {ι} {s : Finset ι} {f : ι → R[A]} :
-    (∑ i in s, f i).supDegree D ≤ s.sup (fun i => (f i).supDegree D) :=
-(Finset.sup_mono Finsupp.support_finset_sum).trans_eq (Finset.sup_biUnion _ _)
-=======
-@[simp]
 theorem supDegree_neg {f : R'[A]} :
     (-f).supDegree D = f.supDegree D := by
   rw [supDegree, supDegree, Finsupp.support_neg]
@@ -290,7 +268,6 @@
 theorem supDegree_sum_le {ι} {s : Finset ι} {f : ι → R[A]} :
     (∑ i in s, f i).supDegree D ≤ s.sup (fun i => (f i).supDegree D) :=
   (Finset.sup_mono Finsupp.support_finset_sum).trans_eq (Finset.sup_biUnion _ _)
->>>>>>> 30e83bf0
 
 theorem supDegree_single_ne_zero (a : A) {r : R} (hr : r ≠ 0) :
     (single a r).supDegree D = D a := by
@@ -300,33 +277,25 @@
     (single a r).supDegree D = if r = 0 then ⊥ else D a := by
   split_ifs with hr <;> simp [supDegree_single_ne_zero, hr]
 
-<<<<<<< HEAD
 theorem leadingCoeff_single (hD : D.Injective) (a : A) (r : R) :
     (single a r).leadingCoeff D = r := by
   rw [leadingCoeff, supDegree_single]
   split_ifs with hr
   · simp [hr]
-  · rw [if_neg hr, Function.leftInverse_invFun hD, single_apply, if_pos rfl]
-
-variable {p q : R[A]}
-
-theorem supDegree_zero : (0 : R[A]).supDegree D = ⊥ := by simp [supDegree]
-
-theorem leadingCoeff_zero : (0 : R[A]).leadingCoeff D = 0 := rfl
-
-=======
+  · rw [Function.leftInverse_invFun hD, single_apply, if_pos rfl]
+
 variable {p q : R[A]}
 
 @[simp]
 theorem supDegree_zero : (0 : R[A]).supDegree D = ⊥ := by simp [supDegree]
 
->>>>>>> 30e83bf0
+theorem leadingCoeff_zero : (0 : R[A]).leadingCoeff D = 0 := rfl
+
 theorem ne_zero_of_supDegree_ne_bot : p.supDegree D ≠ ⊥ → p ≠ 0 := mt (fun h => h ▸ supDegree_zero)
 
 theorem ne_zero_of_not_supDegree_le {b : B} (h : ¬ p.supDegree D ≤ b) : p ≠ 0 :=
   ne_zero_of_supDegree_ne_bot (fun he => h <| he ▸ bot_le)
 
-<<<<<<< HEAD
 lemma Monic.ne_zero [Nontrivial R] (hp : p.Monic D) : p ≠ 0 := fun h => by
   simp_rw [Monic, h, leadingCoeff_zero, zero_ne_one] at hp
 
@@ -344,13 +313,9 @@
   apply supDegree_eq_of_isMaxOn hmem; intro
   rw [Function.apply_invFun_apply (f := D)]; apply hmax
 
-lemma apply_eq_zero_of_not_le_supDegree {a : A} (hlt : ¬ D a ≤ p.supDegree D) : p a = 0 := by
-  contrapose! hlt; exact Finset.le_sup (Finsupp.mem_support_iff.2 hlt)
-=======
 theorem apply_eq_zero_of_not_le_supDegree {a : A} (hlt : ¬ D a ≤ p.supDegree D) : p a = 0 := by
   contrapose! hlt
   exact Finset.le_sup (Finsupp.mem_support_iff.2 hlt)
->>>>>>> 30e83bf0
 
 variable (hadd : ∀ a1 a2, D (a1 + a2) = D a1 + D a2)
 
@@ -359,11 +324,7 @@
     (p * q).supDegree D ≤ p.supDegree D + q.supDegree D :=
   sup_support_mul_le (fun {_ _} => (hadd _ _).le) p q
 
-<<<<<<< HEAD
-theorem supDegree_prod_le {R A B} [CommSemiring R] [AddCommMonoid A] [AddCommMonoid B]
-=======
 theorem supDegree_prod_le {R A B : Type*} [CommSemiring R] [AddCommMonoid A] [AddCommMonoid B]
->>>>>>> 30e83bf0
     [SemilatticeSup B] [OrderBot B]
     [CovariantClass B B (· + ·) (· ≤ ·)] [CovariantClass B B (Function.swap (· + ·)) (· ≤ ·)]
     {D : A → B} (hzero : D 0 = 0) (hadd : ∀ a1 a2, D (a1 + a2) = D a1 + D a2)
@@ -378,28 +339,33 @@
 
 variable [CovariantClass B B (· + ·) (· < ·)] [CovariantClass B B (Function.swap (· + ·)) (· < ·)]
 
-<<<<<<< HEAD
-lemma apply_add_of_supDegree_eq (hD : D.Injective) {ap aq : A}
-    (hp : p.supDegree D = D ap) (hq : q.supDegree D = D aq) :
-=======
 theorem apply_add_of_supDegree_le (hD : D.Injective) {ap aq : A}
     (hp : p.supDegree D ≤ D ap) (hq : q.supDegree D ≤ D aq) :
->>>>>>> 30e83bf0
     (p * q) (ap + aq) = p ap * q aq := by
   simp_rw [mul_apply, Finsupp.sum]
   rw [Finset.sum_eq_single ap, Finset.sum_eq_single aq, if_pos rfl]
   · refine fun a ha hne => if_neg (fun he => ?_)
     apply_fun D at he; simp_rw [hadd] at he
-<<<<<<< HEAD
-    exact (add_lt_add_left (((Finset.le_sup ha).trans_eq hq).lt_of_ne <| hD.ne_iff.2 hne) _).ne he
+    exact (add_lt_add_left (((Finset.le_sup ha).trans hq).lt_of_ne <| hD.ne_iff.2 hne) _).ne he
   · intro h; rw [if_pos rfl, Finsupp.not_mem_support_iff.1 h, mul_zero]
   · refine fun a ha hne => Finset.sum_eq_zero (fun a' ha' => if_neg <| fun he => ?_)
-    apply_fun D at he; simp_rw [hadd] at he
+    apply_fun D at he
+    simp_rw [hadd] at he
     have := covariantClass_le_of_lt B B (· + ·)
-    exact (add_lt_add_of_lt_of_le (((Finset.le_sup ha).trans_eq hp).lt_of_ne <| hD.ne_iff.2 hne)
-      <| (Finset.le_sup ha').trans_eq hq).ne he
+    exact (add_lt_add_of_lt_of_le (((Finset.le_sup ha).trans hp).lt_of_ne <| hD.ne_iff.2 hne)
+      <| (Finset.le_sup ha').trans hq).ne he
   · refine fun h => Finset.sum_eq_zero (fun a _ => ite_eq_right_iff.mpr <| fun _ => ?_)
     rw [Finsupp.not_mem_support_iff.mp h, zero_mul]
+
+lemma apply_add_of_supDegree_eq (hD : D.Injective) {ap aq : A}
+    (hp : p.supDegree D = D ap) (hq : q.supDegree D = D aq) :
+    (p * q) (ap + aq) = p ap * q aq :=
+  apply_add_of_supDegree_le hadd hD hp.le hq.le
+
+theorem supDegree_withBot_some_comp {s : AddMonoidAlgebra R A} (hs : s.support.Nonempty) :
+    supDegree (WithBot.some ∘ D) s = supDegree D s := by
+  unfold AddMonoidAlgebra.supDegree
+  rw [← Finset.coe_sup' hs, Finset.sup'_eq_sup]
 
 end SemilatticeSup
 
@@ -514,7 +480,7 @@
   · rw [← AddHom.mem_srange_mk hadd]
     exact add_mem (supDegree_mem_range D hp) (supDegree_mem_range D hq.ne_zero)
   · simp_rw [Finsupp.mem_support_iff, apply_supDegree_add_supDegree hD hadd, hq, mul_one,
-             Ne, leadingCoeff_eq_zero hD, hp]
+      Ne, leadingCoeff_eq_zero hD, hp, not_false_eq_true]
   · have := covariantClass_le_of_lt B B (· + ·)
     have := covariantClass_le_of_lt B B (Function.swap (· + ·))
     exact fun a ha => (Finset.le_sup ha).trans (supDegree_mul_le hadd)
@@ -555,33 +521,12 @@
 end AddMonoid
 
 end LinearOrder
-=======
-    exact (add_lt_add_left (((Finset.le_sup ha).trans hq).lt_of_ne <| hD.ne_iff.2 hne) _).ne he
-  · intro h; rw [if_pos rfl, Finsupp.not_mem_support_iff.1 h, mul_zero]
-  · refine fun a ha hne => Finset.sum_eq_zero (fun a' ha' => if_neg <| fun he => ?_)
-    apply_fun D at he
-    simp_rw [hadd] at he
-    have := covariantClass_le_of_lt B B (· + ·)
-    exact (add_lt_add_of_lt_of_le (((Finset.le_sup ha).trans hp).lt_of_ne <| hD.ne_iff.2 hne)
-      <| (Finset.le_sup ha').trans hq).ne he
-  · refine fun h => Finset.sum_eq_zero (fun a _ => ite_eq_right_iff.mpr <| fun _ => ?_)
-    rw [Finsupp.not_mem_support_iff.mp h, zero_mul]
-
-theorem supDegree_withBot_some_comp {s : AddMonoidAlgebra R A} (hs : s.support.Nonempty) :
-    supDegree (WithBot.some ∘ D) s = supDegree D s := by
-  unfold AddMonoidAlgebra.supDegree
-  rw [← Finset.coe_sup' hs, Finset.sup'_eq_sup]
->>>>>>> 30e83bf0
 
 end SupDegree
 
 section InfDegree
 
-<<<<<<< HEAD
-variable [AddZeroClass A] [SemilatticeInf T] [Add T] [OrderTop T]
-=======
-variable [AddZeroClass A] [SemilatticeInf T] [AddZeroClass T] [OrderTop T] (D : A → T)
->>>>>>> 30e83bf0
+variable [AddZeroClass A] [SemilatticeInf T] [Add T] [OrderTop T] (D : A → T)
 
 /-- Let `R` be a semiring, let `A, B` be two `AddZeroClass`es, let `T` be an `OrderTop`,
 and let `D : A → T` be a "degree" function.
@@ -594,11 +539,9 @@
 def infDegree (f : R[A]) : T :=
   f.support.inf D
 
-<<<<<<< HEAD
-theorem le_infDegree_add {D : A → T} (f g : R[A]) :
-=======
+variable {D}
+
 theorem le_infDegree_add (f g : R[A]) :
->>>>>>> 30e83bf0
     (f.infDegree D) ⊓ (g.infDegree D) ≤ (f + g).infDegree D :=
   le_inf_support_add D f g
 
@@ -609,8 +552,6 @@
   --  Porting note: added `a b` in `AddMonoidHom.map_add D a b`, was `AddMonoidHom.map_add D _ _`
   le_inf_support_mul (fun {a b : A} => (map_add D a b).ge) _ _
 
-variable {D}
-
 theorem infDegree_withTop_some_comp {s : AddMonoidAlgebra R A} (hs : s.support.Nonempty) :
     infDegree (WithTop.some ∘ D) s = infDegree D s := by
   unfold AddMonoidAlgebra.infDegree
