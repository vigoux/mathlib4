--- conflicted
+++ resolved
@@ -19,11 +19,7 @@
 variable {K : Type*} {g : GenContFract K} {n m : ℕ}
 
 /-- If a gcf terminated at position `n`, it also terminated at `m ≥ n`. -/
-<<<<<<< HEAD
-theorem terminated_stable (n_le_m : n ≤ m) (terminated_at_n : g.TerminatedAt n) :
-=======
 theorem terminated_stable (n_le_m : n ≤ m) (terminatedAt_n : g.TerminatedAt n) :
->>>>>>> 59de845a
     g.TerminatedAt m :=
   g.s.terminated_stable n_le_m terminatedAt_n
 
