--- conflicted
+++ resolved
@@ -293,14 +293,7 @@
 @[simp]
 theorem squarefree_natCast {n : ℕ} : Squarefree (n : ℤ) ↔ Squarefree n := by
   rw [← squarefree_natAbs, natAbs_ofNat]
-<<<<<<< HEAD
-#align int.squarefree_coe_nat Int.squarefree_natCast
-
--- 2024-04-05
-@[deprecated] alias squarefree_coe_nat := squarefree_natCast
-=======
 
 @[deprecated (since := "2024-04-05")] alias squarefree_coe_nat := squarefree_natCast
->>>>>>> 59de845a
 
 end Int