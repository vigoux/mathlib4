--- conflicted
+++ resolved
@@ -284,15 +284,9 @@
 #align mul_equiv.simps.symm_apply MulEquiv.Simps.symm_apply
 #align add_equiv.simps.symm_apply AddEquiv.Simps.symm_apply
 
-<<<<<<< HEAD
-initialize_simps_projections AddEquiv (toFun → apply, invFun → symmApply)
-
-initialize_simps_projections MulEquiv (toFun → apply, invFun → symmApply)
-=======
 initialize_simps_projections AddEquiv (toFun → apply, invFun → symm_apply)
 
 initialize_simps_projections MulEquiv (toFun → apply, invFun → symm_apply)
->>>>>>> ec7ca888
 
 @[to_additive (attr := simp)]
 theorem toEquiv_symm (f : M ≃* N) : f.symm.toEquiv = f.toEquiv.symm := rfl
