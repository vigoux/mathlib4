--- conflicted
+++ resolved
@@ -374,11 +374,7 @@
 -- cf `add_monoid.End.semiring`
 instance : Semiring (CentroidHom α) :=
   toEnd_injective.semiring _ toEnd_zero toEnd_one toEnd_add toEnd_mul toEnd_smul toEnd_pow
-<<<<<<< HEAD
-    toEnd_nat_cast
-=======
     toEnd_natCast
->>>>>>> 59de845a
 
 variable (α) in
 /-- `CentroidHom.toEnd` as a `RingHom`. -/
@@ -605,11 +601,7 @@
 
 instance instRing : Ring (CentroidHom α) :=
   toEnd_injective.ring _ toEnd_zero toEnd_one toEnd_add toEnd_mul toEnd_neg toEnd_sub
-<<<<<<< HEAD
-    toEnd_smul toEnd_smul toEnd_pow toEnd_nat_cast toEnd_int_cast
-=======
     toEnd_smul toEnd_smul toEnd_pow toEnd_natCast toEnd_intCast
->>>>>>> 59de845a
 
 end NonUnitalNonAssocRing
 
