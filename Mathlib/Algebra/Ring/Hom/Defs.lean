/-
Copyright (c) 2019 Amelia Livingston. All rights reserved.
Released under Apache 2.0 license as described in the file LICENSE.
Authors: Amelia Livingston, Jireh Loreaux
-/
import Mathlib.Algebra.Group.Pi.Basic
import Mathlib.Algebra.GroupWithZero.Hom
import Mathlib.Algebra.Ring.Defs
import Mathlib.Algebra.Ring.Basic

/-!
# Homomorphisms of semirings and rings

This file defines bundled homomorphisms of (non-unital) semirings and rings. As with monoid and
groups, we use the same structure `RingHom a β`, a.k.a. `α →+* β`, for both types of homomorphisms.

## Main definitions

* `NonUnitalRingHom`: Non-unital (semi)ring homomorphisms. Additive monoid homomorphism which
  preserve multiplication.
* `RingHom`: (Semi)ring homomorphisms. Monoid homomorphisms which are also additive monoid
  homomorphism.

## Notations

* `→ₙ+*`: Non-unital (semi)ring homs
* `→+*`: (Semi)ring homs

## Implementation notes

* There's a coercion from bundled homs to fun, and the canonical notation is to
  use the bundled hom as a function via this coercion.

* There is no `SemiringHom` -- the idea is that `RingHom` is used.
  The constructor for a `RingHom` between semirings needs a proof of `map_zero`,
  `map_one` and `map_add` as well as `map_mul`; a separate constructor
  `RingHom.mk'` will construct ring homs between rings from monoid homs given
  only a proof that addition is preserved.

## Tags

`RingHom`, `SemiringHom`
-/


open Function

variable {F α β γ : Type*}

/-- Bundled non-unital semiring homomorphisms `α →ₙ+* β`; use this for bundled non-unital ring
homomorphisms too.

When possible, instead of parametrizing results over `(f : α →ₙ+* β)`,
you should parametrize over `(F : Type*) [NonUnitalRingHomClass F α β] (f : F)`.

When you extend this structure, make sure to extend `NonUnitalRingHomClass`. -/
structure NonUnitalRingHom (α β : Type*) [NonUnitalNonAssocSemiring α]
  [NonUnitalNonAssocSemiring β] extends α →ₙ* β, α →+ β

/-- `α →ₙ+* β` denotes the type of non-unital ring homomorphisms from `α` to `β`. -/
infixr:25 " →ₙ+* " => NonUnitalRingHom

/-- Reinterpret a non-unital ring homomorphism `f : α →ₙ+* β` as a semigroup
homomorphism `α →ₙ* β`. The `simp`-normal form is `(f : α →ₙ* β)`. -/
add_decl_doc NonUnitalRingHom.toMulHom

/-- Reinterpret a non-unital ring homomorphism `f : α →ₙ+* β` as an additive
monoid homomorphism `α →+ β`. The `simp`-normal form is `(f : α →+ β)`. -/
add_decl_doc NonUnitalRingHom.toAddMonoidHom

section NonUnitalRingHomClass

/-- `NonUnitalRingHomClass F α β` states that `F` is a type of non-unital (semi)ring
homomorphisms. You should extend this class when you extend `NonUnitalRingHom`. -/
class NonUnitalRingHomClass (F : Type*) (α β : outParam Type*) [NonUnitalNonAssocSemiring α]
  [NonUnitalNonAssocSemiring β] [FunLike F α β]
  extends MulHomClass F α β, AddMonoidHomClass F α β : Prop

variable [NonUnitalNonAssocSemiring α] [NonUnitalNonAssocSemiring β] [FunLike F α β]
variable [NonUnitalRingHomClass F α β]

/-- Turn an element of a type `F` satisfying `NonUnitalRingHomClass F α β` into an actual
`NonUnitalRingHom`. This is declared as the default coercion from `F` to `α →ₙ+* β`. -/
@[coe]
def NonUnitalRingHomClass.toNonUnitalRingHom (f : F) : α →ₙ+* β :=
  { (f : α →ₙ* β), (f : α →+ β) with }

/-- Any type satisfying `NonUnitalRingHomClass` can be cast into `NonUnitalRingHom` via
`NonUnitalRingHomClass.toNonUnitalRingHom`. -/
instance : CoeTC F (α →ₙ+* β) :=
  ⟨NonUnitalRingHomClass.toNonUnitalRingHom⟩

end NonUnitalRingHomClass

namespace NonUnitalRingHom

section coe

variable [NonUnitalNonAssocSemiring α] [NonUnitalNonAssocSemiring β]

instance : FunLike (α →ₙ+* β) α β where
  coe f := f.toFun
  coe_injective' f g h := by
    cases f
    cases g
    congr
    apply DFunLike.coe_injective'
    exact h

instance : NonUnitalRingHomClass (α →ₙ+* β) α β where
  map_add := NonUnitalRingHom.map_add'
  map_zero := NonUnitalRingHom.map_zero'
  map_mul f := f.map_mul'

-- Porting note: removed due to new `coe` in Lean4

initialize_simps_projections NonUnitalRingHom (toFun → apply)

@[simp]
theorem coe_toMulHom (f : α →ₙ+* β) : ⇑f.toMulHom = f :=
  rfl

@[simp]
theorem coe_mulHom_mk (f : α → β) (h₁ h₂ h₃) :
    ((⟨⟨f, h₁⟩, h₂, h₃⟩ : α →ₙ+* β) : α →ₙ* β) = ⟨f, h₁⟩ :=
  rfl

theorem coe_toAddMonoidHom (f : α →ₙ+* β) : ⇑f.toAddMonoidHom = f := rfl

@[simp]
theorem coe_addMonoidHom_mk (f : α → β) (h₁ h₂ h₃) :
    ((⟨⟨f, h₁⟩, h₂, h₃⟩ : α →ₙ+* β) : α →+ β) = ⟨⟨f, h₂⟩, h₃⟩ :=
  rfl

/-- Copy of a `RingHom` with a new `toFun` equal to the old one. Useful to fix definitional
equalities. -/
protected def copy (f : α →ₙ+* β) (f' : α → β) (h : f' = f) : α →ₙ+* β :=
  { f.toMulHom.copy f' h, f.toAddMonoidHom.copy f' h with }

@[simp]
theorem coe_copy (f : α →ₙ+* β) (f' : α → β) (h : f' = f) : ⇑(f.copy f' h) = f' :=
  rfl

theorem copy_eq (f : α →ₙ+* β) (f' : α → β) (h : f' = f) : f.copy f' h = f :=
  DFunLike.ext' h

end coe

section

variable [NonUnitalNonAssocSemiring α] [NonUnitalNonAssocSemiring β]
variable (f : α →ₙ+* β) {x y : α}

@[ext]
theorem ext ⦃f g : α →ₙ+* β⦄ : (∀ x, f x = g x) → f = g :=
  DFunLike.ext _ _
<<<<<<< HEAD
#align non_unital_ring_hom.ext NonUnitalRingHom.ext
#align non_unital_ring_hom.ext_iff NonUnitalRingHom.ext_iff
=======

theorem ext_iff {f g : α →ₙ+* β} : f = g ↔ ∀ x, f x = g x :=
  DFunLike.ext_iff
>>>>>>> 2fc87a94

@[simp]
theorem mk_coe (f : α →ₙ+* β) (h₁ h₂ h₃) : NonUnitalRingHom.mk (MulHom.mk f h₁) h₂ h₃ = f :=
  ext fun _ => rfl

theorem coe_addMonoidHom_injective : Injective fun f : α →ₙ+* β => (f : α →+ β) :=
  Injective.of_comp (f := DFunLike.coe) DFunLike.coe_injective

theorem coe_mulHom_injective : Injective fun f : α →ₙ+* β => (f : α →ₙ* β) :=
  Injective.of_comp (f := DFunLike.coe) DFunLike.coe_injective

end

variable [NonUnitalNonAssocSemiring α] [NonUnitalNonAssocSemiring β]

/-- The identity non-unital ring homomorphism from a non-unital semiring to itself. -/
protected def id (α : Type*) [NonUnitalNonAssocSemiring α] : α →ₙ+* α where
  toFun := id
  map_mul' _ _ := rfl
  map_zero' := rfl
  map_add' _ _ := rfl

instance : Zero (α →ₙ+* β) :=
  ⟨{ toFun := 0, map_mul' := fun _ _ => (mul_zero (0 : β)).symm, map_zero' := rfl,
      map_add' := fun _ _ => (add_zero (0 : β)).symm }⟩

instance : Inhabited (α →ₙ+* β) :=
  ⟨0⟩

@[simp]
theorem coe_zero : ⇑(0 : α →ₙ+* β) = 0 :=
  rfl

@[simp]
theorem zero_apply (x : α) : (0 : α →ₙ+* β) x = 0 :=
  rfl

@[simp]
theorem id_apply (x : α) : NonUnitalRingHom.id α x = x :=
  rfl

@[simp]
theorem coe_addMonoidHom_id : (NonUnitalRingHom.id α : α →+ α) = AddMonoidHom.id α :=
  rfl

@[simp]
theorem coe_mulHom_id : (NonUnitalRingHom.id α : α →ₙ* α) = MulHom.id α :=
  rfl

variable [NonUnitalNonAssocSemiring γ]

/-- Composition of non-unital ring homomorphisms is a non-unital ring homomorphism. -/
def comp (g : β →ₙ+* γ) (f : α →ₙ+* β) : α →ₙ+* γ :=
  { g.toMulHom.comp f.toMulHom, g.toAddMonoidHom.comp f.toAddMonoidHom with }

/-- Composition of non-unital ring homomorphisms is associative. -/
theorem comp_assoc {δ} {_ : NonUnitalNonAssocSemiring δ} (f : α →ₙ+* β) (g : β →ₙ+* γ)
    (h : γ →ₙ+* δ) : (h.comp g).comp f = h.comp (g.comp f) :=
  rfl

@[simp]
theorem coe_comp (g : β →ₙ+* γ) (f : α →ₙ+* β) : ⇑(g.comp f) = g ∘ f :=
  rfl

@[simp]
theorem comp_apply (g : β →ₙ+* γ) (f : α →ₙ+* β) (x : α) : g.comp f x = g (f x) :=
  rfl
variable (g : β →ₙ+* γ) (f : α →ₙ+* β)

@[simp]
theorem coe_comp_addMonoidHom (g : β →ₙ+* γ) (f : α →ₙ+* β) :
    AddMonoidHom.mk ⟨g ∘ f, (g.comp f).map_zero'⟩ (g.comp f).map_add' = (g : β →+ γ).comp f :=
  rfl

@[simp]
theorem coe_comp_mulHom (g : β →ₙ+* γ) (f : α →ₙ+* β) :
    MulHom.mk (g ∘ f) (g.comp f).map_mul' = (g : β →ₙ* γ).comp f :=
  rfl

@[simp]
theorem comp_zero (g : β →ₙ+* γ) : g.comp (0 : α →ₙ+* β) = 0 := by
  ext
  simp

@[simp]
theorem zero_comp (f : α →ₙ+* β) : (0 : β →ₙ+* γ).comp f = 0 := by
  ext
  rfl

@[simp]
theorem comp_id (f : α →ₙ+* β) : f.comp (NonUnitalRingHom.id α) = f :=
  ext fun _ => rfl

@[simp]
theorem id_comp (f : α →ₙ+* β) : (NonUnitalRingHom.id β).comp f = f :=
  ext fun _ => rfl

instance : MonoidWithZero (α →ₙ+* α) where
  one := NonUnitalRingHom.id α
  mul := comp
  mul_one := comp_id
  one_mul := id_comp
  mul_assoc f g h := comp_assoc _ _ _
  zero := 0
  mul_zero := comp_zero
  zero_mul := zero_comp

theorem one_def : (1 : α →ₙ+* α) = NonUnitalRingHom.id α :=
  rfl

@[simp]
theorem coe_one : ⇑(1 : α →ₙ+* α) = id :=
  rfl

theorem mul_def (f g : α →ₙ+* α) : f * g = f.comp g :=
  rfl

@[simp]
theorem coe_mul (f g : α →ₙ+* α) : ⇑(f * g) = f ∘ g :=
  rfl

@[simp]
theorem cancel_right {g₁ g₂ : β →ₙ+* γ} {f : α →ₙ+* β} (hf : Surjective f) :
    g₁.comp f = g₂.comp f ↔ g₁ = g₂ :=
<<<<<<< HEAD
  ⟨fun h => ext <| hf.forall.2 (NonUnitalRingHom.ext_iff.1 h), fun h => h ▸ rfl⟩
#align non_unital_ring_hom.cancel_right NonUnitalRingHom.cancel_right
=======
  ⟨fun h => ext <| hf.forall.2 (ext_iff.1 h), fun h => h ▸ rfl⟩
>>>>>>> 2fc87a94

@[simp]
theorem cancel_left {g : β →ₙ+* γ} {f₁ f₂ : α →ₙ+* β} (hg : Injective g) :
    g.comp f₁ = g.comp f₂ ↔ f₁ = f₂ :=
  ⟨fun h => ext fun x => hg <| by rw [← comp_apply, h, comp_apply], fun h => h ▸ rfl⟩

end NonUnitalRingHom

/-- Bundled semiring homomorphisms; use this for bundled ring homomorphisms too.

This extends from both `MonoidHom` and `MonoidWithZeroHom` in order to put the fields in a
sensible order, even though `MonoidWithZeroHom` already extends `MonoidHom`. -/
structure RingHom (α : Type*) (β : Type*) [NonAssocSemiring α] [NonAssocSemiring β] extends
  α →* β, α →+ β, α →ₙ+* β, α →*₀ β

/-- `α →+* β` denotes the type of ring homomorphisms from `α` to `β`. -/
infixr:25 " →+* " => RingHom

/-- Reinterpret a ring homomorphism `f : α →+* β` as a monoid with zero homomorphism `α →*₀ β`.
The `simp`-normal form is `(f : α →*₀ β)`. -/
add_decl_doc RingHom.toMonoidWithZeroHom

/-- Reinterpret a ring homomorphism `f : α →+* β` as a monoid homomorphism `α →* β`.
The `simp`-normal form is `(f : α →* β)`. -/
add_decl_doc RingHom.toMonoidHom

/-- Reinterpret a ring homomorphism `f : α →+* β` as an additive monoid homomorphism `α →+ β`.
The `simp`-normal form is `(f : α →+ β)`. -/
add_decl_doc RingHom.toAddMonoidHom

/-- Reinterpret a ring homomorphism `f : α →+* β` as a non-unital ring homomorphism `α →ₙ+* β`. The
`simp`-normal form is `(f : α →ₙ+* β)`. -/
add_decl_doc RingHom.toNonUnitalRingHom

section RingHomClass

/-- `RingHomClass F α β` states that `F` is a type of (semi)ring homomorphisms.
You should extend this class when you extend `RingHom`.

This extends from both `MonoidHomClass` and `MonoidWithZeroHomClass` in
order to put the fields in a sensible order, even though
`MonoidWithZeroHomClass` already extends `MonoidHomClass`. -/
class RingHomClass (F : Type*) (α β : outParam Type*)
    [NonAssocSemiring α] [NonAssocSemiring β] [FunLike F α β]
  extends MonoidHomClass F α β, AddMonoidHomClass F α β, MonoidWithZeroHomClass F α β : Prop

variable [FunLike F α β]

-- Porting note: marked `{}` rather than `[]` to prevent dangerous instances
variable {_ : NonAssocSemiring α} {_ : NonAssocSemiring β} [RingHomClass F α β]

/-- Turn an element of a type `F` satisfying `RingHomClass F α β` into an actual
`RingHom`. This is declared as the default coercion from `F` to `α →+* β`. -/
@[coe]
def RingHomClass.toRingHom (f : F) : α →+* β :=
  { (f : α →* β), (f : α →+ β) with }

/-- Any type satisfying `RingHomClass` can be cast into `RingHom` via `RingHomClass.toRingHom`. -/
instance : CoeTC F (α →+* β) :=
  ⟨RingHomClass.toRingHom⟩

instance (priority := 100) RingHomClass.toNonUnitalRingHomClass : NonUnitalRingHomClass F α β :=
  { ‹RingHomClass F α β› with }

end RingHomClass

namespace RingHom

section coe

/-!
Throughout this section, some `Semiring` arguments are specified with `{}` instead of `[]`.
See note [implicit instance arguments].
-/

variable {_ : NonAssocSemiring α} {_ : NonAssocSemiring β}

instance instFunLike : FunLike (α →+* β) α β where
  coe f := f.toFun
  coe_injective' f g h := by
    cases f
    cases g
    congr
    apply DFunLike.coe_injective'
    exact h

instance instRingHomClass : RingHomClass (α →+* β) α β where
  map_add := RingHom.map_add'
  map_zero := RingHom.map_zero'
  map_mul f := f.map_mul'
  map_one f := f.map_one'

initialize_simps_projections RingHom (toFun → apply)

-- Porting note: is this lemma still needed in Lean4?
-- Porting note: because `f.toFun` really means `f.toMonoidHom.toOneHom.toFun` and
-- `toMonoidHom_eq_coe` wants to simplify `f.toMonoidHom` to `(↑f : M →* N)`, this can't
-- be a simp lemma anymore
-- @[simp]
theorem toFun_eq_coe (f : α →+* β) : f.toFun = f :=
  rfl

@[simp]
theorem coe_mk (f : α →* β) (h₁ h₂) : ((⟨f, h₁, h₂⟩ : α →+* β) : α → β) = f :=
  rfl

@[simp]
theorem coe_coe {F : Type*} [FunLike F α β] [RingHomClass F α β] (f : F) :
    ((f : α →+* β) : α → β) = f :=
  rfl

attribute [coe] RingHom.toMonoidHom

instance coeToMonoidHom : Coe (α →+* β) (α →* β) :=
  ⟨RingHom.toMonoidHom⟩

-- Porting note: `dsimp only` can prove this

@[simp]
theorem toMonoidHom_eq_coe (f : α →+* β) : f.toMonoidHom = f :=
  rfl

-- Porting note: this can't be a simp lemma anymore
-- @[simp]
theorem toMonoidWithZeroHom_eq_coe (f : α →+* β) : (f.toMonoidWithZeroHom : α → β) = f := by
  rfl

@[simp]
theorem coe_monoidHom_mk (f : α →* β) (h₁ h₂) : ((⟨f, h₁, h₂⟩ : α →+* β) : α →* β) = f :=
  rfl

-- Porting note: `dsimp only` can prove this

@[simp]
theorem toAddMonoidHom_eq_coe (f : α →+* β) : f.toAddMonoidHom = f :=
  rfl

@[simp]
theorem coe_addMonoidHom_mk (f : α → β) (h₁ h₂ h₃ h₄) :
    ((⟨⟨⟨f, h₁⟩, h₂⟩, h₃, h₄⟩ : α →+* β) : α →+ β) = ⟨⟨f, h₃⟩, h₄⟩ :=
  rfl

/-- Copy of a `RingHom` with a new `toFun` equal to the old one. Useful to fix definitional
equalities. -/
def copy (f : α →+* β) (f' : α → β) (h : f' = f) : α →+* β :=
  { f.toMonoidWithZeroHom.copy f' h, f.toAddMonoidHom.copy f' h with }

@[simp]
theorem coe_copy (f : α →+* β) (f' : α → β) (h : f' = f) : ⇑(f.copy f' h) = f' :=
  rfl

theorem copy_eq (f : α →+* β) (f' : α → β) (h : f' = f) : f.copy f' h = f :=
  DFunLike.ext' h

end coe

section

variable {_ : NonAssocSemiring α} {_ : NonAssocSemiring β} (f : α →+* β) {x y : α}

theorem congr_fun {f g : α →+* β} (h : f = g) (x : α) : f x = g x :=
  DFunLike.congr_fun h x

theorem congr_arg (f : α →+* β) {x y : α} (h : x = y) : f x = f y :=
  DFunLike.congr_arg f h

theorem coe_inj ⦃f g : α →+* β⦄ (h : (f : α → β) = g) : f = g :=
  DFunLike.coe_injective h

@[ext]
theorem ext ⦃f g : α →+* β⦄ : (∀ x, f x = g x) → f = g :=
  DFunLike.ext _ _
<<<<<<< HEAD
#align ring_hom.ext RingHom.ext
#align ring_hom.ext_iff RingHom.ext_iff
=======

theorem ext_iff {f g : α →+* β} : f = g ↔ ∀ x, f x = g x :=
  DFunLike.ext_iff
>>>>>>> 2fc87a94

@[simp]
theorem mk_coe (f : α →+* β) (h₁ h₂ h₃ h₄) : RingHom.mk ⟨⟨f, h₁⟩, h₂⟩ h₃ h₄ = f :=
  ext fun _ => rfl

theorem coe_addMonoidHom_injective : Injective (fun f : α →+* β => (f : α →+ β)) := fun _ _ h =>
  ext <| DFunLike.congr_fun (F := α →+ β) h

theorem coe_monoidHom_injective : Injective (fun f : α →+* β => (f : α →* β)) :=
  Injective.of_comp (f := DFunLike.coe) DFunLike.coe_injective

/-- Ring homomorphisms map zero to zero. -/
protected theorem map_zero (f : α →+* β) : f 0 = 0 :=
  map_zero f

/-- Ring homomorphisms map one to one. -/
protected theorem map_one (f : α →+* β) : f 1 = 1 :=
  map_one f

/-- Ring homomorphisms preserve addition. -/
protected theorem map_add (f : α →+* β) : ∀ a b, f (a + b) = f a + f b :=
  map_add f

/-- Ring homomorphisms preserve multiplication. -/
protected theorem map_mul (f : α →+* β) : ∀ a b, f (a * b) = f a * f b :=
  map_mul f

@[simp]
theorem map_ite_zero_one {F : Type*} [FunLike F α β] [RingHomClass F α β] (f : F)
    (p : Prop) [Decidable p] :
    f (ite p 0 1) = ite p 0 1 := by
  split_ifs with h <;> simp [h]

@[simp]
theorem map_ite_one_zero {F : Type*} [FunLike F α β] [RingHomClass F α β] (f : F)
    (p : Prop) [Decidable p] :
    f (ite p 1 0) = ite p 1 0 := by
  split_ifs with h <;> simp [h]

/-- `f : α →+* β` has a trivial codomain iff `f 1 = 0`. -/
theorem codomain_trivial_iff_map_one_eq_zero : (0 : β) = 1 ↔ f 1 = 0 := by rw [map_one, eq_comm]

/-- `f : α →+* β` has a trivial codomain iff it has a trivial range. -/
theorem codomain_trivial_iff_range_trivial : (0 : β) = 1 ↔ ∀ x, f x = 0 :=
  f.codomain_trivial_iff_map_one_eq_zero.trans
    ⟨fun h x => by rw [← mul_one x, map_mul, h, mul_zero], fun h => h 1⟩

/-- `f : α →+* β` doesn't map `1` to `0` if `β` is nontrivial -/
theorem map_one_ne_zero [Nontrivial β] : f 1 ≠ 0 :=
  mt f.codomain_trivial_iff_map_one_eq_zero.mpr zero_ne_one

/-- If there is a homomorphism `f : α →+* β` and `β` is nontrivial, then `α` is nontrivial. -/
theorem domain_nontrivial [Nontrivial β] : Nontrivial α :=
  ⟨⟨1, 0, mt (fun h => show f 1 = 0 by rw [h, map_zero]) f.map_one_ne_zero⟩⟩

theorem codomain_trivial (f : α →+* β) [h : Subsingleton α] : Subsingleton β :=
  (subsingleton_or_nontrivial β).resolve_right fun _ =>
    not_nontrivial_iff_subsingleton.mpr h f.domain_nontrivial

end

/-- Ring homomorphisms preserve additive inverse. -/
protected theorem map_neg [NonAssocRing α] [NonAssocRing β] (f : α →+* β) (x : α) : f (-x) = -f x :=
  map_neg f x

/-- Ring homomorphisms preserve subtraction. -/
protected theorem map_sub [NonAssocRing α] [NonAssocRing β] (f : α →+* β) (x y : α) :
    f (x - y) = f x - f y :=
  map_sub f x y

/-- Makes a ring homomorphism from a monoid homomorphism of rings which preserves addition. -/
def mk' [NonAssocSemiring α] [NonAssocRing β] (f : α →* β)
    (map_add : ∀ a b, f (a + b) = f a + f b) : α →+* β :=
  { AddMonoidHom.mk' f map_add, f with }

variable {_ : NonAssocSemiring α} {_ : NonAssocSemiring β}

/-- The identity ring homomorphism from a semiring to itself. -/
def id (α : Type*) [NonAssocSemiring α] : α →+* α where
  toFun := _root_.id
  map_zero' := rfl
  map_one' := rfl
  map_add' _ _ := rfl
  map_mul' _ _ := rfl

instance : Inhabited (α →+* α) :=
  ⟨id α⟩

@[simp]
theorem id_apply (x : α) : RingHom.id α x = x :=
  rfl

@[simp]
theorem coe_addMonoidHom_id : (id α : α →+ α) = AddMonoidHom.id α :=
  rfl

@[simp]
theorem coe_monoidHom_id : (id α : α →* α) = MonoidHom.id α :=
  rfl

variable {_ : NonAssocSemiring γ}

/-- Composition of ring homomorphisms is a ring homomorphism. -/
def comp (g : β →+* γ) (f : α →+* β) : α →+* γ :=
  { g.toNonUnitalRingHom.comp f.toNonUnitalRingHom with toFun := g ∘ f, map_one' := by simp }

/-- Composition of semiring homomorphisms is associative. -/
theorem comp_assoc {δ} {_ : NonAssocSemiring δ} (f : α →+* β) (g : β →+* γ) (h : γ →+* δ) :
    (h.comp g).comp f = h.comp (g.comp f) :=
  rfl

@[simp]
theorem coe_comp (hnp : β →+* γ) (hmn : α →+* β) : (hnp.comp hmn : α → γ) = hnp ∘ hmn :=
  rfl

theorem comp_apply (hnp : β →+* γ) (hmn : α →+* β) (x : α) :
    (hnp.comp hmn : α → γ) x = hnp (hmn x) :=
  rfl

@[simp]
theorem comp_id (f : α →+* β) : f.comp (id α) = f :=
  ext fun _ => rfl

@[simp]
theorem id_comp (f : α →+* β) : (id β).comp f = f :=
  ext fun _ => rfl

instance instOne : One (α →+* α) where one := id _
instance instMul : Mul (α →+* α) where mul := comp

lemma one_def : (1 : α →+* α) = id α := rfl

lemma mul_def (f g : α →+* α) : f * g = f.comp g := rfl

@[simp, norm_cast] lemma coe_one : ⇑(1 : α →+* α) = _root_.id := rfl

@[simp, norm_cast] lemma coe_mul (f g : α →+* α) : ⇑(f * g) = f ∘ g := rfl

instance instMonoid : Monoid (α →+* α) where
  mul_one := comp_id
  one_mul := id_comp
  mul_assoc f g h := comp_assoc _ _ _
  npow n f := (npowRec n f).copy f^[n] $ by induction' n <;> simp [npowRec, *]
  npow_succ n f := DFunLike.coe_injective $ Function.iterate_succ _ _

@[simp, norm_cast] lemma coe_pow (f : α →+* α) (n : ℕ) : ⇑(f ^ n) = f^[n] := rfl

@[simp]
theorem cancel_right {g₁ g₂ : β →+* γ} {f : α →+* β} (hf : Surjective f) :
    g₁.comp f = g₂.comp f ↔ g₁ = g₂ :=
<<<<<<< HEAD
  ⟨fun h => RingHom.ext <| hf.forall.2 (RingHom.ext_iff.1 h), fun h => h ▸ rfl⟩
#align ring_hom.cancel_right RingHom.cancel_right
=======
  ⟨fun h => RingHom.ext <| hf.forall.2 (ext_iff.1 h), fun h => h ▸ rfl⟩
>>>>>>> 2fc87a94

@[simp]
theorem cancel_left {g : β →+* γ} {f₁ f₂ : α →+* β} (hg : Injective g) :
    g.comp f₁ = g.comp f₂ ↔ f₁ = f₂ :=
  ⟨fun h => RingHom.ext fun x => hg <| by rw [← comp_apply, h, comp_apply], fun h => h ▸ rfl⟩

end RingHom

section Semiring
variable [Semiring α] [Semiring β]

protected lemma RingHom.map_pow (f : α →+* β) (a) : ∀ n : ℕ, f (a ^ n) = f a ^ n := map_pow f a

end Semiring

namespace AddMonoidHom

variable [CommRing α] [IsDomain α] [CommRing β] (f : β →+ α)

-- Porting note: there's some disagreement over the naming scheme here.
-- This could perhaps be `mkRingHom_of_mul_self_of_two_ne_zero`.
-- See https://leanprover.zulipchat.com/#narrow/stream/287929-mathlib4/topic/naming.20conventions/near/315558410
/-- Make a ring homomorphism from an additive group homomorphism from a commutative ring to an
integral domain that commutes with self multiplication, assumes that two is nonzero and `1` is sent
to `1`. -/
def mkRingHomOfMulSelfOfTwoNeZero (h : ∀ x, f (x * x) = f x * f x) (h_two : (2 : α) ≠ 0)
    (h_one : f 1 = 1) : β →+* α :=
  { f with
    map_one' := h_one,
    map_mul' := fun x y => by
      have hxy := h (x + y)
      rw [mul_add, add_mul, add_mul, f.map_add, f.map_add, f.map_add, f.map_add, h x, h y, add_mul,
        mul_add, mul_add, ← sub_eq_zero, add_comm (f x * f x + f (y * x)), ← sub_sub, ← sub_sub,
        ← sub_sub, mul_comm y x, mul_comm (f y) (f x)] at hxy
      simp only [add_assoc, add_sub_assoc, add_sub_cancel] at hxy
      rw [sub_sub, ← two_mul, ← add_sub_assoc, ← two_mul, ← mul_sub, mul_eq_zero (M₀ := α),
        sub_eq_zero, or_iff_not_imp_left] at hxy
      exact hxy h_two }

@[simp]
theorem coe_fn_mkRingHomOfMulSelfOfTwoNeZero (h h_two h_one) :
    (f.mkRingHomOfMulSelfOfTwoNeZero h h_two h_one : β → α) = f :=
  rfl

-- Porting note (#10618): `simp` can prove this
-- @[simp]
theorem coe_addMonoidHom_mkRingHomOfMulSelfOfTwoNeZero (h h_two h_one) :
    (f.mkRingHomOfMulSelfOfTwoNeZero h h_two h_one : β →+ α) = f := by
  ext
  rfl

end AddMonoidHom

assert_not_exists Function.Injective.mulZeroClass
assert_not_exists semigroupDvd
assert_not_exists Units.map
assert_not_exists Set.range<|MERGE_RESOLUTION|>--- conflicted
+++ resolved
@@ -154,14 +154,9 @@
 @[ext]
 theorem ext ⦃f g : α →ₙ+* β⦄ : (∀ x, f x = g x) → f = g :=
   DFunLike.ext _ _
-<<<<<<< HEAD
-#align non_unital_ring_hom.ext NonUnitalRingHom.ext
-#align non_unital_ring_hom.ext_iff NonUnitalRingHom.ext_iff
-=======
 
 theorem ext_iff {f g : α →ₙ+* β} : f = g ↔ ∀ x, f x = g x :=
   DFunLike.ext_iff
->>>>>>> 2fc87a94
 
 @[simp]
 theorem mk_coe (f : α →ₙ+* β) (h₁ h₂ h₃) : NonUnitalRingHom.mk (MulHom.mk f h₁) h₂ h₃ = f :=
@@ -286,12 +281,7 @@
 @[simp]
 theorem cancel_right {g₁ g₂ : β →ₙ+* γ} {f : α →ₙ+* β} (hf : Surjective f) :
     g₁.comp f = g₂.comp f ↔ g₁ = g₂ :=
-<<<<<<< HEAD
-  ⟨fun h => ext <| hf.forall.2 (NonUnitalRingHom.ext_iff.1 h), fun h => h ▸ rfl⟩
-#align non_unital_ring_hom.cancel_right NonUnitalRingHom.cancel_right
-=======
   ⟨fun h => ext <| hf.forall.2 (ext_iff.1 h), fun h => h ▸ rfl⟩
->>>>>>> 2fc87a94
 
 @[simp]
 theorem cancel_left {g : β →ₙ+* γ} {f₁ f₂ : α →ₙ+* β} (hg : Injective g) :
@@ -464,14 +454,9 @@
 @[ext]
 theorem ext ⦃f g : α →+* β⦄ : (∀ x, f x = g x) → f = g :=
   DFunLike.ext _ _
-<<<<<<< HEAD
-#align ring_hom.ext RingHom.ext
-#align ring_hom.ext_iff RingHom.ext_iff
-=======
 
 theorem ext_iff {f g : α →+* β} : f = g ↔ ∀ x, f x = g x :=
   DFunLike.ext_iff
->>>>>>> 2fc87a94
 
 @[simp]
 theorem mk_coe (f : α →+* β) (h₁ h₂ h₃ h₄) : RingHom.mk ⟨⟨f, h₁⟩, h₂⟩ h₃ h₄ = f :=
@@ -622,12 +607,7 @@
 @[simp]
 theorem cancel_right {g₁ g₂ : β →+* γ} {f : α →+* β} (hf : Surjective f) :
     g₁.comp f = g₂.comp f ↔ g₁ = g₂ :=
-<<<<<<< HEAD
-  ⟨fun h => RingHom.ext <| hf.forall.2 (RingHom.ext_iff.1 h), fun h => h ▸ rfl⟩
-#align ring_hom.cancel_right RingHom.cancel_right
-=======
   ⟨fun h => RingHom.ext <| hf.forall.2 (ext_iff.1 h), fun h => h ▸ rfl⟩
->>>>>>> 2fc87a94
 
 @[simp]
 theorem cancel_left {g : β →+* γ} {f₁ f₂ : α →+* β} (hg : Injective g) :
