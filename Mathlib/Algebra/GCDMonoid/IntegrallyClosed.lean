--- conflicted
+++ resolved
@@ -42,9 +42,4 @@
           (gcd_pow_left_dvd_pow_gcd.trans <| pow_dvd_pow_of_dvd (isUnit_iff_dvd_one.1 hg) _)
     use x * (this.unit⁻¹ : _)
     erw [map_mul, ← Units.coe_map_inv, eq_comm, Units.eq_mul_inv_iff_mul_eq]
-<<<<<<< HEAD
-    exact he
-#align gcd_monoid.to_is_integrally_closed GCDMonoid.toIsIntegrallyClosed
-=======
-    exact he
->>>>>>> 59de845a
+    exact he