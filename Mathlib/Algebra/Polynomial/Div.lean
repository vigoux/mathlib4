--- conflicted
+++ resolved
@@ -682,11 +682,7 @@
 
 @[simp]
 theorem rootMultiplicity_pos' {p : R[X]} {x : R} : 0 < rootMultiplicity x p ↔ p ≠ 0 ∧ IsRoot p x :=
-<<<<<<< HEAD
   by rw [pos_iff_ne_zero, Ne, rootMultiplicity_eq_zero_iff, Classical.not_imp, and_comm]
-=======
-  by rw [pos_iff_ne_zero, Ne, rootMultiplicity_eq_zero_iff, not_imp, and_comm]
->>>>>>> 2eed8869
 #align polynomial.root_multiplicity_pos' Polynomial.rootMultiplicity_pos'
 
 theorem rootMultiplicity_pos {p : R[X]} (hp : p ≠ 0) {x : R} :
