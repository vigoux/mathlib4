/-
Copyright (c) 2018 Chris Hughes. All rights reserved.
Released under Apache 2.0 license as described in the file LICENSE.
Authors: Chris Hughes, Johannes Hölzl, Scott Morrison, Jens Wagemaker, Johan Commelin
-/
import Mathlib.Algebra.Polynomial.AlgebraMap
import Mathlib.Algebra.Polynomial.BigOperators
import Mathlib.Algebra.Polynomial.Degree.Lemmas
import Mathlib.Algebra.Polynomial.Div

#align_import data.polynomial.ring_division from "leanprover-community/mathlib"@"8efcf8022aac8e01df8d302dcebdbc25d6a886c8"

/-!
# Theory of univariate polynomials

We prove basic results about univariate polynomials.

-/

noncomputable section

open Polynomial

open Finset

namespace Polynomial

universe u v w z

variable {R : Type u} {S : Type v} {T : Type w} {a b : R} {n : ℕ}

section CommRing

variable [CommRing R] {p q : R[X]}

section

variable [Semiring S]

theorem natDegree_pos_of_aeval_root [Algebra R S] {p : R[X]} (hp : p ≠ 0) {z : S}
    (hz : aeval z p = 0) (inj : ∀ x : R, algebraMap R S x = 0 → x = 0) : 0 < p.natDegree :=
  natDegree_pos_of_eval₂_root hp (algebraMap R S) hz inj
#align polynomial.nat_degree_pos_of_aeval_root Polynomial.natDegree_pos_of_aeval_root

theorem degree_pos_of_aeval_root [Algebra R S] {p : R[X]} (hp : p ≠ 0) {z : S} (hz : aeval z p = 0)
    (inj : ∀ x : R, algebraMap R S x = 0 → x = 0) : 0 < p.degree :=
  natDegree_pos_iff_degree_pos.mp (natDegree_pos_of_aeval_root hp hz inj)
#align polynomial.degree_pos_of_aeval_root Polynomial.degree_pos_of_aeval_root

theorem modByMonic_eq_of_dvd_sub (hq : q.Monic) {p₁ p₂ : R[X]} (h : q ∣ p₁ - p₂) :
    p₁ %ₘ q = p₂ %ₘ q := by
  nontriviality R
  obtain ⟨f, sub_eq⟩ := h
  refine' (div_modByMonic_unique (p₂ /ₘ q + f) _ hq ⟨_, degree_modByMonic_lt _ hq⟩).2
  rw [sub_eq_iff_eq_add.mp sub_eq, mul_add, ← add_assoc, modByMonic_add_div _ hq, add_comm]
#align polynomial.mod_by_monic_eq_of_dvd_sub Polynomial.modByMonic_eq_of_dvd_sub

theorem add_modByMonic (p₁ p₂ : R[X]) : (p₁ + p₂) %ₘ q = p₁ %ₘ q + p₂ %ₘ q := by
  by_cases hq : q.Monic
  · cases' subsingleton_or_nontrivial R with hR hR
    · simp only [eq_iff_true_of_subsingleton]
    · exact
      (div_modByMonic_unique (p₁ /ₘ q + p₂ /ₘ q) _ hq
          ⟨by
            rw [mul_add, add_left_comm, add_assoc, modByMonic_add_div _ hq, ← add_assoc,
              add_comm (q * _), modByMonic_add_div _ hq],
            (degree_add_le _ _).trans_lt
              (max_lt (degree_modByMonic_lt _ hq) (degree_modByMonic_lt _ hq))⟩).2
  · simp_rw [modByMonic_eq_of_not_monic _ hq]
#align polynomial.add_mod_by_monic Polynomial.add_modByMonic

theorem smul_modByMonic (c : R) (p : R[X]) : c • p %ₘ q = c • (p %ₘ q) := by
  by_cases hq : q.Monic
  · cases' subsingleton_or_nontrivial R with hR hR
    · simp only [eq_iff_true_of_subsingleton]
    · exact
      (div_modByMonic_unique (c • (p /ₘ q)) (c • (p %ₘ q)) hq
          ⟨by rw [mul_smul_comm, ← smul_add, modByMonic_add_div p hq],
            (degree_smul_le _ _).trans_lt (degree_modByMonic_lt _ hq)⟩).2
  · simp_rw [modByMonic_eq_of_not_monic _ hq]
#align polynomial.smul_mod_by_monic Polynomial.smul_modByMonic

/-- `_ %ₘ q` as an `R`-linear map. -/
@[simps]
def modByMonicHom (q : R[X]) : R[X] →ₗ[R] R[X] where
  toFun p := p %ₘ q
  map_add' := add_modByMonic
  map_smul' := smul_modByMonic
#align polynomial.mod_by_monic_hom Polynomial.modByMonicHom

theorem neg_modByMonic (p mod : R[X]) : (-p) %ₘ mod = - (p %ₘ mod) :=
  (modByMonicHom mod).map_neg p

theorem sub_modByMonic (a b mod : R[X]) : (a - b) %ₘ mod = a %ₘ mod - b %ₘ mod :=
  (modByMonicHom mod).map_sub a b

end

section

variable [Ring S]

theorem aeval_modByMonic_eq_self_of_root [Algebra R S] {p q : R[X]} (hq : q.Monic) {x : S}
    (hx : aeval x q = 0) : aeval x (p %ₘ q) = aeval x p := by
    --`eval₂_modByMonic_eq_self_of_root` doesn't work here as it needs commutativity
  rw [modByMonic_eq_sub_mul_div p hq, _root_.map_sub, _root_.map_mul, hx, zero_mul,
    sub_zero]
#align polynomial.aeval_mod_by_monic_eq_self_of_root Polynomial.aeval_modByMonic_eq_self_of_root

end

end CommRing

section NoZeroDivisors

variable [Semiring R] [NoZeroDivisors R] {p q : R[X]}

instance : NoZeroDivisors R[X] where
  eq_zero_or_eq_zero_of_mul_eq_zero h := by
    rw [← leadingCoeff_eq_zero, ← leadingCoeff_eq_zero]
    refine' eq_zero_or_eq_zero_of_mul_eq_zero _
    rw [← leadingCoeff_zero, ← leadingCoeff_mul, h]

theorem natDegree_mul (hp : p ≠ 0) (hq : q ≠ 0) : (p*q).natDegree = p.natDegree + q.natDegree := by
  rw [← Nat.cast_inj (R := WithBot ℕ), ← degree_eq_natDegree (mul_ne_zero hp hq),
    Nat.cast_add, ← degree_eq_natDegree hp, ← degree_eq_natDegree hq, degree_mul]
#align polynomial.nat_degree_mul Polynomial.natDegree_mul

theorem trailingDegree_mul : (p * q).trailingDegree = p.trailingDegree + q.trailingDegree := by
  by_cases hp : p = 0
  · rw [hp, zero_mul, trailingDegree_zero, top_add]
  by_cases hq : q = 0
  · rw [hq, mul_zero, trailingDegree_zero, add_top]
  · rw [trailingDegree_eq_natTrailingDegree hp, trailingDegree_eq_natTrailingDegree hq,
    trailingDegree_eq_natTrailingDegree (mul_ne_zero hp hq), natTrailingDegree_mul hp hq]
    apply WithTop.coe_add
#align polynomial.trailing_degree_mul Polynomial.trailingDegree_mul

@[simp]
theorem natDegree_pow (p : R[X]) (n : ℕ) : natDegree (p ^ n) = n * natDegree p := by
  classical
  obtain rfl | hp := eq_or_ne p 0
  · obtain rfl | hn := eq_or_ne n 0 <;> simp [*]
  exact natDegree_pow' $ by
    rw [← leadingCoeff_pow, Ne, leadingCoeff_eq_zero]; exact pow_ne_zero _ hp
#align polynomial.nat_degree_pow Polynomial.natDegree_pow

theorem degree_le_mul_left (p : R[X]) (hq : q ≠ 0) : degree p ≤ degree (p * q) := by
  classical
  exact if hp : p = 0 then by simp only [hp, zero_mul, le_refl]
  else by
    rw [degree_mul, degree_eq_natDegree hp, degree_eq_natDegree hq];
      exact WithBot.coe_le_coe.2 (Nat.le_add_right _ _)
#align polynomial.degree_le_mul_left Polynomial.degree_le_mul_left

theorem natDegree_le_of_dvd {p q : R[X]} (h1 : p ∣ q) (h2 : q ≠ 0) : p.natDegree ≤ q.natDegree := by
  rcases h1 with ⟨q, rfl⟩; rw [mul_ne_zero_iff] at h2
  rw [natDegree_mul h2.1 h2.2]; exact Nat.le_add_right _ _
#align polynomial.nat_degree_le_of_dvd Polynomial.natDegree_le_of_dvd

theorem degree_le_of_dvd {p q : R[X]} (h1 : p ∣ q) (h2 : q ≠ 0) : degree p ≤ degree q := by
  rcases h1 with ⟨q, rfl⟩; rw [mul_ne_zero_iff] at h2
  exact degree_le_mul_left p h2.2
#align polynomial.degree_le_of_dvd Polynomial.degree_le_of_dvd

theorem eq_zero_of_dvd_of_degree_lt {p q : R[X]} (h₁ : p ∣ q) (h₂ : degree q < degree p) :
    q = 0 := by
  by_contra hc
  exact (lt_iff_not_ge _ _).mp h₂ (degree_le_of_dvd h₁ hc)
#align polynomial.eq_zero_of_dvd_of_degree_lt Polynomial.eq_zero_of_dvd_of_degree_lt

theorem eq_zero_of_dvd_of_natDegree_lt {p q : R[X]} (h₁ : p ∣ q) (h₂ : natDegree q < natDegree p) :
    q = 0 := by
  by_contra hc
  exact (lt_iff_not_ge _ _).mp h₂ (natDegree_le_of_dvd h₁ hc)
#align polynomial.eq_zero_of_dvd_of_nat_degree_lt Polynomial.eq_zero_of_dvd_of_natDegree_lt

theorem not_dvd_of_degree_lt {p q : R[X]} (h0 : q ≠ 0) (hl : q.degree < p.degree) : ¬p ∣ q := by
  by_contra hcontra
  exact h0 (eq_zero_of_dvd_of_degree_lt hcontra hl)
#align polynomial.not_dvd_of_degree_lt Polynomial.not_dvd_of_degree_lt

theorem not_dvd_of_natDegree_lt {p q : R[X]} (h0 : q ≠ 0) (hl : q.natDegree < p.natDegree) :
    ¬p ∣ q := by
  by_contra hcontra
  exact h0 (eq_zero_of_dvd_of_natDegree_lt hcontra hl)
#align polynomial.not_dvd_of_nat_degree_lt Polynomial.not_dvd_of_natDegree_lt

/-- This lemma is useful for working with the `intDegree` of a rational function. -/
theorem natDegree_sub_eq_of_prod_eq {p₁ p₂ q₁ q₂ : R[X]} (hp₁ : p₁ ≠ 0) (hq₁ : q₁ ≠ 0)
    (hp₂ : p₂ ≠ 0) (hq₂ : q₂ ≠ 0) (h_eq : p₁ * q₂ = p₂ * q₁) :
    (p₁.natDegree : ℤ) - q₁.natDegree = (p₂.natDegree : ℤ) - q₂.natDegree := by
  rw [sub_eq_sub_iff_add_eq_add]
  norm_cast
  rw [← natDegree_mul hp₁ hq₂, ← natDegree_mul hp₂ hq₁, h_eq]
#align polynomial.nat_degree_sub_eq_of_prod_eq Polynomial.natDegree_sub_eq_of_prod_eq

theorem natDegree_eq_zero_of_isUnit (h : IsUnit p) : natDegree p = 0 := by
  nontriviality R
  obtain ⟨q, hq⟩ := h.exists_right_inv
  have := natDegree_mul (left_ne_zero_of_mul_eq_one hq) (right_ne_zero_of_mul_eq_one hq)
  rw [hq, natDegree_one, eq_comm, add_eq_zero_iff] at this
  exact this.1
#align polynomial.nat_degree_eq_zero_of_is_unit Polynomial.natDegree_eq_zero_of_isUnit

theorem degree_eq_zero_of_isUnit [Nontrivial R] (h : IsUnit p) : degree p = 0 :=
  (natDegree_eq_zero_iff_degree_le_zero.mp <| natDegree_eq_zero_of_isUnit h).antisymm
    (zero_le_degree_iff.mpr h.ne_zero)
#align polynomial.degree_eq_zero_of_is_unit Polynomial.degree_eq_zero_of_isUnit

@[simp]
theorem degree_coe_units [Nontrivial R] (u : R[X]ˣ) : degree (u : R[X]) = 0 :=
  degree_eq_zero_of_isUnit ⟨u, rfl⟩
#align polynomial.degree_coe_units Polynomial.degree_coe_units

/-- Characterization of a unit of a polynomial ring over an integral domain `R`.
See `Polynomial.isUnit_iff_coeff_isUnit_isNilpotent` when `R` is a commutative ring. -/
theorem isUnit_iff : IsUnit p ↔ ∃ r : R, IsUnit r ∧ C r = p :=
  ⟨fun hp =>
    ⟨p.coeff 0,
      let h := eq_C_of_natDegree_eq_zero (natDegree_eq_zero_of_isUnit hp)
      ⟨isUnit_C.1 (h ▸ hp), h.symm⟩⟩,
    fun ⟨_, hr, hrp⟩ => hrp ▸ isUnit_C.2 hr⟩
#align polynomial.is_unit_iff Polynomial.isUnit_iff

theorem not_isUnit_of_degree_pos (p : R[X])
    (hpl : 0 < p.degree) : ¬ IsUnit p := by
  cases subsingleton_or_nontrivial R
  · simp [Subsingleton.elim p 0] at hpl
  intro h
  simp [degree_eq_zero_of_isUnit h] at hpl

theorem not_isUnit_of_natDegree_pos (p : R[X])
    (hpl : 0 < p.natDegree) : ¬ IsUnit p :=
  not_isUnit_of_degree_pos _ (natDegree_pos_iff_degree_pos.mp hpl)

variable [CharZero R]

end NoZeroDivisors

section NoZeroDivisors

variable [CommSemiring R] [NoZeroDivisors R] {p q : R[X]}

theorem irreducible_of_monic (hp : p.Monic) (hp1 : p ≠ 1) :
    Irreducible p ↔ ∀ f g : R[X], f.Monic → g.Monic → f * g = p → f = 1 ∨ g = 1 := by
  refine'
    ⟨fun h f g hf hg hp => (h.2 f g hp.symm).imp hf.eq_one_of_isUnit hg.eq_one_of_isUnit, fun h =>
      ⟨hp1 ∘ hp.eq_one_of_isUnit, fun f g hfg =>
        (h (g * C f.leadingCoeff) (f * C g.leadingCoeff) _ _ _).symm.imp (isUnit_of_mul_eq_one f _)
          (isUnit_of_mul_eq_one g _)⟩⟩
  · rwa [Monic, leadingCoeff_mul, leadingCoeff_C, ← leadingCoeff_mul, mul_comm, ← hfg, ← Monic]
  · rwa [Monic, leadingCoeff_mul, leadingCoeff_C, ← leadingCoeff_mul, ← hfg, ← Monic]
  · rw [mul_mul_mul_comm, ← C_mul, ← leadingCoeff_mul, ← hfg, hp.leadingCoeff, C_1, mul_one,
      mul_comm, ← hfg]
#align polynomial.irreducible_of_monic Polynomial.irreducible_of_monic

theorem Monic.irreducible_iff_natDegree (hp : p.Monic) :
    Irreducible p ↔
      p ≠ 1 ∧ ∀ f g : R[X], f.Monic → g.Monic → f * g = p → f.natDegree = 0 ∨ g.natDegree = 0 := by
  by_cases hp1 : p = 1; · simp [hp1]
  rw [irreducible_of_monic hp hp1, and_iff_right hp1]
  refine' forall₄_congr fun a b ha hb => _
  rw [ha.natDegree_eq_zero_iff_eq_one, hb.natDegree_eq_zero_iff_eq_one]
#align polynomial.monic.irreducible_iff_nat_degree Polynomial.Monic.irreducible_iff_natDegree

theorem Monic.irreducible_iff_natDegree' (hp : p.Monic) : Irreducible p ↔ p ≠ 1 ∧
    ∀ f g : R[X], f.Monic → g.Monic → f * g = p → g.natDegree ∉ Ioc 0 (p.natDegree / 2) := by
  simp_rw [hp.irreducible_iff_natDegree, mem_Ioc, Nat.le_div_iff_mul_le zero_lt_two, mul_two]
  apply and_congr_right'
  constructor <;> intro h f g hf hg he <;> subst he
  · rw [hf.natDegree_mul hg, add_le_add_iff_right]
    exact fun ha => (h f g hf hg rfl).elim (ha.1.trans_le ha.2).ne' ha.1.ne'
  · simp_rw [hf.natDegree_mul hg, pos_iff_ne_zero] at h
    contrapose! h
    obtain hl | hl := le_total f.natDegree g.natDegree
    · exact ⟨g, f, hg, hf, mul_comm g f, h.1, add_le_add_left hl _⟩
    · exact ⟨f, g, hf, hg, rfl, h.2, add_le_add_right hl _⟩
#align polynomial.monic.irreducible_iff_nat_degree' Polynomial.Monic.irreducible_iff_natDegree'

/-- Alternate phrasing of `Polynomial.Monic.irreducible_iff_natDegree'` where we only have to check
one divisor at a time. -/
theorem Monic.irreducible_iff_lt_natDegree_lt {p : R[X]} (hp : p.Monic) (hp1 : p ≠ 1) :
    Irreducible p ↔ ∀ q, Monic q → natDegree q ∈ Finset.Ioc 0 (natDegree p / 2) → ¬ q ∣ p := by
  rw [hp.irreducible_iff_natDegree', and_iff_right hp1]
  constructor
  · rintro h g hg hdg ⟨f, rfl⟩
    exact h f g (hg.of_mul_monic_left hp) hg (mul_comm f g) hdg
  · rintro h f g - hg rfl hdg
    exact h g hg hdg (dvd_mul_left g f)

theorem Monic.not_irreducible_iff_exists_add_mul_eq_coeff (hm : p.Monic) (hnd : p.natDegree = 2) :
    ¬Irreducible p ↔ ∃ c₁ c₂, p.coeff 0 = c₁ * c₂ ∧ p.coeff 1 = c₁ + c₂ := by
  cases subsingleton_or_nontrivial R
  · simp [natDegree_of_subsingleton] at hnd
  rw [hm.irreducible_iff_natDegree', and_iff_right, hnd]
  · push_neg
    constructor
    · rintro ⟨a, b, ha, hb, rfl, hdb⟩
      simp only [zero_lt_two, Nat.div_self, ge_iff_le,
        Nat.Ioc_succ_singleton, zero_add, mem_singleton] at hdb
      have hda := hnd
      rw [ha.natDegree_mul hb, hdb] at hda
      use a.coeff 0, b.coeff 0, mul_coeff_zero a b
      simpa only [nextCoeff, hnd, add_right_cancel hda, hdb] using ha.nextCoeff_mul hb
    · rintro ⟨c₁, c₂, hmul, hadd⟩
      refine
        ⟨X + C c₁, X + C c₂, monic_X_add_C _, monic_X_add_C _, ?_, ?_⟩
      · rw [p.as_sum_range_C_mul_X_pow, hnd, Finset.sum_range_succ, Finset.sum_range_succ,
          Finset.sum_range_one, ← hnd, hm.coeff_natDegree, hnd, hmul, hadd, C_mul, C_add, C_1]
        ring
      · rw [mem_Ioc, natDegree_X_add_C _]
        simp
  · rintro rfl
    simp [natDegree_one] at hnd
#align polynomial.monic.not_irreducible_iff_exists_add_mul_eq_coeff Polynomial.Monic.not_irreducible_iff_exists_add_mul_eq_coeff

theorem root_mul : IsRoot (p * q) a ↔ IsRoot p a ∨ IsRoot q a := by
  simp_rw [IsRoot, eval_mul, mul_eq_zero]
#align polynomial.root_mul Polynomial.root_mul

theorem root_or_root_of_root_mul (h : IsRoot (p * q) a) : IsRoot p a ∨ IsRoot q a :=
  root_mul.1 h
#align polynomial.root_or_root_of_root_mul Polynomial.root_or_root_of_root_mul

end NoZeroDivisors

section Ring

variable [Ring R] [IsDomain R] {p q : R[X]}

instance : IsDomain R[X] :=
  NoZeroDivisors.to_isDomain _

end Ring

section CommSemiring

variable [CommSemiring R]

theorem Monic.C_dvd_iff_isUnit {p : R[X]} (hp : Monic p) {a : R} :
    C a ∣ p ↔ IsUnit a :=
  ⟨fun h => isUnit_iff_dvd_one.mpr <|
      hp.coeff_natDegree ▸ (C_dvd_iff_dvd_coeff _ _).mp h p.natDegree,
   fun ha => (ha.map C).dvd⟩

theorem degree_pos_of_not_isUnit_of_dvd_monic {a p : R[X]} (ha : ¬ IsUnit a)
    (hap : a ∣ p) (hp : Monic p) :
    0 < degree a :=
  lt_of_not_ge <| fun h => ha <| by
    rw [Polynomial.eq_C_of_degree_le_zero h] at hap ⊢
    simpa [hp.C_dvd_iff_isUnit, isUnit_C] using hap

theorem natDegree_pos_of_not_isUnit_of_dvd_monic {a p : R[X]} (ha : ¬ IsUnit a)
    (hap : a ∣ p) (hp : Monic p) :
    0 < natDegree a :=
  natDegree_pos_iff_degree_pos.mpr <| degree_pos_of_not_isUnit_of_dvd_monic ha hap hp

theorem degree_pos_of_monic_of_not_isUnit {a : R[X]} (hu : ¬ IsUnit a) (ha : Monic a) :
    0 < degree a :=
  degree_pos_of_not_isUnit_of_dvd_monic hu dvd_rfl ha

theorem natDegree_pos_of_monic_of_not_isUnit {a : R[X]} (hu : ¬ IsUnit a) (ha : Monic a) :
    0 < natDegree a :=
  natDegree_pos_iff_degree_pos.mpr <| degree_pos_of_monic_of_not_isUnit hu ha

theorem eq_zero_of_mul_eq_zero_of_smul (P : R[X]) (h : ∀ r : R, r • P = 0 → r = 0) :
    ∀ (Q : R[X]), P * Q = 0 → Q = 0 := by
  intro Q hQ
  suffices ∀ i, P.coeff i • Q = 0 by
    rw [← leadingCoeff_eq_zero]
    apply h
    simpa [ext_iff, mul_comm Q.leadingCoeff] using fun i ↦ congr_arg (·.coeff Q.natDegree) (this i)
  apply Nat.strong_decreasing_induction
  · use P.natDegree
    intro i hi
    rw [coeff_eq_zero_of_natDegree_lt hi, zero_smul]
  intro l IH
  obtain _|hl := (natDegree_smul_le (P.coeff l) Q).lt_or_eq
  · apply eq_zero_of_mul_eq_zero_of_smul _ h (P.coeff l • Q)
    rw [smul_eq_C_mul, mul_left_comm, hQ, mul_zero]
  suffices P.coeff l * Q.leadingCoeff = 0 by
    rwa [← leadingCoeff_eq_zero, ← coeff_natDegree, coeff_smul, hl, coeff_natDegree, smul_eq_mul]
  let m := Q.natDegree
  suffices (P * Q).coeff (l + m) = P.coeff l * Q.leadingCoeff by rw [← this, hQ, coeff_zero]
  rw [coeff_mul]
  apply Finset.sum_eq_single (l, m) _ (by simp)
  simp only [Finset.mem_antidiagonal, ne_eq, Prod.forall, Prod.mk.injEq, not_and]
  intro i j hij H
  obtain hi|rfl|hi := lt_trichotomy i l
  · have hj : m < j := by omega
    rw [coeff_eq_zero_of_natDegree_lt hj, mul_zero]
  · omega
  · rw [← coeff_C_mul, ← smul_eq_C_mul, IH _ hi, coeff_zero]
termination_by Q => Q.natDegree

open nonZeroDivisors in
/-- *McCoy theorem*: a polynomial `P : R[X]` is a zerodivisor if and only if there is `a : R`
such that `a ≠ 0` and `a • P = 0`. -/
theorem nmem_nonZeroDivisors_iff {P : R[X]} : P ∉ R[X]⁰ ↔ ∃ a : R, a ≠ 0 ∧ a • P = 0 := by
  refine ⟨fun hP ↦ ?_, fun ⟨a, ha, h⟩ h1 ↦ ha <| C_eq_zero.1 <| (h1 _) <| smul_eq_C_mul a ▸ h⟩
  by_contra! h
  obtain ⟨Q, hQ⟩ := _root_.nmem_nonZeroDivisors_iff.1 hP
  refine hQ.2 (eq_zero_of_mul_eq_zero_of_smul P (fun a ha ↦ ?_) Q (mul_comm P _ ▸ hQ.1))
  contrapose! ha
  exact h a ha

open nonZeroDivisors in
protected lemma mem_nonZeroDivisors_iff {P : R[X]} : P ∈ R[X]⁰ ↔ ∀ a : R, a • P = 0 → a = 0 := by
  simpa [not_imp_not] using (nmem_nonZeroDivisors_iff (P := P)).not

end CommSemiring

section CommRing

variable [CommRing R]

/- Porting note: the ML3 proof no longer worked because of a conflict in the
inferred type and synthesized type for `DecidableRel` when using `Nat.le_find_iff` from
`Mathlib.Algebra.Polynomial.Div` After some discussion on [Zulip]
(https://leanprover.zulipchat.com/#narrow/stream/287929-mathlib4/topic/decidability.20leakage)
introduced `Polynomial.rootMultiplicity_eq_nat_find_of_nonzero` to contain the issue
-/
/-- The multiplicity of `a` as root of a nonzero polynomial `p` is at least `n` iff
  `(X - a) ^ n` divides `p`. -/
theorem le_rootMultiplicity_iff {p : R[X]} (p0 : p ≠ 0) {a : R} {n : ℕ} :
    n ≤ rootMultiplicity a p ↔ (X - C a) ^ n ∣ p := by
  classical
  rw [rootMultiplicity_eq_nat_find_of_nonzero p0, @Nat.le_find_iff _ (_)]
  simp_rw [Classical.not_not]
  refine ⟨fun h => ?_, fun h m hm => (pow_dvd_pow _ hm).trans h⟩
  cases' n with n;
  · rw [pow_zero]
    apply one_dvd;
  · exact h n n.lt_succ_self
#align polynomial.le_root_multiplicity_iff Polynomial.le_rootMultiplicity_iff

theorem rootMultiplicity_le_iff {p : R[X]} (p0 : p ≠ 0) (a : R) (n : ℕ) :
    rootMultiplicity a p ≤ n ↔ ¬(X - C a) ^ (n + 1) ∣ p := by
  rw [← (le_rootMultiplicity_iff p0).not, not_le, Nat.lt_add_one_iff]
#align polynomial.root_multiplicity_le_iff Polynomial.rootMultiplicity_le_iff

theorem pow_rootMultiplicity_not_dvd {p : R[X]} (p0 : p ≠ 0) (a : R) :
    ¬(X - C a) ^ (rootMultiplicity a p + 1) ∣ p := by rw [← rootMultiplicity_le_iff p0]
#align polynomial.pow_root_multiplicity_not_dvd Polynomial.pow_rootMultiplicity_not_dvd

theorem X_sub_C_pow_dvd_iff {p : R[X]} {t : R} {n : ℕ} :
    (X - C t) ^ n ∣ p ↔ X ^ n ∣ p.comp (X + C t) := by
  convert (map_dvd_iff <| algEquivAevalXAddC t).symm using 2
  simp [C_eq_algebraMap]

theorem comp_X_add_C_eq_zero_iff {p : R[X]} (t : R) :
    p.comp (X + C t) = 0 ↔ p = 0 := AddEquivClass.map_eq_zero_iff (algEquivAevalXAddC t)

theorem comp_X_add_C_ne_zero_iff {p : R[X]} (t : R) :
    p.comp (X + C t) ≠ 0 ↔ p ≠ 0 := Iff.not <| comp_X_add_C_eq_zero_iff t

theorem rootMultiplicity_eq_rootMultiplicity {p : R[X]} {t : R} :
    p.rootMultiplicity t = (p.comp (X + C t)).rootMultiplicity 0 := by
  classical
  simp_rw [rootMultiplicity_eq_multiplicity, comp_X_add_C_eq_zero_iff]
  congr; ext; congr 1
  rw [C_0, sub_zero]
  convert (multiplicity.multiplicity_map_eq <| algEquivAevalXAddC t).symm using 2
  simp [C_eq_algebraMap]

theorem rootMultiplicity_eq_natTrailingDegree' {p : R[X]} :
    p.rootMultiplicity 0 = p.natTrailingDegree := by
  by_cases h : p = 0
  · simp only [h, rootMultiplicity_zero, natTrailingDegree_zero]
  refine le_antisymm ?_ ?_
  · rw [rootMultiplicity_le_iff h, map_zero, sub_zero, X_pow_dvd_iff, not_forall]
    exact ⟨p.natTrailingDegree,
      fun h' ↦ trailingCoeff_nonzero_iff_nonzero.2 h <| h' <| Nat.lt.base _⟩
  · rw [le_rootMultiplicity_iff h, map_zero, sub_zero, X_pow_dvd_iff]
    exact fun _ ↦ coeff_eq_zero_of_lt_natTrailingDegree

theorem rootMultiplicity_eq_natTrailingDegree {p : R[X]} {t : R} :
    p.rootMultiplicity t = (p.comp (X + C t)).natTrailingDegree :=
  rootMultiplicity_eq_rootMultiplicity.trans rootMultiplicity_eq_natTrailingDegree'

theorem eval_divByMonic_eq_trailingCoeff_comp {p : R[X]} {t : R} :
    (p /ₘ (X - C t) ^ p.rootMultiplicity t).eval t = (p.comp (X + C t)).trailingCoeff := by
  obtain rfl | hp := eq_or_ne p 0
  · rw [zero_divByMonic, eval_zero, zero_comp, trailingCoeff_zero]
  have mul_eq := p.pow_mul_divByMonic_rootMultiplicity_eq t
  set m := p.rootMultiplicity t
  set g := p /ₘ (X - C t) ^ m
  have : (g.comp (X + C t)).coeff 0 = g.eval t := by
    rw [coeff_zero_eq_eval_zero, eval_comp, eval_add, eval_X, eval_C, zero_add]
  rw [← congr_arg (comp · <| X + C t) mul_eq, mul_comp, pow_comp, sub_comp, X_comp, C_comp,
    add_sub_cancel_right, ← reverse_leadingCoeff, reverse_X_pow_mul, reverse_leadingCoeff,
    trailingCoeff, Nat.le_zero.1 (natTrailingDegree_le_of_ne_zero <|
      this ▸ eval_divByMonic_pow_rootMultiplicity_ne_zero t hp), this]

section nonZeroDivisors

open scoped nonZeroDivisors

theorem Monic.mem_nonZeroDivisors {p : R[X]} (h : p.Monic) : p ∈ R[X]⁰ :=
  mem_nonZeroDivisors_iff.2 fun _ hx ↦ (mul_left_eq_zero_iff h).1 hx

theorem mem_nonZeroDivisors_of_leadingCoeff {p : R[X]} (h : p.leadingCoeff ∈ R⁰) : p ∈ R[X]⁰ := by
  refine mem_nonZeroDivisors_iff.2 fun x hx ↦ leadingCoeff_eq_zero.1 ?_
  by_contra hx'
  rw [← mul_right_mem_nonZeroDivisors_eq_zero_iff h] at hx'
  simp only [← leadingCoeff_mul' hx', hx, leadingCoeff_zero, not_true] at hx'

end nonZeroDivisors

theorem rootMultiplicity_mul_X_sub_C_pow {p : R[X]} {a : R} {n : ℕ} (h : p ≠ 0) :
    (p * (X - C a) ^ n).rootMultiplicity a = p.rootMultiplicity a + n := by
  have h2 := monic_X_sub_C a |>.pow n |>.mul_left_ne_zero h
  refine le_antisymm ?_ ?_
  · rw [rootMultiplicity_le_iff h2, add_assoc, add_comm n, ← add_assoc, pow_add,
      dvd_cancel_right_mem_nonZeroDivisors (monic_X_sub_C a |>.pow n |>.mem_nonZeroDivisors)]
    exact pow_rootMultiplicity_not_dvd h a
  · rw [le_rootMultiplicity_iff h2, pow_add]
    exact mul_dvd_mul_right (pow_rootMultiplicity_dvd p a) _

/-- The multiplicity of `a` as root of `(X - a) ^ n` is `n`. -/
theorem rootMultiplicity_X_sub_C_pow [Nontrivial R] (a : R) (n : ℕ) :
    rootMultiplicity a ((X - C a) ^ n) = n := by
  have := rootMultiplicity_mul_X_sub_C_pow (a := a) (n := n) C.map_one_ne_zero
  rwa [rootMultiplicity_C, map_one, one_mul, zero_add] at this
set_option linter.uppercaseLean3 false in
#align polynomial.root_multiplicity_X_sub_C_pow Polynomial.rootMultiplicity_X_sub_C_pow

theorem rootMultiplicity_X_sub_C_self [Nontrivial R] {x : R} :
    rootMultiplicity x (X - C x) = 1 :=
  pow_one (X - C x) ▸ rootMultiplicity_X_sub_C_pow x 1
set_option linter.uppercaseLean3 false in
#align polynomial.root_multiplicity_X_sub_C_self Polynomial.rootMultiplicity_X_sub_C_self

-- Porting note: swapped instance argument order
theorem rootMultiplicity_X_sub_C [Nontrivial R] [DecidableEq R] {x y : R} :
    rootMultiplicity x (X - C y) = if x = y then 1 else 0 := by
  split_ifs with hxy
  · rw [hxy]
    exact rootMultiplicity_X_sub_C_self
  exact rootMultiplicity_eq_zero (mt root_X_sub_C.mp (Ne.symm hxy))
set_option linter.uppercaseLean3 false in
#align polynomial.root_multiplicity_X_sub_C Polynomial.rootMultiplicity_X_sub_C

/-- The multiplicity of `p + q` is at least the minimum of the multiplicities. -/
theorem rootMultiplicity_add {p q : R[X]} (a : R) (hzero : p + q ≠ 0) :
    min (rootMultiplicity a p) (rootMultiplicity a q) ≤ rootMultiplicity a (p + q) := by
  rw [le_rootMultiplicity_iff hzero]
  exact min_pow_dvd_add (pow_rootMultiplicity_dvd p a) (pow_rootMultiplicity_dvd q a)
#align polynomial.root_multiplicity_add Polynomial.rootMultiplicity_add

theorem le_rootMultiplicity_mul {p q : R[X]} (x : R) (hpq : p * q ≠ 0) :
    rootMultiplicity x p + rootMultiplicity x q ≤ rootMultiplicity x (p * q) := by
  rw [le_rootMultiplicity_iff hpq, pow_add]
  exact mul_dvd_mul (pow_rootMultiplicity_dvd p x) (pow_rootMultiplicity_dvd q x)

theorem rootMultiplicity_mul' {p q : R[X]} {x : R}
    (hpq : (p /ₘ (X - C x) ^ p.rootMultiplicity x).eval x *
      (q /ₘ (X - C x) ^ q.rootMultiplicity x).eval x ≠ 0) :
    rootMultiplicity x (p * q) = rootMultiplicity x p + rootMultiplicity x q := by
  simp_rw [eval_divByMonic_eq_trailingCoeff_comp] at hpq
  simp_rw [rootMultiplicity_eq_natTrailingDegree, mul_comp, natTrailingDegree_mul' hpq]

variable [IsDomain R] {p q : R[X]}

<<<<<<< HEAD
section Roots

open Multiset

theorem prime_X_sub_C (r : R) : Prime (X - C r) :=
  ⟨X_sub_C_ne_zero r, not_isUnit_X_sub_C r, fun _ _ => by
    simp_rw [dvd_iff_isRoot, IsRoot.def, eval_mul, mul_eq_zero]
    exact id⟩
set_option linter.uppercaseLean3 false in
#align polynomial.prime_X_sub_C Polynomial.prime_X_sub_C

theorem prime_X : Prime (X : R[X]) := by
  convert prime_X_sub_C (0 : R)
  simp
set_option linter.uppercaseLean3 false in
#align polynomial.prime_X Polynomial.prime_X

theorem Monic.prime_of_degree_eq_one (hp1 : degree p = 1) (hm : Monic p) : Prime p :=
  have : p = X - C (-p.coeff 0) := by simpa [hm.leadingCoeff] using eq_X_add_C_of_degree_eq_one hp1
  this.symm ▸ prime_X_sub_C _
#align polynomial.monic.prime_of_degree_eq_one Polynomial.Monic.prime_of_degree_eq_one

theorem irreducible_X_sub_C (r : R) : Irreducible (X - C r) :=
  (prime_X_sub_C r).irreducible
set_option linter.uppercaseLean3 false in
#align polynomial.irreducible_X_sub_C Polynomial.irreducible_X_sub_C

theorem irreducible_X : Irreducible (X : R[X]) :=
  Prime.irreducible prime_X
set_option linter.uppercaseLean3 false in
#align polynomial.irreducible_X Polynomial.irreducible_X

theorem Monic.irreducible_of_degree_eq_one (hp1 : degree p = 1) (hm : Monic p) : Irreducible p :=
  (hm.prime_of_degree_eq_one hp1).irreducible
#align polynomial.monic.irreducible_of_degree_eq_one Polynomial.Monic.irreducible_of_degree_eq_one

theorem rootMultiplicity_mul {p q : R[X]} {x : R} (hpq : p * q ≠ 0) :
    rootMultiplicity x (p * q) = rootMultiplicity x p + rootMultiplicity x q := by
  classical
  have hp : p ≠ 0 := left_ne_zero_of_mul hpq
  have hq : q ≠ 0 := right_ne_zero_of_mul hpq
  rw [rootMultiplicity_eq_multiplicity (p * q), dif_neg hpq, rootMultiplicity_eq_multiplicity p,
    dif_neg hp, rootMultiplicity_eq_multiplicity q, dif_neg hq,
    multiplicity.mul' (prime_X_sub_C x)]
#align polynomial.root_multiplicity_mul Polynomial.rootMultiplicity_mul

theorem exists_multiset_roots [DecidableEq R] :
    ∀ {p : R[X]} (_ : p ≠ 0), ∃ s : Multiset R,
      (Multiset.card s : WithBot ℕ) ≤ degree p ∧ ∀ a, s.count a = rootMultiplicity a p
  | p, hp =>
    haveI := Classical.propDecidable (∃ x, IsRoot p x)
    if h : ∃ x, IsRoot p x then
      let ⟨x, hx⟩ := h
      have hpd : 0 < degree p := degree_pos_of_root hp hx
      have hd0 : p /ₘ (X - C x) ≠ 0 := fun h => by
        rw [← mul_divByMonic_eq_iff_isRoot.2 hx, h, mul_zero] at hp; exact hp rfl
      have wf : degree (p /ₘ (X - C x)) < degree p :=
        degree_divByMonic_lt _ (monic_X_sub_C x) hp ((degree_X_sub_C x).symm ▸ by decide)
      let ⟨t, htd, htr⟩ := @exists_multiset_roots _ (p /ₘ (X - C x)) hd0
      have hdeg : degree (X - C x) ≤ degree p := by
        rw [degree_X_sub_C, degree_eq_natDegree hp]
        rw [degree_eq_natDegree hp] at hpd
        exact WithBot.coe_le_coe.2 (WithBot.coe_lt_coe.1 hpd)
      have hdiv0 : p /ₘ (X - C x) ≠ 0 :=
        mt (divByMonic_eq_zero_iff (monic_X_sub_C x)).1 <| not_lt.2 hdeg
      ⟨x ::ₘ t,
        calc
          (card (x ::ₘ t) : WithBot ℕ) = Multiset.card t + 1 := by
            congr
            exact mod_cast Multiset.card_cons _ _
          _ ≤ degree p := by
            rw [← degree_add_divByMonic (monic_X_sub_C x) hdeg, degree_X_sub_C, add_comm];
              exact add_le_add (le_refl (1 : WithBot ℕ)) htd,
        by
          change ∀ (a : R), count a (x ::ₘ t) = rootMultiplicity a p
          intro a
          conv_rhs => rw [← mul_divByMonic_eq_iff_isRoot.mpr hx]
          rw [rootMultiplicity_mul (mul_ne_zero (X_sub_C_ne_zero x) hdiv0),
            rootMultiplicity_X_sub_C, ← htr a]
          split_ifs with ha
          · rw [ha, count_cons_self, add_comm]
          · rw [count_cons_of_ne ha, zero_add]⟩
    else
      ⟨0, (degree_eq_natDegree hp).symm ▸ WithBot.coe_le_coe.2 (Nat.zero_le _), by
        intro a
        rw [count_zero, rootMultiplicity_eq_zero (not_exists.mp h a)]⟩
termination_by p => natDegree p
decreasing_by {
  simp_wf
  apply (Nat.cast_lt (α := WithBot ℕ)).mp
  simp only [degree_eq_natDegree hp, degree_eq_natDegree hd0] at wf;
  assumption}
#align polynomial.exists_multiset_roots Polynomial.exists_multiset_roots

/-- `roots p` noncomputably gives a multiset containing all the roots of `p`,
including their multiplicities. -/
noncomputable def roots (p : R[X]) : Multiset R :=
  haveI := Classical.decEq R
  haveI := Classical.dec (p = 0)
  if h : p = 0 then ∅ else Classical.choose (exists_multiset_roots h)
#align polynomial.roots Polynomial.roots

theorem roots_def [DecidableEq R] (p : R[X]) [Decidable (p = 0)] :
    p.roots = if h : p = 0 then ∅ else Classical.choose (exists_multiset_roots h) := by
  -- porting noteL `‹_›` doesn't work for instance arguments
  rename_i iR ip0
  obtain rfl := Subsingleton.elim iR (Classical.decEq R)
  obtain rfl := Subsingleton.elim ip0 (Classical.dec (p = 0))
  rfl
#align polynomial.roots_def Polynomial.roots_def

@[simp]
theorem roots_zero : (0 : R[X]).roots = 0 :=
  dif_pos rfl
#align polynomial.roots_zero Polynomial.roots_zero

theorem card_roots (hp0 : p ≠ 0) : (Multiset.card (roots p) : WithBot ℕ) ≤ degree p := by
  classical
  unfold roots
  rw [dif_neg hp0]
  exact (Classical.choose_spec (exists_multiset_roots hp0)).1
#align polynomial.card_roots Polynomial.card_roots

theorem card_roots' (p : R[X]) : Multiset.card p.roots ≤ natDegree p := by
  by_cases hp0 : p = 0
  · simp [hp0]
  exact WithBot.coe_le_coe.1 (le_trans (card_roots hp0) (le_of_eq <| degree_eq_natDegree hp0))
#align polynomial.card_roots' Polynomial.card_roots'

theorem card_roots_sub_C {p : R[X]} {a : R} (hp0 : 0 < degree p) :
    (Multiset.card (p - C a).roots : WithBot ℕ) ≤ degree p :=
  calc
    (Multiset.card (p - C a).roots : WithBot ℕ) ≤ degree (p - C a) :=
      card_roots <| mt sub_eq_zero.1 fun h => not_le_of_gt hp0 <| h.symm ▸ degree_C_le
    _ = degree p := by rw [sub_eq_add_neg, ← C_neg]; exact degree_add_C hp0
set_option linter.uppercaseLean3 false in
#align polynomial.card_roots_sub_C Polynomial.card_roots_sub_C

theorem card_roots_sub_C' {p : R[X]} {a : R} (hp0 : 0 < degree p) :
    Multiset.card (p - C a).roots ≤ natDegree p :=
  WithBot.coe_le_coe.1
    (le_trans (card_roots_sub_C hp0)
      (le_of_eq <| degree_eq_natDegree fun h => by simp_all [lt_irrefl]))
set_option linter.uppercaseLean3 false in
#align polynomial.card_roots_sub_C' Polynomial.card_roots_sub_C'

@[simp]
theorem count_roots [DecidableEq R] (p : R[X]) : p.roots.count a = rootMultiplicity a p := by
  classical
  by_cases hp : p = 0
  · simp [hp]
  rw [roots_def, dif_neg hp]
  exact (Classical.choose_spec (exists_multiset_roots hp)).2 a
#align polynomial.count_roots Polynomial.count_roots

@[simp]
theorem mem_roots' : a ∈ p.roots ↔ p ≠ 0 ∧ IsRoot p a := by
  classical
  rw [← count_pos, count_roots p, rootMultiplicity_pos']
#align polynomial.mem_roots' Polynomial.mem_roots'

theorem mem_roots (hp : p ≠ 0) : a ∈ p.roots ↔ IsRoot p a :=
  mem_roots'.trans <| and_iff_right hp
#align polynomial.mem_roots Polynomial.mem_roots

theorem ne_zero_of_mem_roots (h : a ∈ p.roots) : p ≠ 0 :=
  (mem_roots'.1 h).1
#align polynomial.ne_zero_of_mem_roots Polynomial.ne_zero_of_mem_roots

theorem isRoot_of_mem_roots (h : a ∈ p.roots) : IsRoot p a :=
  (mem_roots'.1 h).2
#align polynomial.is_root_of_mem_roots Polynomial.isRoot_of_mem_roots

theorem mem_roots_map_of_injective {S : Type*} [Semiring S] {p : S[X]} {f : S →+* R}
    (hf : Function.Injective f) {x : R} (hp : p ≠ 0) : x ∈ (p.map f).roots ↔ p.eval₂ f x = 0 := by
  rw [mem_roots ((Polynomial.map_ne_zero_iff hf).mpr hp)]
  dsimp only [IsRoot]
  rw [Polynomial.eval_map]

-- Porting note: added during port.
lemma mem_roots_iff_aeval_eq_zero {x : R} (w : p ≠ 0) : x ∈ roots p ↔ aeval x p = 0 := by
  rw [aeval_def, ← mem_roots_map_of_injective (NoZeroSMulDivisors.algebraMap_injective _ _) w,
    Algebra.id.map_eq_id, map_id]

theorem card_le_degree_of_subset_roots {p : R[X]} {Z : Finset R} (h : Z.val ⊆ p.roots) :
    Z.card ≤ p.natDegree :=
  (Multiset.card_le_card (Finset.val_le_iff_val_subset.2 h)).trans (Polynomial.card_roots' p)
#align polynomial.card_le_degree_of_subset_roots Polynomial.card_le_degree_of_subset_roots

theorem finite_setOf_isRoot {p : R[X]} (hp : p ≠ 0) : Set.Finite { x | IsRoot p x } := by
  classical
  simpa only [← Finset.setOf_mem, Multiset.mem_toFinset, mem_roots hp]
    using p.roots.toFinset.finite_toSet
#align polynomial.finite_set_of_is_root Polynomial.finite_setOf_isRoot

theorem eq_zero_of_infinite_isRoot (p : R[X]) (h : Set.Infinite { x | IsRoot p x }) : p = 0 :=
  not_imp_comm.mp finite_setOf_isRoot h
#align polynomial.eq_zero_of_infinite_is_root Polynomial.eq_zero_of_infinite_isRoot

theorem exists_max_root [LinearOrder R] (p : R[X]) (hp : p ≠ 0) : ∃ x₀, ∀ x, p.IsRoot x → x ≤ x₀ :=
  Set.exists_upper_bound_image _ _ <| finite_setOf_isRoot hp
#align polynomial.exists_max_root Polynomial.exists_max_root

theorem exists_min_root [LinearOrder R] (p : R[X]) (hp : p ≠ 0) : ∃ x₀, ∀ x, p.IsRoot x → x₀ ≤ x :=
  Set.exists_lower_bound_image _ _ <| finite_setOf_isRoot hp
#align polynomial.exists_min_root Polynomial.exists_min_root

theorem eq_of_infinite_eval_eq (p q : R[X]) (h : Set.Infinite { x | eval x p = eval x q }) :
    p = q := by
  rw [← sub_eq_zero]
  apply eq_zero_of_infinite_isRoot
  simpa only [IsRoot, eval_sub, sub_eq_zero]
#align polynomial.eq_of_infinite_eval_eq Polynomial.eq_of_infinite_eval_eq

theorem roots_mul {p q : R[X]} (hpq : p * q ≠ 0) : (p * q).roots = p.roots + q.roots := by
  classical
  exact Multiset.ext.mpr fun r => by
    rw [count_add, count_roots, count_roots, count_roots, rootMultiplicity_mul hpq]
#align polynomial.roots_mul Polynomial.roots_mul

theorem roots.le_of_dvd (h : q ≠ 0) : p ∣ q → roots p ≤ roots q := by
  rintro ⟨k, rfl⟩
  exact Multiset.le_iff_exists_add.mpr ⟨k.roots, roots_mul h⟩
#align polynomial.roots.le_of_dvd Polynomial.roots.le_of_dvd

theorem mem_roots_sub_C' {p : R[X]} {a x : R} : x ∈ (p - C a).roots ↔ p ≠ C a ∧ p.eval x = a := by
  rw [mem_roots', IsRoot.def, sub_ne_zero, eval_sub, sub_eq_zero, eval_C]
set_option linter.uppercaseLean3 false in
#align polynomial.mem_roots_sub_C' Polynomial.mem_roots_sub_C'

theorem mem_roots_sub_C {p : R[X]} {a x : R} (hp0 : 0 < degree p) :
    x ∈ (p - C a).roots ↔ p.eval x = a :=
  mem_roots_sub_C'.trans <| and_iff_right fun hp => hp0.not_le <| hp.symm ▸ degree_C_le
set_option linter.uppercaseLean3 false in
#align polynomial.mem_roots_sub_C Polynomial.mem_roots_sub_C

@[simp]
theorem roots_X_sub_C (r : R) : roots (X - C r) = {r} := by
  classical
  ext s
  rw [count_roots, rootMultiplicity_X_sub_C, count_singleton]
set_option linter.uppercaseLean3 false in
#align polynomial.roots_X_sub_C Polynomial.roots_X_sub_C

@[simp]
theorem roots_X : roots (X : R[X]) = {0} := by rw [← roots_X_sub_C, C_0, sub_zero]
set_option linter.uppercaseLean3 false in
#align polynomial.roots_X Polynomial.roots_X

@[simp]
theorem roots_C (x : R) : (C x).roots = 0 := by
  classical exact
  if H : x = 0 then by rw [H, C_0, roots_zero]
  else
    Multiset.ext.mpr fun r => (by
      rw [count_roots, count_zero, rootMultiplicity_eq_zero (not_isRoot_C _ _ H)])
set_option linter.uppercaseLean3 false in
#align polynomial.roots_C Polynomial.roots_C

@[simp]
theorem roots_one : (1 : R[X]).roots = ∅ :=
  roots_C 1
#align polynomial.roots_one Polynomial.roots_one

@[simp]
theorem roots_C_mul (p : R[X]) (ha : a ≠ 0) : (C a * p).roots = p.roots := by
  by_cases hp : p = 0 <;>
    simp only [roots_mul, *, Ne, mul_eq_zero, C_eq_zero, or_self_iff, not_false_iff, roots_C,
      zero_add, mul_zero]
set_option linter.uppercaseLean3 false in
#align polynomial.roots_C_mul Polynomial.roots_C_mul

@[simp]
theorem roots_smul_nonzero (p : R[X]) (ha : a ≠ 0) : (a • p).roots = p.roots := by
  rw [smul_eq_C_mul, roots_C_mul _ ha]
#align polynomial.roots_smul_nonzero Polynomial.roots_smul_nonzero

@[simp]
lemma roots_neg (p : R[X]) : (-p).roots = p.roots := by
  rw [← neg_one_smul R p, roots_smul_nonzero p (neg_ne_zero.mpr one_ne_zero)]

theorem roots_list_prod (L : List R[X]) :
    (0 : R[X]) ∉ L → L.prod.roots = (L : Multiset R[X]).bind roots :=
  List.recOn L (fun _ => roots_one) fun hd tl ih H => by
    rw [List.mem_cons, not_or] at H
    rw [List.prod_cons, roots_mul (mul_ne_zero (Ne.symm H.1) <| List.prod_ne_zero H.2), ←
      Multiset.cons_coe, Multiset.cons_bind, ih H.2]
#align polynomial.roots_list_prod Polynomial.roots_list_prod

theorem roots_multiset_prod (m : Multiset R[X]) : (0 : R[X]) ∉ m → m.prod.roots = m.bind roots := by
  rcases m with ⟨L⟩
  simpa only [Multiset.prod_coe, quot_mk_to_coe''] using roots_list_prod L
#align polynomial.roots_multiset_prod Polynomial.roots_multiset_prod

theorem roots_prod {ι : Type*} (f : ι → R[X]) (s : Finset ι) :
    s.prod f ≠ 0 → (s.prod f).roots = s.val.bind fun i => roots (f i) := by
  rcases s with ⟨m, hm⟩
  simpa [Multiset.prod_eq_zero_iff, Multiset.bind_map] using roots_multiset_prod (m.map f)
#align polynomial.roots_prod Polynomial.roots_prod

@[simp]
theorem roots_pow (p : R[X]) (n : ℕ) : (p ^ n).roots = n • p.roots := by
  induction' n with n ihn
  · rw [pow_zero, roots_one, zero_smul, empty_eq_zero]
  · rcases eq_or_ne p 0 with (rfl | hp)
    · rw [zero_pow n.succ_ne_zero, roots_zero, smul_zero]
    · rw [pow_succ, roots_mul (mul_ne_zero (pow_ne_zero _ hp) hp), ihn, add_smul, one_smul]
#align polynomial.roots_pow Polynomial.roots_pow

theorem roots_X_pow (n : ℕ) : (X ^ n : R[X]).roots = n • ({0} : Multiset R) := by
  rw [roots_pow, roots_X]
set_option linter.uppercaseLean3 false in
#align polynomial.roots_X_pow Polynomial.roots_X_pow

theorem roots_C_mul_X_pow (ha : a ≠ 0) (n : ℕ) :
    Polynomial.roots (C a * X ^ n) = n • ({0} : Multiset R) := by
  rw [roots_C_mul _ ha, roots_X_pow]
set_option linter.uppercaseLean3 false in
#align polynomial.roots_C_mul_X_pow Polynomial.roots_C_mul_X_pow

@[simp]
theorem roots_monomial (ha : a ≠ 0) (n : ℕ) : (monomial n a).roots = n • ({0} : Multiset R) := by
  rw [← C_mul_X_pow_eq_monomial, roots_C_mul_X_pow ha]
#align polynomial.roots_monomial Polynomial.roots_monomial

theorem roots_prod_X_sub_C (s : Finset R) : (s.prod fun a => X - C a).roots = s.val := by
  apply (roots_prod (fun a => X - C a) s ?_).trans
  · simp_rw [roots_X_sub_C]
    rw [Multiset.bind_singleton, Multiset.map_id']
  · refine prod_ne_zero_iff.mpr (fun a _ => X_sub_C_ne_zero a)
set_option linter.uppercaseLean3 false in
#align polynomial.roots_prod_X_sub_C Polynomial.roots_prod_X_sub_C

@[simp]
theorem roots_multiset_prod_X_sub_C (s : Multiset R) : (s.map fun a => X - C a).prod.roots = s := by
  rw [roots_multiset_prod, Multiset.bind_map]
  · simp_rw [roots_X_sub_C]
    rw [Multiset.bind_singleton, Multiset.map_id']
  · rw [Multiset.mem_map]
    rintro ⟨a, -, h⟩
    exact X_sub_C_ne_zero a h
set_option linter.uppercaseLean3 false in
#align polynomial.roots_multiset_prod_X_sub_C Polynomial.roots_multiset_prod_X_sub_C

@[simp]
theorem natDegree_multiset_prod_X_sub_C_eq_card (s : Multiset R) :
    (s.map fun a => X - C a).prod.natDegree = Multiset.card s := by
  rw [natDegree_multiset_prod_of_monic, Multiset.map_map]
  · simp only [(· ∘ ·), natDegree_X_sub_C, Multiset.map_const', Multiset.sum_replicate, smul_eq_mul,
      mul_one]
  · exact Multiset.forall_mem_map_iff.2 fun a _ => monic_X_sub_C a
set_option linter.uppercaseLean3 false in
#align polynomial.nat_degree_multiset_prod_X_sub_C_eq_card Polynomial.natDegree_multiset_prod_X_sub_C_eq_card

theorem card_roots_X_pow_sub_C {n : ℕ} (hn : 0 < n) (a : R) :
    Multiset.card (roots ((X : R[X]) ^ n - C a)) ≤ n :=
  WithBot.coe_le_coe.1 <|
    calc
      (Multiset.card (roots ((X : R[X]) ^ n - C a)) : WithBot ℕ) ≤ degree ((X : R[X]) ^ n - C a) :=
        card_roots (X_pow_sub_C_ne_zero hn a)
      _ = n := degree_X_pow_sub_C hn a
set_option linter.uppercaseLean3 false in
#align polynomial.card_roots_X_pow_sub_C Polynomial.card_roots_X_pow_sub_C

section NthRoots

/-- `nthRoots n a` noncomputably returns the solutions to `x ^ n = a`-/
def nthRoots (n : ℕ) (a : R) : Multiset R :=
  roots ((X : R[X]) ^ n - C a)
#align polynomial.nth_roots Polynomial.nthRoots

@[simp]
theorem mem_nthRoots {n : ℕ} (hn : 0 < n) {a x : R} : x ∈ nthRoots n a ↔ x ^ n = a := by
  rw [nthRoots, mem_roots (X_pow_sub_C_ne_zero hn a), IsRoot.def, eval_sub, eval_C, eval_pow,
    eval_X, sub_eq_zero]
#align polynomial.mem_nth_roots Polynomial.mem_nthRoots

@[simp]
theorem nthRoots_zero (r : R) : nthRoots 0 r = 0 := by
  simp only [empty_eq_zero, pow_zero, nthRoots, ← C_1, ← C_sub, roots_C]
#align polynomial.nth_roots_zero Polynomial.nthRoots_zero

@[simp]
theorem nthRoots_zero_right {R} [CommRing R] [IsDomain R] (n : ℕ) :
    nthRoots n (0 : R) = Multiset.replicate n 0 := by
  rw [nthRoots, C.map_zero, sub_zero, roots_pow, roots_X, Multiset.nsmul_singleton]

theorem card_nthRoots (n : ℕ) (a : R) : Multiset.card (nthRoots n a) ≤ n := by
  classical exact
  (if hn : n = 0 then
    if h : (X : R[X]) ^ n - C a = 0 then by
      simp [Nat.zero_le, nthRoots, roots, h, dif_pos rfl, empty_eq_zero, Multiset.card_zero]
    else
      WithBot.coe_le_coe.1
        (le_trans (card_roots h)
          (by
            rw [hn, pow_zero, ← C_1, ← RingHom.map_sub]
            exact degree_C_le))
  else by
    rw [← Nat.cast_le (α := WithBot ℕ)]
    rw [← degree_X_pow_sub_C (Nat.pos_of_ne_zero hn) a]
    exact card_roots (X_pow_sub_C_ne_zero (Nat.pos_of_ne_zero hn) a))
#align polynomial.card_nth_roots Polynomial.card_nthRoots

@[simp]
theorem nthRoots_two_eq_zero_iff {r : R} : nthRoots 2 r = 0 ↔ ¬IsSquare r := by
  simp_rw [isSquare_iff_exists_sq, eq_zero_iff_forall_not_mem, mem_nthRoots (by norm_num : 0 < 2),
    ← not_exists, eq_comm]
#align polynomial.nth_roots_two_eq_zero_iff Polynomial.nthRoots_two_eq_zero_iff

/-- The multiset `nthRoots ↑n (1 : R)` as a Finset. -/
def nthRootsFinset (n : ℕ) (R : Type*) [CommRing R] [IsDomain R] : Finset R :=
  haveI := Classical.decEq R
  Multiset.toFinset (nthRoots n (1 : R))
#align polynomial.nth_roots_finset Polynomial.nthRootsFinset

-- Porting note (#10756): new lemma
lemma nthRootsFinset_def (n : ℕ) (R : Type*) [CommRing R] [IsDomain R] [DecidableEq R] :
    nthRootsFinset n R = Multiset.toFinset (nthRoots n (1 : R)) := by
  unfold nthRootsFinset
  convert rfl

@[simp]
theorem mem_nthRootsFinset {n : ℕ} (h : 0 < n) {x : R} :
    x ∈ nthRootsFinset n R ↔ x ^ (n : ℕ) = 1 := by
  classical
  rw [nthRootsFinset_def, mem_toFinset, mem_nthRoots h]
#align polynomial.mem_nth_roots_finset Polynomial.mem_nthRootsFinset

@[simp]
theorem nthRootsFinset_zero : nthRootsFinset 0 R = ∅ := by classical simp [nthRootsFinset_def]
#align polynomial.nth_roots_finset_zero Polynomial.nthRootsFinset_zero

theorem mul_mem_nthRootsFinset
    {η₁ η₂ : R} (hη₁ : η₁ ∈ nthRootsFinset n R) (hη₂ : η₂ ∈ nthRootsFinset n R) :
    η₁ * η₂ ∈ nthRootsFinset n R := by
  cases n with
  | zero =>
    simp only [Nat.zero_eq, nthRootsFinset_zero, not_mem_empty] at hη₁
  | succ n =>
    rw [mem_nthRootsFinset n.succ_pos] at hη₁ hη₂ ⊢
    rw [mul_pow, hη₁, hη₂, one_mul]

theorem ne_zero_of_mem_nthRootsFinset {η : R} (hη : η ∈ nthRootsFinset n R) : η ≠ 0 := by
  nontriviality R
  rintro rfl
  cases n with
  | zero =>
    simp only [Nat.zero_eq, nthRootsFinset_zero, not_mem_empty] at hη
  | succ n =>
    rw [mem_nthRootsFinset n.succ_pos, zero_pow n.succ_ne_zero] at hη
    exact zero_ne_one hη

theorem one_mem_nthRootsFinset (hn : 0 < n) : 1 ∈ nthRootsFinset n R := by
  rw [mem_nthRootsFinset hn, one_pow]

end NthRoots

theorem Monic.comp (hp : p.Monic) (hq : q.Monic) (h : q.natDegree ≠ 0) : (p.comp q).Monic := by
  rw [Monic.def, leadingCoeff_comp h, Monic.def.1 hp, Monic.def.1 hq, one_pow, one_mul]
#align polynomial.monic.comp Polynomial.Monic.comp

theorem Monic.comp_X_add_C (hp : p.Monic) (r : R) : (p.comp (X + C r)).Monic := by
  refine' hp.comp (monic_X_add_C _) fun ha => _
  rw [natDegree_X_add_C] at ha
  exact one_ne_zero ha
set_option linter.uppercaseLean3 false in
#align polynomial.monic.comp_X_add_C Polynomial.Monic.comp_X_add_C

theorem Monic.comp_X_sub_C (hp : p.Monic) (r : R) : (p.comp (X - C r)).Monic := by
  simpa using hp.comp_X_add_C (-r)
set_option linter.uppercaseLean3 false in
#align polynomial.monic.comp_X_sub_C Polynomial.Monic.comp_X_sub_C

theorem units_coeff_zero_smul (c : R[X]ˣ) (p : R[X]) : (c : R[X]).coeff 0 • p = c * p := by
  rw [← Polynomial.C_mul', ← Polynomial.eq_C_of_degree_eq_zero (degree_coe_units c)]
#align polynomial.units_coeff_zero_smul Polynomial.units_coeff_zero_smul

=======
>>>>>>> 00cf5b8d
@[simp]
theorem natDegree_coe_units (u : R[X]ˣ) : natDegree (u : R[X]) = 0 :=
  natDegree_eq_of_degree_eq_some (degree_coe_units u)
#align polynomial.nat_degree_coe_units Polynomial.natDegree_coe_units

<<<<<<< HEAD
theorem comp_eq_zero_iff : p.comp q = 0 ↔ p = 0 ∨ p.eval (q.coeff 0) = 0 ∧ q = C (q.coeff 0) := by
  constructor
  · intro h
    have key : p.natDegree = 0 ∨ q.natDegree = 0 := by
      rw [← mul_eq_zero, ← natDegree_comp, h, natDegree_zero]
    replace key := Or.imp eq_C_of_natDegree_eq_zero eq_C_of_natDegree_eq_zero key
    cases' key with key key
    · rw [key, C_comp] at h
      exact Or.inl (key.trans h)
    · rw [key, comp_C, C_eq_zero] at h
      exact Or.inr ⟨h, key⟩
  · exact fun h =>
      Or.rec (fun h => by rw [h, zero_comp]) (fun h => by rw [h.2, comp_C, h.1, C_0]) h
#align polynomial.comp_eq_zero_iff Polynomial.comp_eq_zero_iff

theorem zero_of_eval_zero [Infinite R] (p : R[X]) (h : ∀ x, p.eval x = 0) : p = 0 := by
  classical
  by_contra hp
  refine @Fintype.false R _ ?_
  exact ⟨p.roots.toFinset, fun x => Multiset.mem_toFinset.mpr ((mem_roots hp).mpr (h _))⟩
#align polynomial.zero_of_eval_zero Polynomial.zero_of_eval_zero

theorem funext [Infinite R] {p q : R[X]} (ext : ∀ r : R, p.eval r = q.eval r) : p = q := by
  rw [← sub_eq_zero]
  apply zero_of_eval_zero
  intro x
  rw [eval_sub, sub_eq_zero, ext]
#align polynomial.funext Polynomial.funext

variable [CommRing T]

/-- Given a polynomial `p` with coefficients in a ring `T` and a `T`-algebra `S`, `aroots p S` is
the multiset of roots of `p` regarded as a polynomial over `S`. -/
noncomputable abbrev aroots (p : T[X]) (S) [CommRing S] [IsDomain S] [Algebra T S] : Multiset S :=
  (p.map (algebraMap T S)).roots

theorem aroots_def (p : T[X]) (S) [CommRing S] [IsDomain S] [Algebra T S] :
    p.aroots S = (p.map (algebraMap T S)).roots :=
  rfl

theorem mem_aroots' [CommRing S] [IsDomain S] [Algebra T S] {p : T[X]} {a : S} :
    a ∈ p.aroots S ↔ p.map (algebraMap T S) ≠ 0 ∧ aeval a p = 0 := by
  rw [mem_roots', IsRoot.def, ← eval₂_eq_eval_map, aeval_def]

theorem mem_aroots [CommRing S] [IsDomain S] [Algebra T S]
    [NoZeroSMulDivisors T S] {p : T[X]} {a : S} : a ∈ p.aroots S ↔ p ≠ 0 ∧ aeval a p = 0 := by
  rw [mem_aroots', Polynomial.map_ne_zero_iff]
  exact NoZeroSMulDivisors.algebraMap_injective T S

theorem aroots_mul [CommRing S] [IsDomain S] [Algebra T S]
    [NoZeroSMulDivisors T S] {p q : T[X]} (hpq : p * q ≠ 0) :
    (p * q).aroots S = p.aroots S + q.aroots S := by
  suffices map (algebraMap T S) p * map (algebraMap T S) q ≠ 0 by
    rw [aroots_def, Polynomial.map_mul, roots_mul this]
  rwa [← Polynomial.map_mul, Polynomial.map_ne_zero_iff
    (NoZeroSMulDivisors.algebraMap_injective T S)]

@[simp]
theorem aroots_X_sub_C [CommRing S] [IsDomain S] [Algebra T S]
    (r : T) : aroots (X - C r) S = {algebraMap T S r} := by
  rw [aroots_def, Polynomial.map_sub, map_X, map_C, roots_X_sub_C]

@[simp]
theorem aroots_X [CommRing S] [IsDomain S] [Algebra T S] :
    aroots (X : T[X]) S = {0} := by
  rw [aroots_def, map_X, roots_X]

@[simp]
theorem aroots_C [CommRing S] [IsDomain S] [Algebra T S] (a : T) : (C a).aroots S = 0 := by
  rw [aroots_def, map_C, roots_C]

@[simp]
theorem aroots_zero (S) [CommRing S] [IsDomain S] [Algebra T S] : (0 : T[X]).aroots S = 0 := by
  rw [← C_0, aroots_C]

@[simp]
theorem aroots_one [CommRing S] [IsDomain S] [Algebra T S] :
    (1 : T[X]).aroots S = 0 :=
  aroots_C 1

@[simp]
theorem aroots_neg [CommRing S] [IsDomain S] [Algebra T S] (p : T[X]) :
    (-p).aroots S = p.aroots S := by
  rw [aroots, Polynomial.map_neg, roots_neg]

@[simp]
theorem aroots_C_mul [CommRing S] [IsDomain S] [Algebra T S]
    [NoZeroSMulDivisors T S] {a : T} (p : T[X]) (ha : a ≠ 0) :
    (C a * p).aroots S = p.aroots S := by
  rw [aroots_def, Polynomial.map_mul, map_C, roots_C_mul]
  rwa [map_ne_zero_iff]
  exact NoZeroSMulDivisors.algebraMap_injective T S

@[simp]
theorem aroots_smul_nonzero [CommRing S] [IsDomain S] [Algebra T S]
    [NoZeroSMulDivisors T S] {a : T} (p : T[X]) (ha : a ≠ 0) :
    (a • p).aroots S = p.aroots S := by
  rw [smul_eq_C_mul, aroots_C_mul _ ha]

@[simp]
theorem aroots_pow [CommRing S] [IsDomain S] [Algebra T S] (p : T[X]) (n : ℕ) :
    (p ^ n).aroots S = n • p.aroots S := by
  rw [aroots_def, Polynomial.map_pow, roots_pow]

theorem aroots_X_pow [CommRing S] [IsDomain S] [Algebra T S] (n : ℕ) :
    (X ^ n : T[X]).aroots S = n • ({0} : Multiset S) := by
  rw [aroots_pow, aroots_X]

theorem aroots_C_mul_X_pow [CommRing S] [IsDomain S] [Algebra T S]
    [NoZeroSMulDivisors T S] {a : T} (ha : a ≠ 0) (n : ℕ) :
    (C a * X ^ n : T[X]).aroots S = n • ({0} : Multiset S) := by
  rw [aroots_C_mul _ ha, aroots_X_pow]

@[simp]
theorem aroots_monomial [CommRing S] [IsDomain S] [Algebra T S]
    [NoZeroSMulDivisors T S] {a : T} (ha : a ≠ 0) (n : ℕ) :
    (monomial n a).aroots S = n • ({0} : Multiset S) := by
  rw [← C_mul_X_pow_eq_monomial, aroots_C_mul_X_pow ha]

theorem aroots_map (p : T[X]) (S) (A) [CommRing S] [Algebra T S] [CommRing A]
    [IsDomain A] [Algebra S A] [Algebra T A] [IsScalarTower T S A] :
    (p.map (algebraMap T S)).aroots A = p.aroots A := by
  rw [aroots_def, map_map, ← IsScalarTower.algebraMap_eq T S A]

/-- The set of distinct roots of `p` in `S`.

If you have a non-separable polynomial, use `Polynomial.aroots` for the multiset
where multiple roots have the appropriate multiplicity. -/
def rootSet (p : T[X]) (S) [CommRing S] [IsDomain S] [Algebra T S] : Set S :=
  haveI := Classical.decEq S
  (p.aroots S).toFinset
#align polynomial.root_set Polynomial.rootSet

theorem rootSet_def (p : T[X]) (S) [CommRing S] [IsDomain S] [Algebra T S] [DecidableEq S] :
    p.rootSet S = (p.aroots S).toFinset := by
  rw [rootSet]
  convert rfl
#align polynomial.root_set_def Polynomial.rootSet_def

@[simp]
theorem rootSet_C [CommRing S] [IsDomain S] [Algebra T S] (a : T) : (C a).rootSet S = ∅ := by
  classical
  rw [rootSet_def, aroots_C, Multiset.toFinset_zero, Finset.coe_empty]
set_option linter.uppercaseLean3 false in
#align polynomial.root_set_C Polynomial.rootSet_C

@[simp]
theorem rootSet_zero (S) [CommRing S] [IsDomain S] [Algebra T S] : (0 : T[X]).rootSet S = ∅ := by
  rw [← C_0, rootSet_C]
#align polynomial.root_set_zero Polynomial.rootSet_zero

@[simp]
theorem rootSet_one (S) [CommRing S] [IsDomain S] [Algebra T S] : (1 : T[X]).rootSet S = ∅ := by
  rw [← C_1, rootSet_C]

@[simp]
theorem rootSet_neg (p : T[X]) (S) [CommRing S] [IsDomain S] [Algebra T S] :
    (-p).rootSet S = p.rootSet S := by
  rw [rootSet, aroots_neg, rootSet]

instance rootSetFintype (p : T[X]) (S : Type*) [CommRing S] [IsDomain S] [Algebra T S] :
    Fintype (p.rootSet S) :=
  FinsetCoe.fintype _
#align polynomial.root_set_fintype Polynomial.rootSetFintype

theorem rootSet_finite (p : T[X]) (S : Type*) [CommRing S] [IsDomain S] [Algebra T S] :
    (p.rootSet S).Finite :=
  Set.toFinite _
#align polynomial.root_set_finite Polynomial.rootSet_finite

/-- The set of roots of all polynomials of bounded degree and having coefficients in a finite set
is finite. -/
theorem bUnion_roots_finite {R S : Type*} [Semiring R] [CommRing S] [IsDomain S] [DecidableEq S]
    (m : R →+* S) (d : ℕ) {U : Set R} (h : U.Finite) :
    (⋃ (f : R[X]) (_ : f.natDegree ≤ d ∧ ∀ i, f.coeff i ∈ U),
        ((f.map m).roots.toFinset.toSet : Set S)).Finite :=
  Set.Finite.biUnion
    (by
      -- We prove that the set of polynomials under consideration is finite because its
      -- image by the injective map `π` is finite
      let π : R[X] → Fin (d + 1) → R := fun f i => f.coeff i
      refine' ((Set.Finite.pi fun _ => h).subset <| _).of_finite_image (_ : Set.InjOn π _)
      · exact Set.image_subset_iff.2 fun f hf i _ => hf.2 i
      · refine' fun x hx y hy hxy => (ext_iff_natDegree_le hx.1 hy.1).2 fun i hi => _
        exact id congr_fun hxy ⟨i, Nat.lt_succ_of_le hi⟩)
    fun i _ => Finset.finite_toSet _
#align polynomial.bUnion_roots_finite Polynomial.bUnion_roots_finite

theorem mem_rootSet' {p : T[X]} {S : Type*} [CommRing S] [IsDomain S] [Algebra T S] {a : S} :
    a ∈ p.rootSet S ↔ p.map (algebraMap T S) ≠ 0 ∧ aeval a p = 0 := by
  classical
  rw [rootSet_def, Finset.mem_coe, mem_toFinset, mem_aroots']
#align polynomial.mem_root_set' Polynomial.mem_rootSet'

theorem mem_rootSet {p : T[X]} {S : Type*} [CommRing S] [IsDomain S] [Algebra T S]
    [NoZeroSMulDivisors T S] {a : S} : a ∈ p.rootSet S ↔ p ≠ 0 ∧ aeval a p = 0 := by
  rw [mem_rootSet', Polynomial.map_ne_zero_iff (NoZeroSMulDivisors.algebraMap_injective T S)]
#align polynomial.mem_root_set Polynomial.mem_rootSet

theorem mem_rootSet_of_ne {p : T[X]} {S : Type*} [CommRing S] [IsDomain S] [Algebra T S]
    [NoZeroSMulDivisors T S] (hp : p ≠ 0) {a : S} : a ∈ p.rootSet S ↔ aeval a p = 0 :=
  mem_rootSet.trans <| and_iff_right hp
#align polynomial.mem_root_set_of_ne Polynomial.mem_rootSet_of_ne

theorem rootSet_maps_to' {p : T[X]} {S S'} [CommRing S] [IsDomain S] [Algebra T S] [CommRing S']
    [IsDomain S'] [Algebra T S'] (hp : p.map (algebraMap T S') = 0 → p.map (algebraMap T S) = 0)
    (f : S →ₐ[T] S') : (p.rootSet S).MapsTo f (p.rootSet S') := fun x hx => by
  rw [mem_rootSet'] at hx ⊢
  rw [aeval_algHom, AlgHom.comp_apply, hx.2, _root_.map_zero]
  exact ⟨mt hp hx.1, rfl⟩
#align polynomial.root_set_maps_to' Polynomial.rootSet_maps_to'

theorem ne_zero_of_mem_rootSet {p : T[X]} [CommRing S] [IsDomain S] [Algebra T S] {a : S}
    (h : a ∈ p.rootSet S) : p ≠ 0 := fun hf => by rwa [hf, rootSet_zero] at h
#align polynomial.ne_zero_of_mem_root_set Polynomial.ne_zero_of_mem_rootSet

theorem aeval_eq_zero_of_mem_rootSet {p : T[X]} [CommRing S] [IsDomain S] [Algebra T S] {a : S}
    (hx : a ∈ p.rootSet S) : aeval a p = 0 :=
  (mem_rootSet'.1 hx).2
#align polynomial.aeval_eq_zero_of_mem_root_set Polynomial.aeval_eq_zero_of_mem_rootSet

theorem rootSet_mapsTo {p : T[X]} {S S'} [CommRing S] [IsDomain S] [Algebra T S] [CommRing S']
    [IsDomain S'] [Algebra T S'] [NoZeroSMulDivisors T S'] (f : S →ₐ[T] S') :
    (p.rootSet S).MapsTo f (p.rootSet S') := by
  refine' rootSet_maps_to' (fun h₀ => _) f
  obtain rfl : p = 0 :=
    map_injective _ (NoZeroSMulDivisors.algebraMap_injective T S') (by rwa [Polynomial.map_zero])
  exact Polynomial.map_zero _
#align polynomial.root_set_maps_to Polynomial.rootSet_mapsTo

theorem mem_rootSet_of_injective {S : Type*} [CommRing S] {p : S[X]} [Algebra S R]
    (h : Function.Injective (algebraMap S R)) {x : R} (hp : p ≠ 0) :
    x ∈ p.rootSet R ↔ aeval x p = 0 := by
  classical
  exact Multiset.mem_toFinset.trans (mem_roots_map_of_injective h hp)

end Roots

=======
>>>>>>> 00cf5b8d
theorem coeff_coe_units_zero_ne_zero (u : R[X]ˣ) : coeff (u : R[X]) 0 ≠ 0 := by
  conv in 0 => rw [← natDegree_coe_units u]
  rw [← leadingCoeff, Ne, leadingCoeff_eq_zero]
  exact Units.ne_zero _
#align polynomial.coeff_coe_units_zero_ne_zero Polynomial.coeff_coe_units_zero_ne_zero

theorem degree_eq_degree_of_associated (h : Associated p q) : degree p = degree q := by
  let ⟨u, hu⟩ := h
  simp [hu.symm]
#align polynomial.degree_eq_degree_of_associated Polynomial.degree_eq_degree_of_associated

theorem degree_eq_one_of_irreducible_of_root (hi : Irreducible p) {x : R} (hx : IsRoot p x) :
    degree p = 1 :=
  let ⟨g, hg⟩ := dvd_iff_isRoot.2 hx
  have : IsUnit (X - C x) ∨ IsUnit g := hi.isUnit_or_isUnit hg
  this.elim
    (fun h => by
      have h₁ : degree (X - C x) = 1 := degree_X_sub_C x
      have h₂ : degree (X - C x) = 0 := degree_eq_zero_of_isUnit h
      rw [h₁] at h₂; exact absurd h₂ (by decide))
    fun hgu => by rw [hg, degree_mul, degree_X_sub_C, degree_eq_zero_of_isUnit hgu, add_zero]
#align polynomial.degree_eq_one_of_irreducible_of_root Polynomial.degree_eq_one_of_irreducible_of_root

/-- Division by a monic polynomial doesn't change the leading coefficient. -/
theorem leadingCoeff_divByMonic_of_monic {R : Type u} [CommRing R] {p q : R[X]} (hmonic : q.Monic)
    (hdegree : q.degree ≤ p.degree) : (p /ₘ q).leadingCoeff = p.leadingCoeff := by
  nontriviality
  have h : q.leadingCoeff * (p /ₘ q).leadingCoeff ≠ 0 := by
    simpa [divByMonic_eq_zero_iff hmonic, hmonic.leadingCoeff,
      Nat.WithBot.one_le_iff_zero_lt] using hdegree
  nth_rw 2 [← modByMonic_add_div p hmonic]
  rw [leadingCoeff_add_of_degree_lt, leadingCoeff_monic_mul hmonic]
  rw [degree_mul' h, degree_add_divByMonic hmonic hdegree]
  exact (degree_modByMonic_lt p hmonic).trans_le hdegree
#align polynomial.leading_coeff_div_by_monic_of_monic Polynomial.leadingCoeff_divByMonic_of_monic

theorem leadingCoeff_divByMonic_X_sub_C (p : R[X]) (hp : degree p ≠ 0) (a : R) :
    leadingCoeff (p /ₘ (X - C a)) = leadingCoeff p := by
  nontriviality
  cases' hp.lt_or_lt with hd hd
  · rw [degree_eq_bot.mp <| Nat.WithBot.lt_zero_iff.mp hd, zero_divByMonic]
  refine' leadingCoeff_divByMonic_of_monic (monic_X_sub_C a) _
  rwa [degree_X_sub_C, Nat.WithBot.one_le_iff_zero_lt]
set_option linter.uppercaseLean3 false in
#align polynomial.leading_coeff_div_by_monic_X_sub_C Polynomial.leadingCoeff_divByMonic_X_sub_C

theorem eq_of_dvd_of_natDegree_le_of_leadingCoeff {p q : R[X]} (hpq : p ∣ q)
    (h₁ : q.natDegree ≤ p.natDegree) (h₂ : p.leadingCoeff = q.leadingCoeff) :
    p = q := by
  by_cases hq : q = 0
  · rwa [hq, leadingCoeff_zero, leadingCoeff_eq_zero, ← hq] at h₂
  replace h₁ := (natDegree_le_of_dvd hpq hq).antisymm h₁
  obtain ⟨u, rfl⟩ := hpq
  replace hq := mul_ne_zero_iff.mp hq
  rw [natDegree_mul hq.1 hq.2, self_eq_add_right] at h₁
  rw [eq_C_of_natDegree_eq_zero h₁, leadingCoeff_mul, leadingCoeff_C,
    eq_comm, mul_eq_left₀ (leadingCoeff_ne_zero.mpr hq.1)] at h₂
  rw [eq_C_of_natDegree_eq_zero h₁, h₂, map_one, mul_one]

theorem associated_of_dvd_of_natDegree_le_of_leadingCoeff {p q : R[X]} (hpq : p ∣ q)
    (h₁ : q.natDegree ≤ p.natDegree) (h₂ : q.leadingCoeff ∣ p.leadingCoeff) :
    Associated p q :=
  have ⟨r, hr⟩ := hpq
  have ⟨u, hu⟩ := associated_of_dvd_dvd ⟨leadingCoeff r, hr ▸ leadingCoeff_mul p r⟩ h₂
  ⟨Units.map C.toMonoidHom u, eq_of_dvd_of_natDegree_le_of_leadingCoeff
    (by rwa [Units.mul_right_dvd]) (by simpa [natDegree_mul_C] using h₁) (by simpa using hu)⟩

theorem associated_of_dvd_of_natDegree_le {K} [Field K] {p q : K[X]} (hpq : p ∣ q) (hq : q ≠ 0)
    (h₁ : q.natDegree ≤ p.natDegree) : Associated p q :=
  associated_of_dvd_of_natDegree_le_of_leadingCoeff hpq h₁
    (IsUnit.dvd (by rwa [← leadingCoeff_ne_zero, ← isUnit_iff_ne_zero] at hq))

theorem associated_of_dvd_of_degree_eq {K} [Field K] {p q : K[X]} (hpq : p ∣ q)
    (h₁ : p.degree = q.degree) : Associated p q :=
  (Classical.em (q = 0)).elim (fun hq ↦ (show p = q by simpa [hq] using h₁) ▸ Associated.refl p)
    (associated_of_dvd_of_natDegree_le hpq · (natDegree_le_natDegree h₁.ge))

theorem eq_leadingCoeff_mul_of_monic_of_dvd_of_natDegree_le {R} [CommRing R] {p q : R[X]}
    (hp : p.Monic) (hdiv : p ∣ q) (hdeg : q.natDegree ≤ p.natDegree) :
    q = C q.leadingCoeff * p := by
  obtain ⟨r, hr⟩ := hdiv
  obtain rfl | hq := eq_or_ne q 0; · simp
  have rzero : r ≠ 0 := fun h => by simp [h, hq] at hr
  rw [hr, natDegree_mul'] at hdeg; swap
  · rw [hp.leadingCoeff, one_mul, leadingCoeff_ne_zero]
    exact rzero
  rw [mul_comm, @eq_C_of_natDegree_eq_zero _ _ r] at hr
  · convert hr
    convert leadingCoeff_C (coeff r 0) using 1
    rw [hr, leadingCoeff_mul_monic hp]
  · exact (add_right_inj _).1 (le_antisymm hdeg <| Nat.le.intro rfl)
#align polynomial.eq_leading_coeff_mul_of_monic_of_dvd_of_nat_degree_le Polynomial.eq_leadingCoeff_mul_of_monic_of_dvd_of_natDegree_le

theorem eq_of_monic_of_dvd_of_natDegree_le {R} [CommRing R] {p q : R[X]} (hp : p.Monic)
    (hq : q.Monic) (hdiv : p ∣ q) (hdeg : q.natDegree ≤ p.natDegree) : q = p := by
  convert eq_leadingCoeff_mul_of_monic_of_dvd_of_natDegree_le hp hdiv hdeg
  rw [hq.leadingCoeff, C_1, one_mul]
#align polynomial.eq_of_monic_of_dvd_of_nat_degree_le Polynomial.eq_of_monic_of_dvd_of_natDegree_le

theorem prime_X_sub_C (r : R) : Prime (X - C r) :=
  ⟨X_sub_C_ne_zero r, not_isUnit_X_sub_C r, fun _ _ => by
    simp_rw [dvd_iff_isRoot, IsRoot.def, eval_mul, mul_eq_zero]
    exact id⟩
set_option linter.uppercaseLean3 false in
#align polynomial.prime_X_sub_C Polynomial.prime_X_sub_C

theorem prime_X : Prime (X : R[X]) := by
  convert prime_X_sub_C (0 : R)
  simp
set_option linter.uppercaseLean3 false in
#align polynomial.prime_X Polynomial.prime_X

theorem Monic.prime_of_degree_eq_one (hp1 : degree p = 1) (hm : Monic p) : Prime p :=
  have : p = X - C (-p.coeff 0) := by simpa [hm.leadingCoeff] using eq_X_add_C_of_degree_eq_one hp1
  this.symm ▸ prime_X_sub_C _
#align polynomial.monic.prime_of_degree_eq_one Polynomial.Monic.prime_of_degree_eq_one

theorem irreducible_X_sub_C (r : R) : Irreducible (X - C r) :=
  (prime_X_sub_C r).irreducible
set_option linter.uppercaseLean3 false in
#align polynomial.irreducible_X_sub_C Polynomial.irreducible_X_sub_C

theorem irreducible_X : Irreducible (X : R[X]) :=
  Prime.irreducible prime_X
set_option linter.uppercaseLean3 false in
#align polynomial.irreducible_X Polynomial.irreducible_X

theorem Monic.irreducible_of_degree_eq_one (hp1 : degree p = 1) (hm : Monic p) : Irreducible p :=
  (hm.prime_of_degree_eq_one hp1).irreducible
#align polynomial.monic.irreducible_of_degree_eq_one Polynomial.Monic.irreducible_of_degree_eq_one

@[simp]
theorem natDegree_multiset_prod_X_sub_C_eq_card (s : Multiset R) :
    (s.map fun a => X - C a).prod.natDegree = Multiset.card s := by
  rw [natDegree_multiset_prod_of_monic, Multiset.map_map]
  · simp only [(· ∘ ·), natDegree_X_sub_C, Multiset.map_const', Multiset.sum_replicate, smul_eq_mul,
      mul_one]
  · exact Multiset.forall_mem_map_iff.2 fun a _ => monic_X_sub_C a
set_option linter.uppercaseLean3 false in
#align polynomial.nat_degree_multiset_prod_X_sub_C_eq_card Polynomial.natDegree_multiset_prod_X_sub_C_eq_card

theorem Monic.comp (hp : p.Monic) (hq : q.Monic) (h : q.natDegree ≠ 0) : (p.comp q).Monic := by
  rw [Monic.def, leadingCoeff_comp h, Monic.def.1 hp, Monic.def.1 hq, one_pow, one_mul]
#align polynomial.monic.comp Polynomial.Monic.comp

theorem Monic.comp_X_add_C (hp : p.Monic) (r : R) : (p.comp (X + C r)).Monic := by
  refine' hp.comp (monic_X_add_C _) fun ha => _
  rw [natDegree_X_add_C] at ha
  exact one_ne_zero ha
set_option linter.uppercaseLean3 false in
#align polynomial.monic.comp_X_add_C Polynomial.Monic.comp_X_add_C

theorem Monic.comp_X_sub_C (hp : p.Monic) (r : R) : (p.comp (X - C r)).Monic := by
  simpa using hp.comp_X_add_C (-r)
set_option linter.uppercaseLean3 false in
#align polynomial.monic.comp_X_sub_C Polynomial.Monic.comp_X_sub_C

theorem units_coeff_zero_smul (c : R[X]ˣ) (p : R[X]) : (c : R[X]).coeff 0 • p = c * p := by
  rw [← Polynomial.C_mul', ← Polynomial.eq_C_of_degree_eq_zero (degree_coe_units c)]
#align polynomial.units_coeff_zero_smul Polynomial.units_coeff_zero_smul

theorem comp_eq_zero_iff : p.comp q = 0 ↔ p = 0 ∨ p.eval (q.coeff 0) = 0 ∧ q = C (q.coeff 0) := by
  constructor
  · intro h
    have key : p.natDegree = 0 ∨ q.natDegree = 0 := by
      rw [← mul_eq_zero, ← natDegree_comp, h, natDegree_zero]
    replace key := Or.imp eq_C_of_natDegree_eq_zero eq_C_of_natDegree_eq_zero key
    cases' key with key key
    · rw [key, C_comp] at h
      exact Or.inl (key.trans h)
    · rw [key, comp_C, C_eq_zero] at h
      exact Or.inr ⟨h, key⟩
  · exact fun h =>
      Or.rec (fun h => by rw [h, zero_comp]) (fun h => by rw [h.2, comp_C, h.1, C_0]) h
#align polynomial.comp_eq_zero_iff Polynomial.comp_eq_zero_iff

theorem isCoprime_X_sub_C_of_isUnit_sub {R} [CommRing R] {a b : R} (h : IsUnit (a - b)) :
    IsCoprime (X - C a) (X - C b) :=
  ⟨-C h.unit⁻¹.val, C h.unit⁻¹.val, by
    rw [neg_mul_comm, ← left_distrib, neg_add_eq_sub, sub_sub_sub_cancel_left, ← C_sub, ← C_mul]
    rw [← C_1]
    congr
    exact h.val_inv_mul⟩
set_option linter.uppercaseLean3 false in
#align polynomial.is_coprime_X_sub_C_of_is_unit_sub Polynomial.isCoprime_X_sub_C_of_isUnit_sub

theorem pairwise_coprime_X_sub_C {K} [Field K] {I : Type v} {s : I → K} (H : Function.Injective s) :
    Pairwise (IsCoprime on fun i : I => X - C (s i)) := fun _ _ hij =>
  isCoprime_X_sub_C_of_isUnit_sub (sub_ne_zero_of_ne <| H.ne hij).isUnit
set_option linter.uppercaseLean3 false in
#align polynomial.pairwise_coprime_X_sub_C Polynomial.pairwise_coprime_X_sub_C

theorem rootMultiplicity_mul {p q : R[X]} {x : R} (hpq : p * q ≠ 0) :
    rootMultiplicity x (p * q) = rootMultiplicity x p + rootMultiplicity x q := by
  classical
  have hp : p ≠ 0 := left_ne_zero_of_mul hpq
  have hq : q ≠ 0 := right_ne_zero_of_mul hpq
  rw [rootMultiplicity_eq_multiplicity (p * q), dif_neg hpq, rootMultiplicity_eq_multiplicity p,
    dif_neg hp, rootMultiplicity_eq_multiplicity q, dif_neg hq,
    multiplicity.mul' (prime_X_sub_C x)]
#align polynomial.root_multiplicity_mul Polynomial.rootMultiplicity_mul

open Multiset in
theorem exists_multiset_roots [DecidableEq R] :
    ∀ {p : R[X]} (_ : p ≠ 0), ∃ s : Multiset R,
      (Multiset.card s : WithBot ℕ) ≤ degree p ∧ ∀ a, s.count a = rootMultiplicity a p
  | p, hp =>
    haveI := Classical.propDecidable (∃ x, IsRoot p x)
    if h : ∃ x, IsRoot p x then
      let ⟨x, hx⟩ := h
      have hpd : 0 < degree p := degree_pos_of_root hp hx
      have hd0 : p /ₘ (X - C x) ≠ 0 := fun h => by
        rw [← mul_divByMonic_eq_iff_isRoot.2 hx, h, mul_zero] at hp; exact hp rfl
      have wf : degree (p /ₘ (X - C x)) < degree p :=
        degree_divByMonic_lt _ (monic_X_sub_C x) hp ((degree_X_sub_C x).symm ▸ by decide)
      let ⟨t, htd, htr⟩ := @exists_multiset_roots _ (p /ₘ (X - C x)) hd0
      have hdeg : degree (X - C x) ≤ degree p := by
        rw [degree_X_sub_C, degree_eq_natDegree hp]
        rw [degree_eq_natDegree hp] at hpd
        exact WithBot.coe_le_coe.2 (WithBot.coe_lt_coe.1 hpd)
      have hdiv0 : p /ₘ (X - C x) ≠ 0 :=
        mt (divByMonic_eq_zero_iff (monic_X_sub_C x)).1 <| not_lt.2 hdeg
      ⟨x ::ₘ t,
        calc
          (card (x ::ₘ t) : WithBot ℕ) = Multiset.card t + 1 := by
            congr
            exact mod_cast Multiset.card_cons _ _
          _ ≤ degree p := by
            rw [← degree_add_divByMonic (monic_X_sub_C x) hdeg, degree_X_sub_C, add_comm];
              exact add_le_add (le_refl (1 : WithBot ℕ)) htd,
        by
          change ∀ (a : R), count a (x ::ₘ t) = rootMultiplicity a p
          intro a
          conv_rhs => rw [← mul_divByMonic_eq_iff_isRoot.mpr hx]
          rw [rootMultiplicity_mul (mul_ne_zero (X_sub_C_ne_zero x) hdiv0),
            rootMultiplicity_X_sub_C, ← htr a]
          split_ifs with ha
          · rw [ha, count_cons_self, add_comm]
          · rw [count_cons_of_ne ha, zero_add]⟩
    else
      ⟨0, (degree_eq_natDegree hp).symm ▸ WithBot.coe_le_coe.2 (Nat.zero_le _), by
        intro a
        rw [count_zero, rootMultiplicity_eq_zero (not_exists.mp h a)]⟩
termination_by p => natDegree p
decreasing_by {
  simp_wf
  apply (Nat.cast_lt (α := WithBot ℕ)).mp
  simp only [degree_eq_natDegree hp, degree_eq_natDegree hd0] at wf;
  assumption}
#align polynomial.exists_multiset_roots Polynomial.exists_multiset_roots

end CommRing

section

variable [Semiring R] [CommRing S] [IsDomain S] (φ : R →+* S)

theorem isUnit_of_isUnit_leadingCoeff_of_isUnit_map {f : R[X]} (hf : IsUnit f.leadingCoeff)
    (H : IsUnit (map φ f)) : IsUnit f := by
  have dz := degree_eq_zero_of_isUnit H
  rw [degree_map_eq_of_leadingCoeff_ne_zero] at dz
  · rw [eq_C_of_degree_eq_zero dz]
    refine IsUnit.map C ?_
    convert hf
    change coeff f 0 = coeff f (natDegree f)
    rw [(degree_eq_iff_natDegree_eq _).1 dz]
    · rfl
    rintro rfl
    simp at H
  · intro h
    have u : IsUnit (φ f.leadingCoeff) := IsUnit.map φ hf
    rw [h] at u
    simp at u
#align polynomial.is_unit_of_is_unit_leading_coeff_of_is_unit_map Polynomial.isUnit_of_isUnit_leadingCoeff_of_isUnit_map

end

section

variable [CommRing R] [IsDomain R] [CommRing S] [IsDomain S] (φ : R →+* S)

/-- A polynomial over an integral domain `R` is irreducible if it is monic and
  irreducible after mapping into an integral domain `S`.

A special case of this lemma is that a polynomial over `ℤ` is irreducible if
  it is monic and irreducible over `ℤ/pℤ` for some prime `p`.
-/
theorem Monic.irreducible_of_irreducible_map (f : R[X]) (h_mon : Monic f)
    (h_irr : Irreducible (Polynomial.map φ f)) : Irreducible f := by
  refine' ⟨h_irr.not_unit ∘ IsUnit.map (mapRingHom φ), fun a b h => _⟩
  dsimp [Monic] at h_mon
  have q := (leadingCoeff_mul a b).symm
  rw [← h, h_mon] at q
  refine' (h_irr.isUnit_or_isUnit <|
    (congr_arg (Polynomial.map φ) h).trans (Polynomial.map_mul φ)).imp _ _ <;>
      apply isUnit_of_isUnit_leadingCoeff_of_isUnit_map <;>
    apply isUnit_of_mul_eq_one
  · exact q;
  · rw [mul_comm]
    exact q
#align polynomial.monic.irreducible_of_irreducible_map Polynomial.Monic.irreducible_of_irreducible_map

end

end Polynomial<|MERGE_RESOLUTION|>--- conflicted
+++ resolved
@@ -563,733 +563,11 @@
 
 variable [IsDomain R] {p q : R[X]}
 
-<<<<<<< HEAD
-section Roots
-
-open Multiset
-
-theorem prime_X_sub_C (r : R) : Prime (X - C r) :=
-  ⟨X_sub_C_ne_zero r, not_isUnit_X_sub_C r, fun _ _ => by
-    simp_rw [dvd_iff_isRoot, IsRoot.def, eval_mul, mul_eq_zero]
-    exact id⟩
-set_option linter.uppercaseLean3 false in
-#align polynomial.prime_X_sub_C Polynomial.prime_X_sub_C
-
-theorem prime_X : Prime (X : R[X]) := by
-  convert prime_X_sub_C (0 : R)
-  simp
-set_option linter.uppercaseLean3 false in
-#align polynomial.prime_X Polynomial.prime_X
-
-theorem Monic.prime_of_degree_eq_one (hp1 : degree p = 1) (hm : Monic p) : Prime p :=
-  have : p = X - C (-p.coeff 0) := by simpa [hm.leadingCoeff] using eq_X_add_C_of_degree_eq_one hp1
-  this.symm ▸ prime_X_sub_C _
-#align polynomial.monic.prime_of_degree_eq_one Polynomial.Monic.prime_of_degree_eq_one
-
-theorem irreducible_X_sub_C (r : R) : Irreducible (X - C r) :=
-  (prime_X_sub_C r).irreducible
-set_option linter.uppercaseLean3 false in
-#align polynomial.irreducible_X_sub_C Polynomial.irreducible_X_sub_C
-
-theorem irreducible_X : Irreducible (X : R[X]) :=
-  Prime.irreducible prime_X
-set_option linter.uppercaseLean3 false in
-#align polynomial.irreducible_X Polynomial.irreducible_X
-
-theorem Monic.irreducible_of_degree_eq_one (hp1 : degree p = 1) (hm : Monic p) : Irreducible p :=
-  (hm.prime_of_degree_eq_one hp1).irreducible
-#align polynomial.monic.irreducible_of_degree_eq_one Polynomial.Monic.irreducible_of_degree_eq_one
-
-theorem rootMultiplicity_mul {p q : R[X]} {x : R} (hpq : p * q ≠ 0) :
-    rootMultiplicity x (p * q) = rootMultiplicity x p + rootMultiplicity x q := by
-  classical
-  have hp : p ≠ 0 := left_ne_zero_of_mul hpq
-  have hq : q ≠ 0 := right_ne_zero_of_mul hpq
-  rw [rootMultiplicity_eq_multiplicity (p * q), dif_neg hpq, rootMultiplicity_eq_multiplicity p,
-    dif_neg hp, rootMultiplicity_eq_multiplicity q, dif_neg hq,
-    multiplicity.mul' (prime_X_sub_C x)]
-#align polynomial.root_multiplicity_mul Polynomial.rootMultiplicity_mul
-
-theorem exists_multiset_roots [DecidableEq R] :
-    ∀ {p : R[X]} (_ : p ≠ 0), ∃ s : Multiset R,
-      (Multiset.card s : WithBot ℕ) ≤ degree p ∧ ∀ a, s.count a = rootMultiplicity a p
-  | p, hp =>
-    haveI := Classical.propDecidable (∃ x, IsRoot p x)
-    if h : ∃ x, IsRoot p x then
-      let ⟨x, hx⟩ := h
-      have hpd : 0 < degree p := degree_pos_of_root hp hx
-      have hd0 : p /ₘ (X - C x) ≠ 0 := fun h => by
-        rw [← mul_divByMonic_eq_iff_isRoot.2 hx, h, mul_zero] at hp; exact hp rfl
-      have wf : degree (p /ₘ (X - C x)) < degree p :=
-        degree_divByMonic_lt _ (monic_X_sub_C x) hp ((degree_X_sub_C x).symm ▸ by decide)
-      let ⟨t, htd, htr⟩ := @exists_multiset_roots _ (p /ₘ (X - C x)) hd0
-      have hdeg : degree (X - C x) ≤ degree p := by
-        rw [degree_X_sub_C, degree_eq_natDegree hp]
-        rw [degree_eq_natDegree hp] at hpd
-        exact WithBot.coe_le_coe.2 (WithBot.coe_lt_coe.1 hpd)
-      have hdiv0 : p /ₘ (X - C x) ≠ 0 :=
-        mt (divByMonic_eq_zero_iff (monic_X_sub_C x)).1 <| not_lt.2 hdeg
-      ⟨x ::ₘ t,
-        calc
-          (card (x ::ₘ t) : WithBot ℕ) = Multiset.card t + 1 := by
-            congr
-            exact mod_cast Multiset.card_cons _ _
-          _ ≤ degree p := by
-            rw [← degree_add_divByMonic (monic_X_sub_C x) hdeg, degree_X_sub_C, add_comm];
-              exact add_le_add (le_refl (1 : WithBot ℕ)) htd,
-        by
-          change ∀ (a : R), count a (x ::ₘ t) = rootMultiplicity a p
-          intro a
-          conv_rhs => rw [← mul_divByMonic_eq_iff_isRoot.mpr hx]
-          rw [rootMultiplicity_mul (mul_ne_zero (X_sub_C_ne_zero x) hdiv0),
-            rootMultiplicity_X_sub_C, ← htr a]
-          split_ifs with ha
-          · rw [ha, count_cons_self, add_comm]
-          · rw [count_cons_of_ne ha, zero_add]⟩
-    else
-      ⟨0, (degree_eq_natDegree hp).symm ▸ WithBot.coe_le_coe.2 (Nat.zero_le _), by
-        intro a
-        rw [count_zero, rootMultiplicity_eq_zero (not_exists.mp h a)]⟩
-termination_by p => natDegree p
-decreasing_by {
-  simp_wf
-  apply (Nat.cast_lt (α := WithBot ℕ)).mp
-  simp only [degree_eq_natDegree hp, degree_eq_natDegree hd0] at wf;
-  assumption}
-#align polynomial.exists_multiset_roots Polynomial.exists_multiset_roots
-
-/-- `roots p` noncomputably gives a multiset containing all the roots of `p`,
-including their multiplicities. -/
-noncomputable def roots (p : R[X]) : Multiset R :=
-  haveI := Classical.decEq R
-  haveI := Classical.dec (p = 0)
-  if h : p = 0 then ∅ else Classical.choose (exists_multiset_roots h)
-#align polynomial.roots Polynomial.roots
-
-theorem roots_def [DecidableEq R] (p : R[X]) [Decidable (p = 0)] :
-    p.roots = if h : p = 0 then ∅ else Classical.choose (exists_multiset_roots h) := by
-  -- porting noteL `‹_›` doesn't work for instance arguments
-  rename_i iR ip0
-  obtain rfl := Subsingleton.elim iR (Classical.decEq R)
-  obtain rfl := Subsingleton.elim ip0 (Classical.dec (p = 0))
-  rfl
-#align polynomial.roots_def Polynomial.roots_def
-
-@[simp]
-theorem roots_zero : (0 : R[X]).roots = 0 :=
-  dif_pos rfl
-#align polynomial.roots_zero Polynomial.roots_zero
-
-theorem card_roots (hp0 : p ≠ 0) : (Multiset.card (roots p) : WithBot ℕ) ≤ degree p := by
-  classical
-  unfold roots
-  rw [dif_neg hp0]
-  exact (Classical.choose_spec (exists_multiset_roots hp0)).1
-#align polynomial.card_roots Polynomial.card_roots
-
-theorem card_roots' (p : R[X]) : Multiset.card p.roots ≤ natDegree p := by
-  by_cases hp0 : p = 0
-  · simp [hp0]
-  exact WithBot.coe_le_coe.1 (le_trans (card_roots hp0) (le_of_eq <| degree_eq_natDegree hp0))
-#align polynomial.card_roots' Polynomial.card_roots'
-
-theorem card_roots_sub_C {p : R[X]} {a : R} (hp0 : 0 < degree p) :
-    (Multiset.card (p - C a).roots : WithBot ℕ) ≤ degree p :=
-  calc
-    (Multiset.card (p - C a).roots : WithBot ℕ) ≤ degree (p - C a) :=
-      card_roots <| mt sub_eq_zero.1 fun h => not_le_of_gt hp0 <| h.symm ▸ degree_C_le
-    _ = degree p := by rw [sub_eq_add_neg, ← C_neg]; exact degree_add_C hp0
-set_option linter.uppercaseLean3 false in
-#align polynomial.card_roots_sub_C Polynomial.card_roots_sub_C
-
-theorem card_roots_sub_C' {p : R[X]} {a : R} (hp0 : 0 < degree p) :
-    Multiset.card (p - C a).roots ≤ natDegree p :=
-  WithBot.coe_le_coe.1
-    (le_trans (card_roots_sub_C hp0)
-      (le_of_eq <| degree_eq_natDegree fun h => by simp_all [lt_irrefl]))
-set_option linter.uppercaseLean3 false in
-#align polynomial.card_roots_sub_C' Polynomial.card_roots_sub_C'
-
-@[simp]
-theorem count_roots [DecidableEq R] (p : R[X]) : p.roots.count a = rootMultiplicity a p := by
-  classical
-  by_cases hp : p = 0
-  · simp [hp]
-  rw [roots_def, dif_neg hp]
-  exact (Classical.choose_spec (exists_multiset_roots hp)).2 a
-#align polynomial.count_roots Polynomial.count_roots
-
-@[simp]
-theorem mem_roots' : a ∈ p.roots ↔ p ≠ 0 ∧ IsRoot p a := by
-  classical
-  rw [← count_pos, count_roots p, rootMultiplicity_pos']
-#align polynomial.mem_roots' Polynomial.mem_roots'
-
-theorem mem_roots (hp : p ≠ 0) : a ∈ p.roots ↔ IsRoot p a :=
-  mem_roots'.trans <| and_iff_right hp
-#align polynomial.mem_roots Polynomial.mem_roots
-
-theorem ne_zero_of_mem_roots (h : a ∈ p.roots) : p ≠ 0 :=
-  (mem_roots'.1 h).1
-#align polynomial.ne_zero_of_mem_roots Polynomial.ne_zero_of_mem_roots
-
-theorem isRoot_of_mem_roots (h : a ∈ p.roots) : IsRoot p a :=
-  (mem_roots'.1 h).2
-#align polynomial.is_root_of_mem_roots Polynomial.isRoot_of_mem_roots
-
-theorem mem_roots_map_of_injective {S : Type*} [Semiring S] {p : S[X]} {f : S →+* R}
-    (hf : Function.Injective f) {x : R} (hp : p ≠ 0) : x ∈ (p.map f).roots ↔ p.eval₂ f x = 0 := by
-  rw [mem_roots ((Polynomial.map_ne_zero_iff hf).mpr hp)]
-  dsimp only [IsRoot]
-  rw [Polynomial.eval_map]
-
--- Porting note: added during port.
-lemma mem_roots_iff_aeval_eq_zero {x : R} (w : p ≠ 0) : x ∈ roots p ↔ aeval x p = 0 := by
-  rw [aeval_def, ← mem_roots_map_of_injective (NoZeroSMulDivisors.algebraMap_injective _ _) w,
-    Algebra.id.map_eq_id, map_id]
-
-theorem card_le_degree_of_subset_roots {p : R[X]} {Z : Finset R} (h : Z.val ⊆ p.roots) :
-    Z.card ≤ p.natDegree :=
-  (Multiset.card_le_card (Finset.val_le_iff_val_subset.2 h)).trans (Polynomial.card_roots' p)
-#align polynomial.card_le_degree_of_subset_roots Polynomial.card_le_degree_of_subset_roots
-
-theorem finite_setOf_isRoot {p : R[X]} (hp : p ≠ 0) : Set.Finite { x | IsRoot p x } := by
-  classical
-  simpa only [← Finset.setOf_mem, Multiset.mem_toFinset, mem_roots hp]
-    using p.roots.toFinset.finite_toSet
-#align polynomial.finite_set_of_is_root Polynomial.finite_setOf_isRoot
-
-theorem eq_zero_of_infinite_isRoot (p : R[X]) (h : Set.Infinite { x | IsRoot p x }) : p = 0 :=
-  not_imp_comm.mp finite_setOf_isRoot h
-#align polynomial.eq_zero_of_infinite_is_root Polynomial.eq_zero_of_infinite_isRoot
-
-theorem exists_max_root [LinearOrder R] (p : R[X]) (hp : p ≠ 0) : ∃ x₀, ∀ x, p.IsRoot x → x ≤ x₀ :=
-  Set.exists_upper_bound_image _ _ <| finite_setOf_isRoot hp
-#align polynomial.exists_max_root Polynomial.exists_max_root
-
-theorem exists_min_root [LinearOrder R] (p : R[X]) (hp : p ≠ 0) : ∃ x₀, ∀ x, p.IsRoot x → x₀ ≤ x :=
-  Set.exists_lower_bound_image _ _ <| finite_setOf_isRoot hp
-#align polynomial.exists_min_root Polynomial.exists_min_root
-
-theorem eq_of_infinite_eval_eq (p q : R[X]) (h : Set.Infinite { x | eval x p = eval x q }) :
-    p = q := by
-  rw [← sub_eq_zero]
-  apply eq_zero_of_infinite_isRoot
-  simpa only [IsRoot, eval_sub, sub_eq_zero]
-#align polynomial.eq_of_infinite_eval_eq Polynomial.eq_of_infinite_eval_eq
-
-theorem roots_mul {p q : R[X]} (hpq : p * q ≠ 0) : (p * q).roots = p.roots + q.roots := by
-  classical
-  exact Multiset.ext.mpr fun r => by
-    rw [count_add, count_roots, count_roots, count_roots, rootMultiplicity_mul hpq]
-#align polynomial.roots_mul Polynomial.roots_mul
-
-theorem roots.le_of_dvd (h : q ≠ 0) : p ∣ q → roots p ≤ roots q := by
-  rintro ⟨k, rfl⟩
-  exact Multiset.le_iff_exists_add.mpr ⟨k.roots, roots_mul h⟩
-#align polynomial.roots.le_of_dvd Polynomial.roots.le_of_dvd
-
-theorem mem_roots_sub_C' {p : R[X]} {a x : R} : x ∈ (p - C a).roots ↔ p ≠ C a ∧ p.eval x = a := by
-  rw [mem_roots', IsRoot.def, sub_ne_zero, eval_sub, sub_eq_zero, eval_C]
-set_option linter.uppercaseLean3 false in
-#align polynomial.mem_roots_sub_C' Polynomial.mem_roots_sub_C'
-
-theorem mem_roots_sub_C {p : R[X]} {a x : R} (hp0 : 0 < degree p) :
-    x ∈ (p - C a).roots ↔ p.eval x = a :=
-  mem_roots_sub_C'.trans <| and_iff_right fun hp => hp0.not_le <| hp.symm ▸ degree_C_le
-set_option linter.uppercaseLean3 false in
-#align polynomial.mem_roots_sub_C Polynomial.mem_roots_sub_C
-
-@[simp]
-theorem roots_X_sub_C (r : R) : roots (X - C r) = {r} := by
-  classical
-  ext s
-  rw [count_roots, rootMultiplicity_X_sub_C, count_singleton]
-set_option linter.uppercaseLean3 false in
-#align polynomial.roots_X_sub_C Polynomial.roots_X_sub_C
-
-@[simp]
-theorem roots_X : roots (X : R[X]) = {0} := by rw [← roots_X_sub_C, C_0, sub_zero]
-set_option linter.uppercaseLean3 false in
-#align polynomial.roots_X Polynomial.roots_X
-
-@[simp]
-theorem roots_C (x : R) : (C x).roots = 0 := by
-  classical exact
-  if H : x = 0 then by rw [H, C_0, roots_zero]
-  else
-    Multiset.ext.mpr fun r => (by
-      rw [count_roots, count_zero, rootMultiplicity_eq_zero (not_isRoot_C _ _ H)])
-set_option linter.uppercaseLean3 false in
-#align polynomial.roots_C Polynomial.roots_C
-
-@[simp]
-theorem roots_one : (1 : R[X]).roots = ∅ :=
-  roots_C 1
-#align polynomial.roots_one Polynomial.roots_one
-
-@[simp]
-theorem roots_C_mul (p : R[X]) (ha : a ≠ 0) : (C a * p).roots = p.roots := by
-  by_cases hp : p = 0 <;>
-    simp only [roots_mul, *, Ne, mul_eq_zero, C_eq_zero, or_self_iff, not_false_iff, roots_C,
-      zero_add, mul_zero]
-set_option linter.uppercaseLean3 false in
-#align polynomial.roots_C_mul Polynomial.roots_C_mul
-
-@[simp]
-theorem roots_smul_nonzero (p : R[X]) (ha : a ≠ 0) : (a • p).roots = p.roots := by
-  rw [smul_eq_C_mul, roots_C_mul _ ha]
-#align polynomial.roots_smul_nonzero Polynomial.roots_smul_nonzero
-
-@[simp]
-lemma roots_neg (p : R[X]) : (-p).roots = p.roots := by
-  rw [← neg_one_smul R p, roots_smul_nonzero p (neg_ne_zero.mpr one_ne_zero)]
-
-theorem roots_list_prod (L : List R[X]) :
-    (0 : R[X]) ∉ L → L.prod.roots = (L : Multiset R[X]).bind roots :=
-  List.recOn L (fun _ => roots_one) fun hd tl ih H => by
-    rw [List.mem_cons, not_or] at H
-    rw [List.prod_cons, roots_mul (mul_ne_zero (Ne.symm H.1) <| List.prod_ne_zero H.2), ←
-      Multiset.cons_coe, Multiset.cons_bind, ih H.2]
-#align polynomial.roots_list_prod Polynomial.roots_list_prod
-
-theorem roots_multiset_prod (m : Multiset R[X]) : (0 : R[X]) ∉ m → m.prod.roots = m.bind roots := by
-  rcases m with ⟨L⟩
-  simpa only [Multiset.prod_coe, quot_mk_to_coe''] using roots_list_prod L
-#align polynomial.roots_multiset_prod Polynomial.roots_multiset_prod
-
-theorem roots_prod {ι : Type*} (f : ι → R[X]) (s : Finset ι) :
-    s.prod f ≠ 0 → (s.prod f).roots = s.val.bind fun i => roots (f i) := by
-  rcases s with ⟨m, hm⟩
-  simpa [Multiset.prod_eq_zero_iff, Multiset.bind_map] using roots_multiset_prod (m.map f)
-#align polynomial.roots_prod Polynomial.roots_prod
-
-@[simp]
-theorem roots_pow (p : R[X]) (n : ℕ) : (p ^ n).roots = n • p.roots := by
-  induction' n with n ihn
-  · rw [pow_zero, roots_one, zero_smul, empty_eq_zero]
-  · rcases eq_or_ne p 0 with (rfl | hp)
-    · rw [zero_pow n.succ_ne_zero, roots_zero, smul_zero]
-    · rw [pow_succ, roots_mul (mul_ne_zero (pow_ne_zero _ hp) hp), ihn, add_smul, one_smul]
-#align polynomial.roots_pow Polynomial.roots_pow
-
-theorem roots_X_pow (n : ℕ) : (X ^ n : R[X]).roots = n • ({0} : Multiset R) := by
-  rw [roots_pow, roots_X]
-set_option linter.uppercaseLean3 false in
-#align polynomial.roots_X_pow Polynomial.roots_X_pow
-
-theorem roots_C_mul_X_pow (ha : a ≠ 0) (n : ℕ) :
-    Polynomial.roots (C a * X ^ n) = n • ({0} : Multiset R) := by
-  rw [roots_C_mul _ ha, roots_X_pow]
-set_option linter.uppercaseLean3 false in
-#align polynomial.roots_C_mul_X_pow Polynomial.roots_C_mul_X_pow
-
-@[simp]
-theorem roots_monomial (ha : a ≠ 0) (n : ℕ) : (monomial n a).roots = n • ({0} : Multiset R) := by
-  rw [← C_mul_X_pow_eq_monomial, roots_C_mul_X_pow ha]
-#align polynomial.roots_monomial Polynomial.roots_monomial
-
-theorem roots_prod_X_sub_C (s : Finset R) : (s.prod fun a => X - C a).roots = s.val := by
-  apply (roots_prod (fun a => X - C a) s ?_).trans
-  · simp_rw [roots_X_sub_C]
-    rw [Multiset.bind_singleton, Multiset.map_id']
-  · refine prod_ne_zero_iff.mpr (fun a _ => X_sub_C_ne_zero a)
-set_option linter.uppercaseLean3 false in
-#align polynomial.roots_prod_X_sub_C Polynomial.roots_prod_X_sub_C
-
-@[simp]
-theorem roots_multiset_prod_X_sub_C (s : Multiset R) : (s.map fun a => X - C a).prod.roots = s := by
-  rw [roots_multiset_prod, Multiset.bind_map]
-  · simp_rw [roots_X_sub_C]
-    rw [Multiset.bind_singleton, Multiset.map_id']
-  · rw [Multiset.mem_map]
-    rintro ⟨a, -, h⟩
-    exact X_sub_C_ne_zero a h
-set_option linter.uppercaseLean3 false in
-#align polynomial.roots_multiset_prod_X_sub_C Polynomial.roots_multiset_prod_X_sub_C
-
-@[simp]
-theorem natDegree_multiset_prod_X_sub_C_eq_card (s : Multiset R) :
-    (s.map fun a => X - C a).prod.natDegree = Multiset.card s := by
-  rw [natDegree_multiset_prod_of_monic, Multiset.map_map]
-  · simp only [(· ∘ ·), natDegree_X_sub_C, Multiset.map_const', Multiset.sum_replicate, smul_eq_mul,
-      mul_one]
-  · exact Multiset.forall_mem_map_iff.2 fun a _ => monic_X_sub_C a
-set_option linter.uppercaseLean3 false in
-#align polynomial.nat_degree_multiset_prod_X_sub_C_eq_card Polynomial.natDegree_multiset_prod_X_sub_C_eq_card
-
-theorem card_roots_X_pow_sub_C {n : ℕ} (hn : 0 < n) (a : R) :
-    Multiset.card (roots ((X : R[X]) ^ n - C a)) ≤ n :=
-  WithBot.coe_le_coe.1 <|
-    calc
-      (Multiset.card (roots ((X : R[X]) ^ n - C a)) : WithBot ℕ) ≤ degree ((X : R[X]) ^ n - C a) :=
-        card_roots (X_pow_sub_C_ne_zero hn a)
-      _ = n := degree_X_pow_sub_C hn a
-set_option linter.uppercaseLean3 false in
-#align polynomial.card_roots_X_pow_sub_C Polynomial.card_roots_X_pow_sub_C
-
-section NthRoots
-
-/-- `nthRoots n a` noncomputably returns the solutions to `x ^ n = a`-/
-def nthRoots (n : ℕ) (a : R) : Multiset R :=
-  roots ((X : R[X]) ^ n - C a)
-#align polynomial.nth_roots Polynomial.nthRoots
-
-@[simp]
-theorem mem_nthRoots {n : ℕ} (hn : 0 < n) {a x : R} : x ∈ nthRoots n a ↔ x ^ n = a := by
-  rw [nthRoots, mem_roots (X_pow_sub_C_ne_zero hn a), IsRoot.def, eval_sub, eval_C, eval_pow,
-    eval_X, sub_eq_zero]
-#align polynomial.mem_nth_roots Polynomial.mem_nthRoots
-
-@[simp]
-theorem nthRoots_zero (r : R) : nthRoots 0 r = 0 := by
-  simp only [empty_eq_zero, pow_zero, nthRoots, ← C_1, ← C_sub, roots_C]
-#align polynomial.nth_roots_zero Polynomial.nthRoots_zero
-
-@[simp]
-theorem nthRoots_zero_right {R} [CommRing R] [IsDomain R] (n : ℕ) :
-    nthRoots n (0 : R) = Multiset.replicate n 0 := by
-  rw [nthRoots, C.map_zero, sub_zero, roots_pow, roots_X, Multiset.nsmul_singleton]
-
-theorem card_nthRoots (n : ℕ) (a : R) : Multiset.card (nthRoots n a) ≤ n := by
-  classical exact
-  (if hn : n = 0 then
-    if h : (X : R[X]) ^ n - C a = 0 then by
-      simp [Nat.zero_le, nthRoots, roots, h, dif_pos rfl, empty_eq_zero, Multiset.card_zero]
-    else
-      WithBot.coe_le_coe.1
-        (le_trans (card_roots h)
-          (by
-            rw [hn, pow_zero, ← C_1, ← RingHom.map_sub]
-            exact degree_C_le))
-  else by
-    rw [← Nat.cast_le (α := WithBot ℕ)]
-    rw [← degree_X_pow_sub_C (Nat.pos_of_ne_zero hn) a]
-    exact card_roots (X_pow_sub_C_ne_zero (Nat.pos_of_ne_zero hn) a))
-#align polynomial.card_nth_roots Polynomial.card_nthRoots
-
-@[simp]
-theorem nthRoots_two_eq_zero_iff {r : R} : nthRoots 2 r = 0 ↔ ¬IsSquare r := by
-  simp_rw [isSquare_iff_exists_sq, eq_zero_iff_forall_not_mem, mem_nthRoots (by norm_num : 0 < 2),
-    ← not_exists, eq_comm]
-#align polynomial.nth_roots_two_eq_zero_iff Polynomial.nthRoots_two_eq_zero_iff
-
-/-- The multiset `nthRoots ↑n (1 : R)` as a Finset. -/
-def nthRootsFinset (n : ℕ) (R : Type*) [CommRing R] [IsDomain R] : Finset R :=
-  haveI := Classical.decEq R
-  Multiset.toFinset (nthRoots n (1 : R))
-#align polynomial.nth_roots_finset Polynomial.nthRootsFinset
-
--- Porting note (#10756): new lemma
-lemma nthRootsFinset_def (n : ℕ) (R : Type*) [CommRing R] [IsDomain R] [DecidableEq R] :
-    nthRootsFinset n R = Multiset.toFinset (nthRoots n (1 : R)) := by
-  unfold nthRootsFinset
-  convert rfl
-
-@[simp]
-theorem mem_nthRootsFinset {n : ℕ} (h : 0 < n) {x : R} :
-    x ∈ nthRootsFinset n R ↔ x ^ (n : ℕ) = 1 := by
-  classical
-  rw [nthRootsFinset_def, mem_toFinset, mem_nthRoots h]
-#align polynomial.mem_nth_roots_finset Polynomial.mem_nthRootsFinset
-
-@[simp]
-theorem nthRootsFinset_zero : nthRootsFinset 0 R = ∅ := by classical simp [nthRootsFinset_def]
-#align polynomial.nth_roots_finset_zero Polynomial.nthRootsFinset_zero
-
-theorem mul_mem_nthRootsFinset
-    {η₁ η₂ : R} (hη₁ : η₁ ∈ nthRootsFinset n R) (hη₂ : η₂ ∈ nthRootsFinset n R) :
-    η₁ * η₂ ∈ nthRootsFinset n R := by
-  cases n with
-  | zero =>
-    simp only [Nat.zero_eq, nthRootsFinset_zero, not_mem_empty] at hη₁
-  | succ n =>
-    rw [mem_nthRootsFinset n.succ_pos] at hη₁ hη₂ ⊢
-    rw [mul_pow, hη₁, hη₂, one_mul]
-
-theorem ne_zero_of_mem_nthRootsFinset {η : R} (hη : η ∈ nthRootsFinset n R) : η ≠ 0 := by
-  nontriviality R
-  rintro rfl
-  cases n with
-  | zero =>
-    simp only [Nat.zero_eq, nthRootsFinset_zero, not_mem_empty] at hη
-  | succ n =>
-    rw [mem_nthRootsFinset n.succ_pos, zero_pow n.succ_ne_zero] at hη
-    exact zero_ne_one hη
-
-theorem one_mem_nthRootsFinset (hn : 0 < n) : 1 ∈ nthRootsFinset n R := by
-  rw [mem_nthRootsFinset hn, one_pow]
-
-end NthRoots
-
-theorem Monic.comp (hp : p.Monic) (hq : q.Monic) (h : q.natDegree ≠ 0) : (p.comp q).Monic := by
-  rw [Monic.def, leadingCoeff_comp h, Monic.def.1 hp, Monic.def.1 hq, one_pow, one_mul]
-#align polynomial.monic.comp Polynomial.Monic.comp
-
-theorem Monic.comp_X_add_C (hp : p.Monic) (r : R) : (p.comp (X + C r)).Monic := by
-  refine' hp.comp (monic_X_add_C _) fun ha => _
-  rw [natDegree_X_add_C] at ha
-  exact one_ne_zero ha
-set_option linter.uppercaseLean3 false in
-#align polynomial.monic.comp_X_add_C Polynomial.Monic.comp_X_add_C
-
-theorem Monic.comp_X_sub_C (hp : p.Monic) (r : R) : (p.comp (X - C r)).Monic := by
-  simpa using hp.comp_X_add_C (-r)
-set_option linter.uppercaseLean3 false in
-#align polynomial.monic.comp_X_sub_C Polynomial.Monic.comp_X_sub_C
-
-theorem units_coeff_zero_smul (c : R[X]ˣ) (p : R[X]) : (c : R[X]).coeff 0 • p = c * p := by
-  rw [← Polynomial.C_mul', ← Polynomial.eq_C_of_degree_eq_zero (degree_coe_units c)]
-#align polynomial.units_coeff_zero_smul Polynomial.units_coeff_zero_smul
-
-=======
->>>>>>> 00cf5b8d
 @[simp]
 theorem natDegree_coe_units (u : R[X]ˣ) : natDegree (u : R[X]) = 0 :=
   natDegree_eq_of_degree_eq_some (degree_coe_units u)
 #align polynomial.nat_degree_coe_units Polynomial.natDegree_coe_units
 
-<<<<<<< HEAD
-theorem comp_eq_zero_iff : p.comp q = 0 ↔ p = 0 ∨ p.eval (q.coeff 0) = 0 ∧ q = C (q.coeff 0) := by
-  constructor
-  · intro h
-    have key : p.natDegree = 0 ∨ q.natDegree = 0 := by
-      rw [← mul_eq_zero, ← natDegree_comp, h, natDegree_zero]
-    replace key := Or.imp eq_C_of_natDegree_eq_zero eq_C_of_natDegree_eq_zero key
-    cases' key with key key
-    · rw [key, C_comp] at h
-      exact Or.inl (key.trans h)
-    · rw [key, comp_C, C_eq_zero] at h
-      exact Or.inr ⟨h, key⟩
-  · exact fun h =>
-      Or.rec (fun h => by rw [h, zero_comp]) (fun h => by rw [h.2, comp_C, h.1, C_0]) h
-#align polynomial.comp_eq_zero_iff Polynomial.comp_eq_zero_iff
-
-theorem zero_of_eval_zero [Infinite R] (p : R[X]) (h : ∀ x, p.eval x = 0) : p = 0 := by
-  classical
-  by_contra hp
-  refine @Fintype.false R _ ?_
-  exact ⟨p.roots.toFinset, fun x => Multiset.mem_toFinset.mpr ((mem_roots hp).mpr (h _))⟩
-#align polynomial.zero_of_eval_zero Polynomial.zero_of_eval_zero
-
-theorem funext [Infinite R] {p q : R[X]} (ext : ∀ r : R, p.eval r = q.eval r) : p = q := by
-  rw [← sub_eq_zero]
-  apply zero_of_eval_zero
-  intro x
-  rw [eval_sub, sub_eq_zero, ext]
-#align polynomial.funext Polynomial.funext
-
-variable [CommRing T]
-
-/-- Given a polynomial `p` with coefficients in a ring `T` and a `T`-algebra `S`, `aroots p S` is
-the multiset of roots of `p` regarded as a polynomial over `S`. -/
-noncomputable abbrev aroots (p : T[X]) (S) [CommRing S] [IsDomain S] [Algebra T S] : Multiset S :=
-  (p.map (algebraMap T S)).roots
-
-theorem aroots_def (p : T[X]) (S) [CommRing S] [IsDomain S] [Algebra T S] :
-    p.aroots S = (p.map (algebraMap T S)).roots :=
-  rfl
-
-theorem mem_aroots' [CommRing S] [IsDomain S] [Algebra T S] {p : T[X]} {a : S} :
-    a ∈ p.aroots S ↔ p.map (algebraMap T S) ≠ 0 ∧ aeval a p = 0 := by
-  rw [mem_roots', IsRoot.def, ← eval₂_eq_eval_map, aeval_def]
-
-theorem mem_aroots [CommRing S] [IsDomain S] [Algebra T S]
-    [NoZeroSMulDivisors T S] {p : T[X]} {a : S} : a ∈ p.aroots S ↔ p ≠ 0 ∧ aeval a p = 0 := by
-  rw [mem_aroots', Polynomial.map_ne_zero_iff]
-  exact NoZeroSMulDivisors.algebraMap_injective T S
-
-theorem aroots_mul [CommRing S] [IsDomain S] [Algebra T S]
-    [NoZeroSMulDivisors T S] {p q : T[X]} (hpq : p * q ≠ 0) :
-    (p * q).aroots S = p.aroots S + q.aroots S := by
-  suffices map (algebraMap T S) p * map (algebraMap T S) q ≠ 0 by
-    rw [aroots_def, Polynomial.map_mul, roots_mul this]
-  rwa [← Polynomial.map_mul, Polynomial.map_ne_zero_iff
-    (NoZeroSMulDivisors.algebraMap_injective T S)]
-
-@[simp]
-theorem aroots_X_sub_C [CommRing S] [IsDomain S] [Algebra T S]
-    (r : T) : aroots (X - C r) S = {algebraMap T S r} := by
-  rw [aroots_def, Polynomial.map_sub, map_X, map_C, roots_X_sub_C]
-
-@[simp]
-theorem aroots_X [CommRing S] [IsDomain S] [Algebra T S] :
-    aroots (X : T[X]) S = {0} := by
-  rw [aroots_def, map_X, roots_X]
-
-@[simp]
-theorem aroots_C [CommRing S] [IsDomain S] [Algebra T S] (a : T) : (C a).aroots S = 0 := by
-  rw [aroots_def, map_C, roots_C]
-
-@[simp]
-theorem aroots_zero (S) [CommRing S] [IsDomain S] [Algebra T S] : (0 : T[X]).aroots S = 0 := by
-  rw [← C_0, aroots_C]
-
-@[simp]
-theorem aroots_one [CommRing S] [IsDomain S] [Algebra T S] :
-    (1 : T[X]).aroots S = 0 :=
-  aroots_C 1
-
-@[simp]
-theorem aroots_neg [CommRing S] [IsDomain S] [Algebra T S] (p : T[X]) :
-    (-p).aroots S = p.aroots S := by
-  rw [aroots, Polynomial.map_neg, roots_neg]
-
-@[simp]
-theorem aroots_C_mul [CommRing S] [IsDomain S] [Algebra T S]
-    [NoZeroSMulDivisors T S] {a : T} (p : T[X]) (ha : a ≠ 0) :
-    (C a * p).aroots S = p.aroots S := by
-  rw [aroots_def, Polynomial.map_mul, map_C, roots_C_mul]
-  rwa [map_ne_zero_iff]
-  exact NoZeroSMulDivisors.algebraMap_injective T S
-
-@[simp]
-theorem aroots_smul_nonzero [CommRing S] [IsDomain S] [Algebra T S]
-    [NoZeroSMulDivisors T S] {a : T} (p : T[X]) (ha : a ≠ 0) :
-    (a • p).aroots S = p.aroots S := by
-  rw [smul_eq_C_mul, aroots_C_mul _ ha]
-
-@[simp]
-theorem aroots_pow [CommRing S] [IsDomain S] [Algebra T S] (p : T[X]) (n : ℕ) :
-    (p ^ n).aroots S = n • p.aroots S := by
-  rw [aroots_def, Polynomial.map_pow, roots_pow]
-
-theorem aroots_X_pow [CommRing S] [IsDomain S] [Algebra T S] (n : ℕ) :
-    (X ^ n : T[X]).aroots S = n • ({0} : Multiset S) := by
-  rw [aroots_pow, aroots_X]
-
-theorem aroots_C_mul_X_pow [CommRing S] [IsDomain S] [Algebra T S]
-    [NoZeroSMulDivisors T S] {a : T} (ha : a ≠ 0) (n : ℕ) :
-    (C a * X ^ n : T[X]).aroots S = n • ({0} : Multiset S) := by
-  rw [aroots_C_mul _ ha, aroots_X_pow]
-
-@[simp]
-theorem aroots_monomial [CommRing S] [IsDomain S] [Algebra T S]
-    [NoZeroSMulDivisors T S] {a : T} (ha : a ≠ 0) (n : ℕ) :
-    (monomial n a).aroots S = n • ({0} : Multiset S) := by
-  rw [← C_mul_X_pow_eq_monomial, aroots_C_mul_X_pow ha]
-
-theorem aroots_map (p : T[X]) (S) (A) [CommRing S] [Algebra T S] [CommRing A]
-    [IsDomain A] [Algebra S A] [Algebra T A] [IsScalarTower T S A] :
-    (p.map (algebraMap T S)).aroots A = p.aroots A := by
-  rw [aroots_def, map_map, ← IsScalarTower.algebraMap_eq T S A]
-
-/-- The set of distinct roots of `p` in `S`.
-
-If you have a non-separable polynomial, use `Polynomial.aroots` for the multiset
-where multiple roots have the appropriate multiplicity. -/
-def rootSet (p : T[X]) (S) [CommRing S] [IsDomain S] [Algebra T S] : Set S :=
-  haveI := Classical.decEq S
-  (p.aroots S).toFinset
-#align polynomial.root_set Polynomial.rootSet
-
-theorem rootSet_def (p : T[X]) (S) [CommRing S] [IsDomain S] [Algebra T S] [DecidableEq S] :
-    p.rootSet S = (p.aroots S).toFinset := by
-  rw [rootSet]
-  convert rfl
-#align polynomial.root_set_def Polynomial.rootSet_def
-
-@[simp]
-theorem rootSet_C [CommRing S] [IsDomain S] [Algebra T S] (a : T) : (C a).rootSet S = ∅ := by
-  classical
-  rw [rootSet_def, aroots_C, Multiset.toFinset_zero, Finset.coe_empty]
-set_option linter.uppercaseLean3 false in
-#align polynomial.root_set_C Polynomial.rootSet_C
-
-@[simp]
-theorem rootSet_zero (S) [CommRing S] [IsDomain S] [Algebra T S] : (0 : T[X]).rootSet S = ∅ := by
-  rw [← C_0, rootSet_C]
-#align polynomial.root_set_zero Polynomial.rootSet_zero
-
-@[simp]
-theorem rootSet_one (S) [CommRing S] [IsDomain S] [Algebra T S] : (1 : T[X]).rootSet S = ∅ := by
-  rw [← C_1, rootSet_C]
-
-@[simp]
-theorem rootSet_neg (p : T[X]) (S) [CommRing S] [IsDomain S] [Algebra T S] :
-    (-p).rootSet S = p.rootSet S := by
-  rw [rootSet, aroots_neg, rootSet]
-
-instance rootSetFintype (p : T[X]) (S : Type*) [CommRing S] [IsDomain S] [Algebra T S] :
-    Fintype (p.rootSet S) :=
-  FinsetCoe.fintype _
-#align polynomial.root_set_fintype Polynomial.rootSetFintype
-
-theorem rootSet_finite (p : T[X]) (S : Type*) [CommRing S] [IsDomain S] [Algebra T S] :
-    (p.rootSet S).Finite :=
-  Set.toFinite _
-#align polynomial.root_set_finite Polynomial.rootSet_finite
-
-/-- The set of roots of all polynomials of bounded degree and having coefficients in a finite set
-is finite. -/
-theorem bUnion_roots_finite {R S : Type*} [Semiring R] [CommRing S] [IsDomain S] [DecidableEq S]
-    (m : R →+* S) (d : ℕ) {U : Set R} (h : U.Finite) :
-    (⋃ (f : R[X]) (_ : f.natDegree ≤ d ∧ ∀ i, f.coeff i ∈ U),
-        ((f.map m).roots.toFinset.toSet : Set S)).Finite :=
-  Set.Finite.biUnion
-    (by
-      -- We prove that the set of polynomials under consideration is finite because its
-      -- image by the injective map `π` is finite
-      let π : R[X] → Fin (d + 1) → R := fun f i => f.coeff i
-      refine' ((Set.Finite.pi fun _ => h).subset <| _).of_finite_image (_ : Set.InjOn π _)
-      · exact Set.image_subset_iff.2 fun f hf i _ => hf.2 i
-      · refine' fun x hx y hy hxy => (ext_iff_natDegree_le hx.1 hy.1).2 fun i hi => _
-        exact id congr_fun hxy ⟨i, Nat.lt_succ_of_le hi⟩)
-    fun i _ => Finset.finite_toSet _
-#align polynomial.bUnion_roots_finite Polynomial.bUnion_roots_finite
-
-theorem mem_rootSet' {p : T[X]} {S : Type*} [CommRing S] [IsDomain S] [Algebra T S] {a : S} :
-    a ∈ p.rootSet S ↔ p.map (algebraMap T S) ≠ 0 ∧ aeval a p = 0 := by
-  classical
-  rw [rootSet_def, Finset.mem_coe, mem_toFinset, mem_aroots']
-#align polynomial.mem_root_set' Polynomial.mem_rootSet'
-
-theorem mem_rootSet {p : T[X]} {S : Type*} [CommRing S] [IsDomain S] [Algebra T S]
-    [NoZeroSMulDivisors T S] {a : S} : a ∈ p.rootSet S ↔ p ≠ 0 ∧ aeval a p = 0 := by
-  rw [mem_rootSet', Polynomial.map_ne_zero_iff (NoZeroSMulDivisors.algebraMap_injective T S)]
-#align polynomial.mem_root_set Polynomial.mem_rootSet
-
-theorem mem_rootSet_of_ne {p : T[X]} {S : Type*} [CommRing S] [IsDomain S] [Algebra T S]
-    [NoZeroSMulDivisors T S] (hp : p ≠ 0) {a : S} : a ∈ p.rootSet S ↔ aeval a p = 0 :=
-  mem_rootSet.trans <| and_iff_right hp
-#align polynomial.mem_root_set_of_ne Polynomial.mem_rootSet_of_ne
-
-theorem rootSet_maps_to' {p : T[X]} {S S'} [CommRing S] [IsDomain S] [Algebra T S] [CommRing S']
-    [IsDomain S'] [Algebra T S'] (hp : p.map (algebraMap T S') = 0 → p.map (algebraMap T S) = 0)
-    (f : S →ₐ[T] S') : (p.rootSet S).MapsTo f (p.rootSet S') := fun x hx => by
-  rw [mem_rootSet'] at hx ⊢
-  rw [aeval_algHom, AlgHom.comp_apply, hx.2, _root_.map_zero]
-  exact ⟨mt hp hx.1, rfl⟩
-#align polynomial.root_set_maps_to' Polynomial.rootSet_maps_to'
-
-theorem ne_zero_of_mem_rootSet {p : T[X]} [CommRing S] [IsDomain S] [Algebra T S] {a : S}
-    (h : a ∈ p.rootSet S) : p ≠ 0 := fun hf => by rwa [hf, rootSet_zero] at h
-#align polynomial.ne_zero_of_mem_root_set Polynomial.ne_zero_of_mem_rootSet
-
-theorem aeval_eq_zero_of_mem_rootSet {p : T[X]} [CommRing S] [IsDomain S] [Algebra T S] {a : S}
-    (hx : a ∈ p.rootSet S) : aeval a p = 0 :=
-  (mem_rootSet'.1 hx).2
-#align polynomial.aeval_eq_zero_of_mem_root_set Polynomial.aeval_eq_zero_of_mem_rootSet
-
-theorem rootSet_mapsTo {p : T[X]} {S S'} [CommRing S] [IsDomain S] [Algebra T S] [CommRing S']
-    [IsDomain S'] [Algebra T S'] [NoZeroSMulDivisors T S'] (f : S →ₐ[T] S') :
-    (p.rootSet S).MapsTo f (p.rootSet S') := by
-  refine' rootSet_maps_to' (fun h₀ => _) f
-  obtain rfl : p = 0 :=
-    map_injective _ (NoZeroSMulDivisors.algebraMap_injective T S') (by rwa [Polynomial.map_zero])
-  exact Polynomial.map_zero _
-#align polynomial.root_set_maps_to Polynomial.rootSet_mapsTo
-
-theorem mem_rootSet_of_injective {S : Type*} [CommRing S] {p : S[X]} [Algebra S R]
-    (h : Function.Injective (algebraMap S R)) {x : R} (hp : p ≠ 0) :
-    x ∈ p.rootSet R ↔ aeval x p = 0 := by
-  classical
-  exact Multiset.mem_toFinset.trans (mem_roots_map_of_injective h hp)
-
-end Roots
-
-=======
->>>>>>> 00cf5b8d
 theorem coeff_coe_units_zero_ne_zero (u : R[X]ˣ) : coeff (u : R[X]) 0 ≠ 0 := by
   conv in 0 => rw [← natDegree_coe_units u]
   rw [← leadingCoeff, Ne, leadingCoeff_eq_zero]
