--- conflicted
+++ resolved
@@ -30,11 +30,7 @@
 #align invertible_of_ring_char_not_dvd invertibleOfRingCharNotDvd
 
 theorem not_ringChar_dvd_of_invertible {t : ℕ} [Invertible (t : K)] : ¬ringChar K ∣ t := by
-<<<<<<< HEAD
-  rw [← ringChar.spec, ← Ne.eq_def]
-=======
   rw [← ringChar.spec, ← Ne]
->>>>>>> 252575a0
   exact nonzero_of_invertible (t : K)
 #align not_ring_char_dvd_of_invertible not_ringChar_dvd_of_invertible
 
