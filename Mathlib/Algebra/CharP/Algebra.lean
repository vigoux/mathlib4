--- conflicted
+++ resolved
@@ -81,13 +81,8 @@
 /-- A nontrivial `ℚ`-algebra has `CharP` equal to zero.
 
 This cannot be a (local) instance because it would immediately form a loop with the
-<<<<<<< HEAD
-instance `DivisionRing.toRatAlgebra`. It's probably easier to go the other way: prove `CharZero R` and
-automatically receive an `Algebra ℚ R` instance.
-=======
 instance `DivisionRing.toRatAlgebra`. It's probably easier to go the other way: prove `CharZero R`
 and automatically receive an `Algebra ℚ R` instance.
->>>>>>> 5ff8d604
 -/
 theorem algebraRat.charP_zero [Semiring R] [Algebra ℚ R] : CharP R 0 :=
   charP_of_injective_algebraMap (algebraMap ℚ R).injective 0
@@ -95,13 +90,8 @@
 /-- A nontrivial `ℚ`-algebra has characteristic zero.
 
 This cannot be a (local) instance because it would immediately form a loop with the
-<<<<<<< HEAD
-instance `DivisionRing.toRatAlgebra`. It's probably easier to go the other way: prove `CharZero R` and
-automatically receive an `Algebra ℚ R` instance.
-=======
 instance `DivisionRing.toRatAlgebra`. It's probably easier to go the other way: prove `CharZero R`
 and automatically receive an `Algebra ℚ R` instance.
->>>>>>> 5ff8d604
 -/
 theorem algebraRat.charZero [Ring R] [Algebra ℚ R] : CharZero R :=
   @CharP.charP_to_charZero R _ (algebraRat.charP_zero R)
