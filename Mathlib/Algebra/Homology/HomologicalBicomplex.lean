--- conflicted
+++ resolved
@@ -212,11 +212,7 @@
 
 @[simp]
 lemma XXIsoOfEq_rfl (i₁ : I₁) (i₂ : I₂) :
-<<<<<<< HEAD
-    K.XXIsoOfEq (rfl : i₁ = i₁) (rfl : i₂= i₂) = Iso.refl _ := rfl
-=======
     K.XXIsoOfEq (rfl : i₁ = i₁) (rfl : i₂ = i₂) = Iso.refl _ := rfl
->>>>>>> f2c2adb4
 
 
 end HomologicalComplex₂