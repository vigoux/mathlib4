--- conflicted
+++ resolved
@@ -207,8 +207,6 @@
   inferInstanceAs
     (Localization.whiskeringLeftFunctor' _ (HomotopyCategory.quasiIso _ _) D).Faithful
 
-<<<<<<< HEAD
-=======
 variable {C}
 
 lemma mem_distTriang_iff (T : Triangle (DerivedCategory C)) :
@@ -228,7 +226,6 @@
 
 variable (C)
 
->>>>>>> 365b9df3
 /-- The single functors `C ⥤ DerivedCategory C` for all `n : ℤ` along with
 their compatibilities with shifts. -/
 noncomputable def singleFunctors : SingleFunctors C (DerivedCategory C) ℤ :=
@@ -242,8 +239,6 @@
   dsimp [singleFunctor, singleFunctors]
   infer_instance
 
-<<<<<<< HEAD
-=======
 /-- The isomorphism
 `DerivedCategory.singleFunctors C ≅ (HomotopyCategory.singleFunctors C).postcomp Qh` given
 by the definition of `DerivedCategory.singleFunctors`. -/
@@ -261,5 +256,4 @@
       SingleFunctors.postcompIsoOfIso
         (CochainComplex.singleFunctors C) (quotientCompQhIso C)
 
->>>>>>> 365b9df3
 end DerivedCategory