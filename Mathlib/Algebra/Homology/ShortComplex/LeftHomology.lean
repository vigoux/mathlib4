--- conflicted
+++ resolved
@@ -631,13 +631,8 @@
 
 @[simp]
 lemma cyclesMap_zero [HasLeftHomology S₁] [HasLeftHomology S₂] :
-<<<<<<< HEAD
-  cyclesMap (0 : S₁ ⟶ S₂) = 0 :=
-cyclesMap'_zero _ _
-=======
     cyclesMap (0 : S₁ ⟶ S₂) = 0 :=
   cyclesMap'_zero _ _
->>>>>>> 716fee88
 
 variable {S₁ S₂}
 
@@ -664,11 +659,7 @@
 lemma leftHomologyMap_comp [HasLeftHomology S₁] [HasLeftHomology S₂] [HasLeftHomology S₃]
     (φ₁ : S₁ ⟶ S₂) (φ₂ : S₂ ⟶ S₃) :
     leftHomologyMap (φ₁ ≫ φ₂) = leftHomologyMap φ₁ ≫ leftHomologyMap φ₂ :=
-<<<<<<< HEAD
-leftHomologyMap'_comp _ _ _ _ _
-=======
   leftHomologyMap'_comp _ _ _ _ _
->>>>>>> 716fee88
 
 @[reassoc]
 lemma cyclesMap_comp [HasLeftHomology S₁] [HasLeftHomology S₂] [HasLeftHomology S₃]
@@ -678,11 +669,8 @@
 
 attribute [simp] leftHomologyMap_comp cyclesMap_comp
 
-<<<<<<< HEAD
-=======
 /-- An isomorphism of short complexes `S₁ ≅ S₂` induces an isomorphism on the `H` fields
 of left homology data of `S₁` and `S₂`. -/
->>>>>>> 716fee88
 @[simps]
 def leftHomologyMapIso' (e : S₁ ≅ S₂) (h₁ : S₁.LeftHomologyData)
     (h₂ : S₂.LeftHomologyData) : h₁.H ≅ h₂.H where
@@ -696,17 +684,11 @@
     IsIso (leftHomologyMap' φ h₁ h₂) :=
   (inferInstance : IsIso (leftHomologyMapIso' (asIso φ) h₁ h₂).hom)
 
-<<<<<<< HEAD
-@[simps]
-def cyclesMapIso' (e : S₁ ≅ S₂) (h₁ : S₁.LeftHomologyData)
-  (h₂ : S₂.LeftHomologyData) : h₁.K ≅ h₂.K where
-=======
 /-- An isomorphism of short complexes `S₁ ≅ S₂` induces an isomorphism on the `K` fields
 of left homology data of `S₁` and `S₂`. -/
 @[simps]
 def cyclesMapIso' (e : S₁ ≅ S₂) (h₁ : S₁.LeftHomologyData)
     (h₂ : S₂.LeftHomologyData) : h₁.K ≅ h₂.K where
->>>>>>> 716fee88
   hom := cyclesMap' e.hom h₁ h₂
   inv := cyclesMap' e.inv h₂ h₁
   hom_inv_id := by rw [← cyclesMap'_comp, e.hom_inv_id, cyclesMap'_id]
@@ -717,29 +699,16 @@
     IsIso (cyclesMap' φ h₁ h₂) :=
   (inferInstance : IsIso (cyclesMapIso' (asIso φ) h₁ h₂).hom)
 
-<<<<<<< HEAD
-@[simps]
-noncomputable def leftHomologyMapIso (e : S₁ ≅ S₂) [S₁.HasLeftHomology]
-  [S₂.HasLeftHomology] : S₁.leftHomology ≅ S₂.leftHomology where
-=======
 /-- The isomorphism `S₁.leftHomology ≅ S₂.leftHomology` induced by an isomorphism of
 short complexes `S₁ ≅ S₂`. -/
 @[simps]
 noncomputable def leftHomologyMapIso (e : S₁ ≅ S₂) [S₁.HasLeftHomology]
     [S₂.HasLeftHomology] : S₁.leftHomology ≅ S₂.leftHomology where
->>>>>>> 716fee88
   hom := leftHomologyMap e.hom
   inv := leftHomologyMap e.inv
   hom_inv_id := by rw [← leftHomologyMap_comp, e.hom_inv_id, leftHomologyMap_id]
   inv_hom_id := by rw [← leftHomologyMap_comp, e.inv_hom_id, leftHomologyMap_id]
 
-<<<<<<< HEAD
-instance isIso_leftHomologyMap_of_iso (φ : S₁ ⟶ S₂) [IsIso φ] [S₁.HasLeftHomology]
-    [S₂.HasLeftHomology] :
-    IsIso (leftHomologyMap φ) :=
-  (inferInstance : IsIso (leftHomologyMapIso (asIso φ)).hom)
-
-=======
 instance isIso_leftHomologyMap_of_iso (φ : S₁ ⟶ S₂)
     [IsIso φ] [S₁.HasLeftHomology] [S₂.HasLeftHomology] :
     IsIso (leftHomologyMap φ) :=
@@ -747,7 +716,6 @@
 
 /-- The isomorphism `S₁.cycles ≅ S₂.cycles` induced by an isomorphism
 of short complexes `S₁ ≅ S₂`. -/
->>>>>>> 716fee88
 @[simps]
 noncomputable def cyclesMapIso (e : S₁ ≅ S₂) [S₁.HasLeftHomology]
     [S₂.HasLeftHomology] : S₁.cycles ≅ S₂.cycles where
@@ -762,11 +730,6 @@
 
 variable {S}
 
-<<<<<<< HEAD
-noncomputable def LeftHomologyData.leftHomologyIso (h : S.LeftHomologyData) [S.HasLeftHomology] :
-  S.leftHomology ≅ h.H := leftHomologyMapIso' (Iso.refl _) _ _
-
-=======
 /-- The isomorphism `S.leftHomology ≅ h.H` induced by a left homology data `h` for a
 short complex `S`. -/
 noncomputable def LeftHomologyData.leftHomologyIso (h : S.LeftHomologyData) [S.HasLeftHomology] :
@@ -774,7 +737,6 @@
 
 /-- The isomorphism `S.cycles ≅ h.K` induced by a left homology data `h` for a
 short complex `S`. -/
->>>>>>> 716fee88
 noncomputable def LeftHomologyData.cyclesIso (h : S.LeftHomologyData) [S.HasLeftHomology] :
   S.cycles ≅ h.K := cyclesMapIso' (Iso.refl _) _ _
 
@@ -817,7 +779,6 @@
 
 end LeftHomologyMapData
 
-<<<<<<< HEAD
 section
 
 variable (C)
@@ -1093,8 +1054,6 @@
 
 end LeftHomologyData
 
-=======
->>>>>>> 716fee88
 end ShortComplex
 
 end CategoryTheory