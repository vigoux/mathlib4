/-
Copyright (c) 2023 Joël Riou. All rights reserved.
Released under Apache 2.0 license as described in the file LICENSE.
Authors: Joël Riou
-/
import Mathlib.Algebra.Homology.ShortComplex.HomologicalComplex
import Mathlib.Algebra.Homology.ShortComplex.SnakeLemma
import Mathlib.Algebra.Homology.ShortComplex.ShortExact
import Mathlib.Algebra.Homology.HomologicalComplexLimits

/-!
# The homology sequence

If `0 ⟶ X₁ ⟶ X₂ ⟶ X₃ ⟶ 0` is a short exact sequence in a category of complexes
`HomologicalComplex C c` in an abelian category (i.e. `S` is a short complex in
that category and satisfies `hS : S.ShortExact`), then whenever `i` and `j` are degrees
such that `hij : c.Rel i j`, then there is a long exact sequence :
`... ⟶ S.X₁.homology i ⟶ S.X₂.homology i ⟶ S.X₃.homology i ⟶ S.X₁.homology j ⟶ ...`.
The connecting homomorphism `S.X₃.homology i ⟶ S.X₁.homology j` is `hS.δ i j hij`, and
the exactness is asserted as lemmas `hS.homology_exact₁`, `hS.homology_exact₂` and
`hS.homology_exact₃`.

The proof is based on the snake lemma, similarly as it was originally done in
the Liquid Tensor Experiment.

## References

* https://stacks.math.columbia.edu/tag/0111

-/

open CategoryTheory Category Limits

namespace HomologicalComplex

section HasZeroMorphisms

variable {C ι : Type*} [Category C] [HasZeroMorphisms C] {c : ComplexShape ι}
  (K L : HomologicalComplex C c) (φ : K ⟶ L) (i j : ι)
  [K.HasHomology i] [K.HasHomology j] [L.HasHomology i] [L.HasHomology j]

/-- The morphism `K.opcycles i ⟶ K.cycles j` that is induced by `K.d i j`. -/
noncomputable def opcyclesToCycles [K.HasHomology i] [K.HasHomology j] :
    K.opcycles i ⟶ K.cycles j :=
  K.liftCycles (K.fromOpcycles i j) _ rfl (by simp)

@[reassoc (attr := simp)]
lemma opcyclesToCycles_iCycles : K.opcyclesToCycles i j ≫ K.iCycles j = K.fromOpcycles i j := by
  dsimp only [opcyclesToCycles]
  simp

@[reassoc]
lemma pOpcycles_opcyclesToCycles_iCycles :
    K.pOpcycles i ≫ K.opcyclesToCycles i j ≫ K.iCycles j = K.d i j := by
  simp [opcyclesToCycles]

@[reassoc (attr := simp)]
lemma pOpcycles_opcyclesToCycles :
    K.pOpcycles i ≫ K.opcyclesToCycles i j = K.toCycles i j := by
  simp only [← cancel_mono (K.iCycles j), assoc, opcyclesToCycles_iCycles,
    p_fromOpcycles, toCycles_i]

@[reassoc (attr := simp)]
lemma homologyι_opcyclesToCycles :
    K.homologyι i ≫ K.opcyclesToCycles i j = 0 := by
  simp only [← cancel_mono (K.iCycles j), assoc, opcyclesToCycles_iCycles,
    homologyι_comp_fromOpcycles, zero_comp]

@[reassoc (attr := simp)]
lemma opcyclesToCycles_homologyπ :
    K.opcyclesToCycles i j ≫ K.homologyπ j = 0 := by
  simp only [← cancel_epi (K.pOpcycles i),
    pOpcycles_opcyclesToCycles_assoc, toCycles_comp_homologyπ, comp_zero]

variable {K L}

@[reassoc (attr := simp)]
lemma opcyclesToCycles_naturality :
    opcyclesMap φ i ≫ opcyclesToCycles L i j = opcyclesToCycles K i j ≫ cyclesMap φ j := by
  simp only [← cancel_mono (L.iCycles j), ← cancel_epi (K.pOpcycles i),
    assoc, p_opcyclesMap_assoc, pOpcycles_opcyclesToCycles_iCycles, Hom.comm, cyclesMap_i,
    pOpcycles_opcyclesToCycles_iCycles_assoc]

variable (C c)

/-- The natural transformation `K.opcyclesToCycles i j : K.opcycles i ⟶ K.cycles j` for all
`K : HomologicalComplex C c`. -/
@[simps]
noncomputable def natTransOpCyclesToCycles [CategoryWithHomology C] :
    opcyclesFunctor C c i ⟶ cyclesFunctor C c j where
  app K := K.opcyclesToCycles i j

end HasZeroMorphisms

section Preadditive

variable {C ι : Type*} [Category C] [Preadditive C] {c : ComplexShape ι}
  (K : HomologicalComplex C c) (i j : ι) (hij : c.Rel i j)

namespace HomologySequence

/-- The diagram `K.homology i ⟶ K.opcycles i ⟶ K.cycles j ⟶ K.homology j`. -/
@[simp]
noncomputable def composableArrows₃ [K.HasHomology i] [K.HasHomology j] :
    ComposableArrows C 3 :=
  ComposableArrows.mk₃ (K.homologyι i) (K.opcyclesToCycles i j) (K.homologyπ j)

instance [K.HasHomology i] [K.HasHomology j] :
    Mono ((composableArrows₃ K i j).map' 0 1) := by
  dsimp
  infer_instance

instance [K.HasHomology i] [K.HasHomology j] :
    Epi ((composableArrows₃ K i j).map' 2 3) := by
  dsimp
  infer_instance

/-- The diagram `K.homology i ⟶ K.opcycles i ⟶ K.cycles j ⟶ K.homology j` is exact
when `c.Rel i j`. -/
lemma composableArrows₃_exact [CategoryWithHomology C] :
    (composableArrows₃ K i j).Exact := by
  let S := ShortComplex.mk (K.homologyι i) (K.opcyclesToCycles i j) (by simp)
  let S' := ShortComplex.mk (K.homologyι i) (K.fromOpcycles i j) (by simp)
  let ι : S ⟶ S' :=
    { τ₁ := 𝟙 _
      τ₂ := 𝟙 _
      τ₃ := K.iCycles j }
  have hS : S.Exact := by
    rw [ShortComplex.exact_iff_of_epi_of_isIso_of_mono ι]
    exact S'.exact_of_f_is_kernel (K.homologyIsKernel i j (c.next_eq' hij))
  let T := ShortComplex.mk (K.opcyclesToCycles i j) (K.homologyπ j) (by simp)
  let T' := ShortComplex.mk (K.toCycles i j) (K.homologyπ j) (by simp)
  let π : T' ⟶ T :=
    { τ₁ := K.pOpcycles i
      τ₂ := 𝟙 _
      τ₃ := 𝟙 _ }
  have hT : T.Exact := by
    rw [← ShortComplex.exact_iff_of_epi_of_isIso_of_mono π]
    exact T'.exact_of_g_is_cokernel (K.homologyIsCokernel i j (c.prev_eq' hij))
  apply ComposableArrows.exact_of_δ₀
  · exact hS.exact_toComposableArrows
  · exact hT.exact_toComposableArrows

variable (C)

attribute [local simp] homologyMap_comp cyclesMap_comp opcyclesMap_comp

/-- The functor `HomologicalComplex C c ⥤ ComposableArrows C 3` that maps `K` to the
diagram `K.homology i ⟶ K.opcycles i ⟶ K.cycles j ⟶ K.homology j`. -/
@[simps]
noncomputable def composableArrows₃Functor [CategoryWithHomology C] :
    HomologicalComplex C c ⥤ ComposableArrows C 3 where
  obj K := composableArrows₃ K i j
  map {K L} φ := ComposableArrows.homMk₃ (homologyMap φ i) (opcyclesMap φ i) (cyclesMap φ j)
    (homologyMap φ j) (by aesop_cat) (by aesop_cat) (by aesop_cat)

end HomologySequence

end Preadditive

section Abelian

variable {C ι : Type*} [Category C] [Abelian C] {c : ComplexShape ι}

/-- If `X₁ ⟶ X₂ ⟶ X₃ ⟶ 0` is an exact sequence of homological complexes, then
`X₁.opcycles i ⟶ X₂.opcycles i ⟶ X₃.opcycles i ⟶ 0` is exact. This lemma states
the exactness at `X₂.opcycles i`, while the fact that `X₂.opcycles i ⟶ X₃.opcycles i`
is an epi is an instance. -/
lemma opcycles_right_exact (S : ShortComplex (HomologicalComplex C c)) (hS : S.Exact) [Epi S.g]
    (i : ι) [S.X₁.HasHomology i] [S.X₂.HasHomology i] [S.X₃.HasHomology i] :
    (ShortComplex.mk (opcyclesMap S.f i) (opcyclesMap S.g i)
      (by rw [← opcyclesMap_comp, S.zero, opcyclesMap_zero])).Exact := by
  have : Epi (ShortComplex.map S (eval C c i)).g := by dsimp; infer_instance
  have hj := (hS.map (HomologicalComplex.eval C c i)).gIsCokernel
  apply ShortComplex.exact_of_g_is_cokernel
  refine' CokernelCofork.IsColimit.ofπ' _ _  (fun {A} k hk => by
    dsimp at k hk ⊢
    have H := CokernelCofork.IsColimit.desc' hj (S.X₂.pOpcycles i ≫ k) (by
      dsimp
      rw [← p_opcyclesMap_assoc, hk, comp_zero])
    dsimp at H
    refine' ⟨S.X₃.descOpcycles H.1 _ rfl _, _⟩
    · rw [← cancel_epi (S.g.f (c.prev i)), comp_zero, Hom.comm_assoc, H.2,
        d_pOpcycles_assoc, zero_comp]
    · rw [← cancel_epi (S.X₂.pOpcycles i), opcyclesMap_comp_descOpcycles, p_descOpcycles, H.2])

/-- If `0 ⟶ X₁ ⟶ X₂ ⟶ X₃` is an exact sequence of homological complex, then
`0 ⟶ X₁.cycles i ⟶ X₂.cycles i ⟶ X₃.cycles i` is exact. This lemma states
the exactness at `X₂.cycles i`, while the fact that `X₁.cycles i ⟶ X₂.cycles i`
is a mono is an instance. -/
lemma cycles_left_exact (S : ShortComplex (HomologicalComplex C c)) (hS : S.Exact) [Mono S.f]
    (i : ι) [S.X₁.HasHomology i] [S.X₂.HasHomology i] [S.X₃.HasHomology i] :
    (ShortComplex.mk (cyclesMap S.f i) (cyclesMap S.g i)
      (by rw [← cyclesMap_comp, S.zero, cyclesMap_zero])).Exact := by
  have : Mono (ShortComplex.map S (eval C c i)).f := by dsimp; infer_instance
  have hi := (hS.map (HomologicalComplex.eval C c i)).fIsKernel
  apply ShortComplex.exact_of_f_is_kernel
  exact KernelFork.IsLimit.ofι' _ _ (fun {A} k hk => by
    dsimp at k hk ⊢
    have H := KernelFork.IsLimit.lift' hi (k ≫ S.X₂.iCycles i) (by
      dsimp
      rw [assoc, ← cyclesMap_i, reassoc_of% hk, zero_comp])
    dsimp at H
    refine' ⟨S.X₁.liftCycles H.1 _ rfl _, _⟩
    · rw [← cancel_mono (S.f.f _), assoc, zero_comp, ← Hom.comm, reassoc_of% H.2,
        iCycles_d, comp_zero]
    · rw [← cancel_mono (S.X₂.iCycles i), liftCycles_comp_cyclesMap, liftCycles_i, H.2])

variable  {S : ShortComplex (HomologicalComplex C c)}
  (hS : S.ShortExact) (i j : ι) (hij : c.Rel i j)

namespace HomologySequence

/-- Given a short exact short complex `S : HomologicalComplex C c`, and degrees `i` and `j`
such that `c.Rel i j`, this is the snake diagram whose four lines are respectively
obtained by applying the functors `homologyFunctor C c i`, `opcyclesFunctor C c i`,
`cyclesFunctor C c j`, `homologyFunctor C c j` to `S`. Applying the snake lemma to this
gives the homology sequence of `S`. -/
noncomputable def snakeInput : ShortComplex.SnakeInput C where
  L₀ := (homologyFunctor C c i).mapShortComplex.obj S
  L₁ := (opcyclesFunctor C c i).mapShortComplex.obj S
  L₂ := (cyclesFunctor C c j).mapShortComplex.obj S
  L₃ := (homologyFunctor C c j).mapShortComplex.obj S
  v₀₁ := S.mapNatTrans (natTransHomologyι C c i)
  v₁₂ := S.mapNatTrans (natTransOpCyclesToCycles C c i j)
  v₂₃ := S.mapNatTrans (natTransHomologyπ C c j)
  h₀ := by
    apply ShortComplex.isLimitOfIsLimitπ
    all_goals
      exact (KernelFork.isLimitMapConeEquiv _ _).symm
        ((composableArrows₃_exact _ i j hij).exact 0).fIsKernel
  h₃ := by
    apply ShortComplex.isColimitOfIsColimitπ
    all_goals
      exact (CokernelCofork.isColimitMapCoconeEquiv _ _).symm
        ((composableArrows₃_exact _ i j hij).exact 1).gIsCokernel
  L₁_exact := by
    have := hS.epi_g
    exact opcycles_right_exact S hS.exact i
  L₂_exact := by
    have := hS.mono_f
    exact cycles_left_exact S hS.exact j
  epi_L₁_g := by
    have := hS.epi_g
    dsimp
    infer_instance
  mono_L₂_f := by
    have := hS.mono_f
    dsimp
    infer_instance

end HomologySequence

end Abelian

end HomologicalComplex

namespace CategoryTheory

open HomologicalComplex HomologySequence

variable {C ι : Type*} [Category C] [Abelian C] {c : ComplexShape ι}
  {S : ShortComplex (HomologicalComplex C c)}
  (hS : S.ShortExact) (i j : ι) (hij : c.Rel i j)

namespace ShortComplex

namespace ShortExact

/-- The connecting homoomorphism `S.X₃.homology i ⟶ S.X₁.homology j` for a short exact
short complex `S`.  -/
noncomputable def δ : S.X₃.homology i ⟶ S.X₁.homology j := (snakeInput hS i j hij).δ

@[reassoc (attr := simp)]
lemma δ_comp : hS.δ i j hij ≫ HomologicalComplex.homologyMap S.f j = 0 :=
  (snakeInput hS i j hij).δ_L₃_f

@[reassoc (attr := simp)]
lemma comp_δ : HomologicalComplex.homologyMap S.g i ≫ hS.δ i j hij = 0 :=
  (snakeInput hS i j hij).L₀_g_δ

/-- Exactness of `S.X₃.homology i ⟶ S.X₁.homology j ⟶ S.X₂.homology j`. -/
lemma homology_exact₁ : (ShortComplex.mk _ _ (δ_comp hS i j hij)).Exact :=
  (snakeInput hS i j hij).L₂'_exact

/-- Exactness of `S.X₁.homology i ⟶ S.X₂.homology i ⟶ S.X₃.homology i`. -/
lemma homology_exact₂ : (ShortComplex.mk (HomologicalComplex.homologyMap S.f i)
    (HomologicalComplex.homologyMap S.g i) (by rw [← HomologicalComplex.homologyMap_comp,
      S.zero, HomologicalComplex.homologyMap_zero])).Exact := by
  by_cases h : c.Rel i (c.next i)
  · exact (snakeInput hS i _ h).L₀_exact
  · have := hS.epi_g
    have : ∀ (K : HomologicalComplex C c), IsIso (K.homologyι i) :=
      fun K => ShortComplex.isIso_homologyι (K.sc i) (K.shape _ _ h)
    have e : S.map (HomologicalComplex.homologyFunctor C c i) ≅
        S.map (HomologicalComplex.opcyclesFunctor C c i) :=
      ShortComplex.isoMk (asIso (S.X₁.homologyι i))
        (asIso (S.X₂.homologyι i)) (asIso (S.X₃.homologyι i)) (by aesop_cat) (by aesop_cat)
    exact ShortComplex.exact_of_iso e.symm (opcycles_right_exact S hS.exact i)

/-- Exactness of `S.X₂.homology i ⟶ S.X₃.homology i ⟶ S.X₁.homology j`. -/
lemma homology_exact₃ : (ShortComplex.mk _ _ (comp_δ hS i j hij)).Exact :=
  (snakeInput hS i j hij).L₁'_exact

lemma δ_eq' {A : C} (x₃ : A ⟶ S.X₃.homology i) (x₂ : A ⟶ S.X₂.opcycles i)
    (x₁ : A ⟶ S.X₁.cycles j)
    (h₂ : x₂ ≫ HomologicalComplex.opcyclesMap S.g i = x₃ ≫ S.X₃.homologyι i)
    (h₁ : x₁ ≫ HomologicalComplex.cyclesMap S.f j = x₂ ≫ S.X₂.opcyclesToCycles i j) :
    x₃ ≫ hS.δ i j hij = x₁ ≫ S.X₁.homologyπ j :=
  (snakeInput hS i j hij).δ_eq x₃ x₂ x₁ h₂ h₁

lemma δ_eq {A : C} (x₃ : A ⟶ S.X₃.X i) (hx₃ : x₃ ≫ S.X₃.d i j = 0)
    (x₂ : A ⟶ S.X₂.X i) (hx₂ : x₂ ≫ S.g.f i = x₃)
    (x₁ : A ⟶ S.X₁.X j) (hx₁ : x₁ ≫ S.f.f j = x₂ ≫ S.X₂.d i j)
<<<<<<< HEAD
    (k : ι) (hk : c.next j = k):
=======
    (k : ι) (hk : c.next j = k) :
>>>>>>> e8bfb678
    S.X₃.liftCycles x₃ j (c.next_eq' hij) hx₃ ≫ S.X₃.homologyπ i ≫ hS.δ i j hij =
      S.X₁.liftCycles x₁ k hk (by
        have := hS.mono_f
        rw [← cancel_mono (S.f.f k), assoc, ← S.f.comm, reassoc_of% hx₁,
          d_comp_d, comp_zero, zero_comp]) ≫ S.X₁.homologyπ j := by
  simpa only [assoc] using hS.δ_eq' i j hij (S.X₃.liftCycles x₃ j
    (c.next_eq' hij) hx₃ ≫ S.X₃.homologyπ i)
    (x₂ ≫ S.X₂.pOpcycles i) (S.X₁.liftCycles x₁ k hk _)
      (by simp only [assoc, HomologicalComplex.p_opcyclesMap,
        HomologicalComplex.homology_π_ι,
        HomologicalComplex.liftCycles_i_assoc, reassoc_of% hx₂])
      (by rw [← cancel_mono (S.X₂.iCycles j), HomologicalComplex.liftCycles_comp_cyclesMap,
        HomologicalComplex.liftCycles_i, assoc, assoc, opcyclesToCycles_iCycles,
        HomologicalComplex.p_fromOpcycles, hx₁])

end ShortExact

end ShortComplex

end CategoryTheory<|MERGE_RESOLUTION|>--- conflicted
+++ resolved
@@ -312,11 +312,7 @@
 lemma δ_eq {A : C} (x₃ : A ⟶ S.X₃.X i) (hx₃ : x₃ ≫ S.X₃.d i j = 0)
     (x₂ : A ⟶ S.X₂.X i) (hx₂ : x₂ ≫ S.g.f i = x₃)
     (x₁ : A ⟶ S.X₁.X j) (hx₁ : x₁ ≫ S.f.f j = x₂ ≫ S.X₂.d i j)
-<<<<<<< HEAD
-    (k : ι) (hk : c.next j = k):
-=======
     (k : ι) (hk : c.next j = k) :
->>>>>>> e8bfb678
     S.X₃.liftCycles x₃ j (c.next_eq' hij) hx₃ ≫ S.X₃.homologyπ i ≫ hS.δ i j hij =
       S.X₁.liftCycles x₁ k hk (by
         have := hS.mono_f
