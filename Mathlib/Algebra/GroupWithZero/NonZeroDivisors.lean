/-
Copyright (c) 2020 Kenny Lau. All rights reserved.
Released under Apache 2.0 license as described in the file LICENSE.
Authors: Kenny Lau, Devon Tuma, Oliver Nash
-/
import Mathlib.Algebra.Associated
<<<<<<< HEAD
import Mathlib.Algebra.Ring.Opposite
import Mathlib.GroupTheory.GroupAction.Opposite
import Mathlib.Algebra.Group.Submonoid.Membership
=======
import Mathlib.Algebra.Group.Submonoid.Membership
import Mathlib.Algebra.Ring.Opposite
import Mathlib.GroupTheory.GroupAction.Opposite
>>>>>>> 0b7181d8

#align_import ring_theory.non_zero_divisors from "leanprover-community/mathlib"@"1126441d6bccf98c81214a0780c73d499f6721fe"

/-!
# Non-zero divisors and smul-divisors

In this file we define the submonoid `nonZeroDivisors` and `nonZeroSMulDivisors` of a
`MonoidWithZero`. We also define `nonZeroDivisorsLeft` and `nonZeroDivisorsRight` for
non-commutative monoids.

## Notations

This file declares the notations:
- `R⁰` for the submonoid of non-zero-divisors of `R`, in the locale `nonZeroDivisors`.
- `R⁰[M]` for the submonoid of non-zero smul-divisors of `R` with respect to `M`, in the locale
  `nonZeroSMulDivisors`

Use the statement `open scoped nonZeroDivisors nonZeroSMulDivisors` to access this notation in
your own code.

-/

variable (M₀ : Type*) [MonoidWithZero M₀]

/-- The collection of elements of a `MonoidWithZero` that are not left zero divisors form a
`Submonoid`. -/
def nonZeroDivisorsLeft : Submonoid M₀ where
  carrier := {x | ∀ y, y * x = 0 → y = 0}
  one_mem' := by simp
  mul_mem' {x} {y} hx hy := fun z hz ↦ hx _ <| hy _ (mul_assoc z x y ▸ hz)

@[simp] lemma mem_nonZeroDivisorsLeft_iff {x : M₀} :
    x ∈ nonZeroDivisorsLeft M₀ ↔ ∀ y, y * x = 0 → y = 0 :=
  Iff.rfl

lemma nmem_nonZeroDivisorsLeft_iff {r : M₀} :
    r ∉ nonZeroDivisorsLeft M₀ ↔ {s | s * r = 0 ∧ s ≠ 0}.Nonempty := by
  simpa [mem_nonZeroDivisorsLeft_iff] using Set.nonempty_def.symm

/-- The collection of elements of a `MonoidWithZero` that are not right zero divisors form a
`Submonoid`. -/
def nonZeroDivisorsRight : Submonoid M₀ where
  carrier := {x | ∀ y, x * y = 0 → y = 0}
  one_mem' := by simp
  mul_mem' := fun {x} {y} hx hy z hz ↦ hy _ (hx _ ((mul_assoc x y z).symm ▸ hz))

@[simp] lemma mem_nonZeroDivisorsRight_iff {x : M₀} :
    x ∈ nonZeroDivisorsRight M₀ ↔ ∀ y, x * y = 0 → y = 0 :=
  Iff.rfl

lemma nmem_nonZeroDivisorsRight_iff {r : M₀} :
    r ∉ nonZeroDivisorsRight M₀ ↔ {s | r * s = 0 ∧ s ≠ 0}.Nonempty := by
  simpa [mem_nonZeroDivisorsRight_iff] using Set.nonempty_def.symm

lemma nonZeroDivisorsLeft_eq_right (M₀ : Type*) [CommMonoidWithZero M₀] :
    nonZeroDivisorsLeft M₀ = nonZeroDivisorsRight M₀ := by
  ext x; simp [mul_comm x]

@[simp] lemma coe_nonZeroDivisorsLeft_eq [NoZeroDivisors M₀] [Nontrivial M₀] :
    nonZeroDivisorsLeft M₀ = {x : M₀ | x ≠ 0} := by
  ext x
  simp only [SetLike.mem_coe, mem_nonZeroDivisorsLeft_iff, mul_eq_zero, forall_eq_or_imp, true_and,
    Set.mem_setOf_eq]
  refine ⟨fun h ↦ ?_, fun hx y hx' ↦ by contradiction⟩
  contrapose! h
  exact ⟨1, h, one_ne_zero⟩

@[simp] lemma coe_nonZeroDivisorsRight_eq [NoZeroDivisors M₀] [Nontrivial M₀] :
    nonZeroDivisorsRight M₀ = {x : M₀ | x ≠ 0} := by
  ext x
  simp only [SetLike.mem_coe, mem_nonZeroDivisorsRight_iff, mul_eq_zero, Set.mem_setOf_eq]
  refine ⟨fun h ↦ ?_, fun hx y hx' ↦ by aesop⟩
  contrapose! h
  exact ⟨1, Or.inl h, one_ne_zero⟩

/-- The submonoid of non-zero-divisors of a `MonoidWithZero` `R`. -/
def nonZeroDivisors (R : Type*) [MonoidWithZero R] : Submonoid R where
  carrier := { x | ∀ z, z * x = 0 → z = 0 }
  one_mem' _ hz := by rwa [mul_one] at hz
  mul_mem' hx₁ hx₂ _ hz := by
    rw [← mul_assoc] at hz
    exact hx₁ _ (hx₂ _ hz)
#align non_zero_divisors nonZeroDivisors

/-- The notation for the submonoid of non-zerodivisors. -/
scoped[nonZeroDivisors] notation:9000 R "⁰" => nonZeroDivisors R

/-- Let `R` be a monoid with zero and `M` an additive monoid with an `R`-action, then the collection
of non-zero smul-divisors forms a submonoid. These elements are also called `M`-regular. -/
def nonZeroSMulDivisors (R : Type*) [MonoidWithZero R] (M : Type _) [Zero M] [MulAction R M] :
    Submonoid R where
  carrier := { r | ∀ m : M, r • m = 0 → m = 0}
  one_mem' m h := (one_smul R m) ▸ h
  mul_mem' {r₁ r₂} h₁ h₂ m H := h₂ _ <| h₁ _ <| mul_smul r₁ r₂ m ▸ H

/-- The notation for the submonoid of non-zero smul-divisors. -/
scoped[nonZeroSMulDivisors] notation:9000 R "⁰[" M "]" => nonZeroSMulDivisors R M

section nonZeroDivisors

open nonZeroDivisors

variable {M M' M₁ R R' F : Type*} [MonoidWithZero M] [MonoidWithZero M'] [CommMonoidWithZero M₁]
  [Ring R] [CommRing R']

theorem mem_nonZeroDivisors_iff {r : M} : r ∈ M⁰ ↔ ∀ x, x * r = 0 → x = 0 := Iff.rfl
#align mem_non_zero_divisors_iff mem_nonZeroDivisors_iff

lemma nmem_nonZeroDivisors_iff {r : M} : r ∉ M⁰ ↔ {s | s * r = 0 ∧ s ≠ 0}.Nonempty := by
  simpa [mem_nonZeroDivisors_iff] using Set.nonempty_def.symm

theorem mul_right_mem_nonZeroDivisors_eq_zero_iff {x r : M} (hr : r ∈ M⁰) : x * r = 0 ↔ x = 0 :=
  ⟨hr _, by simp (config := { contextual := true })⟩
#align mul_right_mem_non_zero_divisors_eq_zero_iff mul_right_mem_nonZeroDivisors_eq_zero_iff
@[simp]
theorem mul_right_coe_nonZeroDivisors_eq_zero_iff {x : M} {c : M⁰} : x * c = 0 ↔ x = 0 :=
  mul_right_mem_nonZeroDivisors_eq_zero_iff c.prop
#align mul_right_coe_non_zero_divisors_eq_zero_iff mul_right_coe_nonZeroDivisors_eq_zero_iff

theorem mul_left_mem_nonZeroDivisors_eq_zero_iff {r x : M₁} (hr : r ∈ M₁⁰) : r * x = 0 ↔ x = 0 := by
  rw [mul_comm, mul_right_mem_nonZeroDivisors_eq_zero_iff hr]
#align mul_left_mem_non_zero_divisors_eq_zero_iff mul_left_mem_nonZeroDivisors_eq_zero_iff

@[simp]
theorem mul_left_coe_nonZeroDivisors_eq_zero_iff {c : M₁⁰} {x : M₁} : (c : M₁) * x = 0 ↔ x = 0 :=
  mul_left_mem_nonZeroDivisors_eq_zero_iff c.prop
#align mul_left_coe_non_zero_divisors_eq_zero_iff mul_left_coe_nonZeroDivisors_eq_zero_iff

theorem mul_cancel_right_mem_nonZeroDivisors {x y r : R} (hr : r ∈ R⁰) : x * r = y * r ↔ x = y := by
  refine ⟨fun h ↦ ?_, congrArg (· * r)⟩
  rw [← sub_eq_zero, ← mul_right_mem_nonZeroDivisors_eq_zero_iff hr, sub_mul, h, sub_self]
#align mul_cancel_right_mem_non_zero_divisor mul_cancel_right_mem_nonZeroDivisors

theorem mul_cancel_right_coe_nonZeroDivisors {x y : R} {c : R⁰} : x * c = y * c ↔ x = y :=
  mul_cancel_right_mem_nonZeroDivisors c.prop
#align mul_cancel_right_coe_non_zero_divisor mul_cancel_right_coe_nonZeroDivisors

@[simp]
theorem mul_cancel_left_mem_nonZeroDivisors {x y r : R'} (hr : r ∈ R'⁰) : r * x = r * y ↔ x = y :=
  by simp_rw [mul_comm r, mul_cancel_right_mem_nonZeroDivisors hr]
#align mul_cancel_left_mem_non_zero_divisor mul_cancel_left_mem_nonZeroDivisors

theorem mul_cancel_left_coe_nonZeroDivisors {x y : R'} {c : R'⁰} : (c : R') * x = c * y ↔ x = y :=
  mul_cancel_left_mem_nonZeroDivisors c.prop
#align mul_cancel_left_coe_non_zero_divisor mul_cancel_left_coe_nonZeroDivisors

theorem dvd_cancel_right_mem_nonZeroDivisors {x y r : R'} (hr : r ∈ R'⁰) : x * r ∣ y * r ↔ x ∣ y :=
  ⟨fun ⟨z, _⟩ ↦ ⟨z, by rwa [← mul_cancel_right_mem_nonZeroDivisors hr, mul_assoc, mul_comm z r,
    ← mul_assoc]⟩, fun ⟨z, h⟩ ↦ ⟨z, by rw [h, mul_assoc, mul_comm z r, ← mul_assoc]⟩⟩

theorem dvd_cancel_right_coe_nonZeroDivisors {x y : R'} {c : R'⁰} : x * c ∣ y * c ↔ x ∣ y :=
  dvd_cancel_right_mem_nonZeroDivisors c.prop

theorem dvd_cancel_left_mem_nonZeroDivisors {x y r : R'} (hr : r ∈ R'⁰) : r * x ∣ r * y ↔ x ∣ y :=
  ⟨fun ⟨z, _⟩ ↦ ⟨z, by rwa [← mul_cancel_left_mem_nonZeroDivisors hr, ← mul_assoc]⟩,
    fun ⟨z, h⟩ ↦ ⟨z, by rw [h, ← mul_assoc]⟩⟩

theorem dvd_cancel_left_coe_nonZeroDivisors {x y : R'} {c : R'⁰} : c * x ∣ c * y ↔ x ∣ y :=
  dvd_cancel_left_mem_nonZeroDivisors c.prop

theorem zero_not_mem_nonZeroDivisors [Nontrivial M] : 0 ∉ M⁰ :=
  fun h ↦ one_ne_zero <| h 1 <| mul_zero _

theorem nonZeroDivisors.ne_zero [Nontrivial M] {x} (hx : x ∈ M⁰) : x ≠ 0 :=
  ne_of_mem_of_not_mem hx zero_not_mem_nonZeroDivisors
#align non_zero_divisors.ne_zero nonZeroDivisors.ne_zero

theorem nonZeroDivisors.coe_ne_zero [Nontrivial M] (x : M⁰) : (x : M) ≠ 0 :=
  nonZeroDivisors.ne_zero x.2
#align non_zero_divisors.coe_ne_zero nonZeroDivisors.coe_ne_zero

theorem mul_mem_nonZeroDivisors {a b : M₁} : a * b ∈ M₁⁰ ↔ a ∈ M₁⁰ ∧ b ∈ M₁⁰ := by
  constructor
  · intro h
    constructor <;> intro x h' <;> apply h
    · rw [← mul_assoc, h', zero_mul]
    · rw [mul_comm a b, ← mul_assoc, h', zero_mul]
  · rintro ⟨ha, hb⟩ x hx
    apply ha
    apply hb
    rw [mul_assoc, hx]
#align mul_mem_non_zero_divisors mul_mem_nonZeroDivisors

theorem isUnit_of_mem_nonZeroDivisors {G₀ : Type*} [GroupWithZero G₀] {x : G₀}
    (hx : x ∈ nonZeroDivisors G₀) : IsUnit x :=
  ⟨⟨x, x⁻¹, mul_inv_cancel (nonZeroDivisors.ne_zero hx),
    inv_mul_cancel (nonZeroDivisors.ne_zero hx)⟩, rfl⟩
#align is_unit_of_mem_non_zero_divisors isUnit_of_mem_nonZeroDivisors

lemma IsUnit.mem_nonZeroDivisors {a : M} (ha : IsUnit a) : a ∈ M⁰ :=
  fun _ h ↦ ha.mul_left_eq_zero.mp h

theorem eq_zero_of_ne_zero_of_mul_right_eq_zero [NoZeroDivisors M] {x y : M} (hnx : x ≠ 0)
    (hxy : y * x = 0) : y = 0 :=
  Or.resolve_right (eq_zero_or_eq_zero_of_mul_eq_zero hxy) hnx
#align eq_zero_of_ne_zero_of_mul_right_eq_zero eq_zero_of_ne_zero_of_mul_right_eq_zero

theorem eq_zero_of_ne_zero_of_mul_left_eq_zero [NoZeroDivisors M] {x y : M} (hnx : x ≠ 0)
    (hxy : x * y = 0) : y = 0 :=
  Or.resolve_left (eq_zero_or_eq_zero_of_mul_eq_zero hxy) hnx
#align eq_zero_of_ne_zero_of_mul_left_eq_zero eq_zero_of_ne_zero_of_mul_left_eq_zero

theorem mem_nonZeroDivisors_of_ne_zero [NoZeroDivisors M] {x : M} (hx : x ≠ 0) : x ∈ M⁰ := fun _ ↦
  eq_zero_of_ne_zero_of_mul_right_eq_zero hx
#align mem_non_zero_divisors_of_ne_zero mem_nonZeroDivisors_of_ne_zero

theorem mem_nonZeroDivisors_iff_ne_zero [NoZeroDivisors M] [Nontrivial M] {x : M} :
    x ∈ M⁰ ↔ x ≠ 0 := ⟨nonZeroDivisors.ne_zero, mem_nonZeroDivisors_of_ne_zero⟩
#align mem_non_zero_divisors_iff_ne_zero mem_nonZeroDivisors_iff_ne_zero

variable [FunLike F M M']

theorem map_ne_zero_of_mem_nonZeroDivisors [Nontrivial M] [ZeroHomClass F M M'] (g : F)
    (hg : Function.Injective (g : M → M')) {x : M} (h : x ∈ M⁰) : g x ≠ 0 := fun h0 ↦
  one_ne_zero (h 1 ((one_mul x).symm ▸ hg (h0.trans (map_zero g).symm)))
#align map_ne_zero_of_mem_non_zero_divisors map_ne_zero_of_mem_nonZeroDivisors

theorem map_mem_nonZeroDivisors [Nontrivial M] [NoZeroDivisors M'] [ZeroHomClass F M M'] (g : F)
    (hg : Function.Injective g) {x : M} (h : x ∈ M⁰) : g x ∈ M'⁰ := fun _ hz ↦
  eq_zero_of_ne_zero_of_mul_right_eq_zero (map_ne_zero_of_mem_nonZeroDivisors g hg h) hz
#align map_mem_non_zero_divisors map_mem_nonZeroDivisors

theorem le_nonZeroDivisors_of_noZeroDivisors [NoZeroDivisors M] {S : Submonoid M}
    (hS : (0 : M) ∉ S) : S ≤ M⁰ := fun _ hx _ hy ↦
  Or.recOn (eq_zero_or_eq_zero_of_mul_eq_zero hy) (fun h ↦ h) fun h ↦
    absurd (h ▸ hx : (0 : M) ∈ S) hS
#align le_non_zero_divisors_of_no_zero_divisors le_nonZeroDivisors_of_noZeroDivisors

theorem powers_le_nonZeroDivisors_of_noZeroDivisors [NoZeroDivisors M] {a : M} (ha : a ≠ 0) :
    Submonoid.powers a ≤ M⁰ :=
  le_nonZeroDivisors_of_noZeroDivisors fun h ↦ absurd (h.recOn fun _ hn ↦ pow_eq_zero hn) ha
#align powers_le_non_zero_divisors_of_no_zero_divisors powers_le_nonZeroDivisors_of_noZeroDivisors

theorem map_le_nonZeroDivisors_of_injective [NoZeroDivisors M'] [MonoidWithZeroHomClass F M M']
    (f : F) (hf : Function.Injective f) {S : Submonoid M} (hS : S ≤ M⁰) : S.map f ≤ M'⁰ := by
  cases subsingleton_or_nontrivial M
  · simp [Subsingleton.elim S ⊥]
  · exact le_nonZeroDivisors_of_noZeroDivisors fun h ↦
      let ⟨x, hx, hx0⟩ := h
      zero_ne_one (hS (hf (hx0.trans (map_zero f).symm) ▸ hx : 0 ∈ S) 1 (mul_zero 1)).symm
#align map_le_non_zero_divisors_of_injective map_le_nonZeroDivisors_of_injective

theorem nonZeroDivisors_le_comap_nonZeroDivisors_of_injective [NoZeroDivisors M']
    [MonoidWithZeroHomClass F M M'] (f : F) (hf : Function.Injective f) : M⁰ ≤ M'⁰.comap f :=
  Submonoid.le_comap_of_map_le _ (map_le_nonZeroDivisors_of_injective _ hf le_rfl)
#align non_zero_divisors_le_comap_non_zero_divisors_of_injective nonZeroDivisors_le_comap_nonZeroDivisors_of_injective

/-- In a finite ring, an element is a unit iff it is a non-zero-divisor. -/
lemma isUnit_iff_mem_nonZeroDivisors_of_finite [Finite R] {a : R} :
    IsUnit a ↔ a ∈ nonZeroDivisors R := by
  refine ⟨IsUnit.mem_nonZeroDivisors, fun ha ↦ ?_⟩
  rw [IsUnit.isUnit_iff_mulRight_bijective, ← Finite.injective_iff_bijective]
  intro b c hbc
  rw [← sub_eq_zero, ← sub_mul] at hbc
  exact sub_eq_zero.mp (ha _ hbc)

end nonZeroDivisors

section nonZeroSMulDivisors

open nonZeroSMulDivisors nonZeroDivisors

variable {R M : Type*} [MonoidWithZero R] [Zero M] [MulAction R M]

lemma mem_nonZeroSMulDivisors_iff {x : R} : x ∈ R⁰[M] ↔ ∀ (m : M), x • m = 0 → m = 0 := Iff.rfl

variable (R)

@[simp]
lemma unop_nonZeroSMulDivisors_mulOpposite_eq_nonZeroDivisors :
    (Rᵐᵒᵖ ⁰[R]).unop = R⁰ := rfl

/-- The non-zero `•`-divisors with `•` as right multiplication correspond with the non-zero
divisors. Note that the `MulOpposite` is needed because we defined `nonZeroDivisors` with
multiplication on the right. -/
lemma nonZeroSMulDivisors_mulOpposite_eq_op_nonZeroDivisors :
    Rᵐᵒᵖ ⁰[R] = R⁰.op := rfl

end nonZeroSMulDivisors

<<<<<<< HEAD
noncomputable section Associated

open nonZeroDivisors

/-- The units of the monoid of non zero divisors of `α` are equivalent to the units of `α`. -/
def nonZeroDivisorsUnitsEquiv (α : Type*) [MonoidWithZero α] :
    (α⁰)ˣ ≃* αˣ :=
  MulEquiv.ofBijective (Units.map α⁰.subtype) ⟨Units.map_injective Subtype.val_injective,
    fun u ↦ ⟨IsUnit.unit ⟨⟨⟨u, IsUnit.mem_nonZeroDivisors u.isUnit⟩, ⟨(u⁻¹ : αˣ),
        IsUnit.mem_nonZeroDivisors u⁻¹.isUnit⟩, by simp, by simp⟩, rfl⟩,
      by rw [Units.ext_iff, IsUnit.unit_of_val_units, Units.coe_map, Submonoid.coe_subtype]⟩⟩

@[simp]
theorem nonZeroDivisorsUnitsEquiv_apply (α : Type*) [MonoidWithZero α] (u : (α⁰)ˣ) :
    nonZeroDivisorsUnitsEquiv α u = (u : α) := rfl

@[simp]
theorem nonZeroDivisorsUnitsEquiv_symm_apply (α : Type*) [MonoidWithZero α] (u : αˣ) :
    ((nonZeroDivisorsUnitsEquiv α).symm u : α) = (u : α) := by
  obtain ⟨v, rfl⟩ := (nonZeroDivisorsUnitsEquiv α).surjective u
  rw [MulEquiv.symm_apply_apply, nonZeroDivisorsUnitsEquiv_apply]

theorem Associates_mk_mem_nonZeroDivisors_iff {α : Type*} [CommMonoidWithZero α] (a : α) :
    Associates.mk a ∈ (Associates α)⁰ ↔ a ∈ α⁰ := by
=======
open scoped nonZeroDivisors

variable {M₀}

section MonoidWithZero
variable [MonoidWithZero M₀] {a b : M₀⁰}

/-- The units of the monoid of non-zero divisors of `M₀` are equivalent to the units of `M₀`. -/
@[simps]
def unitsNonZeroDivisorsEquiv : M₀⁰ˣ ≃* M₀ˣ where
  __ := Units.map M₀⁰.subtype
  invFun u := ⟨⟨u, u.isUnit.mem_nonZeroDivisors⟩, ⟨(u⁻¹ : M₀ˣ), u⁻¹.isUnit.mem_nonZeroDivisors⟩,
    by simp, by simp⟩
  left_inv _ := rfl
  right_inv _ := rfl

@[simp, norm_cast] lemma nonZeroDivisors.associated_coe : Associated (a : M₀) b ↔ Associated a b :=
  unitsNonZeroDivisorsEquiv.symm.exists_congr_left.trans $ by simp [Associated]; norm_cast

end MonoidWithZero

section CommMonoidWithZero
variable {M₀ : Type*} [CommMonoidWithZero M₀] {a : M₀}

theorem mk_mem_nonZeroDivisors_associates : Associates.mk a ∈ (Associates M₀)⁰ ↔ a ∈ M₀⁰ := by
>>>>>>> 0b7181d8
  rw [mem_nonZeroDivisors_iff, mem_nonZeroDivisors_iff, ← not_iff_not]
  push_neg
  constructor
  · rintro ⟨⟨x⟩, hx₁, hx₂⟩
    refine ⟨x, ?_, ?_⟩
    · rwa [← Associates.mk_eq_zero, ← Associates.mk_mul_mk, ← Associates.quot_mk_eq_mk]
    · rwa [← Associates.mk_ne_zero, ← Associates.quot_mk_eq_mk]
  · refine fun ⟨b, hb₁, hb₂⟩ ↦ ⟨Associates.mk b, ?_, by rwa [Associates.mk_ne_zero]⟩
    rw [Associates.mk_mul_mk, hb₁, Associates.mk_zero]

<<<<<<< HEAD
/-- To any class in `Associates α⁰`, one can associate a class in `(Associates α)⁰` by sending a
representative `a : α⁰` of the class to the class of `(a : α)`. The map obtained is in fact a
`MulEquiv`, see `AssociatesNonZeroDivisorsMulEquiv`. -/
def AssociatesNonZeroDivisorsMonoidHom (α : Type*) [CommMonoidWithZero α] :
    Associates α⁰ →* (Associates α)⁰ where
  toFun := Quotient.lift (fun ⟨x, _⟩ ↦  ⟨Associates.mk x, by
      rwa [Associates_mk_mem_nonZeroDivisors_iff]⟩) (by
    rintro _ _ ⟨v, hv⟩
    rw [Subtype.mk.injEq, Associates.mk_eq_mk_iff_associated]
    exact ⟨nonZeroDivisorsUnitsEquiv α v, by
      rw [nonZeroDivisorsUnitsEquiv_apply, ← hv, Submonoid.coe_mul]⟩)
  map_one' := rfl
  map_mul' x y := Quotient.inductionOn₂ x y fun _ _ ↦ rfl

@[simp]
theorem AssociatesNonZeroDivisorsMonoidHom_apply (α : Type*) [CommMonoidWithZero α] (a : α⁰) :
    (AssociatesNonZeroDivisorsMonoidHom α ⟦a⟧ : Associates α) = Associates.mk (a : α) := rfl

/-- This is the `MulEquiv` version of `AssociatesNonZeroDivisorsMonoidHom`. -/
def AssociatesNonZeroDivisorsMulEquiv (α : Type*) [CommMonoidWithZero α] :
    Associates α⁰ ≃* (Associates α)⁰  := by
  refine MulEquiv.ofBijective (AssociatesNonZeroDivisorsMonoidHom α) ⟨?_, ?_⟩
  · rintro ⟨_⟩ ⟨_⟩ h
    rw [Subtype.ext_iff, Associates.quot_mk_eq_mk, Associates.quot_mk_eq_mk,
      AssociatesNonZeroDivisorsMonoidHom_apply, AssociatesNonZeroDivisorsMonoidHom_apply] at h
    obtain ⟨u, hu⟩ := Associates.mk_eq_mk_iff_associated.mp h
    rw [Associates.quot_mk_eq_mk, Associates.quot_mk_eq_mk]
    refine Associates.mk_eq_mk_iff_associated.mpr ⟨?_, ?_⟩
    · exact (nonZeroDivisorsUnitsEquiv α).symm u
    · rwa [Subtype.ext_iff, Submonoid.coe_mul, nonZeroDivisorsUnitsEquiv_symm_apply]
  · rintro ⟨⟨y⟩, hy⟩
    refine ⟨⟦⟨y, ?_⟩⟧, ?_⟩
    · rwa [← Associates_mk_mem_nonZeroDivisors_iff, ← Associates.quot_mk_eq_mk]
    · rw [Subtype.ext_iff, AssociatesNonZeroDivisorsMonoidHom_apply, ← Associates.quot_mk_eq_mk]

@[simp]
theorem AssociatesNonZeroDivisorsMulEquiv_apply (α : Type*) [CommMonoidWithZero α] (a : α⁰) :
    (AssociatesNonZeroDivisorsMulEquiv α ⟦a⟧ : Associates α) = Associates.mk (a : α) := rfl

end Associated
=======
/-- The non-zero divisors of associates of a monoid with zero `M₀` are isomorphic to the associates
of the non-zero divisors of `M₀` under the map `⟨⟦a⟧, _⟩ ↦ ⟦⟨a, _⟩⟧`. -/
def associatesNonZeroDivisorsEquiv : (Associates M₀)⁰ ≃* Associates M₀⁰ where
  toEquiv := .subtypeQuotientEquivQuotientSubtype (s₂ := Associated.setoid _)
    (· ∈ nonZeroDivisors _)
    (by simp [mem_nonZeroDivisors_iff, Quotient.forall, Associates.mk_mul_mk])
    (by simp [Associated.setoid])
  map_mul' := by simp [Quotient.forall, Associates.mk_mul_mk]

@[simp]
lemma associatesNonZeroDivisorsEquiv_mk_mk (a : M₀) (ha) :
    associatesNonZeroDivisorsEquiv ⟨⟦a⟧, ha⟩ = ⟦⟨a, mk_mem_nonZeroDivisors_associates.1 ha⟩⟧ := rfl

@[simp]
lemma associatesNonZeroDivisorsEquiv_symm_mk_mk (a : M₀) (ha) :
    associatesNonZeroDivisorsEquiv.symm ⟦⟨a, ha⟩⟧ = ⟨⟦a⟧, mk_mem_nonZeroDivisors_associates.2 ha⟩ :=
  rfl

end CommMonoidWithZero
>>>>>>> 0b7181d8
<|MERGE_RESOLUTION|>--- conflicted
+++ resolved
@@ -4,15 +4,9 @@
 Authors: Kenny Lau, Devon Tuma, Oliver Nash
 -/
 import Mathlib.Algebra.Associated
-<<<<<<< HEAD
-import Mathlib.Algebra.Ring.Opposite
-import Mathlib.GroupTheory.GroupAction.Opposite
-import Mathlib.Algebra.Group.Submonoid.Membership
-=======
 import Mathlib.Algebra.Group.Submonoid.Membership
 import Mathlib.Algebra.Ring.Opposite
 import Mathlib.GroupTheory.GroupAction.Opposite
->>>>>>> 0b7181d8
 
 #align_import ring_theory.non_zero_divisors from "leanprover-community/mathlib"@"1126441d6bccf98c81214a0780c73d499f6721fe"
 
@@ -293,32 +287,6 @@
 
 end nonZeroSMulDivisors
 
-<<<<<<< HEAD
-noncomputable section Associated
-
-open nonZeroDivisors
-
-/-- The units of the monoid of non zero divisors of `α` are equivalent to the units of `α`. -/
-def nonZeroDivisorsUnitsEquiv (α : Type*) [MonoidWithZero α] :
-    (α⁰)ˣ ≃* αˣ :=
-  MulEquiv.ofBijective (Units.map α⁰.subtype) ⟨Units.map_injective Subtype.val_injective,
-    fun u ↦ ⟨IsUnit.unit ⟨⟨⟨u, IsUnit.mem_nonZeroDivisors u.isUnit⟩, ⟨(u⁻¹ : αˣ),
-        IsUnit.mem_nonZeroDivisors u⁻¹.isUnit⟩, by simp, by simp⟩, rfl⟩,
-      by rw [Units.ext_iff, IsUnit.unit_of_val_units, Units.coe_map, Submonoid.coe_subtype]⟩⟩
-
-@[simp]
-theorem nonZeroDivisorsUnitsEquiv_apply (α : Type*) [MonoidWithZero α] (u : (α⁰)ˣ) :
-    nonZeroDivisorsUnitsEquiv α u = (u : α) := rfl
-
-@[simp]
-theorem nonZeroDivisorsUnitsEquiv_symm_apply (α : Type*) [MonoidWithZero α] (u : αˣ) :
-    ((nonZeroDivisorsUnitsEquiv α).symm u : α) = (u : α) := by
-  obtain ⟨v, rfl⟩ := (nonZeroDivisorsUnitsEquiv α).surjective u
-  rw [MulEquiv.symm_apply_apply, nonZeroDivisorsUnitsEquiv_apply]
-
-theorem Associates_mk_mem_nonZeroDivisors_iff {α : Type*} [CommMonoidWithZero α] (a : α) :
-    Associates.mk a ∈ (Associates α)⁰ ↔ a ∈ α⁰ := by
-=======
 open scoped nonZeroDivisors
 
 variable {M₀}
@@ -344,7 +312,6 @@
 variable {M₀ : Type*} [CommMonoidWithZero M₀] {a : M₀}
 
 theorem mk_mem_nonZeroDivisors_associates : Associates.mk a ∈ (Associates M₀)⁰ ↔ a ∈ M₀⁰ := by
->>>>>>> 0b7181d8
   rw [mem_nonZeroDivisors_iff, mem_nonZeroDivisors_iff, ← not_iff_not]
   push_neg
   constructor
@@ -355,48 +322,6 @@
   · refine fun ⟨b, hb₁, hb₂⟩ ↦ ⟨Associates.mk b, ?_, by rwa [Associates.mk_ne_zero]⟩
     rw [Associates.mk_mul_mk, hb₁, Associates.mk_zero]
 
-<<<<<<< HEAD
-/-- To any class in `Associates α⁰`, one can associate a class in `(Associates α)⁰` by sending a
-representative `a : α⁰` of the class to the class of `(a : α)`. The map obtained is in fact a
-`MulEquiv`, see `AssociatesNonZeroDivisorsMulEquiv`. -/
-def AssociatesNonZeroDivisorsMonoidHom (α : Type*) [CommMonoidWithZero α] :
-    Associates α⁰ →* (Associates α)⁰ where
-  toFun := Quotient.lift (fun ⟨x, _⟩ ↦  ⟨Associates.mk x, by
-      rwa [Associates_mk_mem_nonZeroDivisors_iff]⟩) (by
-    rintro _ _ ⟨v, hv⟩
-    rw [Subtype.mk.injEq, Associates.mk_eq_mk_iff_associated]
-    exact ⟨nonZeroDivisorsUnitsEquiv α v, by
-      rw [nonZeroDivisorsUnitsEquiv_apply, ← hv, Submonoid.coe_mul]⟩)
-  map_one' := rfl
-  map_mul' x y := Quotient.inductionOn₂ x y fun _ _ ↦ rfl
-
-@[simp]
-theorem AssociatesNonZeroDivisorsMonoidHom_apply (α : Type*) [CommMonoidWithZero α] (a : α⁰) :
-    (AssociatesNonZeroDivisorsMonoidHom α ⟦a⟧ : Associates α) = Associates.mk (a : α) := rfl
-
-/-- This is the `MulEquiv` version of `AssociatesNonZeroDivisorsMonoidHom`. -/
-def AssociatesNonZeroDivisorsMulEquiv (α : Type*) [CommMonoidWithZero α] :
-    Associates α⁰ ≃* (Associates α)⁰  := by
-  refine MulEquiv.ofBijective (AssociatesNonZeroDivisorsMonoidHom α) ⟨?_, ?_⟩
-  · rintro ⟨_⟩ ⟨_⟩ h
-    rw [Subtype.ext_iff, Associates.quot_mk_eq_mk, Associates.quot_mk_eq_mk,
-      AssociatesNonZeroDivisorsMonoidHom_apply, AssociatesNonZeroDivisorsMonoidHom_apply] at h
-    obtain ⟨u, hu⟩ := Associates.mk_eq_mk_iff_associated.mp h
-    rw [Associates.quot_mk_eq_mk, Associates.quot_mk_eq_mk]
-    refine Associates.mk_eq_mk_iff_associated.mpr ⟨?_, ?_⟩
-    · exact (nonZeroDivisorsUnitsEquiv α).symm u
-    · rwa [Subtype.ext_iff, Submonoid.coe_mul, nonZeroDivisorsUnitsEquiv_symm_apply]
-  · rintro ⟨⟨y⟩, hy⟩
-    refine ⟨⟦⟨y, ?_⟩⟧, ?_⟩
-    · rwa [← Associates_mk_mem_nonZeroDivisors_iff, ← Associates.quot_mk_eq_mk]
-    · rw [Subtype.ext_iff, AssociatesNonZeroDivisorsMonoidHom_apply, ← Associates.quot_mk_eq_mk]
-
-@[simp]
-theorem AssociatesNonZeroDivisorsMulEquiv_apply (α : Type*) [CommMonoidWithZero α] (a : α⁰) :
-    (AssociatesNonZeroDivisorsMulEquiv α ⟦a⟧ : Associates α) = Associates.mk (a : α) := rfl
-
-end Associated
-=======
 /-- The non-zero divisors of associates of a monoid with zero `M₀` are isomorphic to the associates
 of the non-zero divisors of `M₀` under the map `⟨⟦a⟧, _⟩ ↦ ⟦⟨a, _⟩⟧`. -/
 def associatesNonZeroDivisorsEquiv : (Associates M₀)⁰ ≃* Associates M₀⁰ where
@@ -415,5 +340,4 @@
     associatesNonZeroDivisorsEquiv.symm ⟦⟨a, ha⟩⟧ = ⟨⟦a⟧, mk_mem_nonZeroDivisors_associates.2 ha⟩ :=
   rfl
 
-end CommMonoidWithZero
->>>>>>> 0b7181d8
+end CommMonoidWithZero