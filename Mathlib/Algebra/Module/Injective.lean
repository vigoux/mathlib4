/-
Copyright (c) 2022 Jujian Zhang. All rights reserved.
Released under Apache 2.0 license as described in the file LICENSE.
Authors: Jujian Zhang
-/
import Mathlib.CategoryTheory.Preadditive.Injective
import Mathlib.Algebra.Category.ModuleCat.EpiMono
import Mathlib.RingTheory.Ideal.Basic
import Mathlib.LinearAlgebra.LinearPMap
import Mathlib.Logic.Equiv.TransferInstance

/-!
# Injective modules

## Main definitions

* `Module.Injective`: an `R`-module `Q` is injective if and only if every injective `R`-linear
  map descends to a linear map to `Q`, i.e. in the following diagram, if `f` is injective then there
  is an `R`-linear map `h : Y ⟶ Q` such that `g = h ∘ f`
  ```
  X --- f ---> Y
  |
  | g
  v
  Q
  ```
* `Module.Baer`: an `R`-module `Q` satisfies Baer's criterion if any `R`-linear map from an
  `Ideal R` extends to an `R`-linear map `R ⟶ Q`

## Main statements

* `Module.Baer.injective`: an `R`-module is injective if it is Baer.

-/


noncomputable section

universe u v v'

variable (R : Type u) [Ring R] (Q : Type v) [AddCommGroup Q] [Module R Q]

/--
An `R`-module `Q` is injective if and only if every injective `R`-linear map descends to a linear
map to `Q`, i.e. in the following diagram, if `f` is injective then there is an `R`-linear map
`h : Y ⟶ Q` such that `g = h ∘ f`
  ```
  X --- f ---> Y
  |
  | g
  v
  Q
  ```
-/
@[mk_iff] class Module.Injective : Prop where
  out : ∀ ⦃X Y : Type v⦄ [AddCommGroup X] [AddCommGroup Y] [Module R X] [Module R Y]
    (f : X →ₗ[R] Y) (_ : Function.Injective f) (g : X →ₗ[R] Q),
    ∃ h : Y →ₗ[R] Q, ∀ x, h (f x) = g x

theorem Module.injective_object_of_injective_module [inj : Module.Injective R Q] :
    CategoryTheory.Injective (ModuleCat.of R Q) where
  factors g f m :=
    have ⟨l, h⟩ := inj.out f ((ModuleCat.mono_iff_injective f).mp m) g
    ⟨l, LinearMap.ext h⟩

theorem Module.injective_module_of_injective_object
    [inj : CategoryTheory.Injective <| ModuleCat.of R Q] :
    Module.Injective R Q where
  out X Y _ _ _ _ f hf g := by
    have : CategoryTheory.Mono (ModuleCat.ofHom f) := (ModuleCat.mono_iff_injective _).mpr hf
    obtain ⟨l, rfl⟩ := inj.factors (ModuleCat.ofHom g) (ModuleCat.ofHom f)
    exact ⟨l, fun _ ↦ rfl⟩

theorem Module.injective_iff_injective_object :
    Module.Injective R Q ↔
    CategoryTheory.Injective (ModuleCat.of R Q) :=
  ⟨fun _ => injective_object_of_injective_module R Q,
   fun _ => injective_module_of_injective_object R Q⟩

/-- An `R`-module `Q` satisfies Baer's criterion if any `R`-linear map from an `Ideal R` extends to
an `R`-linear map `R ⟶ Q`-/
def Module.Baer : Prop :=
  ∀ (I : Ideal R) (g : I →ₗ[R] Q), ∃ g' : R →ₗ[R] Q, ∀ (x : R) (mem : x ∈ I), g' x = g ⟨x, mem⟩

namespace Module.Baer

variable {R Q} {M N : Type*} [AddCommGroup M] [AddCommGroup N]
variable [Module R M] [Module R N] (i : M →ₗ[R] N) (f : M →ₗ[R] Q)

/-- If we view `M` as a submodule of `N` via the injective linear map `i : M ↪ N`, then a submodule
between `M` and `N` is a submodule `N'` of `N`. To prove Baer's criterion, we need to consider
pairs of `(N', f')` such that `M ≤ N' ≤ N` and `f'` extends `f`. -/
structure ExtensionOf extends LinearPMap R N Q where
  le : LinearMap.range i ≤ domain
  is_extension : ∀ m : M, f m = toLinearPMap ⟨i m, le ⟨m, rfl⟩⟩

section Ext

variable {i f}

@[ext (iff := false)]
theorem ExtensionOf.ext {a b : ExtensionOf i f} (domain_eq : a.domain = b.domain)
    (to_fun_eq :
      ∀ ⦃x : a.domain⦄ ⦃y : b.domain⦄, (x : N) = y → a.toLinearPMap x = b.toLinearPMap y) :
    a = b := by
  rcases a with ⟨a, a_le, e1⟩
  rcases b with ⟨b, b_le, e2⟩
  congr
  exact LinearPMap.ext domain_eq to_fun_eq

theorem ExtensionOf.ext_iff {a b : ExtensionOf i f} :
    a = b ↔ ∃ _ : a.domain = b.domain, ∀ ⦃x : a.domain⦄ ⦃y : b.domain⦄,
    (x : N) = y → a.toLinearPMap x = b.toLinearPMap y :=
  ⟨fun r => r ▸ ⟨rfl, fun _ _ h => congr_arg a.toFun <| mod_cast h⟩, fun ⟨h1, h2⟩ =>
    ExtensionOf.ext h1 h2⟩

end Ext

instance : Inf (ExtensionOf i f) where
  inf X1 X2 :=
    { X1.toLinearPMap ⊓
        X2.toLinearPMap with
      le := fun x hx =>
        (by
          rcases hx with ⟨x, rfl⟩
          refine ⟨X1.le (Set.mem_range_self _), X2.le (Set.mem_range_self _), ?_⟩
          rw [← X1.is_extension x, ← X2.is_extension x] :
          x ∈ X1.toLinearPMap.eqLocus X2.toLinearPMap)
      is_extension := fun m => X1.is_extension _ }

instance : SemilatticeInf (ExtensionOf i f) :=
  Function.Injective.semilatticeInf ExtensionOf.toLinearPMap
    (fun X Y h =>
      ExtensionOf.ext (by rw [h]) fun x y h' => by
        -- Porting note: induction didn't handle dependent rw like in Lean 3
        have : {x y : N} → (h'' : x = y) → (hx : x ∈ X.toLinearPMap.domain) →
          (hy : y ∈ Y.toLinearPMap.domain) → X.toLinearPMap ⟨x,hx⟩ = Y.toLinearPMap ⟨y,hy⟩ := by
            rw [h]
            intro _ _ h _ _
            congr
        apply this h' _ _)
    fun X Y =>
    LinearPMap.ext rfl fun x y h => by
      congr
      exact mod_cast h

variable {i f}

theorem chain_linearPMap_of_chain_extensionOf {c : Set (ExtensionOf i f)}
    (hchain : IsChain (· ≤ ·) c) :
    IsChain (· ≤ ·) <| (fun x : ExtensionOf i f => x.toLinearPMap) '' c := by
  rintro _ ⟨a, a_mem, rfl⟩ _ ⟨b, b_mem, rfl⟩ neq
  exact hchain a_mem b_mem (ne_of_apply_ne _ neq)

/-- The maximal element of every nonempty chain of `extension_of i f`. -/
def ExtensionOf.max {c : Set (ExtensionOf i f)} (hchain : IsChain (· ≤ ·) c)
    (hnonempty : c.Nonempty) : ExtensionOf i f :=
  { LinearPMap.sSup _
      (IsChain.directedOn <|
        chain_linearPMap_of_chain_extensionOf
          hchain) with
    le := by
      refine le_trans hnonempty.some.le <|
        (LinearPMap.le_sSup _ <|
            (Set.mem_image _ _ _).mpr ⟨hnonempty.some, hnonempty.choose_spec, rfl⟩).1
    is_extension := fun m => by
      refine Eq.trans (hnonempty.some.is_extension m) ?_
      symm
      generalize_proofs _ h1
      exact
        LinearPMap.sSup_apply (IsChain.directedOn <| chain_linearPMap_of_chain_extensionOf hchain)
          ((Set.mem_image _ _ _).mpr ⟨hnonempty.some, hnonempty.choose_spec, rfl⟩) ⟨i m, h1⟩ }

theorem ExtensionOf.le_max {c : Set (ExtensionOf i f)} (hchain : IsChain (· ≤ ·) c)
    (hnonempty : c.Nonempty) (a : ExtensionOf i f) (ha : a ∈ c) :
    a ≤ ExtensionOf.max hchain hnonempty :=
  LinearPMap.le_sSup (IsChain.directedOn <| chain_linearPMap_of_chain_extensionOf hchain) <|
    (Set.mem_image _ _ _).mpr ⟨a, ha, rfl⟩

variable (i f) [Fact <| Function.Injective i]

instance ExtensionOf.inhabited : Inhabited (ExtensionOf i f) where
  default :=
    { domain := LinearMap.range i
      toFun :=
        { toFun := fun x => f x.2.choose
          map_add' := fun x y => by
            have eq1 : _ + _ = (x + y).1 := congr_arg₂ (· + ·) x.2.choose_spec y.2.choose_spec
            rw [← map_add, ← (x + y).2.choose_spec] at eq1
            dsimp
            rw [← Fact.out (p := Function.Injective i) eq1, map_add]
          map_smul' := fun r x => by
            have eq1 : r • _ = (r • x).1 := congr_arg (r • ·) x.2.choose_spec
            rw [← LinearMap.map_smul, ← (r • x).2.choose_spec] at eq1
            dsimp
            rw [← Fact.out (p := Function.Injective i) eq1, LinearMap.map_smul] }
      le := le_refl _
      is_extension := fun m => by
        simp only [LinearPMap.mk_apply, LinearMap.coe_mk]
        dsimp
        apply congrArg
        exact Fact.out (p := Function.Injective i)
          (⟨i m, ⟨_, rfl⟩⟩ : LinearMap.range i).2.choose_spec.symm }

/-- Since every nonempty chain has a maximal element, by Zorn's lemma, there is a maximal
`extension_of i f`. -/
def extensionOfMax : ExtensionOf i f :=
  (@zorn_le_nonempty (ExtensionOf i f) _ ⟨Inhabited.default⟩ fun _ hchain hnonempty =>
      ⟨ExtensionOf.max hchain hnonempty, ExtensionOf.le_max hchain hnonempty⟩).choose

theorem extensionOfMax_is_max :
<<<<<<< HEAD
    ∀ (a : ExtensionOf i f), extensionOfMax i f ≤ a → a = extensionOfMax i f :=
  fun _ ↦ (@zorn_le_nonempty (ExtensionOf i f) _ ⟨Inhabited.default⟩ fun _ hchain hnonempty =>
    ⟨ExtensionOf.max hchain hnonempty, ExtensionOf.le_max hchain hnonempty⟩).choose_spec.eq_of_ge
set_option linter.uppercaseLean3 false in
#align module.Baer.extension_of_max_is_max Module.Baer.extensionOfMax_is_max
=======
    ∀ a : ExtensionOf i f, extensionOfMax i f ≤ a → a = extensionOfMax i f :=
  (@zorn_nonempty_partialOrder (ExtensionOf i f) _ ⟨Inhabited.default⟩ fun _ hchain hnonempty =>
      ⟨ExtensionOf.max hchain hnonempty, ExtensionOf.le_max hchain hnonempty⟩).choose_spec
>>>>>>> 780b09c2

-- Porting note: helper function. Lean looks for an instance of `Sup (Type u)` when the
-- right hand side is substituted in directly
abbrev supExtensionOfMaxSingleton (y : N) : Submodule R N :=
  (extensionOfMax i f).domain ⊔ (Submodule.span R {y})

variable {f}

private theorem extensionOfMax_adjoin.aux1 {y : N} (x : supExtensionOfMaxSingleton i f y) :
    ∃ (a : (extensionOfMax i f).domain) (b : R), x.1 = a.1 + b • y := by
  have mem1 : x.1 ∈ (_ : Set _) := x.2
  rw [Submodule.coe_sup] at mem1
  rcases mem1 with ⟨a, a_mem, b, b_mem : b ∈ (Submodule.span R _ : Submodule R N), eq1⟩
  rw [Submodule.mem_span_singleton] at b_mem
  rcases b_mem with ⟨z, eq2⟩
  exact ⟨⟨a, a_mem⟩, z, by rw [← eq1, ← eq2]⟩

/-- If `x ∈ M ⊔ ⟨y⟩`, then `x = m + r • y`, `fst` pick an arbitrary such `m`. -/
def ExtensionOfMaxAdjoin.fst {y : N} (x : supExtensionOfMaxSingleton i f y) :
    (extensionOfMax i f).domain :=
  (extensionOfMax_adjoin.aux1 i x).choose

/-- If `x ∈ M ⊔ ⟨y⟩`, then `x = m + r • y`, `snd` pick an arbitrary such `r`. -/
def ExtensionOfMaxAdjoin.snd {y : N} (x : supExtensionOfMaxSingleton i f y) : R :=
  (extensionOfMax_adjoin.aux1 i x).choose_spec.choose

theorem ExtensionOfMaxAdjoin.eqn {y : N} (x : supExtensionOfMaxSingleton i f y) :
    ↑x = ↑(ExtensionOfMaxAdjoin.fst i x) + ExtensionOfMaxAdjoin.snd i x • y :=
  (extensionOfMax_adjoin.aux1 i x).choose_spec.choose_spec

variable (f)

-- TODO: refactor to use colon ideals?
/-- The ideal `I = {r | r • y ∈ N}`-/
def ExtensionOfMaxAdjoin.ideal (y : N) : Ideal R :=
  (extensionOfMax i f).domain.comap ((LinearMap.id : R →ₗ[R] R).smulRight y)

/-- A linear map `I ⟶ Q` by `x ↦ f' (x • y)` where `f'` is the maximal extension-/
def ExtensionOfMaxAdjoin.idealTo (y : N) : ExtensionOfMaxAdjoin.ideal i f y →ₗ[R] Q where
  toFun (z : { x // x ∈ ideal i f y }) := (extensionOfMax i f).toLinearPMap ⟨(↑z : R) • y, z.prop⟩
  map_add' (z1 z2 : { x // x ∈ ideal i f y }) := by
    -- Porting note: a single simp took care of the goal before reenableeta
    simp_rw [← (extensionOfMax i f).toLinearPMap.map_add]
    congr
    apply add_smul
  map_smul' z1 (z2 : {x // x ∈ ideal i f y}) := by
    -- Porting note: a single simp took care of the goal before reenableeta
    simp_rw [← (extensionOfMax i f).toLinearPMap.map_smul]
    congr 2
    apply mul_smul

/-- Since we assumed `Q` being Baer, the linear map `x ↦ f' (x • y) : I ⟶ Q` extends to `R ⟶ Q`,
call this extended map `φ`-/
def ExtensionOfMaxAdjoin.extendIdealTo (h : Module.Baer R Q) (y : N) : R →ₗ[R] Q :=
  (h (ExtensionOfMaxAdjoin.ideal i f y) (ExtensionOfMaxAdjoin.idealTo i f y)).choose

theorem ExtensionOfMaxAdjoin.extendIdealTo_is_extension (h : Module.Baer R Q) (y : N) :
    ∀ (x : R) (mem : x ∈ ExtensionOfMaxAdjoin.ideal i f y),
      ExtensionOfMaxAdjoin.extendIdealTo i f h y x = ExtensionOfMaxAdjoin.idealTo i f y ⟨x, mem⟩ :=
  (h (ExtensionOfMaxAdjoin.ideal i f y) (ExtensionOfMaxAdjoin.idealTo i f y)).choose_spec

theorem ExtensionOfMaxAdjoin.extendIdealTo_wd' (h : Module.Baer R Q) {y : N} (r : R)
    (eq1 : r • y = 0) : ExtensionOfMaxAdjoin.extendIdealTo i f h y r = 0 := by
  have : r ∈ ideal i f y := by
    change (r • y) ∈ (extensionOfMax i f).toLinearPMap.domain
    rw [eq1]
    apply Submodule.zero_mem _
  rw [ExtensionOfMaxAdjoin.extendIdealTo_is_extension i f h y r this]
  dsimp [ExtensionOfMaxAdjoin.idealTo]
  simp only [LinearMap.coe_mk, eq1, Subtype.coe_mk, ← ZeroMemClass.zero_def,
    (extensionOfMax i f).toLinearPMap.map_zero]

theorem ExtensionOfMaxAdjoin.extendIdealTo_wd (h : Module.Baer R Q) {y : N} (r r' : R)
    (eq1 : r • y = r' • y) : ExtensionOfMaxAdjoin.extendIdealTo i f h y r =
    ExtensionOfMaxAdjoin.extendIdealTo i f h y r' := by
  rw [← sub_eq_zero, ← map_sub]
  convert ExtensionOfMaxAdjoin.extendIdealTo_wd' i f h (r - r') _
  rw [sub_smul, sub_eq_zero, eq1]

theorem ExtensionOfMaxAdjoin.extendIdealTo_eq (h : Module.Baer R Q) {y : N} (r : R)
    (hr : r • y ∈ (extensionOfMax i f).domain) : ExtensionOfMaxAdjoin.extendIdealTo i f h y r =
    (extensionOfMax i f).toLinearPMap ⟨r • y, hr⟩ := by
    -- Porting note: in mathlib3 `AddHom.coe_mk` was not needed
  simp only [ExtensionOfMaxAdjoin.extendIdealTo_is_extension i f h _ _ hr,
    ExtensionOfMaxAdjoin.idealTo, LinearMap.coe_mk, Subtype.coe_mk, AddHom.coe_mk]

/-- We can finally define a linear map `M ⊔ ⟨y⟩ ⟶ Q` by `x + r • y ↦ f x + φ r`
-/
def ExtensionOfMaxAdjoin.extensionToFun (h : Module.Baer R Q) {y : N} :
    supExtensionOfMaxSingleton i f y → Q := fun x =>
  (extensionOfMax i f).toLinearPMap (ExtensionOfMaxAdjoin.fst i x) +
    ExtensionOfMaxAdjoin.extendIdealTo i f h y (ExtensionOfMaxAdjoin.snd i x)

theorem ExtensionOfMaxAdjoin.extensionToFun_wd (h : Module.Baer R Q) {y : N}
    (x : supExtensionOfMaxSingleton i f y) (a : (extensionOfMax i f).domain)
    (r : R) (eq1 : ↑x = ↑a + r • y) :
    ExtensionOfMaxAdjoin.extensionToFun i f h x =
      (extensionOfMax i f).toLinearPMap a + ExtensionOfMaxAdjoin.extendIdealTo i f h y r := by
  cases' a with a ha
  have eq2 :
    (ExtensionOfMaxAdjoin.fst i x - a : N) = (r - ExtensionOfMaxAdjoin.snd i x) • y := by
    change x = a + r • y at eq1
    rwa [ExtensionOfMaxAdjoin.eqn, ← sub_eq_zero, ← sub_sub_sub_eq, sub_eq_zero, ← sub_smul]
      at eq1
  have eq3 :=
    ExtensionOfMaxAdjoin.extendIdealTo_eq i f h (r - ExtensionOfMaxAdjoin.snd i x)
      (by rw [← eq2]; exact Submodule.sub_mem _ (ExtensionOfMaxAdjoin.fst i x).2 ha)
  simp only [map_sub, sub_smul, sub_eq_iff_eq_add] at eq3
  unfold ExtensionOfMaxAdjoin.extensionToFun
  rw [eq3, ← add_assoc, ← (extensionOfMax i f).toLinearPMap.map_add, AddMemClass.mk_add_mk]
  congr
  ext
  dsimp
  rw [Subtype.coe_mk, add_sub, ← eq1]
  exact eq_sub_of_add_eq (ExtensionOfMaxAdjoin.eqn i x).symm

/-- The linear map `M ⊔ ⟨y⟩ ⟶ Q` by `x + r • y ↦ f x + φ r` is an extension of `f`-/
def extensionOfMaxAdjoin (h : Module.Baer R Q) (y : N) : ExtensionOf i f where
  domain := supExtensionOfMaxSingleton i f y -- (extensionOfMax i f).domain ⊔ Submodule.span R {y}
  le := le_trans (extensionOfMax i f).le le_sup_left
  toFun :=
    { toFun := ExtensionOfMaxAdjoin.extensionToFun i f h
      map_add' := fun a b => by
        have eq1 :
          ↑a + ↑b =
            ↑(ExtensionOfMaxAdjoin.fst i a + ExtensionOfMaxAdjoin.fst i b) +
              (ExtensionOfMaxAdjoin.snd i a + ExtensionOfMaxAdjoin.snd i b) • y := by
          rw [ExtensionOfMaxAdjoin.eqn, ExtensionOfMaxAdjoin.eqn, add_smul, Submodule.coe_add]
          ac_rfl
        rw [ExtensionOfMaxAdjoin.extensionToFun_wd (y := y) i f h (a + b) _ _ eq1,
          LinearPMap.map_add, map_add]
        unfold ExtensionOfMaxAdjoin.extensionToFun
        abel
      map_smul' := fun r a => by
        dsimp
        have eq1 :
          r • (a : N) =
            ↑(r • ExtensionOfMaxAdjoin.fst i a) + (r • ExtensionOfMaxAdjoin.snd i a) • y := by
          rw [ExtensionOfMaxAdjoin.eqn, smul_add, smul_eq_mul, mul_smul]
          rfl
        rw [ExtensionOfMaxAdjoin.extensionToFun_wd i f h (r • a :) _ _ eq1, LinearMap.map_smul,
          LinearPMap.map_smul, ← smul_add]
        congr }
  is_extension m := by
    dsimp
    rw [(extensionOfMax i f).is_extension,
      ExtensionOfMaxAdjoin.extensionToFun_wd i f h _ ⟨i m, _⟩ 0 _, map_zero, add_zero]
    simp

theorem extensionOfMax_le (h : Module.Baer R Q) {y : N} :
    extensionOfMax i f ≤ extensionOfMaxAdjoin i f h y :=
  ⟨le_sup_left, fun x x' EQ => by
    symm
    change ExtensionOfMaxAdjoin.extensionToFun i f h _ = _
    rw [ExtensionOfMaxAdjoin.extensionToFun_wd i f h x' x 0 (by simp [EQ]), map_zero,
      add_zero]⟩

theorem extensionOfMax_to_submodule_eq_top (h : Module.Baer R Q) :
    (extensionOfMax i f).domain = ⊤ := by
  refine Submodule.eq_top_iff'.mpr fun y => ?_
  dsimp
  rw [← extensionOfMax_is_max i f _ (extensionOfMax_le i f h), extensionOfMaxAdjoin,
    Submodule.mem_sup]
  exact ⟨0, Submodule.zero_mem _, y, Submodule.mem_span_singleton_self _, zero_add _⟩

protected theorem extension_property (h : Module.Baer R Q)
    (f : M →ₗ[R] N) (hf : Function.Injective f) (g : M →ₗ[R] Q) : ∃ h, h ∘ₗ f = g :=
  haveI : Fact (Function.Injective f) := ⟨hf⟩
  Exists.intro
    { toFun := ((extensionOfMax f g).toLinearPMap
        ⟨·, (extensionOfMax_to_submodule_eq_top f g h).symm ▸ ⟨⟩⟩)
      map_add' := fun x y ↦ by rw [← LinearPMap.map_add]; congr
      map_smul' := fun r x ↦ by rw [← LinearPMap.map_smul]; dsimp } <|
    LinearMap.ext fun x ↦ ((extensionOfMax f g).is_extension x).symm

theorem extension_property_addMonoidHom (h : Module.Baer ℤ Q)
    (f : M →+ N) (hf : Function.Injective f) (g : M →+ Q) : ∃ h : N →+ Q, h.comp f = g :=
  have ⟨g', hg'⟩ := h.extension_property f.toIntLinearMap hf g.toIntLinearMap
  ⟨g', congr(LinearMap.toAddMonoidHom $hg')⟩

/-- **Baer's criterion** for injective module : a Baer module is an injective module, i.e. if every
linear map from an ideal can be extended, then the module is injective. -/
protected theorem injective (h : Module.Baer R Q) : Module.Injective R Q where
  out X Y _ _ _ _ i hi f := by
    obtain ⟨h, H⟩ := Module.Baer.extension_property h i hi f
    exact ⟨h, DFunLike.congr_fun H⟩

protected theorem of_injective [Small.{v} R] (inj : Module.Injective R Q) : Module.Baer R Q := by
  intro I g
  let eI := Shrink.linearEquiv I R
  let eR := Shrink.linearEquiv R R
  obtain ⟨g', hg'⟩ := Module.Injective.out (eR.symm.toLinearMap ∘ₗ I.subtype ∘ₗ eI.toLinearMap)
    (eR.symm.injective.comp <| Subtype.val_injective.comp eI.injective) (g ∘ₗ eI.toLinearMap)
  exact ⟨g' ∘ₗ eR.symm.toLinearMap, fun x mx ↦ by simpa [eI, eR] using hg' (equivShrink I ⟨x, mx⟩)⟩

protected theorem iff_injective [Small.{v} R] : Module.Baer R Q ↔ Module.Injective R Q :=
  ⟨Module.Baer.injective, Module.Baer.of_injective⟩

end Module.Baer

section ULift

variable {M : Type v} [AddCommGroup M] [Module R M]

lemma Module.ulift_injective_of_injective [Small.{v} R]
    (inj : Module.Injective R M) :
    Module.Injective R (ULift.{v'} M) := Module.Baer.injective fun I g ↦
  have ⟨g', hg'⟩ := Module.Baer.iff_injective.mpr inj I (ULift.moduleEquiv.toLinearMap ∘ₗ g)
  ⟨ULift.moduleEquiv.symm.toLinearMap ∘ₗ g', fun r hr ↦ ULift.ext _ _ <| hg' r hr⟩

lemma Module.injective_of_ulift_injective
    (inj : Module.Injective R (ULift.{v'} M)) :
    Module.Injective R M where
  out X Y _ _ _ _ f hf g :=
    let eX := ULift.moduleEquiv.{_,_,v'} (R := R) (M := X)
    have ⟨g', hg'⟩ := inj.out (ULift.moduleEquiv.{_,_,v'}.symm.toLinearMap ∘ₗ f ∘ₗ eX.toLinearMap)
      (by exact ULift.moduleEquiv.symm.injective.comp <| hf.comp eX.injective)
      (ULift.moduleEquiv.symm.toLinearMap ∘ₗ g ∘ₗ eX.toLinearMap)
    ⟨ULift.moduleEquiv.toLinearMap ∘ₗ g' ∘ₗ ULift.moduleEquiv.symm.toLinearMap,
      fun x ↦ by exact congr(ULift.down $(hg' ⟨x⟩))⟩

variable (M) [Small.{v} R]

lemma Module.injective_iff_ulift_injective :
    Module.Injective R M ↔ Module.Injective R (ULift.{v'} M) :=
  ⟨Module.ulift_injective_of_injective R,
   Module.injective_of_ulift_injective R⟩

instance ModuleCat.ulift_injective_of_injective
    [inj : CategoryTheory.Injective <| ModuleCat.of R M] :
    CategoryTheory.Injective <| ModuleCat.of R (ULift.{v'} M) :=
  Module.injective_object_of_injective_module
    (inj := Module.ulift_injective_of_injective
      (inj := Module.injective_module_of_injective_object (inj := inj)))

end ULift

section lifting_property

universe uR uM uP uP'

variable (R : Type uR) [Ring R] [Small.{uM} R]
variable (M : Type uM) [AddCommGroup M] [Module R M] [inj : Module.Injective R M]
variable (P : Type uP) [AddCommGroup P] [Module R P]
variable (P' : Type uP') [AddCommGroup P'] [Module R P']

lemma Module.Injective.extension_property
    (f : P →ₗ[R] P') (hf : Function.Injective f)
    (g : P →ₗ[R] M) : ∃ h : P' →ₗ[R] M, h ∘ₗ f = g :=
  (Module.Baer.of_injective inj).extension_property f hf g

end lifting_property<|MERGE_RESOLUTION|>--- conflicted
+++ resolved
@@ -209,17 +209,11 @@
       ⟨ExtensionOf.max hchain hnonempty, ExtensionOf.le_max hchain hnonempty⟩).choose
 
 theorem extensionOfMax_is_max :
-<<<<<<< HEAD
     ∀ (a : ExtensionOf i f), extensionOfMax i f ≤ a → a = extensionOfMax i f :=
   fun _ ↦ (@zorn_le_nonempty (ExtensionOf i f) _ ⟨Inhabited.default⟩ fun _ hchain hnonempty =>
     ⟨ExtensionOf.max hchain hnonempty, ExtensionOf.le_max hchain hnonempty⟩).choose_spec.eq_of_ge
 set_option linter.uppercaseLean3 false in
 #align module.Baer.extension_of_max_is_max Module.Baer.extensionOfMax_is_max
-=======
-    ∀ a : ExtensionOf i f, extensionOfMax i f ≤ a → a = extensionOfMax i f :=
-  (@zorn_nonempty_partialOrder (ExtensionOf i f) _ ⟨Inhabited.default⟩ fun _ hchain hnonempty =>
-      ⟨ExtensionOf.max hchain hnonempty, ExtensionOf.le_max hchain hnonempty⟩).choose_spec
->>>>>>> 780b09c2
 
 -- Porting note: helper function. Lean looks for an instance of `Sup (Type u)` when the
 -- right hand side is substituted in directly
