--- conflicted
+++ resolved
@@ -633,14 +633,8 @@
 end PosMulMono
 
 section PosMulStrictMono
-<<<<<<< HEAD
-variable [PosMulStrictMono R] [MulPosMono R] [Nontrivial R] {f g : ι → R} {s t : Finset ι}
-
--- This is also true for an ordered commutative multiplicative monoid with zero
-=======
 variable [PosMulStrictMono R] [Nontrivial R] {f g : ι → R} {s t : Finset ι}
 
->>>>>>> 0aaf3be3
 theorem prod_pos (h0 : ∀ i ∈ s, 0 < f i) : 0 < ∏ i in s, f i :=
   prod_induction f (fun x ↦ 0 < x) (fun _ _ ha hb ↦ mul_pos ha hb) zero_lt_one h0
 #align finset.prod_pos Finset.prod_pos
