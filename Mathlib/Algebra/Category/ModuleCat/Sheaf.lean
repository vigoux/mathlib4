/-
Copyright (c) 2024 Joël Riou. All rights reserved.
Released under Apache 2.0 license as described in the file LICENSE.
Authors: Joël Riou
-/

import Mathlib.Algebra.Category.ModuleCat.Presheaf
import Mathlib.Algebra.Category.ModuleCat.Limits
import Mathlib.CategoryTheory.Sites.LocallyBijective
import Mathlib.CategoryTheory.Sites.Whiskering

/-!
# Sheaves of modules over a sheaf of rings

In this file, we define the category `SheafOfModules R` when `R : Sheaf J RingCat`
is a sheaf of rings on a category `C` equipped with a Grothendieck topology `J`.

## TODO
* construct the associated sheaf: more precisely, given a morphism of `α : P ⟶ R.val`
where `P` is a presheaf of rings and `R` a sheaf of rings such that `α` identifies
`R` to the associated sheaf of `P`, then construct a sheafification functor
`PresheafOfModules P ⥤ SheafOfModules R`.

-/

universe v v₁ u₁ u w

open CategoryTheory

variable {C : Type u₁} [Category.{v₁} C] {J : GrothendieckTopology C}
  (R : Sheaf J RingCat.{u})

/-- A sheaf of modules is a presheaf of modules such that the underlying presheaf
of abelian groups is a sheaf. -/
structure SheafOfModules where
  /-- the underlying presheaf of modules of a sheaf of modules -/
  val : PresheafOfModules.{v} R.val
  isSheaf : Presheaf.IsSheaf J val.presheaf

namespace SheafOfModules

variable {R}

/-- A morphism between sheaves of modules is a morphism between the underlying
presheaves of modules. -/
@[ext]
structure Hom (X Y : SheafOfModules.{v} R) where
  /-- a morphism between the underlying presheaves of modules -/
  val : X.val ⟶ Y.val

instance : Category (SheafOfModules.{v} R) where
  Hom := Hom
  id _ := ⟨𝟙 _⟩
  comp f g := ⟨f.val ≫ g.val⟩

@[ext]
lemma hom_ext {X Y : SheafOfModules.{v} R} {f g : X ⟶ Y} (h : f.val = g.val) : f = g :=
  Hom.ext _ _ h

@[simp]
lemma id_val (X : SheafOfModules.{v} R) : Hom.val (𝟙 X) = 𝟙 X.val := rfl

@[simp, reassoc]
lemma comp_val {X Y Z : SheafOfModules.{v} R} (f : X ⟶ Y) (g : Y ⟶ Z) :
    (f ≫ g).val = f.val ≫ g.val := rfl

variable (R)
/-- The forgetful functor `SheafOfModules.{v} R ⥤ PresheafOfModules R.val`. -/
@[simps]
def forget : SheafOfModules.{v} R ⥤ PresheafOfModules R.val where
  obj F := F.val
  map φ := φ.val

/-- The forget functor `SheafOfModules R ⥤ PresheafOfModules R.val` is fully faithful. -/
@[simps]
def fullyFaithfulForget : (forget.{v} R).FullyFaithful where
  preimage φ := ⟨φ⟩

instance : (forget.{v} R).Faithful := (fullyFaithfulForget R).faithful

instance : (forget.{v} R).Full := (fullyFaithfulForget R).full

instance : (forget.{v} R).ReflectsIsomorphisms := (fullyFaithfulForget R).reflectsIsomorphisms

/-- Evaluation on an object `X` gives a functor
`SheafOfModules R ⥤ ModuleCat (R.val.obj X)`. -/
def evaluation (X : Cᵒᵖ) : SheafOfModules.{v} R ⥤ ModuleCat.{v} (R.val.obj X) :=
  forget _ ⋙ PresheafOfModules.evaluation _ X

/-- The forget functor `SheafOfModules R ⥤ Sheaf J AddCommGrp`. -/
@[simps]
def toSheaf : SheafOfModules.{v} R ⥤ Sheaf J AddCommGrp.{v} where
  obj M := ⟨_, M.isSheaf⟩
  map f := { val := f.val.hom }

<<<<<<< HEAD
@[simps]
noncomputable def forgetToSheafModuleCat (X : Cᵒᵖ) (hX : Limits.IsInitial X)  :
    SheafOfModules R ⥤ Sheaf J (ModuleCat (R.1.obj X)) where
  obj M := ⟨(PresheafOfModules.forgetToPresheafModuleCat X hX).obj M.1, by
    rw [CategoryTheory.Presheaf.isSheaf_iff_isSheaf_forget J
      ((PresheafOfModules.forgetToPresheafModuleCat X hX).obj M.1)
      (CategoryTheory.forget.{max v₁ u₁} (ModuleCat (R.1.obj X)))]
    let e : (PresheafOfModules.forgetToPresheafModuleCat X hX).obj M.val ⋙
          CategoryTheory.forget (ModuleCat ↑(R.val.obj X)) ≅
          (M.1.presheaf ⋙ CategoryTheory.forget AddCommGrp) :=
      NatIso.ofComponents (fun _ => Iso.refl _) (by aesop_cat)
    rw [Presheaf.isSheaf_of_iso_iff e]
    apply Presheaf.isSheaf_comp_of_isSheaf
    exact M.2⟩
  map f := {val := (PresheafOfModules.forgetToPresheafModuleCat X hX).map f.1}
  map_id := by aesop_cat
  map_comp := by aesop_cat
=======
/--
The forgetful functor from sheaves of modules over sheaf of ring `R` to sheaves of `R(X)`-module
when `X` is initial.
-/
@[simps]
noncomputable def forgetToSheafModuleCat
      (X : Cᵒᵖ) (hX : Limits.IsInitial X)  :
    SheafOfModules.{w} R ⥤ Sheaf J (ModuleCat.{w} (R.1.obj X)) where
  obj M := ⟨(PresheafOfModules.forgetToPresheafModuleCat X hX).obj M.1,
    Presheaf.isSheaf_of_isSheaf_comp _ _
      (forget₂ (ModuleCat.{w} (R.1.obj X)) AddCommGrp.{w}) M.isSheaf⟩
  map f := { val := (PresheafOfModules.forgetToPresheafModuleCat X hX).map f.1 }
>>>>>>> 1bb760c3

/-- The canonical isomorphism between
`SheafOfModules.toSheaf R ⋙ sheafToPresheaf J AddCommGrp.{v}`
and `SheafOfModules.forget R ⋙ PresheafOfModules.toPresheaf R.val`. -/
def toSheafCompSheafToPresheafIso :
    toSheaf R ⋙ sheafToPresheaf J AddCommGrp.{v} ≅
      forget R ⋙ PresheafOfModules.toPresheaf R.val := Iso.refl _

instance : (toSheaf.{v} R).Faithful :=
  Functor.Faithful.of_comp_iso (toSheafCompSheafToPresheafIso.{v} R)

instance (M N : SheafOfModules.{v} R) : AddCommGroup (M ⟶ N) :=
  (fullyFaithfulForget R).homEquiv.addCommGroup

@[simp]
lemma add_val {M N : SheafOfModules.{v} R} (f g : M ⟶ N) :
    (f + g).val = f.val + g.val := rfl

instance : Preadditive (SheafOfModules.{v} R) where
  add_comp := by intros; ext1; dsimp; simp only [Preadditive.add_comp]
  comp_add := by intros; ext1; dsimp; simp only [Preadditive.comp_add]

instance : (forget R).Additive where

instance : (toSheaf R).Additive where

variable {R}

/-- The type of sections of a sheaf of modules. -/
abbrev sections (M : SheafOfModules.{v} R) : Type _ := M.val.sections

/-- The map `M.sections → N.sections` induced by a morphisms `M ⟶ N` of sheaves of modules. -/
abbrev sectionsMap {M N : SheafOfModules.{v} R} (f : M ⟶ N) (s : M.sections) : N.sections :=
  PresheafOfModules.sectionsMap f.val s

@[simp]
lemma sectionsMap_comp {M N P : SheafOfModules.{v} R} (f : M ⟶ N) (g : N ⟶ P) (s : M.sections) :
    sectionsMap (f ≫ g) s = sectionsMap g (sectionsMap f s) := rfl

@[simp]
lemma sectionsMap_id {M : SheafOfModules.{v} R} (s : M.sections) :
    sectionsMap (𝟙 M) s = s := rfl

variable (R) in
/-- The functor which sends a sheaf of modules to its type of sections. -/
@[simps]
def sectionsFunctor : SheafOfModules.{v} R ⥤ Type _ where
  obj := sections
  map f := sectionsMap f

variable [J.HasSheafCompose (forget₂ RingCat.{u} AddCommGrp.{u})]

variable (R) in
/-- The obvious free sheaf of modules of rank `1`. -/
@[simps]
def unit : SheafOfModules R where
  val := PresheafOfModules.unit R.val
  isSheaf := ((sheafCompose J (forget₂ RingCat.{u} AddCommGrp.{u})).obj R).cond

/-- The bijection `(unit R ⟶ M) ≃ M.sections` for `M : SheafOfModules R`. -/
def unitHomEquiv (M : SheafOfModules R) :
    (unit R ⟶ M) ≃ M.sections :=
  (fullyFaithfulForget R).homEquiv.trans M.val.unitHomEquiv

@[simp]
lemma unitHomEquiv_apply_coe (M : SheafOfModules R) (f : unit R ⟶ M) (X : Cᵒᵖ) :
    (M.unitHomEquiv f).val X = f.val.app X (1 : R.val.obj X) := rfl

lemma unitHomEquiv_comp_apply {M N : SheafOfModules.{u} R}
    (f : unit R ⟶ M) (p : M ⟶ N) :
    N.unitHomEquiv (f ≫ p) = sectionsMap p (M.unitHomEquiv f) := rfl

lemma unitHomEquiv_symm_comp {M N : SheafOfModules.{u} R} (s : M.sections) (p : M ⟶ N) :
    M.unitHomEquiv.symm s ≫ p = N.unitHomEquiv.symm (sectionsMap p s) :=
  N.unitHomEquiv.injective (by simp [unitHomEquiv_comp_apply])

end SheafOfModules

namespace PresheafOfModules

variable {R : Cᵒᵖ ⥤ RingCat.{u}} {M₁ M₂ : PresheafOfModules.{v} R}
    (f : M₁ ⟶ M₂) {N : PresheafOfModules.{v} R}
    (hN : Presheaf.IsSheaf J N.presheaf)
    [J.WEqualsLocallyBijective AddCommGrp.{v}]
    [Presheaf.IsLocallySurjective J f.hom]
    [Presheaf.IsLocallyInjective J f.hom]

/-- The bijection `(M₂ ⟶ N) ≃ (M₁ ⟶ N)` induced by a locally bijective morphism
`f : M₁ ⟶ M₂` of presheaves of modules, when `N` is a sheaf. -/
@[simps]
noncomputable def homEquivOfIsLocallyBijective : (M₂ ⟶ N) ≃ (M₁ ⟶ N) where
  toFun φ := f ≫ φ
  invFun ψ :=
    { hom := ((J.W_of_isLocallyBijective f.hom).homEquiv _ hN).symm ψ.hom
      map_smul := by
        obtain ⟨φ, hφ⟩ := ((J.W_of_isLocallyBijective f.hom).homEquiv _ hN).surjective ψ.hom
        simp only [← hφ, Equiv.symm_apply_apply]
        dsimp at hφ
        intro X r y
        apply hN.isSeparated _ _ (Presheaf.imageSieve_mem J f.hom y)
        rintro Y p ⟨x, hx⟩
        have eq := ψ.map_smul _ (R.map p.op r) x
        simp only [← hφ] at eq
        dsimp at eq
        erw [← NatTrans.naturality_apply φ p.op (r • y), N.map_smul, M₂.map_smul,
          ← NatTrans.naturality_apply φ p.op y, ← hx, ← eq, f.map_smul]
        rfl }
  left_inv φ := (toPresheaf _).map_injective
    (((J.W_of_isLocallyBijective f.hom).homEquiv _ hN).left_inv φ.hom)
  right_inv ψ := (toPresheaf _).map_injective
    (((J.W_of_isLocallyBijective f.hom).homEquiv _ hN).right_inv ψ.hom)

end PresheafOfModules<|MERGE_RESOLUTION|>--- conflicted
+++ resolved
@@ -93,25 +93,6 @@
   obj M := ⟨_, M.isSheaf⟩
   map f := { val := f.val.hom }
 
-<<<<<<< HEAD
-@[simps]
-noncomputable def forgetToSheafModuleCat (X : Cᵒᵖ) (hX : Limits.IsInitial X)  :
-    SheafOfModules R ⥤ Sheaf J (ModuleCat (R.1.obj X)) where
-  obj M := ⟨(PresheafOfModules.forgetToPresheafModuleCat X hX).obj M.1, by
-    rw [CategoryTheory.Presheaf.isSheaf_iff_isSheaf_forget J
-      ((PresheafOfModules.forgetToPresheafModuleCat X hX).obj M.1)
-      (CategoryTheory.forget.{max v₁ u₁} (ModuleCat (R.1.obj X)))]
-    let e : (PresheafOfModules.forgetToPresheafModuleCat X hX).obj M.val ⋙
-          CategoryTheory.forget (ModuleCat ↑(R.val.obj X)) ≅
-          (M.1.presheaf ⋙ CategoryTheory.forget AddCommGrp) :=
-      NatIso.ofComponents (fun _ => Iso.refl _) (by aesop_cat)
-    rw [Presheaf.isSheaf_of_iso_iff e]
-    apply Presheaf.isSheaf_comp_of_isSheaf
-    exact M.2⟩
-  map f := {val := (PresheafOfModules.forgetToPresheafModuleCat X hX).map f.1}
-  map_id := by aesop_cat
-  map_comp := by aesop_cat
-=======
 /--
 The forgetful functor from sheaves of modules over sheaf of ring `R` to sheaves of `R(X)`-module
 when `X` is initial.
@@ -124,7 +105,6 @@
     Presheaf.isSheaf_of_isSheaf_comp _ _
       (forget₂ (ModuleCat.{w} (R.1.obj X)) AddCommGrp.{w}) M.isSheaf⟩
   map f := { val := (PresheafOfModules.forgetToPresheafModuleCat X hX).map f.1 }
->>>>>>> 1bb760c3
 
 /-- The canonical isomorphism between
 `SheafOfModules.toSheaf R ⋙ sheafToPresheaf J AddCommGrp.{v}`
