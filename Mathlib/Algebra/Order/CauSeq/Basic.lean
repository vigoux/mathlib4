/-
Copyright (c) 2018 Mario Carneiro. All rights reserved.
Released under Apache 2.0 license as described in the file LICENSE.
Authors: Mario Carneiro
-/
import Mathlib.Algebra.Order.AbsoluteValue
import Mathlib.Algebra.Order.Field.Basic
import Mathlib.Algebra.Order.Group.MinMax
import Mathlib.Algebra.Ring.Pi
import Mathlib.GroupTheory.GroupAction.Pi
import Mathlib.GroupTheory.GroupAction.Ring
import Mathlib.Init.Align
import Mathlib.Tactic.GCongr
import Mathlib.Tactic.Ring

#align_import data.real.cau_seq from "leanprover-community/mathlib"@"9116dd6709f303dcf781632e15fdef382b0fc579"

/-!
# Cauchy sequences

A basic theory of Cauchy sequences, used in the construction of the reals and p-adic numbers. Where
applicable, lemmas that will be reused in other contexts have been stated in extra generality.
There are other "versions" of Cauchyness in the library, in particular Cauchy filters in topology.
This is a concrete implementation that is useful for simplicity and computability reasons.

## Important definitions

* `IsCauSeq`: a predicate that says `f : ℕ → β` is Cauchy.
* `CauSeq`: the type of Cauchy sequences valued in type `β` with respect to an absolute value
  function `abv`.

## Tags

sequence, cauchy, abs val, absolute value
-/

assert_not_exists Finset
assert_not_exists Module
assert_not_exists Submonoid
assert_not_exists FloorRing

variable {α β : Type*}

open IsAbsoluteValue

section

variable [LinearOrderedField α] [Ring β] (abv : β → α) [IsAbsoluteValue abv]

theorem rat_add_continuous_lemma {ε : α} (ε0 : 0 < ε) :
    ∃ δ > 0, ∀ {a₁ a₂ b₁ b₂ : β}, abv (a₁ - b₁) < δ → abv (a₂ - b₂) < δ →
      abv (a₁ + a₂ - (b₁ + b₂)) < ε :=
  ⟨ε / 2, half_pos ε0, fun {a₁ a₂ b₁ b₂} h₁ h₂ => by
    simpa [add_halves, sub_eq_add_neg, add_comm, add_left_comm, add_assoc] using
      lt_of_le_of_lt (abv_add abv _ _) (add_lt_add h₁ h₂)⟩
#align rat_add_continuous_lemma rat_add_continuous_lemma

theorem rat_mul_continuous_lemma {ε K₁ K₂ : α} (ε0 : 0 < ε) :
    ∃ δ > 0, ∀ {a₁ a₂ b₁ b₂ : β}, abv a₁ < K₁ → abv b₂ < K₂ → abv (a₁ - b₁) < δ →
      abv (a₂ - b₂) < δ → abv (a₁ * a₂ - b₁ * b₂) < ε := by
  have K0 : (0 : α) < max 1 (max K₁ K₂) := lt_of_lt_of_le zero_lt_one (le_max_left _ _)
  have εK := div_pos (half_pos ε0) K0
  refine ⟨_, εK, fun {a₁ a₂ b₁ b₂} ha₁ hb₂ h₁ h₂ => ?_⟩
  replace ha₁ := lt_of_lt_of_le ha₁ (le_trans (le_max_left _ K₂) (le_max_right 1 _))
  replace hb₂ := lt_of_lt_of_le hb₂ (le_trans (le_max_right K₁ _) (le_max_right 1 _))
  set M := max 1 (max K₁ K₂)
  have : abv (a₁ - b₁) * abv b₂ + abv (a₂ - b₂) * abv a₁ < ε / 2 / M * M + ε / 2 / M * M := by
    gcongr
  rw [← abv_mul abv, mul_comm, div_mul_cancel₀ _ (ne_of_gt K0), ← abv_mul abv, add_halves] at this
  simpa [sub_eq_add_neg, mul_add, add_mul, add_left_comm] using
    lt_of_le_of_lt (abv_add abv _ _) this
#align rat_mul_continuous_lemma rat_mul_continuous_lemma

theorem rat_inv_continuous_lemma {β : Type*} [DivisionRing β] (abv : β → α) [IsAbsoluteValue abv]
    {ε K : α} (ε0 : 0 < ε) (K0 : 0 < K) :
    ∃ δ > 0, ∀ {a b : β}, K ≤ abv a → K ≤ abv b → abv (a - b) < δ → abv (a⁻¹ - b⁻¹) < ε := by
  refine ⟨K * ε * K, mul_pos (mul_pos K0 ε0) K0, fun {a b} ha hb h => ?_⟩
  have a0 := K0.trans_le ha
  have b0 := K0.trans_le hb
  rw [inv_sub_inv' ((abv_pos abv).1 a0) ((abv_pos abv).1 b0), abv_mul abv, abv_mul abv, abv_inv abv,
    abv_inv abv, abv_sub abv]
  refine lt_of_mul_lt_mul_left (lt_of_mul_lt_mul_right ?_ b0.le) a0.le
  rw [mul_assoc, inv_mul_cancel_right₀ b0.ne', ← mul_assoc, mul_inv_cancel a0.ne', one_mul]
  refine h.trans_le ?_
  gcongr
#align rat_inv_continuous_lemma rat_inv_continuous_lemma

end

/-- A sequence is Cauchy if the distance between its entries tends to zero. -/
def IsCauSeq {α : Type*} [LinearOrderedField α] {β : Type*} [Ring β] (abv : β → α) (f : ℕ → β) :
    Prop :=
  ∀ ε > 0, ∃ i, ∀ j ≥ i, abv (f j - f i) < ε
#align is_cau_seq IsCauSeq

namespace IsCauSeq

variable [LinearOrderedField α] [Ring β] {abv : β → α} [IsAbsoluteValue abv] {f g : ℕ → β}

-- see Note [nolint_ge]
--@[nolint ge_or_gt] -- Porting note: restore attribute
theorem cauchy₂ (hf : IsCauSeq abv f) {ε : α} (ε0 : 0 < ε) :
    ∃ i, ∀ j ≥ i, ∀ k ≥ i, abv (f j - f k) < ε := by
  refine (hf _ (half_pos ε0)).imp fun i hi j ij k ik => ?_
  rw [← add_halves ε]
  refine lt_of_le_of_lt (abv_sub_le abv _ _ _) (add_lt_add (hi _ ij) ?_)
  rw [abv_sub abv]; exact hi _ ik
#align is_cau_seq.cauchy₂ IsCauSeq.cauchy₂

theorem cauchy₃ (hf : IsCauSeq abv f) {ε : α} (ε0 : 0 < ε) :
    ∃ i, ∀ j ≥ i, ∀ k ≥ j, abv (f k - f j) < ε :=
  let ⟨i, H⟩ := hf.cauchy₂ ε0
  ⟨i, fun _ ij _ jk => H _ (le_trans ij jk) _ ij⟩
#align is_cau_seq.cauchy₃ IsCauSeq.cauchy₃

lemma bounded (hf : IsCauSeq abv f) : ∃ r, ∀ i, abv (f i) < r := by
  obtain ⟨i, h⟩ := hf _ zero_lt_one
  set R : ℕ → α := @Nat.rec (fun _ => α) (abv (f 0)) fun i c => max c (abv (f i.succ)) with hR
  have : ∀ i, ∀ j ≤ i, abv (f j) ≤ R i := by
    refine Nat.rec (by simp [hR]) ?_
    rintro i hi j (rfl | hj)
    · simp [R]
    · exact (hi j hj).trans (le_max_left _ _)
  refine ⟨R i + 1, fun j ↦ ?_⟩
  obtain hji | hij := le_total j i
  · exact (this i _ hji).trans_lt (lt_add_one _)
  · simpa using (abv_add abv _ _).trans_lt $ add_lt_add_of_le_of_lt (this i _ le_rfl) (h _ hij)

lemma bounded' (hf : IsCauSeq abv f) (x : α) : ∃ r > x, ∀ i, abv (f i) < r :=
  let ⟨r, h⟩ := hf.bounded
  ⟨max r (x + 1), (lt_add_one x).trans_le (le_max_right _ _),
    fun i ↦ (h i).trans_le (le_max_left _ _)⟩

lemma const (x : β) : IsCauSeq abv fun _ ↦ x :=
  fun ε ε0 ↦ ⟨0, fun j _ => by simpa [abv_zero] using ε0⟩

theorem add (hf : IsCauSeq abv f) (hg : IsCauSeq abv g) : IsCauSeq abv (f + g) := fun _ ε0 =>
  let ⟨_, δ0, Hδ⟩ := rat_add_continuous_lemma abv ε0
  let ⟨i, H⟩ := exists_forall_ge_and (hf.cauchy₃ δ0) (hg.cauchy₃ δ0)
  ⟨i, fun _ ij =>
    let ⟨H₁, H₂⟩ := H _ le_rfl
    Hδ (H₁ _ ij) (H₂ _ ij)⟩
#align is_cau_seq.add IsCauSeq.add

lemma mul (hf : IsCauSeq abv f) (hg : IsCauSeq abv g) : IsCauSeq abv (f * g) := fun _ ε0 =>
  let ⟨_, _, hF⟩ := hf.bounded' 0
  let ⟨_, _, hG⟩ := hg.bounded' 0
  let ⟨_, δ0, Hδ⟩ := rat_mul_continuous_lemma abv ε0
  let ⟨i, H⟩ := exists_forall_ge_and (hf.cauchy₃ δ0) (hg.cauchy₃ δ0)
  ⟨i, fun j ij =>
    let ⟨H₁, H₂⟩ := H _ le_rfl
    Hδ (hF j) (hG i) (H₁ _ ij) (H₂ _ ij)⟩

@[simp] lemma _root_.isCauSeq_neg : IsCauSeq abv (-f) ↔ IsCauSeq abv f := by
  simp only [IsCauSeq, Pi.neg_apply, ← neg_sub', abv_neg]

protected alias ⟨of_neg, neg⟩ := isCauSeq_neg

end IsCauSeq

/-- `CauSeq β abv` is the type of `β`-valued Cauchy sequences, with respect to the absolute value
function `abv`. -/
def CauSeq {α : Type*} [LinearOrderedField α] (β : Type*) [Ring β] (abv : β → α) : Type _ :=
  { f : ℕ → β // IsCauSeq abv f }
#align cau_seq CauSeq

namespace CauSeq

variable [LinearOrderedField α]

section Ring

variable [Ring β] {abv : β → α}

instance : CoeFun (CauSeq β abv) fun _ => ℕ → β :=
  ⟨Subtype.val⟩

-- Porting note: Remove coeFn theorem
/-@[simp]
theorem mk_to_fun (f) (hf : IsCauSeq abv f) : @coeFn (CauSeq β abv) _ _ ⟨f, hf⟩ = f :=
  rfl -/
#noalign cau_seq.mk_to_fun

@[ext]
theorem ext {f g : CauSeq β abv} (h : ∀ i, f i = g i) : f = g := Subtype.eq (funext h)
#align cau_seq.ext CauSeq.ext

theorem isCauSeq (f : CauSeq β abv) : IsCauSeq abv f :=
  f.2
#align cau_seq.is_cau CauSeq.isCauSeq

theorem cauchy (f : CauSeq β abv) : ∀ {ε}, 0 < ε → ∃ i, ∀ j ≥ i, abv (f j - f i) < ε := @f.2
#align cau_seq.cauchy CauSeq.cauchy

/-- Given a Cauchy sequence `f`, create a Cauchy sequence from a sequence `g` with
the same values as `f`. -/
def ofEq (f : CauSeq β abv) (g : ℕ → β) (e : ∀ i, f i = g i) : CauSeq β abv :=
  ⟨g, fun ε => by rw [show g = f from (funext e).symm]; exact f.cauchy⟩
#align cau_seq.of_eq CauSeq.ofEq

variable [IsAbsoluteValue abv]

-- see Note [nolint_ge]
-- @[nolint ge_or_gt] -- Porting note: restore attribute
theorem cauchy₂ (f : CauSeq β abv) {ε} :
    0 < ε → ∃ i, ∀ j ≥ i, ∀ k ≥ i, abv (f j - f k) < ε :=
  f.2.cauchy₂
#align cau_seq.cauchy₂ CauSeq.cauchy₂

theorem cauchy₃ (f : CauSeq β abv) {ε} : 0 < ε → ∃ i, ∀ j ≥ i, ∀ k ≥ j, abv (f k - f j) < ε :=
  f.2.cauchy₃
#align cau_seq.cauchy₃ CauSeq.cauchy₃

theorem bounded (f : CauSeq β abv) : ∃ r, ∀ i, abv (f i) < r := f.2.bounded
#align cau_seq.bounded CauSeq.bounded

theorem bounded' (f : CauSeq β abv) (x : α) : ∃ r > x, ∀ i, abv (f i) < r := f.2.bounded' x
#align cau_seq.bounded' CauSeq.bounded'

instance : Add (CauSeq β abv) :=
  ⟨fun f g => ⟨f + g, f.2.add g.2⟩⟩

@[simp, norm_cast]
theorem coe_add (f g : CauSeq β abv) : ⇑(f + g) = (f : ℕ → β) + g :=
  rfl
#align cau_seq.coe_add CauSeq.coe_add

@[simp, norm_cast]
theorem add_apply (f g : CauSeq β abv) (i : ℕ) : (f + g) i = f i + g i :=
  rfl
#align cau_seq.add_apply CauSeq.add_apply

variable (abv)

/-- The constant Cauchy sequence. -/
def const (x : β) : CauSeq β abv := ⟨fun _ ↦ x, IsCauSeq.const _⟩
#align cau_seq.const CauSeq.const

variable {abv}

/-- The constant Cauchy sequence -/
local notation "const" => const abv

@[simp, norm_cast]
theorem coe_const (x : β) : (const x : ℕ → β) = Function.const ℕ x :=
  rfl
#align cau_seq.coe_const CauSeq.coe_const

@[simp, norm_cast]
theorem const_apply (x : β) (i : ℕ) : (const x : ℕ → β) i = x :=
  rfl
#align cau_seq.const_apply CauSeq.const_apply

theorem const_inj {x y : β} : (const x : CauSeq β abv) = const y ↔ x = y :=
  ⟨fun h => congr_arg (fun f : CauSeq β abv => (f : ℕ → β) 0) h, congr_arg _⟩
#align cau_seq.const_inj CauSeq.const_inj

instance : Zero (CauSeq β abv) :=
  ⟨const 0⟩

instance : One (CauSeq β abv) :=
  ⟨const 1⟩

instance : Inhabited (CauSeq β abv) :=
  ⟨0⟩

@[simp, norm_cast]
theorem coe_zero : ⇑(0 : CauSeq β abv) = 0 :=
  rfl
#align cau_seq.coe_zero CauSeq.coe_zero

@[simp, norm_cast]
theorem coe_one : ⇑(1 : CauSeq β abv) = 1 :=
  rfl
#align cau_seq.coe_one CauSeq.coe_one

@[simp, norm_cast]
theorem zero_apply (i) : (0 : CauSeq β abv) i = 0 :=
  rfl
#align cau_seq.zero_apply CauSeq.zero_apply

@[simp, norm_cast]
theorem one_apply (i) : (1 : CauSeq β abv) i = 1 :=
  rfl
#align cau_seq.one_apply CauSeq.one_apply

@[simp]
theorem const_zero : const 0 = 0 :=
  rfl
#align cau_seq.const_zero CauSeq.const_zero

@[simp]
theorem const_one : const 1 = 1 :=
  rfl
#align cau_seq.const_one CauSeq.const_one

theorem const_add (x y : β) : const (x + y) = const x + const y :=
  rfl
#align cau_seq.const_add CauSeq.const_add

instance : Mul (CauSeq β abv) := ⟨fun f g ↦ ⟨f * g, f.2.mul g.2⟩⟩

@[simp, norm_cast]
theorem coe_mul (f g : CauSeq β abv) : ⇑(f * g) = (f : ℕ → β) * g :=
  rfl
#align cau_seq.coe_mul CauSeq.coe_mul

@[simp, norm_cast]
theorem mul_apply (f g : CauSeq β abv) (i : ℕ) : (f * g) i = f i * g i :=
  rfl
#align cau_seq.mul_apply CauSeq.mul_apply

theorem const_mul (x y : β) : const (x * y) = const x * const y :=
  rfl
#align cau_seq.const_mul CauSeq.const_mul

instance : Neg (CauSeq β abv) := ⟨fun f ↦ ⟨-f, f.2.neg⟩⟩

@[simp, norm_cast]
theorem coe_neg (f : CauSeq β abv) : ⇑(-f) = -f :=
  rfl
#align cau_seq.coe_neg CauSeq.coe_neg

@[simp, norm_cast]
theorem neg_apply (f : CauSeq β abv) (i) : (-f) i = -f i :=
  rfl
#align cau_seq.neg_apply CauSeq.neg_apply

theorem const_neg (x : β) : const (-x) = -const x :=
  rfl
#align cau_seq.const_neg CauSeq.const_neg

instance : Sub (CauSeq β abv) :=
  ⟨fun f g => ofEq (f + -g) (fun x => f x - g x) fun i => by simp [sub_eq_add_neg]⟩

@[simp, norm_cast]
theorem coe_sub (f g : CauSeq β abv) : ⇑(f - g) = (f : ℕ → β) - g :=
  rfl
#align cau_seq.coe_sub CauSeq.coe_sub

@[simp, norm_cast]
theorem sub_apply (f g : CauSeq β abv) (i : ℕ) : (f - g) i = f i - g i :=
  rfl
#align cau_seq.sub_apply CauSeq.sub_apply

theorem const_sub (x y : β) : const (x - y) = const x - const y :=
  rfl
#align cau_seq.const_sub CauSeq.const_sub

section SMul

variable {G : Type*} [SMul G β] [IsScalarTower G β β]

instance : SMul G (CauSeq β abv) :=
  ⟨fun a f => (ofEq (const (a • (1 : β)) * f) (a • (f : ℕ → β))) fun _ => smul_one_mul _ _⟩

@[simp, norm_cast]
theorem coe_smul (a : G) (f : CauSeq β abv) : ⇑(a • f) = a • (f : ℕ → β) :=
  rfl
#align cau_seq.coe_smul CauSeq.coe_smul

@[simp, norm_cast]
theorem smul_apply (a : G) (f : CauSeq β abv) (i : ℕ) : (a • f) i = a • f i :=
  rfl
#align cau_seq.smul_apply CauSeq.smul_apply

theorem const_smul (a : G) (x : β) : const (a • x) = a • const x :=
  rfl
#align cau_seq.const_smul CauSeq.const_smul

instance : IsScalarTower G (CauSeq β abv) (CauSeq β abv) :=
  ⟨fun a f g => Subtype.ext <| smul_assoc a (f : ℕ → β) (g : ℕ → β)⟩

end SMul

instance addGroup : AddGroup (CauSeq β abv) :=
  Function.Injective.addGroup Subtype.val Subtype.val_injective rfl coe_add coe_neg coe_sub
    (fun _ _ => coe_smul _ _) fun _ _ => coe_smul _ _

instance instNatCast : NatCast (CauSeq β abv) := ⟨fun n => const n⟩

instance instIntCast : IntCast (CauSeq β abv) := ⟨fun n => const n⟩

instance addGroupWithOne : AddGroupWithOne (CauSeq β abv) :=
  Function.Injective.addGroupWithOne Subtype.val Subtype.val_injective rfl rfl
  coe_add coe_neg coe_sub
  (by intros; rfl)
  (by intros; rfl)
  (by intros; rfl)
  (by intros; rfl)

instance : Pow (CauSeq β abv) ℕ :=
  ⟨fun f n =>
    (ofEq (npowRec n f) fun i => f i ^ n) <| by induction n <;> simp [*, npowRec, pow_succ]⟩

@[simp, norm_cast]
theorem coe_pow (f : CauSeq β abv) (n : ℕ) : ⇑(f ^ n) = (f : ℕ → β) ^ n :=
  rfl
#align cau_seq.coe_pow CauSeq.coe_pow

@[simp, norm_cast]
theorem pow_apply (f : CauSeq β abv) (n i : ℕ) : (f ^ n) i = f i ^ n :=
  rfl
#align cau_seq.pow_apply CauSeq.pow_apply

theorem const_pow (x : β) (n : ℕ) : const (x ^ n) = const x ^ n :=
  rfl
#align cau_seq.const_pow CauSeq.const_pow

instance ring : Ring (CauSeq β abv) :=
  Function.Injective.ring Subtype.val Subtype.val_injective rfl rfl coe_add coe_mul coe_neg coe_sub
    (fun _ _ => coe_smul _ _) (fun _ _ => coe_smul _ _) coe_pow (fun _ => rfl) fun _ => rfl

instance {β : Type*} [CommRing β] {abv : β → α} [IsAbsoluteValue abv] : CommRing (CauSeq β abv) :=
  { CauSeq.ring with
    mul_comm := fun a b => ext fun n => by simp [mul_left_comm, mul_comm] }

/-- `LimZero f` holds when `f` approaches 0. -/
def LimZero {abv : β → α} (f : CauSeq β abv) : Prop :=
  ∀ ε > 0, ∃ i, ∀ j ≥ i, abv (f j) < ε
#align cau_seq.lim_zero CauSeq.LimZero

theorem add_limZero {f g : CauSeq β abv} (hf : LimZero f) (hg : LimZero g) : LimZero (f + g)
  | ε, ε0 =>
    (exists_forall_ge_and (hf _ <| half_pos ε0) (hg _ <| half_pos ε0)).imp fun i H j ij => by
      let ⟨H₁, H₂⟩ := H _ ij
      simpa [add_halves ε] using lt_of_le_of_lt (abv_add abv _ _) (add_lt_add H₁ H₂)
#align cau_seq.add_lim_zero CauSeq.add_limZero

theorem mul_limZero_right (f : CauSeq β abv) {g} (hg : LimZero g) : LimZero (f * g)
  | ε, ε0 =>
    let ⟨F, F0, hF⟩ := f.bounded' 0
    (hg _ <| div_pos ε0 F0).imp fun i H j ij => by
      have := mul_lt_mul' (le_of_lt <| hF j) (H _ ij) (abv_nonneg abv _) F0
      rwa [mul_comm F, div_mul_cancel₀ _ (ne_of_gt F0), ← abv_mul] at this
#align cau_seq.mul_lim_zero_right CauSeq.mul_limZero_right

theorem mul_limZero_left {f} (g : CauSeq β abv) (hg : LimZero f) : LimZero (f * g)
  | ε, ε0 =>
    let ⟨G, G0, hG⟩ := g.bounded' 0
    (hg _ <| div_pos ε0 G0).imp fun i H j ij => by
      have := mul_lt_mul'' (H _ ij) (hG j) (abv_nonneg abv _) (abv_nonneg abv _)
      rwa [div_mul_cancel₀ _ (ne_of_gt G0), ← abv_mul] at this
#align cau_seq.mul_lim_zero_left CauSeq.mul_limZero_left

theorem neg_limZero {f : CauSeq β abv} (hf : LimZero f) : LimZero (-f) := by
  rw [← neg_one_mul f]
  exact mul_limZero_right _ hf
#align cau_seq.neg_lim_zero CauSeq.neg_limZero

theorem sub_limZero {f g : CauSeq β abv} (hf : LimZero f) (hg : LimZero g) : LimZero (f - g) := by
  simpa only [sub_eq_add_neg] using add_limZero hf (neg_limZero hg)
#align cau_seq.sub_lim_zero CauSeq.sub_limZero

theorem limZero_sub_rev {f g : CauSeq β abv} (hfg : LimZero (f - g)) : LimZero (g - f) := by
  simpa using neg_limZero hfg
#align cau_seq.lim_zero_sub_rev CauSeq.limZero_sub_rev

theorem zero_limZero : LimZero (0 : CauSeq β abv)
  | ε, ε0 => ⟨0, fun j _ => by simpa [abv_zero abv] using ε0⟩
#align cau_seq.zero_lim_zero CauSeq.zero_limZero

theorem const_limZero {x : β} : LimZero (const x) ↔ x = 0 :=
  ⟨fun H =>
    (abv_eq_zero abv).1 <|
      (eq_of_le_of_forall_le_of_dense (abv_nonneg abv _)) fun _ ε0 =>
        let ⟨_, hi⟩ := H _ ε0
        le_of_lt <| hi _ le_rfl,
    fun e => e.symm ▸ zero_limZero⟩
#align cau_seq.const_lim_zero CauSeq.const_limZero

instance equiv : Setoid (CauSeq β abv) :=
  ⟨fun f g => LimZero (f - g),
    ⟨fun f => by simp [zero_limZero],
    fun f ε hε => by simpa using neg_limZero f ε hε,
    fun fg gh => by simpa using add_limZero fg gh⟩⟩
#align cau_seq.equiv CauSeq.equiv

theorem add_equiv_add {f1 f2 g1 g2 : CauSeq β abv} (hf : f1 ≈ f2) (hg : g1 ≈ g2) :
    f1 + g1 ≈ f2 + g2 := by simpa only [← add_sub_add_comm] using add_limZero hf hg
#align cau_seq.add_equiv_add CauSeq.add_equiv_add

theorem neg_equiv_neg {f g : CauSeq β abv} (hf : f ≈ g) : -f ≈ -g := by
  simpa only [neg_sub'] using neg_limZero hf
#align cau_seq.neg_equiv_neg CauSeq.neg_equiv_neg

theorem sub_equiv_sub {f1 f2 g1 g2 : CauSeq β abv} (hf : f1 ≈ f2) (hg : g1 ≈ g2) :
    f1 - g1 ≈ f2 - g2 := by simpa only [sub_eq_add_neg] using add_equiv_add hf (neg_equiv_neg hg)
#align cau_seq.sub_equiv_sub CauSeq.sub_equiv_sub

theorem equiv_def₃ {f g : CauSeq β abv} (h : f ≈ g) {ε : α} (ε0 : 0 < ε) :
    ∃ i, ∀ j ≥ i, ∀ k ≥ j, abv (f k - g j) < ε :=
  (exists_forall_ge_and (h _ <| half_pos ε0) (f.cauchy₃ <| half_pos ε0)).imp fun i H j ij k jk => by
    let ⟨h₁, h₂⟩ := H _ ij
    have := lt_of_le_of_lt (abv_add abv (f j - g j) _) (add_lt_add h₁ (h₂ _ jk))
    rwa [sub_add_sub_cancel', add_halves] at this
#align cau_seq.equiv_def₃ CauSeq.equiv_def₃

theorem limZero_congr {f g : CauSeq β abv} (h : f ≈ g) : LimZero f ↔ LimZero g :=
  ⟨fun l => by simpa using add_limZero (Setoid.symm h) l, fun l => by simpa using add_limZero h l⟩
#align cau_seq.lim_zero_congr CauSeq.limZero_congr

theorem abv_pos_of_not_limZero {f : CauSeq β abv} (hf : ¬LimZero f) :
    ∃ K > 0, ∃ i, ∀ j ≥ i, K ≤ abv (f j) := by
  haveI := Classical.propDecidable
  by_contra nk
  refine hf fun ε ε0 => ?_
  simp? [not_forall] at nk says
    simp only [gt_iff_lt, ge_iff_le, not_exists, not_and, not_forall, Classical.not_imp,
      not_le] at nk
  cases' f.cauchy₃ (half_pos ε0) with i hi
  rcases nk _ (half_pos ε0) i with ⟨j, ij, hj⟩
  refine ⟨j, fun k jk => ?_⟩
  have := lt_of_le_of_lt (abv_add abv _ _) (add_lt_add (hi j ij k jk) hj)
  rwa [sub_add_cancel, add_halves] at this
#align cau_seq.abv_pos_of_not_lim_zero CauSeq.abv_pos_of_not_limZero

theorem of_near (f : ℕ → β) (g : CauSeq β abv) (h : ∀ ε > 0, ∃ i, ∀ j ≥ i, abv (f j - g j) < ε) :
    IsCauSeq abv f
  | ε, ε0 =>
    let ⟨i, hi⟩ := exists_forall_ge_and (h _ (half_pos <| half_pos ε0)) (g.cauchy₃ <| half_pos ε0)
    ⟨i, fun j ij => by
      cases' hi _ le_rfl with h₁ h₂; rw [abv_sub abv] at h₁
      have := lt_of_le_of_lt (abv_add abv _ _) (add_lt_add (hi _ ij).1 h₁)
      have := lt_of_le_of_lt (abv_add abv _ _) (add_lt_add this (h₂ _ ij))
      rwa [add_halves, add_halves, add_right_comm, sub_add_sub_cancel, sub_add_sub_cancel] at this⟩
#align cau_seq.of_near CauSeq.of_near

theorem not_limZero_of_not_congr_zero {f : CauSeq _ abv} (hf : ¬f ≈ 0) : ¬LimZero f := by
  intro h
  have : LimZero (f - 0) := by simp [h]
  exact hf this
#align cau_seq.not_lim_zero_of_not_congr_zero CauSeq.not_limZero_of_not_congr_zero

theorem mul_equiv_zero (g : CauSeq _ abv) {f : CauSeq _ abv} (hf : f ≈ 0) : g * f ≈ 0 :=
  have : LimZero (f - 0) := hf
  have : LimZero (g * f) := mul_limZero_right _ <| by simpa
  show LimZero (g * f - 0) by simpa
#align cau_seq.mul_equiv_zero CauSeq.mul_equiv_zero

theorem mul_equiv_zero' (g : CauSeq _ abv) {f : CauSeq _ abv} (hf : f ≈ 0) : f * g ≈ 0 :=
  have : LimZero (f - 0) := hf
  have : LimZero (f * g) := mul_limZero_left _ <| by simpa
  show LimZero (f * g - 0) by simpa
#align cau_seq.mul_equiv_zero' CauSeq.mul_equiv_zero'

theorem mul_not_equiv_zero {f g : CauSeq _ abv} (hf : ¬f ≈ 0) (hg : ¬g ≈ 0) : ¬f * g ≈ 0 :=
  fun (this : LimZero (f * g - 0)) => by
  have hlz : LimZero (f * g) := by simpa
  have hf' : ¬LimZero f := by simpa using show ¬LimZero (f - 0) from hf
  have hg' : ¬LimZero g := by simpa using show ¬LimZero (g - 0) from hg
  rcases abv_pos_of_not_limZero hf' with ⟨a1, ha1, N1, hN1⟩
  rcases abv_pos_of_not_limZero hg' with ⟨a2, ha2, N2, hN2⟩
  have : 0 < a1 * a2 := mul_pos ha1 ha2
  cases' hlz _ this with N hN
  let i := max N (max N1 N2)
  have hN' := hN i (le_max_left _ _)
  have hN1' := hN1 i (le_trans (le_max_left _ _) (le_max_right _ _))
  have hN1' := hN2 i (le_trans (le_max_right _ _) (le_max_right _ _))
  apply not_le_of_lt hN'
  change _ ≤ abv (_ * _)
  rw [abv_mul abv]
  gcongr
#align cau_seq.mul_not_equiv_zero CauSeq.mul_not_equiv_zero

theorem const_equiv {x y : β} : const x ≈ const y ↔ x = y :=
  show LimZero _ ↔ _ by rw [← const_sub, const_limZero, sub_eq_zero]
#align cau_seq.const_equiv CauSeq.const_equiv

theorem mul_equiv_mul {f1 f2 g1 g2 : CauSeq β abv} (hf : f1 ≈ f2) (hg : g1 ≈ g2) :
    f1 * g1 ≈ f2 * g2 := by
  change LimZero (f1 * g1 - f2 * g2)
  convert add_limZero (mul_limZero_left g1 hf) (mul_limZero_right f2 hg) using 1
  rw [mul_sub, sub_mul]
  -- Porting note: doesn't work with `rw`, but did in Lean 3
  exact (sub_add_sub_cancel (f1*g1) (f2*g1) (f2*g2)).symm
  -- Porting note: was
  /-
  simpa only [mul_sub, sub_mul, sub_add_sub_cancel] using
    add_lim_zero (mul_limZero_left g1 hf) (mul_limZero_right f2 hg)
  -/
#align cau_seq.mul_equiv_mul CauSeq.mul_equiv_mul

theorem smul_equiv_smul {G : Type*} [SMul G β] [IsScalarTower G β β] {f1 f2 : CauSeq β abv} (c : G)
    (hf : f1 ≈ f2) : c • f1 ≈ c • f2 := by
  simpa [const_smul, smul_one_mul _ _] using
    mul_equiv_mul (const_equiv.mpr <| Eq.refl <| c • (1 : β)) hf
#align cau_seq.smul_equiv_smul CauSeq.smul_equiv_smul

theorem pow_equiv_pow {f1 f2 : CauSeq β abv} (hf : f1 ≈ f2) (n : ℕ) : f1 ^ n ≈ f2 ^ n := by
  induction' n with n ih
  · simp only [Nat.zero_eq, pow_zero, Setoid.refl]
  · simpa only [pow_succ'] using mul_equiv_mul hf ih
#align cau_seq.pow_equiv_pow CauSeq.pow_equiv_pow

end Ring

section IsDomain

variable [Ring β] [IsDomain β] (abv : β → α) [IsAbsoluteValue abv]

theorem one_not_equiv_zero : ¬const abv 1 ≈ const abv 0 := fun h =>
  have : ∀ ε > 0, ∃ i, ∀ k, i ≤ k → abv (1 - 0) < ε := h
  have h1 : abv 1 ≤ 0 :=
    le_of_not_gt fun h2 : 0 < abv 1 =>
      (Exists.elim (this _ h2)) fun i hi => lt_irrefl (abv 1) <| by simpa using hi _ le_rfl
  have h2 : 0 ≤ abv 1 := abv_nonneg abv _
  have : abv 1 = 0 := le_antisymm h1 h2
  have : (1 : β) = 0 := (abv_eq_zero abv).mp this
  absurd this one_ne_zero
#align cau_seq.one_not_equiv_zero CauSeq.one_not_equiv_zero

end IsDomain

section DivisionRing

variable [DivisionRing β] {abv : β → α} [IsAbsoluteValue abv]

theorem inv_aux {f : CauSeq β abv} (hf : ¬LimZero f) :
    ∀ ε > 0, ∃ i, ∀ j ≥ i, abv ((f j)⁻¹ - (f i)⁻¹) < ε
  | _, ε0 =>
    let ⟨_, K0, HK⟩ := abv_pos_of_not_limZero hf
    let ⟨_, δ0, Hδ⟩ := rat_inv_continuous_lemma abv ε0 K0
    let ⟨i, H⟩ := exists_forall_ge_and HK (f.cauchy₃ δ0)
    ⟨i, fun _ ij =>
      let ⟨iK, H'⟩ := H _ le_rfl
      Hδ (H _ ij).1 iK (H' _ ij)⟩
#align cau_seq.inv_aux CauSeq.inv_aux

/-- Given a Cauchy sequence `f` with nonzero limit, create a Cauchy sequence with values equal to
the inverses of the values of `f`. -/
def inv (f : CauSeq β abv) (hf : ¬LimZero f) : CauSeq β abv :=
  ⟨_, inv_aux hf⟩
#align cau_seq.inv CauSeq.inv

@[simp, norm_cast]
theorem coe_inv {f : CauSeq β abv} (hf) : ⇑(inv f hf) = (f : ℕ → β)⁻¹ :=
  rfl
#align cau_seq.coe_inv CauSeq.coe_inv

@[simp, norm_cast]
theorem inv_apply {f : CauSeq β abv} (hf i) : inv f hf i = (f i)⁻¹ :=
  rfl
#align cau_seq.inv_apply CauSeq.inv_apply

theorem inv_mul_cancel {f : CauSeq β abv} (hf) : inv f hf * f ≈ 1 := fun ε ε0 =>
  let ⟨K, K0, i, H⟩ := abv_pos_of_not_limZero hf
  ⟨i, fun j ij => by simpa [(abv_pos abv).1 (lt_of_lt_of_le K0 (H _ ij)), abv_zero abv] using ε0⟩
#align cau_seq.inv_mul_cancel CauSeq.inv_mul_cancel

theorem mul_inv_cancel {f : CauSeq β abv} (hf) : f * inv f hf ≈ 1 := fun ε ε0 =>
  let ⟨K, K0, i, H⟩ := abv_pos_of_not_limZero hf
  ⟨i, fun j ij => by simpa [(abv_pos abv).1 (lt_of_lt_of_le K0 (H _ ij)), abv_zero abv] using ε0⟩
#align cau_seq.mul_inv_cancel CauSeq.mul_inv_cancel

theorem const_inv {x : β} (hx : x ≠ 0) :
    const abv x⁻¹ = inv (const abv x) (by rwa [const_limZero]) :=
  rfl
#align cau_seq.const_inv CauSeq.const_inv

end DivisionRing

section Abs

/-- The constant Cauchy sequence -/
local notation "const" => const abs

/-- The entries of a positive Cauchy sequence eventually have a positive lower bound. -/
def Pos (f : CauSeq α abs) : Prop :=
  ∃ K > 0, ∃ i, ∀ j ≥ i, K ≤ f j
#align cau_seq.pos CauSeq.Pos

theorem not_limZero_of_pos {f : CauSeq α abs} : Pos f → ¬LimZero f
  | ⟨_, F0, hF⟩, H =>
    let ⟨_, h⟩ := exists_forall_ge_and hF (H _ F0)
    let ⟨h₁, h₂⟩ := h _ le_rfl
    not_lt_of_le h₁ (abs_lt.1 h₂).2
#align cau_seq.not_lim_zero_of_pos CauSeq.not_limZero_of_pos

theorem const_pos {x : α} : Pos (const x) ↔ 0 < x :=
  ⟨fun ⟨_, K0, _, h⟩ => lt_of_lt_of_le K0 (h _ le_rfl), fun h => ⟨x, h, 0, fun _ _ => le_rfl⟩⟩
#align cau_seq.const_pos CauSeq.const_pos

theorem add_pos {f g : CauSeq α abs} : Pos f → Pos g → Pos (f + g)
  | ⟨_, F0, hF⟩, ⟨_, G0, hG⟩ =>
    let ⟨i, h⟩ := exists_forall_ge_and hF hG
    ⟨_, _root_.add_pos F0 G0, i, fun _ ij =>
      let ⟨h₁, h₂⟩ := h _ ij
      add_le_add h₁ h₂⟩
#align cau_seq.add_pos CauSeq.add_pos

theorem pos_add_limZero {f g : CauSeq α abs} : Pos f → LimZero g → Pos (f + g)
  | ⟨F, F0, hF⟩, H =>
    let ⟨i, h⟩ := exists_forall_ge_and hF (H _ (half_pos F0))
    ⟨_, half_pos F0, i, fun j ij => by
      cases' h j ij with h₁ h₂
      have := add_le_add h₁ (le_of_lt (abs_lt.1 h₂).1)
      rwa [← sub_eq_add_neg, sub_self_div_two] at this⟩
#align cau_seq.pos_add_lim_zero CauSeq.pos_add_limZero

protected theorem mul_pos {f g : CauSeq α abs} : Pos f → Pos g → Pos (f * g)
  | ⟨_, F0, hF⟩, ⟨_, G0, hG⟩ =>
    let ⟨i, h⟩ := exists_forall_ge_and hF hG
    ⟨_, mul_pos F0 G0, i, fun _ ij =>
      let ⟨h₁, h₂⟩ := h _ ij
      mul_le_mul h₁ h₂ (le_of_lt G0) (le_trans (le_of_lt F0) h₁)⟩
#align cau_seq.mul_pos CauSeq.mul_pos

theorem trichotomy (f : CauSeq α abs) : Pos f ∨ LimZero f ∨ Pos (-f) := by
  cases' Classical.em (LimZero f) with h h <;> simp [*]
  rcases abv_pos_of_not_limZero h with ⟨K, K0, hK⟩
  rcases exists_forall_ge_and hK (f.cauchy₃ K0) with ⟨i, hi⟩
<<<<<<< HEAD
  refine' (le_total 0 (f i)).imp _ _ <;>
=======
  refine (le_total 0 (f i)).imp ?_ ?_ <;>
>>>>>>> 20c42930
    refine fun h => ⟨K, K0, i, fun j ij => ?_⟩ <;>
    have := (hi _ ij).1 <;>
    cases' hi _ le_rfl with h₁ h₂
  · rwa [abs_of_nonneg] at this
    rw [abs_of_nonneg h] at h₁
    exact
      (le_add_iff_nonneg_right _).1
        (le_trans h₁ <| neg_le_sub_iff_le_add'.1 <| le_of_lt (abs_lt.1 <| h₂ _ ij).1)
  · rwa [abs_of_nonpos] at this
    rw [abs_of_nonpos h] at h₁
    rw [← sub_le_sub_iff_right, zero_sub]
    exact le_trans (le_of_lt (abs_lt.1 <| h₂ _ ij).2) h₁
#align cau_seq.trichotomy CauSeq.trichotomy

instance : LT (CauSeq α abs) :=
  ⟨fun f g => Pos (g - f)⟩

instance : LE (CauSeq α abs) :=
  ⟨fun f g => f < g ∨ f ≈ g⟩

theorem lt_of_lt_of_eq {f g h : CauSeq α abs} (fg : f < g) (gh : g ≈ h) : f < h :=
  show Pos (h - f) by
    convert pos_add_limZero fg (neg_limZero gh) using 1
    simp
#align cau_seq.lt_of_lt_of_eq CauSeq.lt_of_lt_of_eq

theorem lt_of_eq_of_lt {f g h : CauSeq α abs} (fg : f ≈ g) (gh : g < h) : f < h := by
  have := pos_add_limZero gh (neg_limZero fg)
  rwa [← sub_eq_add_neg, sub_sub_sub_cancel_right] at this
#align cau_seq.lt_of_eq_of_lt CauSeq.lt_of_eq_of_lt

theorem lt_trans {f g h : CauSeq α abs} (fg : f < g) (gh : g < h) : f < h :=
  show Pos (h - f) by
    convert add_pos fg gh using 1
    simp
#align cau_seq.lt_trans CauSeq.lt_trans

theorem lt_irrefl {f : CauSeq α abs} : ¬f < f
  | h => not_limZero_of_pos h (by simp [zero_limZero])
#align cau_seq.lt_irrefl CauSeq.lt_irrefl

theorem le_of_eq_of_le {f g h : CauSeq α abs} (hfg : f ≈ g) (hgh : g ≤ h) : f ≤ h :=
  hgh.elim (Or.inl ∘ CauSeq.lt_of_eq_of_lt hfg) (Or.inr ∘ Setoid.trans hfg)
#align cau_seq.le_of_eq_of_le CauSeq.le_of_eq_of_le

theorem le_of_le_of_eq {f g h : CauSeq α abs} (hfg : f ≤ g) (hgh : g ≈ h) : f ≤ h :=
  hfg.elim (fun h => Or.inl (CauSeq.lt_of_lt_of_eq h hgh)) fun h => Or.inr (Setoid.trans h hgh)
#align cau_seq.le_of_le_of_eq CauSeq.le_of_le_of_eq

instance : Preorder (CauSeq α abs) where
  lt := (· < ·)
  le f g := f < g ∨ f ≈ g
  le_refl _ := Or.inr (Setoid.refl _)
  le_trans _ _ _ fg gh :=
    match fg, gh with
    | Or.inl fg, Or.inl gh => Or.inl <| lt_trans fg gh
    | Or.inl fg, Or.inr gh => Or.inl <| lt_of_lt_of_eq fg gh
    | Or.inr fg, Or.inl gh => Or.inl <| lt_of_eq_of_lt fg gh
    | Or.inr fg, Or.inr gh => Or.inr <| Setoid.trans fg gh
  lt_iff_le_not_le _ _ :=
    ⟨fun h => ⟨Or.inl h, not_or_of_not (mt (lt_trans h) lt_irrefl) (not_limZero_of_pos h)⟩,
      fun ⟨h₁, h₂⟩ => h₁.resolve_right (mt (fun h => Or.inr (Setoid.symm h)) h₂)⟩

theorem le_antisymm {f g : CauSeq α abs} (fg : f ≤ g) (gf : g ≤ f) : f ≈ g :=
  fg.resolve_left (not_lt_of_le gf)
#align cau_seq.le_antisymm CauSeq.le_antisymm

theorem lt_total (f g : CauSeq α abs) : f < g ∨ f ≈ g ∨ g < f :=
  (trichotomy (g - f)).imp_right fun h =>
    h.imp (fun h => Setoid.symm h) fun h => by rwa [neg_sub] at h
#align cau_seq.lt_total CauSeq.lt_total

theorem le_total (f g : CauSeq α abs) : f ≤ g ∨ g ≤ f :=
  (or_assoc.2 (lt_total f g)).imp_right Or.inl
#align cau_seq.le_total CauSeq.le_total

theorem const_lt {x y : α} : const x < const y ↔ x < y :=
  show Pos _ ↔ _ by rw [← const_sub, const_pos, sub_pos]
#align cau_seq.const_lt CauSeq.const_lt

theorem const_le {x y : α} : const x ≤ const y ↔ x ≤ y := by
  rw [le_iff_lt_or_eq]; exact or_congr const_lt const_equiv
#align cau_seq.const_le CauSeq.const_le

theorem le_of_exists {f g : CauSeq α abs} (h : ∃ i, ∀ j ≥ i, f j ≤ g j) : f ≤ g :=
  let ⟨i, hi⟩ := h
  (or_assoc.2 (CauSeq.lt_total f g)).elim id fun hgf =>
    False.elim
      (let ⟨_, hK0, j, hKj⟩ := hgf
      not_lt_of_ge (hi (max i j) (le_max_left _ _))
        (sub_pos.1 (lt_of_lt_of_le hK0 (hKj _ (le_max_right _ _)))))
#align cau_seq.le_of_exists CauSeq.le_of_exists

theorem exists_gt (f : CauSeq α abs) : ∃ a : α, f < const a :=
  let ⟨K, H⟩ := f.bounded
  ⟨K + 1, 1, zero_lt_one, 0, fun i _ => by
    rw [sub_apply, const_apply, le_sub_iff_add_le', add_le_add_iff_right]
    exact le_of_lt (abs_lt.1 (H _)).2⟩
#align cau_seq.exists_gt CauSeq.exists_gt

theorem exists_lt (f : CauSeq α abs) : ∃ a : α, const a < f :=
  let ⟨a, h⟩ := (-f).exists_gt
  ⟨-a, show Pos _ by rwa [const_neg, sub_neg_eq_add, add_comm, ← sub_neg_eq_add]⟩
#align cau_seq.exists_lt CauSeq.exists_lt

-- so named to match `rat_add_continuous_lemma`
theorem rat_sup_continuous_lemma {ε : α} {a₁ a₂ b₁ b₂ : α} :
    abs (a₁ - b₁) < ε → abs (a₂ - b₂) < ε → abs (a₁ ⊔ a₂ - b₁ ⊔ b₂) < ε := fun h₁ h₂ =>
  (abs_max_sub_max_le_max _ _ _ _).trans_lt (max_lt h₁ h₂)
#align rat_sup_continuous_lemma CauSeq.rat_sup_continuous_lemma

-- so named to match `rat_add_continuous_lemma`
theorem rat_inf_continuous_lemma {ε : α} {a₁ a₂ b₁ b₂ : α} :
    abs (a₁ - b₁) < ε → abs (a₂ - b₂) < ε → abs (a₁ ⊓ a₂ - b₁ ⊓ b₂) < ε := fun h₁ h₂ =>
  (abs_min_sub_min_le_max _ _ _ _).trans_lt (max_lt h₁ h₂)
#align rat_inf_continuous_lemma CauSeq.rat_inf_continuous_lemma

instance : Sup (CauSeq α abs) :=
  ⟨fun f g =>
    ⟨f ⊔ g, fun _ ε0 =>
      (exists_forall_ge_and (f.cauchy₃ ε0) (g.cauchy₃ ε0)).imp fun _ H _ ij =>
        let ⟨H₁, H₂⟩ := H _ le_rfl
        rat_sup_continuous_lemma (H₁ _ ij) (H₂ _ ij)⟩⟩

instance : Inf (CauSeq α abs) :=
  ⟨fun f g =>
    ⟨f ⊓ g, fun _ ε0 =>
      (exists_forall_ge_and (f.cauchy₃ ε0) (g.cauchy₃ ε0)).imp fun _ H _ ij =>
        let ⟨H₁, H₂⟩ := H _ le_rfl
        rat_inf_continuous_lemma (H₁ _ ij) (H₂ _ ij)⟩⟩

@[simp, norm_cast]
theorem coe_sup (f g : CauSeq α abs) : ⇑(f ⊔ g) = (f : ℕ → α) ⊔ g :=
  rfl
#align cau_seq.coe_sup CauSeq.coe_sup

@[simp, norm_cast]
theorem coe_inf (f g : CauSeq α abs) : ⇑(f ⊓ g) = (f : ℕ → α) ⊓ g :=
  rfl
#align cau_seq.coe_inf CauSeq.coe_inf

theorem sup_limZero {f g : CauSeq α abs} (hf : LimZero f) (hg : LimZero g) : LimZero (f ⊔ g)
  | ε, ε0 =>
    (exists_forall_ge_and (hf _ ε0) (hg _ ε0)).imp fun i H j ij => by
      let ⟨H₁, H₂⟩ := H _ ij
      rw [abs_lt] at H₁ H₂ ⊢
      exact ⟨lt_sup_iff.mpr (Or.inl H₁.1), sup_lt_iff.mpr ⟨H₁.2, H₂.2⟩⟩
#align cau_seq.sup_lim_zero CauSeq.sup_limZero

theorem inf_limZero {f g : CauSeq α abs} (hf : LimZero f) (hg : LimZero g) : LimZero (f ⊓ g)
  | ε, ε0 =>
    (exists_forall_ge_and (hf _ ε0) (hg _ ε0)).imp fun i H j ij => by
      let ⟨H₁, H₂⟩ := H _ ij
      rw [abs_lt] at H₁ H₂ ⊢
      exact ⟨lt_inf_iff.mpr ⟨H₁.1, H₂.1⟩, inf_lt_iff.mpr (Or.inl H₁.2)⟩
#align cau_seq.inf_lim_zero CauSeq.inf_limZero

theorem sup_equiv_sup {a₁ b₁ a₂ b₂ : CauSeq α abs} (ha : a₁ ≈ a₂) (hb : b₁ ≈ b₂) :
    a₁ ⊔ b₁ ≈ a₂ ⊔ b₂ := by
  intro ε ε0
  obtain ⟨ai, hai⟩ := ha ε ε0
  obtain ⟨bi, hbi⟩ := hb ε ε0
  exact
    ⟨ai ⊔ bi, fun i hi =>
      (abs_max_sub_max_le_max (a₁ i) (b₁ i) (a₂ i) (b₂ i)).trans_lt
        (max_lt (hai i (sup_le_iff.mp hi).1) (hbi i (sup_le_iff.mp hi).2))⟩
#align cau_seq.sup_equiv_sup CauSeq.sup_equiv_sup

theorem inf_equiv_inf {a₁ b₁ a₂ b₂ : CauSeq α abs} (ha : a₁ ≈ a₂) (hb : b₁ ≈ b₂) :
    a₁ ⊓ b₁ ≈ a₂ ⊓ b₂ := by
  intro ε ε0
  obtain ⟨ai, hai⟩ := ha ε ε0
  obtain ⟨bi, hbi⟩ := hb ε ε0
  exact
    ⟨ai ⊔ bi, fun i hi =>
      (abs_min_sub_min_le_max (a₁ i) (b₁ i) (a₂ i) (b₂ i)).trans_lt
        (max_lt (hai i (sup_le_iff.mp hi).1) (hbi i (sup_le_iff.mp hi).2))⟩
#align cau_seq.inf_equiv_inf CauSeq.inf_equiv_inf

protected theorem sup_lt {a b c : CauSeq α abs} (ha : a < c) (hb : b < c) : a ⊔ b < c := by
  obtain ⟨⟨εa, εa0, ia, ha⟩, ⟨εb, εb0, ib, hb⟩⟩ := ha, hb
  refine ⟨εa ⊓ εb, lt_inf_iff.mpr ⟨εa0, εb0⟩, ia ⊔ ib, fun i hi => ?_⟩
  have := min_le_min (ha _ (sup_le_iff.mp hi).1) (hb _ (sup_le_iff.mp hi).2)
  exact this.trans_eq (min_sub_sub_left _ _ _)
#align cau_seq.sup_lt CauSeq.sup_lt

protected theorem lt_inf {a b c : CauSeq α abs} (hb : a < b) (hc : a < c) : a < b ⊓ c := by
  obtain ⟨⟨εb, εb0, ib, hb⟩, ⟨εc, εc0, ic, hc⟩⟩ := hb, hc
  refine ⟨εb ⊓ εc, lt_inf_iff.mpr ⟨εb0, εc0⟩, ib ⊔ ic, fun i hi => ?_⟩
  have := min_le_min (hb _ (sup_le_iff.mp hi).1) (hc _ (sup_le_iff.mp hi).2)
  exact this.trans_eq (min_sub_sub_right _ _ _)
#align cau_seq.lt_inf CauSeq.lt_inf

@[simp]
protected theorem sup_idem (a : CauSeq α abs) : a ⊔ a = a := Subtype.ext (sup_idem _)
#align cau_seq.sup_idem CauSeq.sup_idem

@[simp]
protected theorem inf_idem (a : CauSeq α abs) : a ⊓ a = a := Subtype.ext (inf_idem _)
#align cau_seq.inf_idem CauSeq.inf_idem

protected theorem sup_comm (a b : CauSeq α abs) : a ⊔ b = b ⊔ a := Subtype.ext (sup_comm _ _)
#align cau_seq.sup_comm CauSeq.sup_comm

protected theorem inf_comm (a b : CauSeq α abs) : a ⊓ b = b ⊓ a := Subtype.ext (inf_comm _ _)
#align cau_seq.inf_comm CauSeq.inf_comm

protected theorem sup_eq_right {a b : CauSeq α abs} (h : a ≤ b) : a ⊔ b ≈ b := by
  obtain ⟨ε, ε0 : _ < _, i, h⟩ | h := h
  · intro _ _
    refine ⟨i, fun j hj => ?_⟩
    dsimp
    erw [← max_sub_sub_right]
    rwa [sub_self, max_eq_right, abs_zero]
    rw [sub_nonpos, ← sub_nonneg]
    exact ε0.le.trans (h _ hj)
  · refine Setoid.trans (sup_equiv_sup h (Setoid.refl _)) ?_
    rw [CauSeq.sup_idem]
#align cau_seq.sup_eq_right CauSeq.sup_eq_right

protected theorem inf_eq_right {a b : CauSeq α abs} (h : b ≤ a) : a ⊓ b ≈ b := by
  obtain ⟨ε, ε0 : _ < _, i, h⟩ | h := h
  · intro _ _
    refine ⟨i, fun j hj => ?_⟩
    dsimp
    erw [← min_sub_sub_right]
    rwa [sub_self, min_eq_right, abs_zero]
    exact ε0.le.trans (h _ hj)
  · refine Setoid.trans (inf_equiv_inf (Setoid.symm h) (Setoid.refl _)) ?_
    rw [CauSeq.inf_idem]
#align cau_seq.inf_eq_right CauSeq.inf_eq_right

protected theorem sup_eq_left {a b : CauSeq α abs} (h : b ≤ a) : a ⊔ b ≈ a := by
  simpa only [CauSeq.sup_comm] using CauSeq.sup_eq_right h
#align cau_seq.sup_eq_left CauSeq.sup_eq_left

protected theorem inf_eq_left {a b : CauSeq α abs} (h : a ≤ b) : a ⊓ b ≈ a := by
  simpa only [CauSeq.inf_comm] using CauSeq.inf_eq_right h
#align cau_seq.inf_eq_left CauSeq.inf_eq_left

protected theorem le_sup_left {a b : CauSeq α abs} : a ≤ a ⊔ b :=
  le_of_exists ⟨0, fun _ _ => le_sup_left⟩
#align cau_seq.le_sup_left CauSeq.le_sup_left

protected theorem inf_le_left {a b : CauSeq α abs} : a ⊓ b ≤ a :=
  le_of_exists ⟨0, fun _ _ => inf_le_left⟩
#align cau_seq.inf_le_left CauSeq.inf_le_left

protected theorem le_sup_right {a b : CauSeq α abs} : b ≤ a ⊔ b :=
  le_of_exists ⟨0, fun _ _ => le_sup_right⟩
#align cau_seq.le_sup_right CauSeq.le_sup_right

protected theorem inf_le_right {a b : CauSeq α abs} : a ⊓ b ≤ b :=
  le_of_exists ⟨0, fun _ _ => inf_le_right⟩
#align cau_seq.inf_le_right CauSeq.inf_le_right

protected theorem sup_le {a b c : CauSeq α abs} (ha : a ≤ c) (hb : b ≤ c) : a ⊔ b ≤ c := by
  cases' ha with ha ha
  · cases' hb with hb hb
    · exact Or.inl (CauSeq.sup_lt ha hb)
    · replace ha := le_of_le_of_eq ha.le (Setoid.symm hb)
      refine le_of_le_of_eq (Or.inr ?_) hb
      exact CauSeq.sup_eq_right ha
  · replace hb := le_of_le_of_eq hb (Setoid.symm ha)
    refine le_of_le_of_eq (Or.inr ?_) ha
    exact CauSeq.sup_eq_left hb
#align cau_seq.sup_le CauSeq.sup_le

protected theorem le_inf {a b c : CauSeq α abs} (hb : a ≤ b) (hc : a ≤ c) : a ≤ b ⊓ c := by
  cases' hb with hb hb
  · cases' hc with hc hc
    · exact Or.inl (CauSeq.lt_inf hb hc)
    · replace hb := le_of_eq_of_le (Setoid.symm hc) hb.le
      refine le_of_eq_of_le hc (Or.inr ?_)
      exact Setoid.symm (CauSeq.inf_eq_right hb)
  · replace hc := le_of_eq_of_le (Setoid.symm hb) hc
    refine le_of_eq_of_le hb (Or.inr ?_)
    exact Setoid.symm (CauSeq.inf_eq_left hc)
#align cau_seq.le_inf CauSeq.le_inf

/-! Note that `DistribLattice (CauSeq α abs)` is not true because there is no `PartialOrder`. -/


protected theorem sup_inf_distrib_left (a b c : CauSeq α abs) : a ⊔ b ⊓ c = (a ⊔ b) ⊓ (a ⊔ c) :=
  ext fun _ ↦ max_min_distrib_left _ _ _
#align cau_seq.sup_inf_distrib_left CauSeq.sup_inf_distrib_left

protected theorem sup_inf_distrib_right (a b c : CauSeq α abs) : a ⊓ b ⊔ c = (a ⊔ c) ⊓ (b ⊔ c) :=
  ext fun _ ↦ max_min_distrib_right _ _ _
#align cau_seq.sup_inf_distrib_right CauSeq.sup_inf_distrib_right

end Abs

end CauSeq

assert_not_exists Module<|MERGE_RESOLUTION|>--- conflicted
+++ resolved
@@ -710,11 +710,7 @@
   cases' Classical.em (LimZero f) with h h <;> simp [*]
   rcases abv_pos_of_not_limZero h with ⟨K, K0, hK⟩
   rcases exists_forall_ge_and hK (f.cauchy₃ K0) with ⟨i, hi⟩
-<<<<<<< HEAD
-  refine' (le_total 0 (f i)).imp _ _ <;>
-=======
   refine (le_total 0 (f i)).imp ?_ ?_ <;>
->>>>>>> 20c42930
     refine fun h => ⟨K, K0, i, fun j ij => ?_⟩ <;>
     have := (hi _ ij).1 <;>
     cases' hi _ le_rfl with h₁ h₂
