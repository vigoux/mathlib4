/-
Copyright (c) 2023 Jireh Loreaux. All rights reserved.
Released under Apache 2.0 license as described in the file LICENSE.
Authors: Jireh Loreaux
-/
import Mathlib.Algebra.Order.Ring.Defs
import Mathlib.Algebra.Star.Order

/-!
# Commutative star-ordered rings are ordered rings

A noncommutative star-ordered ring is generally not an ordered ring. Indeed, in a star-ordered
ring, nonnegative elements are self-adjoint, but the product of self-adjoint elements is
self-adjoint if and only if they commute. Therefore, a necessary condition for a star-ordered ring
to be an ordered ring is that all nonnegative elements commute.  Consequently, if a star-ordered
ring is spanned by it nonnegative elements (as is the case for C⋆-algebras) and it is also an
ordered ring, then it is commutative.

In this file we prove the converse: a *commutative* star-ordered ring is an ordered ring.
-/

namespace StarOrderedRing

/- This example shows that nonnegative elements in a ordered semiring which is also star-ordered
must commute. We provide this only as an example as opposed to a lemma because we never expect the
type class assumptions to be satisfied without a `CommSemiring` intance already in scope; not that
it is impossible, only that it shouldn't occur in practice. -/
example {R : Type*} [OrderedSemiring R] [StarRing R] [StarOrderedRing R] {x y : R} (hx : 0 ≤ x)
    (hy : 0 ≤ y) : x * y = y * x := by
  rw [← IsSelfAdjoint.of_nonneg (mul_nonneg hy hx), star_mul, IsSelfAdjoint.of_nonneg hx,
    IsSelfAdjoint.of_nonneg hy]

/- This will be implied by the instance below, we only prove it to avoid duplicating the
argument in the instance below for `mul_le_mul_of_nonneg_right`. -/
private lemma mul_le_mul_of_nonneg_left {R : Type*} [CommSemiring R] [PartialOrder R]
    [StarRing R] [StarOrderedRing R] {a b c : R} (hab : a ≤ b) (hc : 0 ≤ c) : c * a ≤ c * b := by
  rw [StarOrderedRing.nonneg_iff] at hc
  induction hc using AddSubmonoid.closure_induction' with
  | mem _ h =>
    obtain ⟨x, rfl⟩ := h
    simp_rw [mul_assoc, mul_comm x, ← mul_assoc]
    exact conjugate_le_conjugate hab x
  | one => simp
  | mul x hx y hy =>
    simp only [← nonneg_iff, add_mul] at hx hy ⊢
    apply add_le_add <;> aesop

/-- A commutative star-ordered semiring is an ordered semiring.

This is not registered as an instance because it introduces a type class loop between `CommSemiring`
and `OrderedCommSemiring`, and it seem loops still cause issues sometimes.

See note [reducible non-instances]. -/
<<<<<<< HEAD
@[reducible]
def toOrderedCommSemiring (R : Type*) [CommSemiring R] [PartialOrder R]
=======
abbrev toOrderedCommSemiring (R : Type*) [CommSemiring R] [PartialOrder R]
>>>>>>> 59de845a
    [StarRing R] [StarOrderedRing R] : OrderedCommSemiring R where
  add_le_add_left _ _ := add_le_add_left
  zero_le_one := by simpa using star_mul_self_nonneg (1 : R)
  mul_comm := mul_comm
  mul_le_mul_of_nonneg_left _ _ _ := mul_le_mul_of_nonneg_left
  mul_le_mul_of_nonneg_right a b c := by simpa only [mul_comm _ c] using mul_le_mul_of_nonneg_left

/-- A commutative star-ordered ring is an ordered ring.

This is not registered as an instance because it introduces a type class loop between `CommSemiring`
and `OrderedCommSemiring`, and it seem loops still cause issues sometimes.

See note [reducible non-instances]. -/
<<<<<<< HEAD
@[reducible]
def toOrderedCommRing (R : Type*) [CommRing R] [PartialOrder R]
=======
abbrev toOrderedCommRing (R : Type*) [CommRing R] [PartialOrder R]
>>>>>>> 59de845a
    [StarRing R] [StarOrderedRing R] : OrderedCommRing R where
  add_le_add_left _ _ := add_le_add_left
  zero_le_one := by simpa using star_mul_self_nonneg (1 : R)
  mul_comm := mul_comm
  mul_nonneg _ _ := let _ := toOrderedCommSemiring R; mul_nonneg

end StarOrderedRing<|MERGE_RESOLUTION|>--- conflicted
+++ resolved
@@ -51,12 +51,7 @@
 and `OrderedCommSemiring`, and it seem loops still cause issues sometimes.
 
 See note [reducible non-instances]. -/
-<<<<<<< HEAD
-@[reducible]
-def toOrderedCommSemiring (R : Type*) [CommSemiring R] [PartialOrder R]
-=======
 abbrev toOrderedCommSemiring (R : Type*) [CommSemiring R] [PartialOrder R]
->>>>>>> 59de845a
     [StarRing R] [StarOrderedRing R] : OrderedCommSemiring R where
   add_le_add_left _ _ := add_le_add_left
   zero_le_one := by simpa using star_mul_self_nonneg (1 : R)
@@ -70,12 +65,7 @@
 and `OrderedCommSemiring`, and it seem loops still cause issues sometimes.
 
 See note [reducible non-instances]. -/
-<<<<<<< HEAD
-@[reducible]
-def toOrderedCommRing (R : Type*) [CommRing R] [PartialOrder R]
-=======
 abbrev toOrderedCommRing (R : Type*) [CommRing R] [PartialOrder R]
->>>>>>> 59de845a
     [StarRing R] [StarOrderedRing R] : OrderedCommRing R where
   add_le_add_left _ _ := add_le_add_left
   zero_le_one := by simpa using star_mul_self_nonneg (1 : R)
