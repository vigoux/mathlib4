--- conflicted
+++ resolved
@@ -71,20 +71,12 @@
 #align with_top.mul_eq_top_iff WithTop.mul_eq_top_iff
 
 lemma mul_coe_eq_bind {b : α} (hb : b ≠ 0) : ∀ a, (a * b : WithTop α) = a.bind fun a ↦ ↑(a * b)
-<<<<<<< HEAD
-  | ⊤ => by simp only [ne_eq, coe_eq_zero, hb, not_false_eq_true, top_mul]; rfl
-=======
   | ⊤ => by aesop
->>>>>>> 03a0670f
   | (a : α) => rfl
 #align with_top.mul_coe WithTop.mul_coe_eq_bind
 
 lemma coe_mul_eq_bind {a : α} (ha : a ≠ 0) : ∀ b, (a * b : WithTop α) = b.bind fun b ↦ ↑(a * b)
-<<<<<<< HEAD
-  | ⊤ => by simp only [ne_eq, coe_eq_zero, ha, not_false_eq_true, mul_top]; rfl
-=======
   | ⊤ => by aesop
->>>>>>> 03a0670f
   | (b : α) => rfl
 
 @[simp] lemma untop'_zero_mul (a b : WithTop α) : (a * b).untop' 0 = a.untop' 0 * b.untop' 0 := by
