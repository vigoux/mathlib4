/-
Copyright (c) 2019 Kenny Lau. All rights reserved.
Released under Apache 2.0 license as described in the file LICENSE.
Authors: Kenny Lau
-/
import Mathlib.Algebra.Module.Basic
import Mathlib.Algebra.GCDMonoid.Basic
import Mathlib.Algebra.GroupRingAction.Basic
import Mathlib.GroupTheory.GroupAction.Defs
import Mathlib.Order.CompleteBooleanAlgebra

#align_import algebra.punit_instances from "leanprover-community/mathlib"@"6cb77a8eaff0ddd100e87b1591c6d3ad319514ff"

/-!
# Instances on PUnit

This file collects facts about algebraic structures on the one-element type, e.g. that it is a
commutative ring.
-/

set_option autoImplicit true

namespace PUnit

@[to_additive]
instance commGroup: CommGroup PUnit where
  mul _ _ := unit
  one := unit
  inv _ := unit
  div _ _ := unit
  npow _ _ := unit
  zpow _ _ := unit
  mul_assoc := by intros; rfl
  one_mul := by intros; rfl
  mul_one := by intros; rfl
  mul_left_inv := by intros; rfl
  mul_comm := by intros; rfl

-- shortcut instances
@[to_additive] instance : One PUnit where one := ()
@[to_additive] instance : Mul PUnit where mul _ _ := ()
@[to_additive] instance : Div PUnit where div _ _ := ()
@[to_additive] instance : Inv PUnit where inv _ := ()

@[to_additive (attr := simp)]
theorem one_eq : (1 : PUnit) = unit :=
  rfl
#align punit.one_eq PUnit.one_eq
#align punit.zero_eq PUnit.zero_eq

-- note simp can prove this when the Boolean ring structure is introduced
@[to_additive]
theorem mul_eq : x * y = unit :=
  rfl
#align punit.mul_eq PUnit.mul_eq
#align punit.add_eq PUnit.add_eq

-- `sub_eq` simplifies `PUnit.sub_eq`, but the latter is eligible for `dsimp`
@[to_additive (attr := simp, nolint simpNF)]
theorem div_eq : x / y = unit :=
  rfl
#align punit.div_eq PUnit.div_eq
#align punit.sub_eq PUnit.sub_eq

-- `neg_eq` simplifies `PUnit.neg_eq`, but the latter is eligible for `dsimp`
@[to_additive (attr := simp, nolint simpNF)]
theorem inv_eq : x⁻¹ = unit :=
  rfl
#align punit.inv_eq PUnit.inv_eq
#align punit.neg_eq PUnit.neg_eq

instance commRing: CommRing PUnit where
  __ := PUnit.commGroup
  __ := PUnit.addCommGroup
  left_distrib := by intros; rfl
  right_distrib := by intros; rfl
  zero_mul := by intros; rfl
  mul_zero := by intros; rfl
  natCast _ := unit

instance cancelCommMonoidWithZero: CancelCommMonoidWithZero PUnit := by
  refine' { PUnit.commRing with .. }; intros; exact Subsingleton.elim _ _

instance normalizedGCDMonoid: NormalizedGCDMonoid PUnit where
  gcd _ _ := unit
  lcm _ _ := unit
  normUnit _ := 1
  normUnit_zero := rfl
  normUnit_mul := by intros; rfl
  normUnit_coe_units := by intros; rfl
  gcd_dvd_left _ _ := ⟨unit, Subsingleton.elim _ _⟩
  gcd_dvd_right _ _ := ⟨unit, Subsingleton.elim _ _⟩
  dvd_gcd {_ _} _ _ _ := ⟨unit, Subsingleton.elim _ _⟩
  gcd_mul_lcm _ _ := ⟨1, Subsingleton.elim _ _⟩
  lcm_zero_left := by intros; rfl
  lcm_zero_right := by intros; rfl
  normalize_gcd := by intros; rfl
  normalize_lcm := by intros; rfl

--porting notes: simpNF lint: simp can prove this @[simp]
theorem gcd_eq : gcd x y = unit :=
  rfl
#align punit.gcd_eq PUnit.gcd_eq

--porting notes: simpNF lint: simp can prove this @[simp]
theorem lcm_eq : lcm x y = unit :=
  rfl
#align punit.lcm_eq PUnit.lcm_eq

@[simp]
theorem norm_unit_eq {x : PUnit} : normUnit x = 1 :=
  rfl
#align punit.norm_unit_eq PUnit.norm_unit_eq

<<<<<<< HEAD
instance canonicallyOrderedAdd : CanonicallyOrderedAdd PUnit := by
=======
instance canonicallyOrderedAddCommMonoid: CanonicallyOrderedAddCommMonoid PUnit := by
>>>>>>> 08a8af0b
  refine'
    { exists_add_of_le := fun {_ _} _ => ⟨unit, Subsingleton.elim _ _⟩.. } <;>
    intros <;>
    trivial

<<<<<<< HEAD
instance linearOrderedCancelAddCommMonoid : LinearOrderedCancelAddCommMonoid PUnit where
  __ := PUnit.canonicallyOrderedAdd
=======
instance linearOrderedCancelAddCommMonoid: LinearOrderedCancelAddCommMonoid PUnit where
  __ := PUnit.canonicallyOrderedAddCommMonoid
>>>>>>> 08a8af0b
  __ := PUnit.linearOrder
  le_of_add_le_add_left _ _ _ _ := trivial
  add_le_add_left := by intros; rfl

instance : LinearOrderedAddCommMonoidWithTop PUnit :=
  { PUnit.completeBooleanAlgebra, PUnit.linearOrderedCancelAddCommMonoid with
    top_add' := fun _ => rfl }

@[to_additive]
instance smul : SMul R PUnit :=
  ⟨fun _ _ => unit⟩

@[to_additive (attr := simp)]
theorem smul_eq {R : Type*} (y : PUnit) (r : R) : r • y = unit :=
  rfl
#align punit.smul_eq PUnit.smul_eq
#align punit.vadd_eq PUnit.vadd_eq

@[to_additive]
instance : IsCentralScalar R PUnit :=
  ⟨fun _ _ => rfl⟩

@[to_additive]
instance : SMulCommClass R S PUnit :=
  ⟨fun _ _ _ => rfl⟩

@[to_additive]
instance [SMul R S] : IsScalarTower R S PUnit :=
  ⟨fun _ _ _ => rfl⟩

instance smulWithZero [Zero R] : SMulWithZero R PUnit := by
  refine' { PUnit.smul with .. } <;> intros <;> exact Subsingleton.elim _ _

instance mulAction [Monoid R] : MulAction R PUnit := by
  refine' { PUnit.smul with .. } <;> intros <;> exact Subsingleton.elim _ _

instance distribMulAction [Monoid R] : DistribMulAction R PUnit := by
  refine' { PUnit.mulAction with .. } <;> intros <;> exact Subsingleton.elim _ _

instance mulDistribMulAction [Monoid R] : MulDistribMulAction R PUnit := by
  refine' { PUnit.mulAction with .. } <;> intros <;> exact Subsingleton.elim _ _

instance mulSemiringAction [Semiring R] : MulSemiringAction R PUnit :=
  { PUnit.distribMulAction, PUnit.mulDistribMulAction with }

instance mulActionWithZero [MonoidWithZero R] : MulActionWithZero R PUnit :=
  { PUnit.mulAction, PUnit.smulWithZero with }

instance module [Semiring R] : Module R PUnit := by
  refine' { PUnit.distribMulAction with .. } <;> intros <;> exact Subsingleton.elim _ _

end PUnit<|MERGE_RESOLUTION|>--- conflicted
+++ resolved
@@ -112,23 +112,14 @@
   rfl
 #align punit.norm_unit_eq PUnit.norm_unit_eq
 
-<<<<<<< HEAD
 instance canonicallyOrderedAdd : CanonicallyOrderedAdd PUnit := by
-=======
-instance canonicallyOrderedAddCommMonoid: CanonicallyOrderedAddCommMonoid PUnit := by
->>>>>>> 08a8af0b
   refine'
     { exists_add_of_le := fun {_ _} _ => ⟨unit, Subsingleton.elim _ _⟩.. } <;>
     intros <;>
     trivial
 
-<<<<<<< HEAD
 instance linearOrderedCancelAddCommMonoid : LinearOrderedCancelAddCommMonoid PUnit where
   __ := PUnit.canonicallyOrderedAdd
-=======
-instance linearOrderedCancelAddCommMonoid: LinearOrderedCancelAddCommMonoid PUnit where
-  __ := PUnit.canonicallyOrderedAddCommMonoid
->>>>>>> 08a8af0b
   __ := PUnit.linearOrder
   le_of_add_le_add_left _ _ _ _ := trivial
   add_le_add_left := by intros; rfl
