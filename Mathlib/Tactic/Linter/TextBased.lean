/-
Copyright (c) 2024 Michael Rothgang. All rights reserved.
Released under Apache 2.0 license as described in the file LICENSE.
Authors: Michael Rothgang
-/

import Batteries.Data.String.Matcher
import Mathlib.Data.Nat.Notation

/-!
## Text-based linters

This file defines various mathlib linters which are based on reading the source code only.
In practice, only style linters will have this form.
All of these have been rewritten from the `lint-style.py` script.

For now, this only contains the linters for the copyright and author headers and large files:
further linters will be ported in subsequent PRs.

An executable running all these linters is defined in `scripts/lint-style.lean`.
-/

open System

/-- Different kinds of "broad imports" that are linted against. -/
inductive BroadImports
  /-- Importing the entire "Mathlib.Tactic" folder -/
  | TacticFolder
  /-- Importing any module in `Lake`, unless carefully measured
  This has caused unexpected regressions in the past. -/
  | Lake
deriving BEq

/-- Possible errors that text-based linters can report. -/
-- We collect these in one inductive type to centralise error reporting.
inductive StyleError where
  /-- Missing or malformed copyright header.
  Unlike in the python script, we may provide some context on the actual error. -/
  | copyright (context : Option String)
  /-- Malformed authors line in the copyright header -/
  | authors
  /-- The bare string "Adaptation note" (or variants thereof): instead, the
  #adaptation_note command should be used. -/
  | adaptationNote
  /-- Lint against "too broad" imports, such as `Mathlib.Tactic` or any module in `Lake`
  (unless carefully measured) -/
  | broadImport (module : BroadImports)
  /-- Line longer than 100 characters -/
  | lineLength (actual : Int) : StyleError
  /-- The current file was too large: this error contains the current number of lines
  as well as a size limit (slightly larger). On future runs, this linter will allow this file
  to grow up to this limit. -/
  | fileTooLong (numberLines : ℕ) (newSizeLimit : ℕ) : StyleError
deriving BEq

/-- How to format style errors -/
inductive ErrorFormat
  /-- Produce style error output aimed at humans: no error code, clickable file name -/
  | humanReadable : ErrorFormat
  /-- Produce an entry in the style-exceptions file: mention the error code, slightly uglier
  than humand-readable output -/
  | exceptionsFile : ErrorFormat
  /-- Produce output suitable for Github error annotations: in particular,
  duplicate the file path, line number and error code -/
  | github : ErrorFormat
  deriving BEq

/-- Create the underlying error message for a given `StyleError`. -/
def StyleError.errorMessage (err : StyleError) (style : ErrorFormat) : String := match err with
  | StyleError.copyright (some context) => s!"Malformed or missing copyright header: {context}"
  | StyleError.copyright none => "Malformed or missing copyright header"
  | StyleError.authors =>
    "Authors line should look like: 'Authors: Jean Dupont, Иван Иванович Иванов'"
  | StyleError.adaptationNote =>
    "Found the string \"Adaptation note:\", please use the #adaptation_note command instead"
  | StyleError.broadImport BroadImports.TacticFolder =>
    "Files in mathlib cannot import the whole tactic folder"
  | StyleError.broadImport BroadImports.Lake =>
      "In the past, importing 'Lake' in mathlib has led to dramatic slow-downs of the linter (see \
      e.g. mathlib4#13779). Please consider carefully if this import is useful and make sure to \
      benchmark it. If this is fine, feel free to allow this linter."
  | StyleError.lineLength n => s!"Line has {n} characters, which is more than 100"
  | StyleError.fileTooLong currentSize sizeLimit =>
    match style with
    | ErrorFormat.github =>
        s!"file contains {currentSize} lines (at most {sizeLimit} allowed), try to split it up"
    | ErrorFormat.exceptionsFile =>
        s!"{sizeLimit} file contains {currentSize} lines, try to split it up"
    | ErrorFormat.humanReadable => s!"file contains {currentSize} lines, try to split it up"

/-- The error code for a given style error. Keep this in sync with `parse?_errorContext` below! -/
-- FUTURE: we're matching the old codes in `lint-style.py` for compatibility;
-- in principle, we could also print something more readable.
def StyleError.errorCode (err : StyleError) : String := match err with
  | StyleError.copyright _ => "ERR_COP"
  | StyleError.authors => "ERR_AUT"
  | StyleError.adaptationNote => "ERR_ADN"
  | StyleError.broadImport _ => "ERR_IMP"
  | StyleError.lineLength _ => "ERR_LIN"
  | StyleError.fileTooLong _ _ => "ERR_NUM_LIN"

/-- Context for a style error: the actual error, the line number in the file we're reading
and the path to the file. -/
structure ErrorContext where
  /-- The underlying `StyleError`-/
  error : StyleError
  /-- The line number of the error (1-based) -/
  lineNumber : ℕ
  /-- The path to the file which was linted -/
  path : FilePath

/-- Possible results of comparing an `ErrorContext` to an `existing` entry:
most often, they are different --- if the existing entry covers the new exception,
depending on the error, we prefer the new or the existing entry. -/
inductive ComparisonResult
  /-- The contexts describe different errors: two separate style exceptions are required
  to cover both. -/
  | Different
  /-- The existing exception also covers the new error.
  Indicate whether we prefer keeping the existing exception (the more common case)
  or would rather replace it by the new exception
  (this is more rare, and currently only happens for particular file length errors). -/
  | Comparable (preferExisting : Bool)
  deriving BEq

/-- Determine whether a `new` `ErrorContext` is covered by an `existing` exception,
and, if it is, if we prefer replacing the new exception or keeping the previous one. -/
def compare (existing new : ErrorContext) : ComparisonResult := Id.run do
  -- Two comparable error contexts must have the same path.
  if existing.path != new.path then
    return ComparisonResult.Different
  -- We entirely ignore their line numbers: not sure if this is best.

  -- NB: keep the following in sync with `parse?_errorContext` below.
  -- Generally, comparable errors must have equal `StyleError`s, but there are some exceptions.
  match (existing.error, new.error) with
  -- File length errors are the biggest exceptions: generally, we prefer to keep the
    -- existing entry, *except* when a newer entry is much shorter.
  | (StyleError.fileTooLong n nLimit, StyleError.fileTooLong m _mLimit) =>
    -- The only exception are "file too long" errors.
    -- If a file got much longer, the existing exception does not apply;
    if m > nLimit then ComparisonResult.Different
    -- if it does apply, we prefer to keep the existing entry,
    -- *unless* the newer entry is much shorter.
    else if m + 200 <= n then ComparisonResult.Comparable false
    else ComparisonResult.Comparable true
  -- We do *not* care about the *kind* of wrong copyright,
  -- nor about the particular length of a too long line.
  | (StyleError.copyright _, StyleError.copyright _) => ComparisonResult.Comparable true
  | (StyleError.lineLength _, StyleError.lineLength _) => ComparisonResult.Comparable true
  -- In all other cases, `StyleErrors` must compare equal.
  | (a, b) => if a == b then ComparisonResult.Comparable true else ComparisonResult.Different

/-- Find the first style exception in `exceptions` (if any) which covers a style exception `e`. -/
def ErrorContext.find?_comparable (e : ErrorContext) (exceptions : Array ErrorContext) :
    Option ErrorContext :=
  (exceptions).find? (fun new ↦ compare e new matches ComparisonResult.Comparable _)

/-- Output the formatted error message, containing its context.
`style` specifies if the error should be formatted for humans to read, github problem matchers
to consume, or for the style exceptions file. -/
def outputMessage (errctx : ErrorContext) (style : ErrorFormat) : String :=
  let errorMessage := errctx.error.errorMessage style
  match style with
  | ErrorFormat.github =>
   -- We are outputting for github: duplicate file path, line number and error code,
    -- so that they are also visible in the plain text output.
    let path := errctx.path
    let nr := errctx.lineNumber
    let code := errctx.error.errorCode
    s!"::ERR file={path},line={nr},code={code}::{path}:{nr} {code}: {errorMessage}"
  | ErrorFormat.exceptionsFile =>
    -- Produce an entry in the exceptions file: with error code and "line" in front of the number.
    s!"{errctx.path} : line {errctx.lineNumber} : {errctx.error.errorCode} : {errorMessage}"
  | ErrorFormat.humanReadable =>
    -- Print for humans: clickable file name and omit the error code
    s!"error: {errctx.path}:{errctx.lineNumber}: {errorMessage}"

/-- Try parsing an `ErrorContext` from a string: return `some` if successful, `none` otherwise. -/
def parse?_errorContext (line : String) : Option ErrorContext := Id.run do
  let parts := line.split (· == ' ')
  match parts with
    | filename :: ":" :: "line" :: lineNumber :: ":" :: errorCode :: ":" :: errorMessage =>
      -- Turn the filename into a path. In general, this is ambiguous if we don't know if we're
      -- dealing with e.g. Windows or POSIX paths. In our setting, this is fine, since no path
      -- component contains any path separator.
      let path := mkFilePath (filename.split (FilePath.pathSeparators.contains ·))
      -- Parse the error kind from the error code, ugh.
      -- NB: keep this in sync with `StyleError.errorCode` above!
      let err : Option StyleError := match errorCode with
        -- Use default values for parameters which are ignored for comparing style exceptions.
        -- NB: keep this in sync with `compare` above!
        | "ERR_COP" => some (StyleError.copyright none)
        | "ERR_LIN" =>
          if let some n := errorMessage.get? 2 then
            match String.toNat? n with
              | some n => return StyleError.lineLength n
              | none => none
          else none
        | "ERR_AUT" => some (StyleError.authors)
        | "ERR_ADN" => some (StyleError.adaptationNote)
        | "ERR_IMP" =>
          -- XXX tweak exceptions messages to ease parsing?
          if (errorMessage.get! 0).containsSubstr "tactic" then
            some (StyleError.broadImport BroadImports.TacticFolder)
          else
            some (StyleError.broadImport BroadImports.Lake)
        | "ERR_NUM_LIN" =>
          -- Parse the error message in the script. `none` indicates invalid input.
          match (errorMessage.get? 0, errorMessage.get? 3) with
          | (some limit, some current) =>
            match (String.toNat? limit, String.toNat? current) with
            | (some sizeLimit, some currentSize) =>
              some (StyleError.fileTooLong currentSize sizeLimit)
            | _ => none
          | _ => none
        | _ => none
      match String.toNat? lineNumber with
      | some n => err.map fun e ↦ (ErrorContext.mk e n path)
      | _ => none
    -- It would be nice to print an error on any line which doesn't match the above format,
    -- but is awkward to do so (this `def` is not in any IO monad). Hopefully, this is not necessary
    -- anyway as the style exceptions file is mostly automatically generated.
    | _ => none

/-- Parse all style exceptions for a line of input.
Return an array of all exceptions which could be parsed: invalid input is ignored. -/
def parseStyleExceptions (lines : Array String) : Array ErrorContext := Id.run do
  -- We treat all lines starting with "--" as a comment and ignore them.
  Array.filterMap (parse?_errorContext ·) (lines.filter (fun line ↦ !line.startsWith "--"))

/-- Print information about all errors encountered to standard output.
`style` specifies if the error should be formatted for humans to read, github problem matchers
to consume, or for the style exceptions file. -/
def formatErrors (errors : Array ErrorContext) (style : ErrorFormat) : IO Unit := do
  for e in errors do
    IO.println (outputMessage e style)

/-- Core logic of a text based linter: given a collection of lines,
return an array of all style errors with line numbers. -/
abbrev TextbasedLinter := Array String → Array (StyleError × ℕ)

/-! Definitions of the actual text-based linters. -/
section

/-- Return if `line` looks like a correct authors line in a copyright header. -/
def isCorrectAuthorsLine (line : String) : Bool :=
  -- We cannot reasonably validate the author names, so we look only for a few common mistakes:
  -- the file starting wrong, double spaces, using ' and ' between names,
  -- and ending the line with a period.
  line.startsWith "Authors: " && (!line.containsSubstr "  ")
    && (!line.containsSubstr " and ") && (!line.endsWith ".")

/-- Lint a collection of input lines if they are missing an appropriate copyright header.

A copyright header should start at the very beginning of the file and contain precisely five lines,
including the copy year and holder, the license and main author(s) of the file (in this order).
-/
def copyrightHeaderLinter : TextbasedLinter := fun lines ↦ Id.run do
  -- Unlike the Python script, we just emit one warning.
  let start := lines.extract 0 4
  -- The header should start and end with blank comments.
  let _ := match (start.get? 0, start.get? 4) with
  | (some "/-", some "-/") => none
  | (some "/-", _) => return #[(StyleError.copyright none, 4)]
  | _ => return #[(StyleError.copyright none, 0)]

  -- If this is given, we go over the individual lines one by one,
  -- and provide some context on what is mis-formatted (if anything).
  let mut output := Array.mkEmpty 0
  -- By hypotheses above, start has at least five lines, so the `none` cases below are never hit.
  -- The first real line should state the copyright.
  if let some copy := start.get? 1 then
    if !(copy.startsWith "Copyright (c) 20" && copy.endsWith ". All rights reserved.") then
      output := output.push (StyleError.copyright "Copyright line is malformed", 2)
  -- The second line should be standard.
  let expectedSecondLine := "Released under Apache 2.0 license as described in the file LICENSE."
  if start.get? 2 != some expectedSecondLine then
    output := output.push (StyleError.copyright
      s!"Second line should be \"{expectedSecondLine}\"", 3)
  -- The third line should contain authors.
  if let some line := start.get? 3 then
    if !line.containsSubstr "Author" then
      output := output.push (StyleError.copyright
        "The third line should describe the file's main authors", 4)
    else
      -- If it does, we check the authors line is formatted correctly.
      if !isCorrectAuthorsLine line then
        output := output.push (StyleError.authors, 4)
  return output

/-- Lint on any occurrences of the string "Adaptation note:" or variants thereof. -/
def adaptationNoteLinter : TextbasedLinter := fun lines ↦ Id.run do
  let mut errors := Array.mkEmpty 0
  let mut lineNumber := 1
  for line in lines do
    -- We make this shorter to catch "Adaptation note", "adaptation note" and a missing colon.
    if line.containsSubstr "daptation note" then
      errors := errors.push (StyleError.adaptationNote, lineNumber)
    lineNumber := lineNumber + 1
  return errors

/-- Lint a collection of input strings if one of them contains an unnecessarily broad import. -/
def broadImportsLinter : TextbasedLinter := fun lines ↦ Id.run do
  let mut errors := Array.mkEmpty 0
  -- All import statements must be placed "at the beginning" of the file:
  -- we can have any number of blank lines, imports and single or multi-line comments.
  -- Doc comments, however, are not allowed: there is no item they could document.
  let mut inDocComment : Bool := False
  let mut lineNumber := 1
  for line in lines do
    if inDocComment then
      if line.endsWith "-/" then
        inDocComment := False
    else
      -- If `line` is just a single-line comment (starts with "--"), we just continue.
      if line.startsWith "/-" then
        inDocComment := True
      else if let some (rest) := line.dropPrefix? "import " then
          -- If there is any in-line or beginning doc comment on that line, trim that.
          -- Small hack: just split the string on space, "/" and "-":
          -- none of these occur in module names, so this is safe.
          if let some name := ((toString rest).split (" /-".contains ·)).head? then
            if name == "Mathlib.Tactic" then
              errors := errors.push (StyleError.broadImport BroadImports.TacticFolder, lineNumber)
            else if name == "Lake" || name.startsWith "Lake." then
              errors := errors.push (StyleError.broadImport BroadImports.Lake, lineNumber)
      lineNumber := lineNumber + 1
  return errors

/-- Iterates over a collection of strings, finding all lines which are longer than 101 chars.
We allow URLs to be longer, though.
-/
def lineLengthLinter : TextbasedLinter := fun lines ↦ Id.run do
<<<<<<< HEAD
  let errors := (lines.toList.enumFrom 1).filterMap (fun (lineNumber, line) ↦
    if line.length > 101 &&
      !(line.startsWith "#align" || line.containsSubstr "http" || line.startsWith "-- #align")  then
      some (StyleError.lineLength line.length, lineNumber)
=======
  let errors := (lines.toList.enumFrom 1).filterMap (fun (line_number, line) ↦
    if line.length > 101 && !line.containsSubstr "http" then
      some (StyleError.lineLength line.length, line_number)
>>>>>>> df0b4dd7
    else none)
  errors.toArray

/-- Whether a collection of lines consists *only* of imports, blank lines and single-line comments.
In practice, this means it's an imports-only file and exempt from almost all linting. -/
def isImportsOnlyFile (lines : Array String) : Bool :=
  -- The Python version also excluded multi-line comments: for all files generated by `mk_all`,
  -- this is in fact not necessary. (It is needed for `Tactic/Linter.lean`, though.)
  lines.all (fun line ↦ line.startsWith "import " || line == "" || line.startsWith "-- ")

/-- Error if a collection of lines is too large. "Too large" means more than 1500 lines
**and** longer than an optional previous limit.
If the file is too large, return a matching `StyleError`, which includes a new size limit
(which is somewhat larger than the current size). -/
def checkFileLength (lines : Array String) (existingLimit : Option ℕ) : Option StyleError :=
  Id.run do
  if lines.size > 1500 then
    let isLarger : Bool := match existingLimit with
    | some mark => lines.size > mark
    | none => true
    if isLarger then
      -- We add about 200 lines of slack to the current file size: small PRs will be unaffected,
      -- but sufficiently large PRs will get nudged towards splitting up this file.
      return some (StyleError.fileTooLong lines.size ((Nat.div lines.size 100) * 100 + 200))
  none

end

/-- All text-based linters registered in this file. -/
def allLinters : Array TextbasedLinter := #[
    copyrightHeaderLinter, adaptationNoteLinter, broadImportsLinter, lineLengthLinter
  ]

/-- Controls what kind of output this programme produces. -/
inductive OutputSetting : Type
  /-- Print any style error to standard output (the default) -/
  | print (style : ErrorFormat)
  /-- Update the style exceptions file (and still print style errors to standard output).
  This adds entries for any new exceptions, removes any entries which are no longer necessary,
  and tries to not modify exception entries unless necessary.
  To fully regenerate the exceptions file, delete `style-exceptions.txt` and run again in this mode.
  -/
  | update
  deriving BEq

/-- Read a file and apply all text-based linters. Return a list of all unexpected errors.
`sizeLimit` is any pre-existing limit on this file's size.
`exceptions` are any other style exceptions. -/
def lintFile (path : FilePath) (sizeLimit : Option ℕ) (exceptions : Array ErrorContext) :
    IO (Array ErrorContext) := do
  let lines ← IO.FS.lines path
  -- We don't need to run any checks on imports-only files.
  -- NB. The Python script used to still run a few linters; this is in fact not necessary.
  if isImportsOnlyFile lines then
    return #[]
  let mut errors := #[]
  if let some (StyleError.fileTooLong n limit) := checkFileLength lines sizeLimit then
    errors := #[ErrorContext.mk (StyleError.fileTooLong n limit) 1 path]
  let allOutput := (Array.map (fun lint ↦
    (Array.map (fun (e, n) ↦ ErrorContext.mk e n path)) (lint lines))) allLinters
  -- This this list is not sorted: for github, this is fine.
  errors := errors.append (allOutput.flatten.filter (fun e ↦ (e.find?_comparable exceptions).isNone))
  return errors

/-- Lint a collection of modules for style violations.
Print formatted errors for all unexpected style violations to standard output;
update the list of style exceptions if configured so.
Return the number of files which had new style errors.
`moduleNames` are all the modules to lint,
`mode` specifies what kind of output this script should produce. -/
def lintModules (moduleNames : Array String) (mode : OutputSetting) : IO UInt32 := do
  -- Read the style exceptions file.
  -- We also have a `nolints` file with manual exceptions for the linter.
  let exceptionsFilePath : FilePath := "scripts" / "style-exceptions.txt"
  let exceptions ← IO.FS.lines exceptionsFilePath
  let mut styleExceptions := parseStyleExceptions exceptions
  let nolints ← IO.FS.lines ("scripts" / "nolints-style.txt")
  styleExceptions := styleExceptions.append (parseStyleExceptions nolints)

  let mut numberErrorFiles : UInt32 := 0
  let mut allUnexpectedErrors := #[]
  for module in moduleNames do
    -- Convert the module name to a file name, then lint that file.
    let path := (mkFilePath (module.split (· == '.'))).addExtension "lean"
    -- Find all size limits for this given file.
    -- If several size limits are given (unlikely in practice), we use the first one.
    let sizeLimits := (styleExceptions.filter (fun ex ↦ ex.path == path)).filterMap (fun errctx ↦
      match errctx.error with
      | StyleError.fileTooLong _ limit => some limit
      | _ => none)
    let errors :=
    if let OutputSetting.print _ := mode then
      ← lintFile path (sizeLimits.get? 0) styleExceptions
    else
      -- In "update" mode, we ignore the exceptions file (and only take `nolints` into account).
      ← lintFile path none (parseStyleExceptions nolints)
    if errors.size > 0 then
      allUnexpectedErrors := allUnexpectedErrors.append errors
      numberErrorFiles := numberErrorFiles + 1
  match mode with
  | OutputSetting.print style =>
    formatErrors allUnexpectedErrors style
    if numberErrorFiles > 0 && mode matches OutputSetting.print _ then
      IO.println s!"error: found {numberErrorFiles} new style errors\n\
        run `lake exe lint-style --update` to ignore all of them"
  | OutputSetting.update =>
    formatErrors allUnexpectedErrors ErrorFormat.humanReadable
    -- Regenerate the style exceptions file, including the Python output.
    IO.FS.writeFile exceptionsFilePath ""
    let pythonOutput ← IO.Process.run { cmd := "./scripts/print-style-errors.sh" }
    -- Combine style exception entries: for each new error, replace by a corresponding
    -- previous exception if that is preferred.
    let mut tweaked := allUnexpectedErrors.map fun err ↦
      if let some existing := err.find?_comparable styleExceptions then
        if let ComparisonResult.Comparable (true) := _root_.compare err existing then existing
        else err
      else err
    let thisOutput := "\n".intercalate (tweaked.map
        (fun err ↦ outputMessage err ErrorFormat.exceptionsFile)).toList
    IO.FS.writeFile exceptionsFilePath s!"{pythonOutput}{thisOutput}\n"
  return numberErrorFiles<|MERGE_RESOLUTION|>--- conflicted
+++ resolved
@@ -332,16 +332,9 @@
 We allow URLs to be longer, though.
 -/
 def lineLengthLinter : TextbasedLinter := fun lines ↦ Id.run do
-<<<<<<< HEAD
   let errors := (lines.toList.enumFrom 1).filterMap (fun (lineNumber, line) ↦
-    if line.length > 101 &&
-      !(line.startsWith "#align" || line.containsSubstr "http" || line.startsWith "-- #align")  then
+    if line.length > 101 && !line.containsSubstr "http" then
       some (StyleError.lineLength line.length, lineNumber)
-=======
-  let errors := (lines.toList.enumFrom 1).filterMap (fun (line_number, line) ↦
-    if line.length > 101 && !line.containsSubstr "http" then
-      some (StyleError.lineLength line.length, line_number)
->>>>>>> df0b4dd7
     else none)
   errors.toArray
 
