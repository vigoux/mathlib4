/-
Copyright (c) 2022 Yuma Mizuno. All rights reserved.
Released under Apache 2.0 license as described in the file LICENSE.
Authors: Yuma Mizuno
-/
import Mathlib.CategoryTheory.Bicategory.Free

#align_import category_theory.bicategory.coherence_tactic from "leanprover-community/mathlib"@"3d7987cda72abc473c7cdbbb075170e9ac620042"

/-!
# A `coherence` tactic for bicategories

We provide a `bicategory_coherence` tactic,
which proves that any two 2-morphisms (with the same source and target)
in a bicategory which are built out of associators and unitors
are equal.

This file mainly deals with the type class setup for the coherence tactic. The actual front end
tactic is given in `Mathlib.Tactic.CategoryTheory.Coherence` at the same time as the coherence
tactic for monoidal categories.
-/

noncomputable section

universe w v u

open CategoryTheory CategoryTheory.FreeBicategory

open scoped Bicategory

variable {B : Type u} [Bicategory.{w, v} B] {a b c d e : B}

namespace Mathlib.Tactic.BicategoryCoherence

/-- A typeclass carrying a choice of lift of a 1-morphism from `B` to `FreeBicategory B`. -/
class LiftHom {a b : B} (f : a ⟶ b) where
  /-- A lift of a morphism to the free bicategory.
  This should only exist for "structural" morphisms. -/
  lift : of.obj a ⟶ of.obj b
#align category_theory.bicategory.lift_hom Mathlib.Tactic.BicategoryCoherence.LiftHom

instance liftHomId : LiftHom (𝟙 a) where lift := 𝟙 (of.obj a)
#align category_theory.bicategory.lift_hom_id Mathlib.Tactic.BicategoryCoherence.liftHomId

instance liftHomComp (f : a ⟶ b) (g : b ⟶ c) [LiftHom f] [LiftHom g] : LiftHom (f ≫ g) where
  lift := LiftHom.lift f ≫ LiftHom.lift g
#align category_theory.bicategory.lift_hom_comp Mathlib.Tactic.BicategoryCoherence.liftHomComp

instance (priority := 100) liftHomOf (f : a ⟶ b) : LiftHom f where lift := of.map f
#align category_theory.bicategory.lift_hom_of Mathlib.Tactic.BicategoryCoherence.liftHomOf

/-- A typeclass carrying a choice of lift of a 2-morphism from `B` to `FreeBicategory B`. -/
class LiftHom₂ {f g : a ⟶ b} [LiftHom f] [LiftHom g] (η : f ⟶ g) where
  /-- A lift of a 2-morphism to the free bicategory.
  This should only exist for "structural" 2-morphisms. -/
  lift : LiftHom.lift f ⟶ LiftHom.lift g
#align category_theory.bicategory.lift_hom₂ Mathlib.Tactic.BicategoryCoherence.LiftHom₂

instance liftHom₂Id (f : a ⟶ b) [LiftHom f] : LiftHom₂ (𝟙 f) where
  lift := 𝟙 _
#align category_theory.bicategory.lift_hom₂_id Mathlib.Tactic.BicategoryCoherence.liftHom₂Id

instance liftHom₂LeftUnitorHom (f : a ⟶ b) [LiftHom f] : LiftHom₂ (λ_ f).hom where
  lift := (λ_ (LiftHom.lift f)).hom
#align category_theory.bicategory.lift_hom₂_left_unitor_hom Mathlib.Tactic.BicategoryCoherence.liftHom₂LeftUnitorHom

instance liftHom₂LeftUnitorInv (f : a ⟶ b) [LiftHom f] : LiftHom₂ (λ_ f).inv where
  lift := (λ_ (LiftHom.lift f)).inv
#align category_theory.bicategory.lift_hom₂_left_unitor_inv Mathlib.Tactic.BicategoryCoherence.liftHom₂LeftUnitorInv

instance liftHom₂RightUnitorHom (f : a ⟶ b) [LiftHom f] : LiftHom₂ (ρ_ f).hom where
  lift := (ρ_ (LiftHom.lift f)).hom
#align category_theory.bicategory.lift_hom₂_right_unitor_hom Mathlib.Tactic.BicategoryCoherence.liftHom₂RightUnitorHom

instance liftHom₂RightUnitorInv (f : a ⟶ b) [LiftHom f] : LiftHom₂ (ρ_ f).inv where
  lift := (ρ_ (LiftHom.lift f)).inv
#align category_theory.bicategory.lift_hom₂_right_unitor_inv Mathlib.Tactic.BicategoryCoherence.liftHom₂RightUnitorInv

instance liftHom₂AssociatorHom (f : a ⟶ b) (g : b ⟶ c) (h : c ⟶ d) [LiftHom f] [LiftHom g]
    [LiftHom h] : LiftHom₂ (α_ f g h).hom where
  lift := (α_ (LiftHom.lift f) (LiftHom.lift g) (LiftHom.lift h)).hom
#align category_theory.bicategory.lift_hom₂_associator_hom Mathlib.Tactic.BicategoryCoherence.liftHom₂AssociatorHom

instance liftHom₂AssociatorInv (f : a ⟶ b) (g : b ⟶ c) (h : c ⟶ d) [LiftHom f] [LiftHom g]
    [LiftHom h] : LiftHom₂ (α_ f g h).inv where
  lift := (α_ (LiftHom.lift f) (LiftHom.lift g) (LiftHom.lift h)).inv
#align category_theory.bicategory.lift_hom₂_associator_inv Mathlib.Tactic.BicategoryCoherence.liftHom₂AssociatorInv

instance liftHom₂Comp {f g h : a ⟶ b} [LiftHom f] [LiftHom g] [LiftHom h] (η : f ⟶ g) (θ : g ⟶ h)
    [LiftHom₂ η] [LiftHom₂ θ] : LiftHom₂ (η ≫ θ) where
  lift := LiftHom₂.lift η ≫ LiftHom₂.lift θ
#align category_theory.bicategory.lift_hom₂_comp Mathlib.Tactic.BicategoryCoherence.liftHom₂Comp

instance liftHom₂WhiskerLeft (f : a ⟶ b) [LiftHom f] {g h : b ⟶ c} (η : g ⟶ h) [LiftHom g]
    [LiftHom h] [LiftHom₂ η] : LiftHom₂ (f ◁ η) where
  lift := LiftHom.lift f ◁ LiftHom₂.lift η
#align category_theory.bicategory.lift_hom₂_whisker_left Mathlib.Tactic.BicategoryCoherence.liftHom₂WhiskerLeft

instance liftHom₂WhiskerRight {f g : a ⟶ b} (η : f ⟶ g) [LiftHom f] [LiftHom g] [LiftHom₂ η]
    {h : b ⟶ c} [LiftHom h] : LiftHom₂ (η ▷ h) where
  lift := LiftHom₂.lift η ▷ LiftHom.lift h
#align category_theory.bicategory.lift_hom₂_whisker_right Mathlib.Tactic.BicategoryCoherence.liftHom₂WhiskerRight

<<<<<<< HEAD
=======
/-- A typeclass carrying a choice of bicategorical structural isomorphism between two objects.
Used by the `⊗≫` bicategorical composition operator, and the `coherence` tactic.
-/
class BicategoricalCoherence (f g : a ⟶ b) [LiftHom f] [LiftHom g] where
  /-- The chosen structural isomorphism between to 1-morphisms. -/
  hom' : f ⟶ g
  [isIso : IsIso hom']
#align category_theory.bicategory.bicategorical_coherence Mathlib.Tactic.BicategoryCoherence.BicategoricalCoherence


namespace BicategoricalCoherence

attribute [instance] isIso

-- Porting note: the field `BicategoricalCoherence.hom'` was named `hom` in mathlib3, but in Lean4
-- `f` and `g` are not explicit parameters, so that we have to redefine `hom` as follows
/-- The chosen structural isomorphism between to 1-morphisms. -/
abbrev hom (f g : a ⟶ b) [LiftHom f] [LiftHom g] [BicategoricalCoherence f g] : f ⟶ g := hom'

attribute [simp] hom hom'

@[simps]
instance refl (f : a ⟶ b) [LiftHom f] : BicategoricalCoherence f f :=
  ⟨𝟙 _⟩
#align category_theory.bicategory.bicategorical_coherence.refl Mathlib.Tactic.BicategoryCoherence.BicategoricalCoherence.refl

@[simps]
instance whiskerLeft (f : a ⟶ b) (g h : b ⟶ c) [LiftHom f] [LiftHom g] [LiftHom h]
    [BicategoricalCoherence g h] : BicategoricalCoherence (f ≫ g) (f ≫ h) :=
  ⟨f ◁ BicategoricalCoherence.hom g h⟩
#align category_theory.bicategory.bicategorical_coherence.whisker_left Mathlib.Tactic.BicategoryCoherence.BicategoricalCoherence.whiskerLeft

@[simps]
instance whiskerRight (f g : a ⟶ b) (h : b ⟶ c) [LiftHom f] [LiftHom g] [LiftHom h]
    [BicategoricalCoherence f g] : BicategoricalCoherence (f ≫ h) (g ≫ h) :=
  ⟨BicategoricalCoherence.hom f g ▷ h⟩
#align category_theory.bicategory.bicategorical_coherence.whisker_right Mathlib.Tactic.BicategoryCoherence.BicategoricalCoherence.whiskerRight

@[simps]
instance tensorRight (f : a ⟶ b) (g : b ⟶ b) [LiftHom f] [LiftHom g]
    [BicategoricalCoherence (𝟙 b) g] : BicategoricalCoherence f (f ≫ g) :=
  ⟨(ρ_ f).inv ≫ f ◁ BicategoricalCoherence.hom (𝟙 b) g⟩
#align category_theory.bicategory.bicategorical_coherence.tensor_right Mathlib.Tactic.BicategoryCoherence.BicategoricalCoherence.tensorRight

@[simps]
instance tensorRight' (f : a ⟶ b) (g : b ⟶ b) [LiftHom f] [LiftHom g]
    [BicategoricalCoherence g (𝟙 b)] : BicategoricalCoherence (f ≫ g) f :=
  ⟨f ◁ BicategoricalCoherence.hom g (𝟙 b) ≫ (ρ_ f).hom⟩
#align category_theory.bicategory.bicategorical_coherence.tensor_right' Mathlib.Tactic.BicategoryCoherence.BicategoricalCoherence.tensorRight'

@[simps]
instance left (f g : a ⟶ b) [LiftHom f] [LiftHom g] [BicategoricalCoherence f g] :
    BicategoricalCoherence (𝟙 a ≫ f) g :=
  ⟨(λ_ f).hom ≫ BicategoricalCoherence.hom f g⟩
#align category_theory.bicategory.bicategorical_coherence.left Mathlib.Tactic.BicategoryCoherence.BicategoricalCoherence.left

@[simps]
instance left' (f g : a ⟶ b) [LiftHom f] [LiftHom g] [BicategoricalCoherence f g] :
    BicategoricalCoherence f (𝟙 a ≫ g) :=
  ⟨BicategoricalCoherence.hom f g ≫ (λ_ g).inv⟩
#align category_theory.bicategory.bicategorical_coherence.left' Mathlib.Tactic.BicategoryCoherence.BicategoricalCoherence.left'

@[simps]
instance right (f g : a ⟶ b) [LiftHom f] [LiftHom g] [BicategoricalCoherence f g] :
    BicategoricalCoherence (f ≫ 𝟙 b) g :=
  ⟨(ρ_ f).hom ≫ BicategoricalCoherence.hom f g⟩
#align category_theory.bicategory.bicategorical_coherence.right Mathlib.Tactic.BicategoryCoherence.BicategoricalCoherence.right

@[simps]
instance right' (f g : a ⟶ b) [LiftHom f] [LiftHom g] [BicategoricalCoherence f g] :
    BicategoricalCoherence f (g ≫ 𝟙 b) :=
  ⟨BicategoricalCoherence.hom f g ≫ (ρ_ g).inv⟩
#align category_theory.bicategory.bicategorical_coherence.right' Mathlib.Tactic.BicategoryCoherence.BicategoricalCoherence.right'

@[simps]
instance assoc (f : a ⟶ b) (g : b ⟶ c) (h : c ⟶ d) (i : a ⟶ d) [LiftHom f] [LiftHom g] [LiftHom h]
    [LiftHom i] [BicategoricalCoherence (f ≫ g ≫ h) i] :
    BicategoricalCoherence ((f ≫ g) ≫ h) i :=
  ⟨(α_ f g h).hom ≫ BicategoricalCoherence.hom (f ≫ g ≫ h) i⟩
#align category_theory.bicategory.bicategorical_coherence.assoc Mathlib.Tactic.BicategoryCoherence.BicategoricalCoherence.assoc

@[simps]
instance assoc' (f : a ⟶ b) (g : b ⟶ c) (h : c ⟶ d) (i : a ⟶ d) [LiftHom f] [LiftHom g] [LiftHom h]
    [LiftHom i] [BicategoricalCoherence i (f ≫ g ≫ h)] :
    BicategoricalCoherence i ((f ≫ g) ≫ h) :=
  ⟨BicategoricalCoherence.hom i (f ≫ g ≫ h) ≫ (α_ f g h).inv⟩
#align category_theory.bicategory.bicategorical_coherence.assoc' Mathlib.Tactic.BicategoryCoherence.BicategoricalCoherence.assoc'

end BicategoricalCoherence

/-- Construct an isomorphism between two objects in a bicategorical category
out of unitors and associators. -/
def bicategoricalIso (f g : a ⟶ b) [LiftHom f] [LiftHom g] [BicategoricalCoherence f g] : f ≅ g :=
  asIso (BicategoricalCoherence.hom f g)
#align category_theory.bicategory.bicategorical_iso Mathlib.Tactic.BicategoryCoherence.bicategoricalIso

/-- Compose two morphisms in a bicategorical category,
inserting unitors and associators between as necessary. -/
def bicategoricalComp {f g h i : a ⟶ b} [LiftHom g] [LiftHom h] [BicategoricalCoherence g h]
    (η : f ⟶ g) (θ : h ⟶ i) : f ⟶ i :=
  η ≫ BicategoricalCoherence.hom g h ≫ θ
#align category_theory.bicategory.bicategorical_comp Mathlib.Tactic.BicategoryCoherence.bicategoricalComp

-- type as \ot \gg
@[inherit_doc Mathlib.Tactic.BicategoryCoherence.bicategoricalComp]
scoped[CategoryTheory.Bicategory] infixr:80 " ⊗≫ " =>
  Mathlib.Tactic.BicategoryCoherence.bicategoricalComp

/-- Compose two isomorphisms in a bicategorical category,
inserting unitors and associators between as necessary. -/
def bicategoricalIsoComp {f g h i : a ⟶ b} [LiftHom g] [LiftHom h] [BicategoricalCoherence g h]
    (η : f ≅ g) (θ : h ≅ i) : f ≅ i :=
  η ≪≫ asIso (BicategoricalCoherence.hom g h) ≪≫ θ
#align category_theory.bicategory.bicategorical_iso_comp Mathlib.Tactic.BicategoryCoherence.bicategoricalIsoComp

-- type as \ll \ot \gg
@[inherit_doc Mathlib.Tactic.BicategoryCoherence.bicategoricalIsoComp]
scoped[CategoryTheory.Bicategory] infixr:80 " ≪⊗≫ " =>
  Mathlib.Tactic.BicategoryCoherence.bicategoricalIsoComp

example {f' : a ⟶ d} {f : a ⟶ b} {g : b ⟶ c} {h : c ⟶ d} {h' : a ⟶ d} (η : f' ⟶ f ≫ g ≫ h)
    (θ : (f ≫ g) ≫ h ⟶ h') : f' ⟶ h' :=
    η ⊗≫ θ

-- To automatically insert unitors/associators at the beginning or end,
-- you can use `η ⊗≫ 𝟙 _`
example {f' : a ⟶ d} {f : a ⟶ b} {g : b ⟶ c} {h : c ⟶ d} (η : f' ⟶ (f ≫ g) ≫ h) :
    f' ⟶ f ≫ g ≫ h :=
  η ⊗≫ 𝟙 _

@[simp]
theorem bicategoricalComp_refl {f g h : a ⟶ b} (η : f ⟶ g) (θ : g ⟶ h) : η ⊗≫ θ = η ≫ θ := by
  dsimp [bicategoricalComp]; simp
#align category_theory.bicategory.bicategorical_comp_refl Mathlib.Tactic.BicategoryCoherence.bicategoricalComp_refl

>>>>>>> d5307c03
open Lean Elab Tactic Meta

/-- Helper function for throwing exceptions. -/
def exception {α : Type} (g : MVarId) (msg : MessageData) : MetaM α :=
  throwTacticEx `bicategorical_coherence g msg

/-- Helper function for throwing exceptions with respect to the main goal. -/
def exception' (msg : MessageData) : TacticM Unit := do
  try
    liftMetaTactic (exception (msg := msg))
  catch _ =>
    -- There might not be any goals
    throwError msg

set_option quotPrecheck false in
/-- Auxiliary definition for `bicategorical_coherence`. -/
-- We could construct this expression directly without using `elabTerm`,
-- but it would require preparing many implicit arguments by hand.
def mkLiftMap₂LiftExpr (e : Expr) : TermElabM Expr := do
  Term.elabTerm
    (← ``((FreeBicategory.lift (Prefunctor.id _)).map₂ (LiftHom₂.lift $(← Term.exprToSyntax e))))
    none

/-- Coherence tactic for bicategories. -/
def bicategory_coherence (g : MVarId) : TermElabM Unit := g.withContext do
  withOptions (fun opts => synthInstance.maxSize.set opts
    (max 256 (synthInstance.maxSize.get opts))) do
  -- TODO: is this `dsimp only` step necessary? It doesn't appear to be in the tests below.
  let (ty, _) ← dsimp (← g.getType) (← Simp.Context.ofNames [] true)
  let some (_, lhs, rhs) := (← whnfR ty).eq? | exception g "Not an equation of morphisms."
  let lift_lhs ← mkLiftMap₂LiftExpr lhs
  let lift_rhs ← mkLiftMap₂LiftExpr rhs
  -- This new equation is defeq to the original by assumption
  -- on the `LiftHom` instances.
  let g₁ ← g.change (← mkEq lift_lhs lift_rhs)
  let [g₂] ← g₁.applyConst ``congrArg
    | exception g "congrArg failed in coherence"
  let [] ← g₂.applyConst ``Subsingleton.elim
    | exception g "This shouldn't happen; Subsingleton.elim does not create goals."

/-- Coherence tactic for bicategories.
Use `pure_coherence` instead, which is a frontend to this one. -/
elab "bicategory_coherence" : tactic => do bicategory_coherence (← getMainGoal)

open Lean.Parser.Tactic

/--
Simp lemmas for rewriting a 2-morphism into a normal form.
-/
syntax (name := whisker_simps) "whisker_simps" (config)? : tactic

@[inherit_doc whisker_simps]
elab_rules : tactic
| `(tactic| whisker_simps $[$cfg]?) => do
  evalTactic (← `(tactic|
    simp $[$cfg]? only [Category.assoc,
      Bicategory.comp_whiskerLeft, Bicategory.id_whiskerLeft,
      Bicategory.whiskerRight_comp, Bicategory.whiskerRight_id,
      Bicategory.whiskerLeft_comp, Bicategory.whiskerLeft_id,
      Bicategory.comp_whiskerRight, Bicategory.id_whiskerRight, Bicategory.whisker_assoc]
    ))

-- We have unused typeclass arguments here.
-- They are intentional, to ensure that `simp only [assoc_liftHom₂]` only left associates
-- bicategorical structural morphisms.
/-- Auxiliary simp lemma for the `coherence` tactic:
this move brackets to the left in order to expose a maximal prefix
built out of unitors and associators.
-/
@[nolint unusedArguments]
theorem assoc_liftHom₂ {f g h i : a ⟶ b} [LiftHom f] [LiftHom g] [LiftHom h]
    (η : f ⟶ g) (θ : g ⟶ h) (ι : h ⟶ i) [LiftHom₂ η] [LiftHom₂ θ] : η ≫ θ ≫ ι = (η ≫ θ) ≫ ι :=
  (Category.assoc _ _ _).symm
#align tactic.bicategory.coherence.assoc_lift_hom₂ Mathlib.Tactic.BicategoryCoherence.assoc_liftHom₂

end BicategoryCoherence

end Tactic

end Mathlib<|MERGE_RESOLUTION|>--- conflicted
+++ resolved
@@ -101,8 +101,6 @@
   lift := LiftHom₂.lift η ▷ LiftHom.lift h
 #align category_theory.bicategory.lift_hom₂_whisker_right Mathlib.Tactic.BicategoryCoherence.liftHom₂WhiskerRight
 
-<<<<<<< HEAD
-=======
 /-- A typeclass carrying a choice of bicategorical structural isomorphism between two objects.
 Used by the `⊗≫` bicategorical composition operator, and the `coherence` tactic.
 -/
@@ -238,7 +236,6 @@
   dsimp [bicategoricalComp]; simp
 #align category_theory.bicategory.bicategorical_comp_refl Mathlib.Tactic.BicategoryCoherence.bicategoricalComp_refl
 
->>>>>>> d5307c03
 open Lean Elab Tactic Meta
 
 /-- Helper function for throwing exceptions. -/
