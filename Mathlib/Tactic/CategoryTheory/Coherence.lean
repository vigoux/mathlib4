/-
Copyright (c) 2022. All rights reserved.
Released under Apache 2.0 license as described in the file LICENSE.
Authors: Scott Morrison, Yuma Mizuno, Oleksandr Manzyuk
-/
import Mathlib.CategoryTheory.Monoidal.Free.Coherence
import Mathlib.Tactic.CategoryTheory.BicategoryCoherence

#align_import category_theory.monoidal.coherence from "leanprover-community/mathlib"@"f187f1074fa1857c94589cc653c786cadc4c35ff"

/-!
# A `coherence` tactic for monoidal categories, and `⊗≫` (composition up to associators)

We provide a `coherence` tactic,
which proves equations where the two sides differ by replacing
strings of monoidal structural morphisms with other such strings.
(The replacements are always equalities by the monoidal coherence theorem.)

A simpler version of this tactic is `pure_coherence`,
which proves that any two morphisms (with the same source and target)
in a monoidal category which are built out of associators and unitors
are equal.

We also provide `f ⊗≫ g`, the `monoidal_comp` operation,
which automatically inserts associators and unitors as needed
to make the target of `f` match the source of `g`.
-/

set_option autoImplicit true

-- Porting note: restore when ported
-- import Mathlib.CategoryTheory.Bicategory.CoherenceTactic

universe v u

open CategoryTheory FreeMonoidalCategory

-- As the lemmas and typeclasses in this file are not intended for use outside of the tactic,
-- we put everything inside a namespace.
namespace Mathlib.Tactic.Coherence

variable {C : Type u} [Category.{v} C] [MonoidalCategory C]
open scoped MonoidalCategory

noncomputable section lifting

/-- A typeclass carrying a choice of lift of an object from `C` to `FreeMonoidalCategory C`.
It must be the case that `projectObj id (LiftObj.lift x) = x` by defeq. -/
class LiftObj (X : C) where
  protected lift : FreeMonoidalCategory C

instance LiftObj_unit : LiftObj (𝟙_ C) := ⟨Unit⟩

instance LiftObj_tensor (X Y : C) [LiftObj X] [LiftObj Y] : LiftObj (X ⊗ Y) where
  lift := LiftObj.lift X ⊗ LiftObj.lift Y

instance (priority := 100) LiftObj_of (X : C) : LiftObj X := ⟨of X⟩

/-- A typeclass carrying a choice of lift of a morphism from `C` to `FreeMonoidalCategory C`.
It must be the case that `projectMap id _ _ (LiftHom.lift f) = f` by defeq. -/
class LiftHom {X Y : C} [LiftObj X] [LiftObj Y] (f : X ⟶ Y) where
  protected lift : LiftObj.lift X ⟶ LiftObj.lift Y

instance LiftHom_id (X : C) [LiftObj X] : LiftHom (𝟙 X) := ⟨𝟙 _⟩

instance LiftHom_left_unitor_hom (X : C) [LiftObj X] : LiftHom (λ_ X).hom where
  lift := (λ_ (LiftObj.lift X)).hom

instance LiftHom_left_unitor_inv (X : C) [LiftObj X] : LiftHom (λ_ X).inv where
  lift := (λ_ (LiftObj.lift X)).inv

instance LiftHom_right_unitor_hom (X : C) [LiftObj X] : LiftHom (ρ_ X).hom where
  lift := (ρ_ (LiftObj.lift X)).hom

instance LiftHom_right_unitor_inv (X : C) [LiftObj X] : LiftHom (ρ_ X).inv where
  lift := (ρ_ (LiftObj.lift X)).inv

instance LiftHom_associator_hom (X Y Z : C) [LiftObj X] [LiftObj Y] [LiftObj Z] :
    LiftHom (α_ X Y Z).hom where
  lift := (α_ (LiftObj.lift X) (LiftObj.lift Y) (LiftObj.lift Z)).hom

instance LiftHom_associator_inv (X Y Z : C) [LiftObj X] [LiftObj Y] [LiftObj Z] :
    LiftHom (α_ X Y Z).inv where
  lift := (α_ (LiftObj.lift X) (LiftObj.lift Y) (LiftObj.lift Z)).inv

instance LiftHom_comp {X Y Z : C} [LiftObj X] [LiftObj Y] [LiftObj Z] (f : X ⟶ Y) (g : Y ⟶ Z)
    [LiftHom f] [LiftHom g] : LiftHom (f ≫ g) where
  lift := LiftHom.lift f ≫ LiftHom.lift g

instance liftHom_WhiskerLeft (X : C) [LiftObj X] {Y Z : C} [LiftObj Y] [LiftObj Z]
    (f : Y ⟶ Z) [LiftHom f] : LiftHom (X ◁ f) where
  lift := LiftObj.lift X ◁ LiftHom.lift f

instance liftHom_WhiskerRight {X Y : C} (f : X ⟶ Y) [LiftObj X] [LiftObj Y] [LiftHom f]
    {Z : C} [LiftObj Z] : LiftHom (f ▷ Z) where
  lift := LiftHom.lift f ▷ LiftObj.lift Z

instance LiftHom_tensor {W X Y Z : C} [LiftObj W] [LiftObj X] [LiftObj Y] [LiftObj Z]
    (f : W ⟶ X) (g : Y ⟶ Z) [LiftHom f] [LiftHom g] : LiftHom (f ⊗ g) where
  lift := LiftHom.lift f ⊗ LiftHom.lift g

/--
A typeclass carrying a choice of monoidal structural isomorphism between two objects.
Used by the `⊗≫` monoidal composition operator, and the `coherence` tactic.
-/
-- We could likely turn this into a `Prop` valued existential if that proves useful.
class MonoidalCoherence (X Y : C) [LiftObj X] [LiftObj Y] where
  hom : X ⟶ Y
  [isIso : IsIso hom]

attribute [instance] MonoidalCoherence.isIso

namespace MonoidalCoherence

@[simps]
instance refl (X : C) [LiftObj X] : MonoidalCoherence X X := ⟨𝟙 _⟩

@[simps]
instance whiskerLeft (X Y Z : C) [LiftObj X] [LiftObj Y] [LiftObj Z] [MonoidalCoherence Y Z] :
    MonoidalCoherence (X ⊗ Y) (X ⊗ Z) :=
  ⟨X ◁ MonoidalCoherence.hom⟩

@[simps]
instance whiskerRight (X Y Z : C) [LiftObj X] [LiftObj Y] [LiftObj Z] [MonoidalCoherence X Y] :
    MonoidalCoherence (X ⊗ Z) (Y ⊗ Z) :=
  ⟨MonoidalCoherence.hom ▷ Z⟩

@[simps]
instance tensor_right (X Y : C) [LiftObj X] [LiftObj Y] [MonoidalCoherence (𝟙_ C) Y] :
    MonoidalCoherence X (X ⊗ Y) :=
  ⟨(ρ_ X).inv ≫ (X ◁  MonoidalCoherence.hom)⟩

@[simps]
instance tensor_right' (X Y : C) [LiftObj X] [LiftObj Y] [MonoidalCoherence Y (𝟙_ C)] :
    MonoidalCoherence (X ⊗ Y) X :=
  ⟨(X ◁ MonoidalCoherence.hom) ≫ (ρ_ X).hom⟩

@[simps]
instance left (X Y : C) [LiftObj X] [LiftObj Y] [MonoidalCoherence X Y] :
    MonoidalCoherence (𝟙_ C ⊗ X) Y :=
  ⟨(λ_ X).hom ≫ MonoidalCoherence.hom⟩

@[simps]
instance left' (X Y : C) [LiftObj X] [LiftObj Y] [MonoidalCoherence X Y] :
    MonoidalCoherence X (𝟙_ C ⊗ Y) :=
  ⟨MonoidalCoherence.hom ≫ (λ_ Y).inv⟩

@[simps]
instance right (X Y : C) [LiftObj X] [LiftObj Y] [MonoidalCoherence X Y] :
    MonoidalCoherence (X ⊗ 𝟙_ C) Y :=
  ⟨(ρ_ X).hom ≫ MonoidalCoherence.hom⟩

@[simps]
instance right' (X Y : C) [LiftObj X] [LiftObj Y] [MonoidalCoherence X Y] :
    MonoidalCoherence X (Y ⊗ 𝟙_ C) :=
  ⟨MonoidalCoherence.hom ≫ (ρ_ Y).inv⟩

@[simps]
instance assoc (X Y Z W : C) [LiftObj W] [LiftObj X] [LiftObj Y] [LiftObj Z]
    [MonoidalCoherence (X ⊗ (Y ⊗ Z)) W] : MonoidalCoherence ((X ⊗ Y) ⊗ Z) W :=
  ⟨(α_ X Y Z).hom ≫ MonoidalCoherence.hom⟩

@[simps]
instance assoc' (W X Y Z : C) [LiftObj W] [LiftObj X] [LiftObj Y] [LiftObj Z]
    [MonoidalCoherence W (X ⊗ (Y ⊗ Z))] : MonoidalCoherence W ((X ⊗ Y) ⊗ Z) :=
  ⟨MonoidalCoherence.hom ≫ (α_ X Y Z).inv⟩

end MonoidalCoherence

/-- Construct an isomorphism between two objects in a monoidal category
out of unitors and associators. -/
def monoidalIso (X Y : C) [LiftObj X] [LiftObj Y] [MonoidalCoherence X Y] : X ≅ Y :=
  asIso MonoidalCoherence.hom

example (X : C) : X ≅ (X ⊗ (𝟙_ C ⊗ 𝟙_ C)) := monoidalIso _ _

example (X1 X2 X3 X4 X5 X6 X7 X8 X9 : C) :
    (𝟙_ C ⊗ (X1 ⊗ X2 ⊗ ((X3 ⊗ X4) ⊗ X5)) ⊗ X6 ⊗ (X7 ⊗ X8 ⊗ X9)) ≅
    (X1 ⊗ (X2 ⊗ X3) ⊗ X4 ⊗ (X5 ⊗ (𝟙_ C ⊗ X6) ⊗ X7) ⊗ X8 ⊗ X9) :=
  monoidalIso _ _

/-- Compose two morphisms in a monoidal category,
inserting unitors and associators between as necessary. -/
def monoidalComp {W X Y Z : C} [LiftObj X] [LiftObj Y]
    [MonoidalCoherence X Y] (f : W ⟶ X) (g : Y ⟶ Z) : W ⟶ Z :=
  f ≫ MonoidalCoherence.hom ≫ g

<<<<<<< HEAD
@[inherit_doc monoidalComp]
infixr:79 " ⊗≫ " => monoidalComp -- type as \ot \gg
=======
@[inherit_doc Mathlib.Tactic.Coherence.monoidalComp]
scoped[CategoryTheory.MonoidalCategory] infixr:80 " ⊗≫ " =>
  Mathlib.Tactic.Coherence.monoidalComp -- type as \ot \gg
>>>>>>> db04a978

/-- Compose two isomorphisms in a monoidal category,
inserting unitors and associators between as necessary. -/
noncomputable def monoidalIsoComp {W X Y Z : C} [LiftObj X] [LiftObj Y]
    [MonoidalCoherence X Y] (f : W ≅ X) (g : Y ≅ Z) : W ≅ Z :=
  f ≪≫ asIso MonoidalCoherence.hom ≪≫ g

<<<<<<< HEAD
@[inherit_doc monoidalIsoComp]
infixr:79 " ≪⊗≫ " => monoidalIsoComp -- type as \ot \gg
=======
@[inherit_doc Mathlib.Tactic.Coherence.monoidalIsoComp]
scoped[CategoryTheory.MonoidalCategory] infixr:80 " ≪⊗≫ " =>
  Mathlib.Tactic.Coherence.monoidalIsoComp -- type as \ll \ot \gg
>>>>>>> db04a978

example {U V W X Y : C} (f : U ⟶ V ⊗ (W ⊗ X)) (g : (V ⊗ W) ⊗ X ⟶ Y) : U ⟶ Y := f ⊗≫ g

-- To automatically insert unitors/associators at the beginning or end,
-- you can use `f ⊗≫ 𝟙 _`
example {W X Y Z : C} (f : W ⟶ (X ⊗ Y) ⊗ Z) : W ⟶ X ⊗ (Y ⊗ Z) := f ⊗≫ 𝟙 _

@[simp] lemma monoidalComp_refl {X Y Z : C} (f : X ⟶ Y) (g : Y ⟶ Z) :
    f ⊗≫ g = f ≫ g := by
  simp [monoidalComp]

example {U V W X Y : C} (f : U ⟶ V ⊗ (W ⊗ X)) (g : (V ⊗ W) ⊗ X ⟶ Y) :
    f ⊗≫ g = f ≫ (α_ _ _ _).inv ≫ g := by
  simp [MonoidalCategory.tensorHom_def, monoidalComp]

end lifting

open Lean Meta Elab Tactic

/-- Helper function for throwing exceptions. -/
def exception (g : MVarId) (msg : MessageData) : MetaM α := throwTacticEx `monoidal_coherence g msg

/-- Helper function for throwing exceptions with respect to the main goal. -/
def exception' (msg : MessageData) : TacticM Unit := do
  try
    liftMetaTactic (exception (msg := msg))
  catch _ =>
    -- There might not be any goals
    throwError msg

/-- Auxiliary definition for `monoidal_coherence`. -/
-- We could construct this expression directly without using `elabTerm`,
-- but it would require preparing many implicit arguments by hand.
def mkProjectMapExpr (e : Expr) : TermElabM Expr := do
  Term.elabTerm
    (← ``(FreeMonoidalCategory.projectMap _root_.id _ _ (LiftHom.lift $(← Term.exprToSyntax e))))
    none

/-- Coherence tactic for monoidal categories. -/
def monoidal_coherence (g : MVarId) : TermElabM Unit := g.withContext do
  withOptions (fun opts => synthInstance.maxSize.set opts
    (max 512 (synthInstance.maxSize.get opts))) do
  -- TODO: is this `dsimp only` step necessary? It doesn't appear to be in the tests below.
  let (ty, _) ← dsimp (← g.getType) (← Simp.Context.ofNames [] true)
  let some (_, lhs, rhs) := (← whnfR ty).eq? | exception g "Not an equation of morphisms."
  let projectMap_lhs ← mkProjectMapExpr lhs
  let projectMap_rhs ← mkProjectMapExpr rhs
  -- This new equation is defeq to the original by assumption
  -- on the `LiftObj` and `LiftHom` instances.
  let g₁ ← g.change (← mkEq projectMap_lhs projectMap_rhs)
  let [g₂] ← g₁.applyConst ``congrArg
    | exception g "congrArg failed in coherence"
  let [] ← g₂.applyConst ``Subsingleton.elim
    | exception g "This shouldn't happen; Subsingleton.elim does not create goals."

/-- Coherence tactic for monoidal categories.
Use `pure_coherence` instead, which is a frontend to this one. -/
elab "monoidal_coherence" : tactic => do monoidal_coherence (← getMainGoal)

open Mathlib.Tactic.BicategoryCoherence

/--
`pure_coherence` uses the coherence theorem for monoidal categories to prove the goal.
It can prove any equality made up only of associators, unitors, and identities.
```lean
example {C : Type} [Category C] [MonoidalCategory C] :
  (λ_ (𝟙_ C)).hom = (ρ_ (𝟙_ C)).hom :=
by pure_coherence
```

Users will typically just use the `coherence` tactic,
which can also cope with identities of the form
`a ≫ f ≫ b ≫ g ≫ c = a' ≫ f ≫ b' ≫ g ≫ c'`
where `a = a'`, `b = b'`, and `c = c'` can be proved using `pure_coherence`
-/
elab (name := pure_coherence) "pure_coherence" : tactic => do
  let g ← getMainGoal
  monoidal_coherence g <|> bicategory_coherence g

/--
Auxiliary simp lemma for the `coherence` tactic:
this moves brackets to the left in order to expose a maximal prefix
built out of unitors and associators.
-/
-- We have unused typeclass arguments here.
-- They are intentional, to ensure that `simp only [assoc_LiftHom]` only left associates
-- monoidal structural morphisms.
@[nolint unusedArguments]
lemma assoc_liftHom {W X Y Z : C} [LiftObj W] [LiftObj X] [LiftObj Y]
    (f : W ⟶ X) (g : X ⟶ Y) (h : Y ⟶ Z) [LiftHom f] [LiftHom g] :
    f ≫ (g ≫ h) = (f ≫ g) ≫ h :=
  (Category.assoc _ _ _).symm

/--
Internal tactic used in `coherence`.

Rewrites an equation `f = g` as `f₀ ≫ f₁ = g₀ ≫ g₁`,
where `f₀` and `g₀` are maximal prefixes of `f` and `g` (possibly after reassociating)
which are "liftable" (i.e. expressible as compositions of unitors and associators).
-/
elab (name := liftable_prefixes) "liftable_prefixes" : tactic => do
  withOptions (fun opts => synthInstance.maxSize.set opts
    (max 256 (synthInstance.maxSize.get opts))) do
  evalTactic (← `(tactic|
    (simp (config := {failIfUnchanged := false}) only
      [monoidalComp, Category.assoc, MonoidalCoherence.hom]) <;>
    (apply (cancel_epi (𝟙 _)).1 <;> try infer_instance) <;>
    (simp (config := {failIfUnchanged := false}) only
      [assoc_liftHom, Mathlib.Tactic.BicategoryCoherence.assoc_liftHom₂])))

lemma insert_id_lhs {C : Type*} [Category C] {X Y : C} (f g : X ⟶ Y) (w : f ≫ 𝟙 _ = g) :
    f = g := by
  simpa using w

lemma insert_id_rhs {C : Type*} [Category C] {X Y : C} (f g : X ⟶ Y) (w : f = g ≫ 𝟙 _) :
    f = g := by
  simpa using w

/-- If either the lhs or rhs is not a composition, compose it on the right with an identity. -/
def insertTrailingIds (g : MVarId) : MetaM MVarId := do
  let some (_, lhs, rhs) := (← withReducible g.getType').eq? | exception g "Not an equality."
  let mut g := g
  if !(lhs.isAppOf ``CategoryStruct.comp) then
    let [g'] ← g.applyConst ``insert_id_lhs | exception g "failed to apply insert_id_lhs"
    g := g'
  if !(rhs.isAppOf ``CategoryStruct.comp) then
    let [g'] ← g.applyConst ``insert_id_rhs | exception g "failed to apply insert_id_rhs"
    g := g'
  return g

/-- The main part of `coherence` tactic. -/
-- Porting note: this is an ugly port, using too many `evalTactic`s.
-- We can refactor later into either a `macro` (but the flow control is awkward)
-- or a `MetaM` tactic.
def coherence_loop (maxSteps := 47) : TacticM Unit :=
  match maxSteps with
  | 0 => exception' "`coherence` tactic reached iteration limit"
  | maxSteps' + 1 => do
    -- To prove an equality `f = g` in a monoidal category,
    -- first try the `pure_coherence` tactic on the entire equation:
    evalTactic (← `(tactic| pure_coherence)) <|> do
    -- Otherwise, rearrange so we have a maximal prefix of each side
    -- that is built out of unitors and associators:
    evalTactic (← `(tactic| liftable_prefixes)) <|>
      exception' ("Something went wrong in the `coherence` tactic: " ++
        "is the target an equation in a monoidal category?")
    -- The goal should now look like `f₀ ≫ f₁ = g₀ ≫ g₁`,
    liftMetaTactic MVarId.congrCore
    -- and now we have two goals `f₀ = g₀` and `f₁ = g₁`.
    -- Discharge the first using `coherence`,
    evalTactic (← `(tactic| { pure_coherence })) <|>
      exception' "`coherence` tactic failed, subgoal not true in the free monoidal category"
    -- Then check that either `g₀` is identically `g₁`,
    evalTactic (← `(tactic| rfl)) <|> do
      -- or that both are compositions,
      liftMetaTactic' insertTrailingIds
      liftMetaTactic MVarId.congrCore
      -- with identical first terms,
      evalTactic (← `(tactic| rfl)) <|>
        exception' "`coherence` tactic failed, non-structural morphisms don't match"
      -- and whose second terms can be identified by recursively called `coherence`.
      coherence_loop maxSteps'

/--
Simp lemmas for rewriting a hom in monoical categories into a normal form.
-/
syntax (name := monoidal_simps) "monoidal_simps" : tactic

@[inherit_doc monoidal_simps]
elab_rules : tactic
| `(tactic| monoidal_simps) => do
  evalTactic (← `(tactic|
    simp only [
      Category.assoc, MonoidalCategory.tensor_whiskerLeft, MonoidalCategory.id_whiskerLeft,
      MonoidalCategory.whiskerRight_tensor, MonoidalCategory.whiskerRight_id,
      MonoidalCategory.whiskerLeft_comp, MonoidalCategory.whiskerLeft_id,
      MonoidalCategory.comp_whiskerRight, MonoidalCategory.id_whiskerRight,
      MonoidalCategory.whisker_assoc,
      MonoidalCategory.id_tensorHom, MonoidalCategory.tensorHom_id];
    -- I'm not sure if `tensorHom` should be expanded.
    try simp only [MonoidalCategory.tensorHom_def]
    ))

/--
Use the coherence theorem for monoidal categories to solve equations in a monoidal equation,
where the two sides only differ by replacing strings of monoidal structural morphisms
(that is, associators, unitors, and identities)
with different strings of structural morphisms with the same source and target.

That is, `coherence` can handle goals of the form
`a ≫ f ≫ b ≫ g ≫ c = a' ≫ f ≫ b' ≫ g ≫ c'`
where `a = a'`, `b = b'`, and `c = c'` can be proved using `pure_coherence`.

(If you have very large equations on which `coherence` is unexpectedly failing,
you may need to increase the typeclass search depth,
using e.g. `set_option synthInstance.maxSize 500`.)
-/
syntax (name := coherence) "coherence" : tactic

@[inherit_doc coherence]
elab_rules : tactic
| `(tactic| coherence) => do
  evalTactic (← `(tactic|
<<<<<<< HEAD
    simp only [bicategoricalComp];
    simp only [monoidalComp];
    (try whisker_simps);
    (try monoidal_simps);
=======
    (simp (config := {failIfUnchanged := false}) only [bicategoricalComp,
      Mathlib.Tactic.BicategoryCoherence.BicategoricalCoherence.hom,
      Mathlib.Tactic.BicategoryCoherence.BicategoricalCoherence.hom',
      monoidalComp]);
    whisker_simps (config := {failIfUnchanged := false})
>>>>>>> db04a978
    ))
  coherence_loop<|MERGE_RESOLUTION|>--- conflicted
+++ resolved
@@ -185,14 +185,9 @@
     [MonoidalCoherence X Y] (f : W ⟶ X) (g : Y ⟶ Z) : W ⟶ Z :=
   f ≫ MonoidalCoherence.hom ≫ g
 
-<<<<<<< HEAD
-@[inherit_doc monoidalComp]
-infixr:79 " ⊗≫ " => monoidalComp -- type as \ot \gg
-=======
 @[inherit_doc Mathlib.Tactic.Coherence.monoidalComp]
-scoped[CategoryTheory.MonoidalCategory] infixr:80 " ⊗≫ " =>
+scoped[CategoryTheory.MonoidalCategory] infixr:79 " ⊗≫ " =>
   Mathlib.Tactic.Coherence.monoidalComp -- type as \ot \gg
->>>>>>> db04a978
 
 /-- Compose two isomorphisms in a monoidal category,
 inserting unitors and associators between as necessary. -/
@@ -200,14 +195,9 @@
     [MonoidalCoherence X Y] (f : W ≅ X) (g : Y ≅ Z) : W ≅ Z :=
   f ≪≫ asIso MonoidalCoherence.hom ≪≫ g
 
-<<<<<<< HEAD
-@[inherit_doc monoidalIsoComp]
-infixr:79 " ≪⊗≫ " => monoidalIsoComp -- type as \ot \gg
-=======
 @[inherit_doc Mathlib.Tactic.Coherence.monoidalIsoComp]
-scoped[CategoryTheory.MonoidalCategory] infixr:80 " ≪⊗≫ " =>
+scoped[CategoryTheory.MonoidalCategory] infixr:79 " ≪⊗≫ " =>
   Mathlib.Tactic.Coherence.monoidalIsoComp -- type as \ll \ot \gg
->>>>>>> db04a978
 
 example {U V W X Y : C} (f : U ⟶ V ⊗ (W ⊗ X)) (g : (V ⊗ W) ⊗ X ⟶ Y) : U ⟶ Y := f ⊗≫ g
 
@@ -374,13 +364,13 @@
 /--
 Simp lemmas for rewriting a hom in monoical categories into a normal form.
 -/
-syntax (name := monoidal_simps) "monoidal_simps" : tactic
+syntax (name := monoidal_simps) "monoidal_simps" (config)? : tactic
 
 @[inherit_doc monoidal_simps]
 elab_rules : tactic
-| `(tactic| monoidal_simps) => do
+| `(tactic| monoidal_simps $[$cfg]?) => do
   evalTactic (← `(tactic|
-    simp only [
+    simp $[$cfg]? only [
       Category.assoc, MonoidalCategory.tensor_whiskerLeft, MonoidalCategory.id_whiskerLeft,
       MonoidalCategory.whiskerRight_tensor, MonoidalCategory.whiskerRight_id,
       MonoidalCategory.whiskerLeft_comp, MonoidalCategory.whiskerLeft_id,
@@ -411,17 +401,11 @@
 elab_rules : tactic
 | `(tactic| coherence) => do
   evalTactic (← `(tactic|
-<<<<<<< HEAD
-    simp only [bicategoricalComp];
-    simp only [monoidalComp];
-    (try whisker_simps);
-    (try monoidal_simps);
-=======
     (simp (config := {failIfUnchanged := false}) only [bicategoricalComp,
       Mathlib.Tactic.BicategoryCoherence.BicategoricalCoherence.hom,
       Mathlib.Tactic.BicategoryCoherence.BicategoricalCoherence.hom',
       monoidalComp]);
-    whisker_simps (config := {failIfUnchanged := false})
->>>>>>> db04a978
+    whisker_simps (config := {failIfUnchanged := false});
+    monoidal_simps (config := {failIfUnchanged := false})
     ))
   coherence_loop