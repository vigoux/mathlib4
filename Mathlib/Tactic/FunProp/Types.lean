/-
Copyright (c) 2024 Tomas Skrivan. All rights reserved.
Released under Apache 2.0 license as described in the file LICENSE.
Authors: Tomas Skrivan
-/
import Mathlib.Tactic.FunProp.FunctionData
import Batteries.Data.RBMap.Basic

/-!
## `funProp`

this file defines environment extension for `funProp`
-/


namespace Mathlib
open Lean Meta

namespace Meta.FunProp


initialize registerTraceClass `Meta.Tactic.fun_prop
initialize registerTraceClass `Meta.Tactic.fun_prop.attr
initialize registerTraceClass `Meta.Tactic.fun_prop.cache
initialize registerTraceClass `Meta.Tactic.fun_prop.errors
initialize registerTraceClass `Meta.Tactic.fun_prop.step

/-- Indicated origin of a function or a statement. -/
inductive Origin where
  /-- It is a constant defined in the environment. -/
  | decl (name : Name)
  /-- It is a free variable in the local context. -/
  | fvar (fvarId : FVarId)
  deriving Inhabited, BEq

/-- Name of the origin. -/
def Origin.name (origin : Origin) : Name :=
  match origin with
  | .decl name => name
  | .fvar id => id.name

/-- Get the expression specified by `origin`. -/
def Origin.getValue (origin : Origin) : MetaM Expr := do
  match origin with
  | .decl name => mkConstWithFreshMVarLevels name
  | .fvar id => pure (.fvar id)

/-- Pretty print `FunProp.Origin`. -/
def ppOrigin {m} [Monad m] [MonadEnv m] [MonadError m] : Origin → m MessageData
  | .decl n => return m!"{← mkConstWithLevelParams n}"
  | .fvar n => return mkFVar n

/-- Pretty print `FunProp.Origin`. Returns string unlike `ppOrigin`. -/
def ppOrigin' (origin : Origin) : MetaM String := do
  match origin with
  | .fvar id => return s!"{← ppExpr (.fvar id)} : {← ppExpr (← inferType (.fvar id))}"
  | _ => pure (toString origin.name)

/-- Get origin of the head function. -/
def FunctionData.getFnOrigin (fData : FunctionData) : Origin :=
  match fData.fn with
  | .fvar id => .fvar id
  | .const name _ => .decl name
  | _ => .decl Name.anonymous

/-- Error logging mode for `fun_prop`. Main mode is used for messages that should be directly
displayed to the user and secondary mode is for messages that are displayed by setting option
`Meta.Tactic.fun_prop.errors` to true. -/
inductive LoggingMode where
  /-- Main error logging mode, these messages will be diplayed to the user be default. -/
  | main
  /-- Secondary error logging mode, these messages will be diplayed to the user by setting option
  `Meta.Tactic.fun_prop.errors` to true . -/
  | secondary

/-- Default names to be considered reducible by `fun_prop` -/
def defaultNamesToUnfold : Array Name :=
  #[`id, `Function.comp, `Function.HasUncurry.uncurry, `Function.uncurry]

/-- `fun_prop` configuration -/
structure Config where
  /-- Maximal number of transitions between function properties
  e.g. inferring differentiability from linearity -/
  maxDepth := 200
  /-- Maximum number of steps `fun_prop` can take. -/
  maxSteps := 100000
  /-- Use transition theorem. -/
  useTransThms := true
deriving Inhabited

/-- `fun_prop` context -/
structure Context where
  /-- fun_prop config -/
  config : Config := {}
  /-- Name to unfold -/
  constToUnfold : Batteries.RBSet Name Name.quickCmp :=
    .ofArray defaultNamesToUnfold _
  /-- Custom discharger to satisfy theorem hypotheses. -/
  disch : Expr → MetaM (Option Expr) := fun _ => pure .none
  /-- current depth -/
  depth := 0
  /-- Stack of used theorem, used to prevent trivial loops. -/
  thmStack : List Origin := []
  /-- Logging mode, determines whether logged messages will be diplayes to the user immediately or
  on request by setting `Meta.Tactic.fun_prop.errors` to true. -/
  loggingMode : LoggingMode := .main

/-- `fun_prop` state -/
structure State where
<<<<<<< HEAD
  /-- Simp's cache is used as the `fun_prop` tactic is designed to be used inside of simp and
  utilize its cache -/
  cache        : Simp.Cache := {}
=======
  /-- Simp's cache is used as the `funProp` tactic is designed to be used inside of simp and utilize
  its cache -/
  cache : Simp.Cache := {}
>>>>>>> 54129d0f
  /-- Count the number of steps and stop when maxSteps is reached. -/
  numSteps := 0
  /-- Log progress and failures messages that should be displayed to the user at the end. -/
  mainMsgLog : List String := []
  /-- Log progress and failures messages that should be displayed to the user at the end when
  the option `Meta.Tactic.fun_prop.errors` is set to true. -/
  secondaryMsgLog : List String := []

/-- Log used theorem -/
def Context.addThm (ctx : Context) (thmId : Origin) : Context :=
  {ctx with thmStack := thmId :: ctx.thmStack}

/-- Increase depth -/
def Context.increaseDepth (ctx : Context) : Context :=
  {ctx with depth := ctx.depth + 1}

/-- Monad to run `fun_prop` tactic in. -/
abbrev FunPropM := ReaderT FunProp.Context $ StateT FunProp.State MetaM

/-- Result of `funProp`, it is a proof of function property `P f` -/
structure Result where
  /-- -/
  proof : Expr

/-- Check if previously used theorem was `thmOrigin`. -/
def previouslyUsedThm (thmOrigin : Origin) : FunPropM Bool := do
  match (← read).thmStack.head? with
  | .some thmOrigin' => return thmOrigin == thmOrigin'
  | _ => return false

/-- Puts the theorem to the stack of used theorems. -/
def withTheorem {α} (thmOrigin : Origin) (go : FunPropM α) : FunPropM α := do
  let ctx ← read
  if ctx.depth > ctx.config.maxDepth then
    throwError s!"fun_prop error, maximum depth({ctx.config.maxDepth}) reached!"
  withReader (fun ctx => ctx.addThm thmOrigin |>.increaseDepth) do go

/-- Default names to unfold -/
def defaultUnfoldPred : Name → Bool :=
  defaultNamesToUnfold.contains

/-- Get predicate on names indicating if theys shoulds be unfolded. -/
def unfoldNamePred : FunPropM (Name → Bool) := do
  let toUnfold := (← read).constToUnfold
  return fun n => toUnfold.contains n

/-- Increase heartbeat, throws error when `maxSteps` was reached -/
def increaseSteps : FunPropM Unit := do
  let numSteps := (← get).numSteps
  let maxSteps := (← read).config.maxSteps
  if numSteps > maxSteps then
     throwError s!"fun_prop failed, maximum number({maxSteps}) of steps exceeded"
  modify (fun s => {s with numSteps := s.numSteps + 1})

/-- Run `fun_prop` but log all error messages as secondary. -/
def withSecondaryLoggingMode {α} (x : FunPropM α) : FunPropM α := do
  withReader (fun ctx => { ctx with loggingMode := .secondary })
    x

/-- Log error message that will displayed to the user at the end. -/
def logError (msg : String) : FunPropM Unit := do
  match (← read).loggingMode with
  | .main =>
    modify fun s =>
      {s with mainMsgLog := msg::s.mainMsgLog}
  | .secondary =>
    modify fun s =>
      {s with secondaryMsgLog := msg::s.secondaryMsgLog}<|MERGE_RESOLUTION|>--- conflicted
+++ resolved
@@ -107,15 +107,9 @@
 
 /-- `fun_prop` state -/
 structure State where
-<<<<<<< HEAD
   /-- Simp's cache is used as the `fun_prop` tactic is designed to be used inside of simp and
   utilize its cache -/
   cache        : Simp.Cache := {}
-=======
-  /-- Simp's cache is used as the `funProp` tactic is designed to be used inside of simp and utilize
-  its cache -/
-  cache : Simp.Cache := {}
->>>>>>> 54129d0f
   /-- Count the number of steps and stop when maxSteps is reached. -/
   numSteps := 0
   /-- Log progress and failures messages that should be displayed to the user at the end. -/
