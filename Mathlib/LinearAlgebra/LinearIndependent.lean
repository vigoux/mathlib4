/-
Copyright (c) 2020 Anne Baanen. All rights reserved.
Released under Apache 2.0 license as described in the file LICENSE.
Authors: Johannes Hölzl, Mario Carneiro, Alexander Bentkamp, Anne Baanen
-/
import Mathlib.Algebra.BigOperators.Fin
import Mathlib.LinearAlgebra.Finsupp
import Mathlib.LinearAlgebra.Prod
import Mathlib.SetTheory.Cardinal.Basic
import Mathlib.Tactic.FinCases
import Mathlib.Tactic.LinearCombination
import Mathlib.Lean.Expr.ExtraRecognizers
import Mathlib.Data.Set.Subsingleton

#align_import linear_algebra.linear_independent from "leanprover-community/mathlib"@"9d684a893c52e1d6692a504a118bfccbae04feeb"

/-!

# Linear independence

This file defines linear independence in a module or vector space.

It is inspired by Isabelle/HOL's linear algebra, and hence indirectly by HOL Light.

We define `LinearIndependent R v` as `ker (Finsupp.total ι M R v) = ⊥`. Here `Finsupp.total` is the
linear map sending a function `f : ι →₀ R` with finite support to the linear combination of vectors
from `v` with these coefficients. Then we prove that several other statements are equivalent to this
one, including injectivity of `Finsupp.total ι M R v` and some versions with explicitly written
linear combinations.

## Main definitions
All definitions are given for families of vectors, i.e. `v : ι → M` where `M` is the module or
vector space and `ι : Type*` is an arbitrary indexing type.

* `LinearIndependent R v` states that the elements of the family `v` are linearly independent.

* `LinearIndependent.repr hv x` returns the linear combination representing `x : span R (range v)`
on the linearly independent vectors `v`, given `hv : LinearIndependent R v`
(using classical choice). `LinearIndependent.repr hv` is provided as a linear map.

## Main statements

We prove several specialized tests for linear independence of families of vectors and of sets of
vectors.

* `Fintype.linearIndependent_iff`: if `ι` is a finite type, then any function `f : ι → R` has
  finite support, so we can reformulate the statement using `∑ i : ι, f i • v i` instead of a sum
  over an auxiliary `s : Finset ι`;
* `linearIndependent_empty_type`: a family indexed by an empty type is linearly independent;
* `linearIndependent_unique_iff`: if `ι` is a singleton, then `LinearIndependent K v` is
  equivalent to `v default ≠ 0`;
* `linearIndependent_option`, `linearIndependent_sum`, `linearIndependent_fin_cons`,
  `linearIndependent_fin_succ`: type-specific tests for linear independence of families of vector
  fields;
* `linearIndependent_insert`, `linearIndependent_union`, `linearIndependent_pair`,
  `linearIndependent_singleton`: linear independence tests for set operations.

In many cases we additionally provide dot-style operations (e.g., `LinearIndependent.union`) to
make the linear independence tests usable as `hv.insert ha` etc.

We also prove that, when working over a division ring,
any family of vectors includes a linear independent subfamily spanning the same subspace.

## Implementation notes

We use families instead of sets because it allows us to say that two identical vectors are linearly
dependent.

If you want to use sets, use the family `(fun x ↦ x : s → M)` given a set `s : Set M`. The lemmas
`LinearIndependent.to_subtype_range` and `LinearIndependent.of_subtype_range` connect those two
worlds.

## Tags

linearly dependent, linear dependence, linearly independent, linear independence

-/


noncomputable section

open Function Set Submodule

open Cardinal

universe u' u

variable {ι : Type u'} {ι' : Type*} {R : Type*} {K : Type*}
variable {M : Type*} {M' M'' : Type*} {V : Type u} {V' : Type*}

section Module

variable {v : ι → M}
variable [Semiring R] [AddCommMonoid M] [AddCommMonoid M'] [AddCommMonoid M'']
variable [Module R M] [Module R M'] [Module R M'']
variable {a b : R} {x y : M}
variable (R) (v)

/-- `LinearIndependent R v` states the family of vectors `v` is linearly independent over `R`. -/
def LinearIndependent : Prop :=
  LinearMap.ker (Finsupp.total ι M R v) = ⊥
#align linear_independent LinearIndependent

open Lean PrettyPrinter.Delaborator SubExpr in
/-- Delaborator for `LinearIndependent` that suggests pretty printing with type hints
in case the family of vectors is over a `Set`.

Type hints look like `LinearIndependent fun (v : ↑s) => ↑v` or `LinearIndependent (ι := ↑s) f`,
depending on whether the family is a lambda expression or not. -/
@[delab app.LinearIndependent]
def delabLinearIndependent : Delab :=
  whenPPOption getPPNotation <|
  whenNotPPOption getPPAnalysisSkip <|
  withOptionAtCurrPos `pp.analysis.skip true do
    let e ← getExpr
    guard <| e.isAppOfArity ``LinearIndependent 7
    let some _ := (e.getArg! 0).coeTypeSet? | failure
    let optionsPerPos ← if (e.getArg! 3).isLambda then
      withNaryArg 3 do return (← read).optionsPerPos.setBool (← getPos) pp.funBinderTypes.name true
    else
      withNaryArg 0 do return (← read).optionsPerPos.setBool (← getPos) `pp.analysis.namedArg true
    withTheReader Context ({· with optionsPerPos}) delab

variable {R} {v}

theorem linearIndependent_iff :
    LinearIndependent R v ↔ ∀ l, Finsupp.total ι M R v l = 0 → l = 0 := by
  simp [LinearIndependent, LinearMap.ker_eq_bot']
#align linear_independent_iff linearIndependent_iff

theorem linearIndependent_iff' :
    LinearIndependent R v ↔
      ∀ s : Finset ι, ∀ g : ι → R, ∑ i ∈ s, g i • v i = 0 → ∀ i ∈ s, g i = 0 :=
  linearIndependent_iff.trans
    ⟨fun hf s g hg i his =>
      have h :=
        hf (∑ i ∈ s, Finsupp.single i (g i)) <| by
          simpa only [map_sum, Finsupp.total_single] using hg
      calc
        g i = (Finsupp.lapply i : (ι →₀ R) →ₗ[R] R) (Finsupp.single i (g i)) := by
          { rw [Finsupp.lapply_apply, Finsupp.single_eq_same] }
        _ = ∑ j ∈ s, (Finsupp.lapply i : (ι →₀ R) →ₗ[R] R) (Finsupp.single j (g j)) :=
          Eq.symm <|
            Finset.sum_eq_single i
              (fun j _hjs hji => by rw [Finsupp.lapply_apply, Finsupp.single_eq_of_ne hji])
              fun hnis => hnis.elim his
        _ = (∑ j ∈ s, Finsupp.single j (g j)) i := (map_sum ..).symm
        _ = 0 := DFunLike.ext_iff.1 h i,
      fun hf l hl =>
      Finsupp.ext fun i =>
        _root_.by_contradiction fun hni => hni <| hf _ _ hl _ <| Finsupp.mem_support_iff.2 hni⟩
#align linear_independent_iff' linearIndependent_iff'

theorem linearIndependent_iff'' :
    LinearIndependent R v ↔
      ∀ (s : Finset ι) (g : ι → R), (∀ i ∉ s, g i = 0) →
        ∑ i ∈ s, g i • v i = 0 → ∀ i, g i = 0 := by
  classical
  exact linearIndependent_iff'.trans
    ⟨fun H s g hg hv i => if his : i ∈ s then H s g hv i his else hg i his, fun H s g hg i hi => by
      convert
        H s (fun j => if j ∈ s then g j else 0) (fun j hj => if_neg hj)
          (by simp_rw [ite_smul, zero_smul, Finset.sum_extend_by_zero, hg]) i
      exact (if_pos hi).symm⟩
#align linear_independent_iff'' linearIndependent_iff''

theorem not_linearIndependent_iff :
    ¬LinearIndependent R v ↔
      ∃ s : Finset ι, ∃ g : ι → R, ∑ i ∈ s, g i • v i = 0 ∧ ∃ i ∈ s, g i ≠ 0 := by
  rw [linearIndependent_iff']
  simp only [exists_prop, not_forall]
#align not_linear_independent_iff not_linearIndependent_iff

theorem Fintype.linearIndependent_iff [Fintype ι] :
    LinearIndependent R v ↔ ∀ g : ι → R, ∑ i, g i • v i = 0 → ∀ i, g i = 0 := by
  refine
    ⟨fun H g => by simpa using linearIndependent_iff'.1 H Finset.univ g, fun H =>
      linearIndependent_iff''.2 fun s g hg hs i => H _ ?_ _⟩
  rw [← hs]
  refine (Finset.sum_subset (Finset.subset_univ _) fun i _ hi => ?_).symm
  rw [hg i hi, zero_smul]
#align fintype.linear_independent_iff Fintype.linearIndependent_iff

/-- A finite family of vectors `v i` is linear independent iff the linear map that sends
`c : ι → R` to `∑ i, c i • v i` has the trivial kernel. -/
theorem Fintype.linearIndependent_iff' [Fintype ι] [DecidableEq ι] :
    LinearIndependent R v ↔
      LinearMap.ker (LinearMap.lsum R (fun _ ↦ R) ℕ fun i ↦ LinearMap.id.smulRight (v i)) = ⊥ := by
  simp [Fintype.linearIndependent_iff, LinearMap.ker_eq_bot', funext_iff]
#align fintype.linear_independent_iff' Fintype.linearIndependent_iff'

theorem Fintype.not_linearIndependent_iff [Fintype ι] :
    ¬LinearIndependent R v ↔ ∃ g : ι → R, ∑ i, g i • v i = 0 ∧ ∃ i, g i ≠ 0 := by
  simpa using not_iff_not.2 Fintype.linearIndependent_iff
#align fintype.not_linear_independent_iff Fintype.not_linearIndependent_iff

theorem linearIndependent_empty_type [IsEmpty ι] : LinearIndependent R v :=
  linearIndependent_iff.mpr fun v _hv => Subsingleton.elim v 0
#align linear_independent_empty_type linearIndependent_empty_type

theorem LinearIndependent.ne_zero [Nontrivial R] (i : ι) (hv : LinearIndependent R v) : v i ≠ 0 :=
  fun h =>
  zero_ne_one' R <|
    Eq.symm
      (by
        suffices (Finsupp.single i 1 : ι →₀ R) i = 0 by simpa
        rw [linearIndependent_iff.1 hv (Finsupp.single i 1)]
        · simp
        · simp [h])
#align linear_independent.ne_zero LinearIndependent.ne_zero

lemma LinearIndependent.eq_zero_of_pair {x y : M} (h : LinearIndependent R ![x, y])
    {s t : R} (h' : s • x + t • y = 0) : s = 0 ∧ t = 0 := by
  have := linearIndependent_iff'.1 h Finset.univ ![s, t]
  simp only [Fin.sum_univ_two, Matrix.cons_val_zero, Matrix.cons_val_one, Matrix.head_cons, h',
    Finset.mem_univ, forall_true_left] at this
  exact ⟨this 0, this 1⟩

/-- Also see `LinearIndependent.pair_iff'` for a simpler version over fields. -/
lemma LinearIndependent.pair_iff {x y : M} :
    LinearIndependent R ![x, y] ↔ ∀ (s t : R), s • x + t • y = 0 → s = 0 ∧ t = 0 := by
  refine ⟨fun h s t hst ↦ h.eq_zero_of_pair hst, fun h ↦ ?_⟩
  apply Fintype.linearIndependent_iff.2
  intro g hg
  simp only [Fin.sum_univ_two, Matrix.cons_val_zero, Matrix.cons_val_one, Matrix.head_cons] at hg
  intro i
  fin_cases i
  exacts [(h _ _ hg).1, (h _ _ hg).2]

/-- A subfamily of a linearly independent family (i.e., a composition with an injective map) is a
linearly independent family. -/
theorem LinearIndependent.comp (h : LinearIndependent R v) (f : ι' → ι) (hf : Injective f) :
    LinearIndependent R (v ∘ f) := by
  rw [linearIndependent_iff, Finsupp.total_comp]
  intro l hl
  have h_map_domain : ∀ x, (Finsupp.mapDomain f l) (f x) = 0 := by
    rw [linearIndependent_iff.1 h (Finsupp.mapDomain f l) hl]; simp
  ext x
  convert h_map_domain x
  rw [Finsupp.mapDomain_apply hf]
#align linear_independent.comp LinearIndependent.comp

/-- A family is linearly independent if and only if all of its finite subfamily is
linearly independent. -/
theorem linearIndependent_iff_finset_linearIndependent :
    LinearIndependent R v ↔ ∀ (s : Finset ι), LinearIndependent R (v ∘ (Subtype.val : s → ι)) :=
  ⟨fun H _ ↦ H.comp _ Subtype.val_injective, fun H ↦ linearIndependent_iff'.2 fun s g hg i hi ↦
    Fintype.linearIndependent_iff.1 (H s) (g ∘ Subtype.val)
      (hg ▸ Finset.sum_attach s fun j ↦ g j • v j) ⟨i, hi⟩⟩

theorem LinearIndependent.coe_range (i : LinearIndependent R v) :
    LinearIndependent R ((↑) : range v → M) := by simpa using i.comp _ (rangeSplitting_injective v)
#align linear_independent.coe_range LinearIndependent.coe_range

/-- If `v` is a linearly independent family of vectors and the kernel of a linear map `f` is
disjoint with the submodule spanned by the vectors of `v`, then `f ∘ v` is a linearly independent
family of vectors. See also `LinearIndependent.map'` for a special case assuming `ker f = ⊥`. -/
theorem LinearIndependent.map (hv : LinearIndependent R v) {f : M →ₗ[R] M'}
    (hf_inj : Disjoint (span R (range v)) (LinearMap.ker f)) : LinearIndependent R (f ∘ v) := by
  rw [disjoint_iff_inf_le, ← Set.image_univ, Finsupp.span_image_eq_map_total,
    map_inf_eq_map_inf_comap, map_le_iff_le_comap, comap_bot, Finsupp.supported_univ, top_inf_eq]
      at hf_inj
  unfold LinearIndependent at hv ⊢
  rw [hv, le_bot_iff] at hf_inj
  haveI : Inhabited M := ⟨0⟩
  rw [Finsupp.total_comp, Finsupp.lmapDomain_total _ _ f, LinearMap.ker_comp,
    hf_inj]
  exact fun _ => rfl
#align linear_independent.map LinearIndependent.map

/-- If `v` is an injective family of vectors such that `f ∘ v` is linearly independent, then `v`
    spans a submodule disjoint from the kernel of `f` -/
theorem Submodule.range_ker_disjoint {f : M →ₗ[R] M'}
    (hv : LinearIndependent R (f ∘ v)) :
    Disjoint (span R (range v)) (LinearMap.ker f) := by
  rw [LinearIndependent, Finsupp.total_comp, Finsupp.lmapDomain_total R _ f (fun _ ↦ rfl),
    LinearMap.ker_comp] at hv
  rw [disjoint_iff_inf_le, ← Set.image_univ, Finsupp.span_image_eq_map_total,
    map_inf_eq_map_inf_comap, hv, inf_bot_eq, map_bot]

/-- An injective linear map sends linearly independent families of vectors to linearly independent
families of vectors. See also `LinearIndependent.map` for a more general statement. -/
theorem LinearIndependent.map' (hv : LinearIndependent R v) (f : M →ₗ[R] M')
    (hf_inj : LinearMap.ker f = ⊥) : LinearIndependent R (f ∘ v) :=
  hv.map <| by simp [hf_inj]
#align linear_independent.map' LinearIndependent.map'

/-- If `M / R` and `M' / R'` are modules, `i : R' → R` is a map, `j : M →+ M'` is a monoid map,
such that they send non-zero elements to non-zero elements, and compatible with the scalar
multiplications on `M` and `M'`, then `j` sends linearly independent families of vectors to
linearly independent families of vectors. As a special case, taking `R = R'`
it is `LinearIndependent.map'`. -/
theorem LinearIndependent.map_of_injective_injective {R' : Type*} {M' : Type*}
    [Semiring R'] [AddCommMonoid M'] [Module R' M'] (hv : LinearIndependent R v)
    (i : R' → R) (j : M →+ M') (hi : ∀ r, i r = 0 → r = 0) (hj : ∀ m, j m = 0 → m = 0)
    (hc : ∀ (r : R') (m : M), j (i r • m) = r • j m) : LinearIndependent R' (j ∘ v) := by
  rw [linearIndependent_iff'] at hv ⊢
  intro S r' H s hs
  simp_rw [comp_apply, ← hc, ← map_sum] at H
  exact hi _ <| hv _ _ (hj _ H) s hs

/-- If `M / R` and `M' / R'` are modules, `i : R → R'` is a surjective map which maps zero to zero,
`j : M →+ M'` is a monoid map which sends non-zero elements to non-zero elements, such that the
scalar multiplications on `M` and `M'` are compatible, then `j` sends linearly independent families
of vectors to linearly independent families of vectors. As a special case, taking `R = R'`
it is `LinearIndependent.map'`. -/
theorem LinearIndependent.map_of_surjective_injective {R' : Type*} {M' : Type*}
    [Semiring R'] [AddCommMonoid M'] [Module R' M'] (hv : LinearIndependent R v)
    (i : ZeroHom R R') (j : M →+ M') (hi : Surjective i) (hj : ∀ m, j m = 0 → m = 0)
    (hc : ∀ (r : R) (m : M), j (r • m) = i r • j m) : LinearIndependent R' (j ∘ v) := by
  obtain ⟨i', hi'⟩ := hi.hasRightInverse
  refine hv.map_of_injective_injective i' j (fun _ h ↦ ?_) hj fun r m ↦ ?_
  · apply_fun i at h
    rwa [hi', i.map_zero] at h
  rw [hc (i' r) m, hi']

/-- If the image of a family of vectors under a linear map is linearly independent, then so is
the original family. -/
theorem LinearIndependent.of_comp (f : M →ₗ[R] M') (hfv : LinearIndependent R (f ∘ v)) :
    LinearIndependent R v :=
  linearIndependent_iff'.2 fun s g hg i his =>
    have : (∑ i ∈ s, g i • f (v i)) = 0 := by
      simp_rw [← map_smul, ← map_sum, hg, f.map_zero]
    linearIndependent_iff'.1 hfv s g this i his
#align linear_independent.of_comp LinearIndependent.of_comp

/-- If `f` is an injective linear map, then the family `f ∘ v` is linearly independent
if and only if the family `v` is linearly independent. -/
protected theorem LinearMap.linearIndependent_iff (f : M →ₗ[R] M') (hf_inj : LinearMap.ker f = ⊥) :
    LinearIndependent R (f ∘ v) ↔ LinearIndependent R v :=
  ⟨fun h => h.of_comp f, fun h => h.map <| by simp only [hf_inj, disjoint_bot_right]⟩
#align linear_map.linear_independent_iff LinearMap.linearIndependent_iff

@[nontriviality]
theorem linearIndependent_of_subsingleton [Subsingleton R] : LinearIndependent R v :=
  linearIndependent_iff.2 fun _l _hl => Subsingleton.elim _ _
#align linear_independent_of_subsingleton linearIndependent_of_subsingleton

theorem linearIndependent_equiv (e : ι ≃ ι') {f : ι' → M} :
    LinearIndependent R (f ∘ e) ↔ LinearIndependent R f :=
  ⟨fun h => Function.comp_id f ▸ e.self_comp_symm ▸ h.comp _ e.symm.injective, fun h =>
    h.comp _ e.injective⟩
#align linear_independent_equiv linearIndependent_equiv

theorem linearIndependent_equiv' (e : ι ≃ ι') {f : ι' → M} {g : ι → M} (h : f ∘ e = g) :
    LinearIndependent R g ↔ LinearIndependent R f :=
  h ▸ linearIndependent_equiv e
#align linear_independent_equiv' linearIndependent_equiv'

theorem linearIndependent_subtype_range {ι} {f : ι → M} (hf : Injective f) :
    LinearIndependent R ((↑) : range f → M) ↔ LinearIndependent R f :=
  Iff.symm <| linearIndependent_equiv' (Equiv.ofInjective f hf) rfl
#align linear_independent_subtype_range linearIndependent_subtype_range

alias ⟨LinearIndependent.of_subtype_range, _⟩ := linearIndependent_subtype_range
#align linear_independent.of_subtype_range LinearIndependent.of_subtype_range

theorem linearIndependent_image {ι} {s : Set ι} {f : ι → M} (hf : Set.InjOn f s) :
    (LinearIndependent R fun x : s => f x) ↔ LinearIndependent R fun x : f '' s => (x : M) :=
  linearIndependent_equiv' (Equiv.Set.imageOfInjOn _ _ hf) rfl
#align linear_independent_image linearIndependent_image

theorem linearIndependent_span (hs : LinearIndependent R v) :
    LinearIndependent R (M := span R (range v))
      (fun i : ι => ⟨v i, subset_span (mem_range_self i)⟩) :=
  LinearIndependent.of_comp (span R (range v)).subtype hs
#align linear_independent_span linearIndependent_span

/-- See `LinearIndependent.fin_cons` for a family of elements in a vector space. -/
theorem LinearIndependent.fin_cons' {m : ℕ} (x : M) (v : Fin m → M) (hli : LinearIndependent R v)
    (x_ortho : ∀ (c : R) (y : Submodule.span R (Set.range v)), c • x + y = (0 : M) → c = 0) :
    LinearIndependent R (Fin.cons x v : Fin m.succ → M) := by
  rw [Fintype.linearIndependent_iff] at hli ⊢
  rintro g total_eq j
  simp_rw [Fin.sum_univ_succ, Fin.cons_zero, Fin.cons_succ] at total_eq
  have : g 0 = 0 := by
    refine x_ortho (g 0) ⟨∑ i : Fin m, g i.succ • v i, ?_⟩ total_eq
    exact sum_mem fun i _ => smul_mem _ _ (subset_span ⟨i, rfl⟩)
  rw [this, zero_smul, zero_add] at total_eq
  exact Fin.cases this (hli _ total_eq) j
#align linear_independent.fin_cons' LinearIndependent.fin_cons'

/-- A set of linearly independent vectors in a module `M` over a semiring `K` is also linearly
independent over a subring `R` of `K`.
The implementation uses minimal assumptions about the relationship between `R`, `K` and `M`.
The version where `K` is an `R`-algebra is `LinearIndependent.restrict_scalars_algebras`.
 -/
theorem LinearIndependent.restrict_scalars [Semiring K] [SMulWithZero R K] [Module K M]
    [IsScalarTower R K M] (hinj : Function.Injective fun r : R => r • (1 : K))
    (li : LinearIndependent K v) : LinearIndependent R v := by
  refine linearIndependent_iff'.mpr fun s g hg i hi => hinj ?_
  dsimp only; rw [zero_smul]
  refine (linearIndependent_iff'.mp li : _) _ (g · • (1:K)) ?_ i hi
  simp_rw [smul_assoc, one_smul]
  exact hg
#align linear_independent.restrict_scalars LinearIndependent.restrict_scalars

/-- Every finite subset of a linearly independent set is linearly independent. -/
theorem linearIndependent_finset_map_embedding_subtype (s : Set M)
    (li : LinearIndependent R ((↑) : s → M)) (t : Finset s) :
    LinearIndependent R ((↑) : Finset.map (Embedding.subtype s) t → M) := by
  let f : t.map (Embedding.subtype s) → s := fun x =>
    ⟨x.1, by
      obtain ⟨x, h⟩ := x
      rw [Finset.mem_map] at h
      obtain ⟨a, _ha, rfl⟩ := h
      simp only [Subtype.coe_prop, Embedding.coe_subtype]⟩
  convert LinearIndependent.comp li f ?_
  rintro ⟨x, hx⟩ ⟨y, hy⟩
  rw [Finset.mem_map] at hx hy
  obtain ⟨a, _ha, rfl⟩ := hx
  obtain ⟨b, _hb, rfl⟩ := hy
  simp only [f, imp_self, Subtype.mk_eq_mk]
#align linear_independent_finset_map_embedding_subtype linearIndependent_finset_map_embedding_subtype

/-- If every finite set of linearly independent vectors has cardinality at most `n`,
then the same is true for arbitrary sets of linearly independent vectors.
-/
theorem linearIndependent_bounded_of_finset_linearIndependent_bounded {n : ℕ}
    (H : ∀ s : Finset M, (LinearIndependent R fun i : s => (i : M)) → s.card ≤ n) :
    ∀ s : Set M, LinearIndependent R ((↑) : s → M) → #s ≤ n := by
  intro s li
  apply Cardinal.card_le_of
  intro t
  rw [← Finset.card_map (Embedding.subtype s)]
  apply H
  apply linearIndependent_finset_map_embedding_subtype _ li
#align linear_independent_bounded_of_finset_linear_independent_bounded linearIndependent_bounded_of_finset_linearIndependent_bounded

section Subtype

/-! The following lemmas use the subtype defined by a set in `M` as the index set `ι`. -/


theorem linearIndependent_comp_subtype {s : Set ι} :
    LinearIndependent R (v ∘ (↑) : s → M) ↔
      ∀ l ∈ Finsupp.supported R R s, (Finsupp.total ι M R v) l = 0 → l = 0 := by
  simp only [linearIndependent_iff, (· ∘ ·), Finsupp.mem_supported, Finsupp.total_apply,
    Set.subset_def, Finset.mem_coe]
  constructor
  · intro h l hl₁ hl₂
    have := h (l.subtypeDomain s) ((Finsupp.sum_subtypeDomain_index hl₁).trans hl₂)
    exact (Finsupp.subtypeDomain_eq_zero_iff hl₁).1 this
  · intro h l hl
    refine Finsupp.embDomain_eq_zero.1 (h (l.embDomain <| Function.Embedding.subtype s) ?_ ?_)
    · suffices ∀ i hi, ¬l ⟨i, hi⟩ = 0 → i ∈ s by simpa
      intros
      assumption
    · rwa [Finsupp.embDomain_eq_mapDomain, Finsupp.sum_mapDomain_index]
      exacts [fun _ => zero_smul _ _, fun _ _ _ => add_smul _ _ _]
#align linear_independent_comp_subtype linearIndependent_comp_subtype

theorem linearDependent_comp_subtype' {s : Set ι} :
    ¬LinearIndependent R (v ∘ (↑) : s → M) ↔
      ∃ f : ι →₀ R, f ∈ Finsupp.supported R R s ∧ Finsupp.total ι M R v f = 0 ∧ f ≠ 0 := by
  simp [linearIndependent_comp_subtype, and_left_comm]
#align linear_dependent_comp_subtype' linearDependent_comp_subtype'

/-- A version of `linearDependent_comp_subtype'` with `Finsupp.total` unfolded. -/
theorem linearDependent_comp_subtype {s : Set ι} :
    ¬LinearIndependent R (v ∘ (↑) : s → M) ↔
      ∃ f : ι →₀ R, f ∈ Finsupp.supported R R s ∧ ∑ i ∈ f.support, f i • v i = 0 ∧ f ≠ 0 :=
  linearDependent_comp_subtype'
#align linear_dependent_comp_subtype linearDependent_comp_subtype

theorem linearIndependent_subtype {s : Set M} :
    LinearIndependent R (fun x => x : s → M) ↔
      ∀ l ∈ Finsupp.supported R R s, (Finsupp.total M M R id) l = 0 → l = 0 := by
  apply linearIndependent_comp_subtype (v := id)
#align linear_independent_subtype linearIndependent_subtype

theorem linearIndependent_comp_subtype_disjoint {s : Set ι} :
    LinearIndependent R (v ∘ (↑) : s → M) ↔
      Disjoint (Finsupp.supported R R s) (LinearMap.ker <| Finsupp.total ι M R v) := by
  rw [linearIndependent_comp_subtype, LinearMap.disjoint_ker]
#align linear_independent_comp_subtype_disjoint linearIndependent_comp_subtype_disjoint

theorem linearIndependent_subtype_disjoint {s : Set M} :
    LinearIndependent R (fun x => x : s → M) ↔
      Disjoint (Finsupp.supported R R s) (LinearMap.ker <| Finsupp.total M M R id) := by
  apply linearIndependent_comp_subtype_disjoint (v := id)
#align linear_independent_subtype_disjoint linearIndependent_subtype_disjoint

theorem linearIndependent_iff_totalOn {s : Set M} :
    LinearIndependent R (fun x => x : s → M) ↔
    (LinearMap.ker <| Finsupp.totalOn M M R id s) = ⊥ := by
  rw [Finsupp.totalOn, LinearMap.ker, LinearMap.comap_codRestrict, Submodule.map_bot, comap_bot,
    LinearMap.ker_comp, linearIndependent_subtype_disjoint, disjoint_iff_inf_le, ←
    map_comap_subtype, map_le_iff_le_comap, comap_bot, ker_subtype, le_bot_iff]
#align linear_independent_iff_total_on linearIndependent_iff_totalOn

theorem LinearIndependent.restrict_of_comp_subtype {s : Set ι}
    (hs : LinearIndependent R (v ∘ (↑) : s → M)) : LinearIndependent R (s.restrict v) :=
  hs
#align linear_independent.restrict_of_comp_subtype LinearIndependent.restrict_of_comp_subtype

variable (R M)

theorem linearIndependent_empty : LinearIndependent R (fun x => x : (∅ : Set M) → M) := by
  simp [linearIndependent_subtype_disjoint]
#align linear_independent_empty linearIndependent_empty

variable {R M}

theorem LinearIndependent.mono {t s : Set M} (h : t ⊆ s) :
    LinearIndependent R (fun x => x : s → M) → LinearIndependent R (fun x => x : t → M) := by
  simp only [linearIndependent_subtype_disjoint]
  exact Disjoint.mono_left (Finsupp.supported_mono h)
#align linear_independent.mono LinearIndependent.mono

theorem linearIndependent_of_finite (s : Set M)
    (H : ∀ t ⊆ s, Set.Finite t → LinearIndependent R (fun x => x : t → M)) :
    LinearIndependent R (fun x => x : s → M) :=
  linearIndependent_subtype.2 fun l hl =>
    linearIndependent_subtype.1 (H _ hl (Finset.finite_toSet _)) l (Subset.refl _)
#align linear_independent_of_finite linearIndependent_of_finite

theorem linearIndependent_iUnion_of_directed {η : Type*} {s : η → Set M} (hs : Directed (· ⊆ ·) s)
    (h : ∀ i, LinearIndependent R (fun x => x : s i → M)) :
    LinearIndependent R (fun x => x : (⋃ i, s i) → M) := by
  by_cases hη : Nonempty η
  · refine linearIndependent_of_finite (⋃ i, s i) fun t ht ft => ?_
    rcases finite_subset_iUnion ft ht with ⟨I, fi, hI⟩
    rcases hs.finset_le fi.toFinset with ⟨i, hi⟩
    exact (h i).mono (Subset.trans hI <| iUnion₂_subset fun j hj => hi j (fi.mem_toFinset.2 hj))
  · refine (linearIndependent_empty R M).mono (t := iUnion (s ·)) ?_
    rintro _ ⟨_, ⟨i, _⟩, _⟩
    exact hη ⟨i⟩
#align linear_independent_Union_of_directed linearIndependent_iUnion_of_directed

theorem linearIndependent_sUnion_of_directed {s : Set (Set M)} (hs : DirectedOn (· ⊆ ·) s)
    (h : ∀ a ∈ s, LinearIndependent R ((↑) : ((a : Set M) : Type _) → M)) :
    LinearIndependent R (fun x => x : ⋃₀ s → M) := by
  rw [sUnion_eq_iUnion];
    exact linearIndependent_iUnion_of_directed hs.directed_val (by simpa using h)
#align linear_independent_sUnion_of_directed linearIndependent_sUnion_of_directed

theorem linearIndependent_biUnion_of_directed {η} {s : Set η} {t : η → Set M}
    (hs : DirectedOn (t ⁻¹'o (· ⊆ ·)) s) (h : ∀ a ∈ s, LinearIndependent R (fun x => x : t a → M)) :
    LinearIndependent R (fun x => x : (⋃ a ∈ s, t a) → M) := by
  rw [biUnion_eq_iUnion]
  exact
    linearIndependent_iUnion_of_directed (directed_comp.2 <| hs.directed_val) (by simpa using h)
#align linear_independent_bUnion_of_directed linearIndependent_biUnion_of_directed

end Subtype

end Module

/-! ### Properties which require `Ring R` -/


section Module

variable {v : ι → M}
variable [Ring R] [AddCommGroup M] [AddCommGroup M'] [AddCommGroup M'']
variable [Module R M] [Module R M'] [Module R M'']
variable {a b : R} {x y : M}

theorem linearIndependent_iff_injective_total :
    LinearIndependent R v ↔ Function.Injective (Finsupp.total ι M R v) :=
  linearIndependent_iff.trans
    (injective_iff_map_eq_zero (Finsupp.total ι M R v).toAddMonoidHom).symm
#align linear_independent_iff_injective_total linearIndependent_iff_injective_total

alias ⟨LinearIndependent.injective_total, _⟩ := linearIndependent_iff_injective_total
#align linear_independent.injective_total LinearIndependent.injective_total

theorem LinearIndependent.injective [Nontrivial R] (hv : LinearIndependent R v) : Injective v := by
  intro i j hij
  let l : ι →₀ R := Finsupp.single i (1 : R) - Finsupp.single j 1
  have h_total : Finsupp.total ι M R v l = 0 := by
    simp_rw [l, LinearMap.map_sub, Finsupp.total_apply]
    simp [hij]
  have h_single_eq : Finsupp.single i (1 : R) = Finsupp.single j 1 := by
    rw [linearIndependent_iff] at hv
    simp [eq_add_of_sub_eq' (hv l h_total)]
  simpa [Finsupp.single_eq_single_iff] using h_single_eq
#align linear_independent.injective LinearIndependent.injective

theorem LinearIndependent.to_subtype_range {ι} {f : ι → M} (hf : LinearIndependent R f) :
    LinearIndependent R ((↑) : range f → M) := by
  nontriviality R
  exact (linearIndependent_subtype_range hf.injective).2 hf
#align linear_independent.to_subtype_range LinearIndependent.to_subtype_range

theorem LinearIndependent.to_subtype_range' {ι} {f : ι → M} (hf : LinearIndependent R f) {t}
    (ht : range f = t) : LinearIndependent R ((↑) : t → M) :=
  ht ▸ hf.to_subtype_range
#align linear_independent.to_subtype_range' LinearIndependent.to_subtype_range'

theorem LinearIndependent.image_of_comp {ι ι'} (s : Set ι) (f : ι → ι') (g : ι' → M)
    (hs : LinearIndependent R fun x : s => g (f x)) :
    LinearIndependent R fun x : f '' s => g x := by
  nontriviality R
  have : InjOn f s := injOn_iff_injective.2 hs.injective.of_comp
  exact (linearIndependent_equiv' (Equiv.Set.imageOfInjOn f s this) rfl).1 hs
#align linear_independent.image_of_comp LinearIndependent.image_of_comp

theorem LinearIndependent.image {ι} {s : Set ι} {f : ι → M}
    (hs : LinearIndependent R fun x : s => f x) :
    LinearIndependent R fun x : f '' s => (x : M) := by
  convert LinearIndependent.image_of_comp s f id hs
#align linear_independent.image LinearIndependent.image

theorem LinearIndependent.group_smul {G : Type*} [hG : Group G] [DistribMulAction G R]
    [DistribMulAction G M] [IsScalarTower G R M] [SMulCommClass G R M] {v : ι → M}
    (hv : LinearIndependent R v) (w : ι → G) : LinearIndependent R (w • v) := by
  rw [linearIndependent_iff''] at hv ⊢
  intro s g hgs hsum i
  refine (smul_eq_zero_iff_eq (w i)).1 ?_
  refine hv s (fun i => w i • g i) (fun i hi => ?_) ?_ i
  · dsimp only
    exact (hgs i hi).symm ▸ smul_zero _
  · rw [← hsum, Finset.sum_congr rfl _]
    intros
    dsimp
    rw [smul_assoc, smul_comm]
#align linear_independent.group_smul LinearIndependent.group_smul

-- This lemma cannot be proved with `LinearIndependent.group_smul` since the action of
-- `Rˣ` on `R` is not commutative.
theorem LinearIndependent.units_smul {v : ι → M} (hv : LinearIndependent R v) (w : ι → Rˣ) :
    LinearIndependent R (w • v) := by
  rw [linearIndependent_iff''] at hv ⊢
  intro s g hgs hsum i
  rw [← (w i).mul_left_eq_zero]
  refine hv s (fun i => g i • (w i : R)) (fun i hi => ?_) ?_ i
  · dsimp only
    exact (hgs i hi).symm ▸ zero_smul _ _
  · rw [← hsum, Finset.sum_congr rfl _]
    intros
    erw [Pi.smul_apply, smul_assoc]
    rfl
#align linear_independent.units_smul LinearIndependent.units_smul

lemma LinearIndependent.eq_of_pair {x y : M} (h : LinearIndependent R ![x, y])
    {s t s' t' : R} (h' : s • x + t • y = s' • x + t' • y) : s = s' ∧ t = t' := by
  have : (s - s') • x + (t - t') • y = 0 := by
    rw [← sub_eq_zero_of_eq h', ← sub_eq_zero]
    simp only [sub_smul]
    abel
  simpa [sub_eq_zero] using h.eq_zero_of_pair this

lemma LinearIndependent.eq_zero_of_pair' {x y : M} (h : LinearIndependent R ![x, y])
    {s t : R} (h' : s • x = t • y) : s = 0 ∧ t = 0 := by
  suffices H : s = 0 ∧ 0 = t from ⟨H.1, H.2.symm⟩
  exact h.eq_of_pair (by simpa using h')

/-- If two vectors `x` and `y` are linearly independent, so are their linear combinations
`a x + b y` and `c x + d y` provided the determinant `a * d - b * c` is nonzero. -/
lemma LinearIndependent.linear_combination_pair_of_det_ne_zero {R M : Type*} [CommRing R]
    [NoZeroDivisors R] [AddCommGroup M] [Module R M]
    {x y : M} (h : LinearIndependent R ![x, y])
    {a b c d : R} (h' : a * d - b * c ≠ 0) :
    LinearIndependent R ![a • x + b • y, c • x + d • y] := by
  apply LinearIndependent.pair_iff.2 (fun s t hst ↦ ?_)
  have H : (s * a + t * c) • x + (s * b + t * d) • y = 0 := by
    convert hst using 1
    simp only [_root_.add_smul, smul_add, smul_smul]
    abel
  have I1 : s * a + t * c = 0 := (h.eq_zero_of_pair H).1
  have I2 : s * b + t * d = 0 := (h.eq_zero_of_pair H).2
  have J1 : (a * d - b * c) * s = 0 := by linear_combination d * I1 - c * I2
  have J2 : (a * d - b * c) * t = 0 := by linear_combination -b * I1 + a * I2
  exact ⟨by simpa [h'] using mul_eq_zero.1 J1, by simpa [h'] using mul_eq_zero.1 J2⟩

section Maximal

universe v w

/--
A linearly independent family is maximal if there is no strictly larger linearly independent family.
-/
@[nolint unusedArguments]
def LinearIndependent.Maximal {ι : Type w} {R : Type u} [Semiring R] {M : Type v} [AddCommMonoid M]
    [Module R M] {v : ι → M} (_i : LinearIndependent R v) : Prop :=
  ∀ (s : Set M) (_i' : LinearIndependent R ((↑) : s → M)) (_h : range v ≤ s), range v = s
#align linear_independent.maximal LinearIndependent.Maximal

/-- An alternative characterization of a maximal linearly independent family,
quantifying over types (in the same universe as `M`) into which the indexing family injects.
-/
theorem LinearIndependent.maximal_iff {ι : Type w} {R : Type u} [Ring R] [Nontrivial R] {M : Type v}
    [AddCommGroup M] [Module R M] {v : ι → M} (i : LinearIndependent R v) :
    i.Maximal ↔
      ∀ (κ : Type v) (w : κ → M) (_i' : LinearIndependent R w) (j : ι → κ) (_h : w ∘ j = v),
        Surjective j := by
  constructor
  · rintro p κ w i' j rfl
    specialize p (range w) i'.coe_range (range_comp_subset_range _ _)
    rw [range_comp, ← image_univ (f := w)] at p
    exact range_iff_surjective.mp (image_injective.mpr i'.injective p)
  · intro p w i' h
    specialize
      p w ((↑) : w → M) i' (fun i => ⟨v i, range_subset_iff.mp h i⟩)
        (by
          ext
          simp)
    have q := congr_arg (fun s => ((↑) : w → M) '' s) p.range_eq
    dsimp at q
    rw [← image_univ, image_image] at q
    simpa using q
#align linear_independent.maximal_iff LinearIndependent.maximal_iff

end Maximal

/-- Linear independent families are injective, even if you multiply either side. -/
theorem LinearIndependent.eq_of_smul_apply_eq_smul_apply {M : Type*} [AddCommGroup M] [Module R M]
    {v : ι → M} (li : LinearIndependent R v) (c d : R) (i j : ι) (hc : c ≠ 0)
    (h : c • v i = d • v j) : i = j := by
  let l : ι →₀ R := Finsupp.single i c - Finsupp.single j d
  have h_total : Finsupp.total ι M R v l = 0 := by
    simp_rw [l, LinearMap.map_sub, Finsupp.total_apply]
    simp [h]
  have h_single_eq : Finsupp.single i c = Finsupp.single j d := by
    rw [linearIndependent_iff] at li
    simp [eq_add_of_sub_eq' (li l h_total)]
  rcases (Finsupp.single_eq_single_iff ..).mp h_single_eq with (⟨H, _⟩ | ⟨hc, _⟩)
  · exact H
  · contradiction
#align linear_independent.eq_of_smul_apply_eq_smul_apply LinearIndependent.eq_of_smul_apply_eq_smul_apply

section Subtype

/-! The following lemmas use the subtype defined by a set in `M` as the index set `ι`. -/

theorem LinearIndependent.disjoint_span_image (hv : LinearIndependent R v) {s t : Set ι}
    (hs : Disjoint s t) : Disjoint (Submodule.span R <| v '' s) (Submodule.span R <| v '' t) := by
  simp only [disjoint_def, Finsupp.mem_span_image_iff_total]
  rintro _ ⟨l₁, hl₁, rfl⟩ ⟨l₂, hl₂, H⟩
  rw [hv.injective_total.eq_iff] at H; subst l₂
  have : l₁ = 0 := Submodule.disjoint_def.mp (Finsupp.disjoint_supported_supported hs) _ hl₁ hl₂
  simp [this]
#align linear_independent.disjoint_span_image LinearIndependent.disjoint_span_image

theorem LinearIndependent.not_mem_span_image [Nontrivial R] (hv : LinearIndependent R v) {s : Set ι}
    {x : ι} (h : x ∉ s) : v x ∉ Submodule.span R (v '' s) := by
  have h' : v x ∈ Submodule.span R (v '' {x}) := by
    rw [Set.image_singleton]
    exact mem_span_singleton_self (v x)
  intro w
  apply LinearIndependent.ne_zero x hv
  refine disjoint_def.1 (hv.disjoint_span_image ?_) (v x) h' w
  simpa using h
#align linear_independent.not_mem_span_image LinearIndependent.not_mem_span_image

theorem LinearIndependent.total_ne_of_not_mem_support [Nontrivial R] (hv : LinearIndependent R v)
    {x : ι} (f : ι →₀ R) (h : x ∉ f.support) : Finsupp.total ι M R v f ≠ v x := by
  replace h : x ∉ (f.support : Set ι) := h
  have p := hv.not_mem_span_image h
  intro w
  rw [← w] at p
  rw [Finsupp.span_image_eq_map_total] at p
  simp only [not_exists, not_and, mem_map] at p -- Porting note: `mem_map` isn't currently triggered
  exact p f (f.mem_supported_support R) rfl
#align linear_independent.total_ne_of_not_mem_support LinearIndependent.total_ne_of_not_mem_support

theorem linearIndependent_sum {v : Sum ι ι' → M} :
    LinearIndependent R v ↔
      LinearIndependent R (v ∘ Sum.inl) ∧
        LinearIndependent R (v ∘ Sum.inr) ∧
          Disjoint (Submodule.span R (range (v ∘ Sum.inl)))
            (Submodule.span R (range (v ∘ Sum.inr))) := by
  classical
  rw [range_comp v, range_comp v]
  refine ⟨?_, ?_⟩
  · intro h
    refine ⟨h.comp _ Sum.inl_injective, h.comp _ Sum.inr_injective, ?_⟩
    refine h.disjoint_span_image ?_
    -- Porting note: `isCompl_range_inl_range_inr.1` timeouts.
    exact IsCompl.disjoint isCompl_range_inl_range_inr
  rintro ⟨hl, hr, hlr⟩
  rw [linearIndependent_iff'] at *
  intro s g hg i hi
  have :
<<<<<<< HEAD
    ((∑ i ∈ s.preimage Sum.inl (Sum.inl_injective.injOn _), (fun x => g x • v x) (Sum.inl i)) +
        ∑ i ∈ s.preimage Sum.inr (Sum.inr_injective.injOn _), (fun x => g x • v x) (Sum.inr i)) =
=======
    ((∑ i ∈ s.preimage Sum.inl Sum.inl_injective.injOn, (fun x => g x • v x) (Sum.inl i)) +
        ∑ i ∈ s.preimage Sum.inr Sum.inr_injective.injOn, (fun x => g x • v x) (Sum.inr i)) =
>>>>>>> d97a437a
      0 := by
    -- Porting note: `g` must be specified.
    rw [Finset.sum_preimage' (g := fun x => g x • v x),
      Finset.sum_preimage' (g := fun x => g x • v x), ← Finset.sum_union, ← Finset.filter_or]
    · simpa only [← mem_union, range_inl_union_range_inr, mem_univ, Finset.filter_True]
    · -- Porting note: Here was one `exact`, but timeouted.
      refine Finset.disjoint_filter.2 fun x _ hx =>
        disjoint_left.1 ?_ hx
      exact IsCompl.disjoint isCompl_range_inl_range_inr
  rw [← eq_neg_iff_add_eq_zero] at this
  rw [disjoint_def'] at hlr
  have A := by
    refine hlr _ (sum_mem fun i _ => ?_) _ (neg_mem <| sum_mem fun i _ => ?_) this
    · exact smul_mem _ _ (subset_span ⟨Sum.inl i, mem_range_self _, rfl⟩)
    · exact smul_mem _ _ (subset_span ⟨Sum.inr i, mem_range_self _, rfl⟩)
  cases' i with i i
  · exact hl _ _ A i (Finset.mem_preimage.2 hi)
  · rw [this, neg_eq_zero] at A
    exact hr _ _ A i (Finset.mem_preimage.2 hi)
#align linear_independent_sum linearIndependent_sum

theorem LinearIndependent.sum_type {v' : ι' → M} (hv : LinearIndependent R v)
    (hv' : LinearIndependent R v')
    (h : Disjoint (Submodule.span R (range v)) (Submodule.span R (range v'))) :
    LinearIndependent R (Sum.elim v v') :=
  linearIndependent_sum.2 ⟨hv, hv', h⟩
#align linear_independent.sum_type LinearIndependent.sum_type

theorem LinearIndependent.union {s t : Set M} (hs : LinearIndependent R (fun x => x : s → M))
    (ht : LinearIndependent R (fun x => x : t → M)) (hst : Disjoint (span R s) (span R t)) :
    LinearIndependent R (fun x => x : ↥(s ∪ t) → M) :=
  (hs.sum_type ht <| by simpa).to_subtype_range' <| by simp
#align linear_independent.union LinearIndependent.union

theorem linearIndependent_iUnion_finite_subtype {ι : Type*} {f : ι → Set M}
    (hl : ∀ i, LinearIndependent R (fun x => x : f i → M))
    (hd : ∀ i, ∀ t : Set ι, t.Finite → i ∉ t → Disjoint (span R (f i)) (⨆ i ∈ t, span R (f i))) :
    LinearIndependent R (fun x => x : (⋃ i, f i) → M) := by
  classical
  rw [iUnion_eq_iUnion_finset f]
  apply linearIndependent_iUnion_of_directed
  · apply directed_of_isDirected_le
    exact fun t₁ t₂ ht => iUnion_mono fun i => iUnion_subset_iUnion_const fun h => ht h
  intro t
  induction' t using Finset.induction_on with i s his ih
  · refine (linearIndependent_empty R M).mono ?_
    simp
  · rw [Finset.set_biUnion_insert]
    refine (hl _).union ih ?_
    rw [span_iUnion₂]
    exact hd i s s.finite_toSet his
#align linear_independent_Union_finite_subtype linearIndependent_iUnion_finite_subtype

theorem linearIndependent_iUnion_finite {η : Type*} {ιs : η → Type*} {f : ∀ j : η, ιs j → M}
    (hindep : ∀ j, LinearIndependent R (f j))
    (hd : ∀ i, ∀ t : Set η,
      t.Finite → i ∉ t → Disjoint (span R (range (f i))) (⨆ i ∈ t, span R (range (f i)))) :
    LinearIndependent R fun ji : Σ j, ιs j => f ji.1 ji.2 := by
  nontriviality R
  apply LinearIndependent.of_subtype_range
  · rintro ⟨x₁, x₂⟩ ⟨y₁, y₂⟩ hxy
    by_cases h_cases : x₁ = y₁
    · subst h_cases
      refine Sigma.eq rfl ?_
      rw [LinearIndependent.injective (hindep _) hxy]
    · have h0 : f x₁ x₂ = 0 := by
        apply
          disjoint_def.1 (hd x₁ {y₁} (finite_singleton y₁) fun h => h_cases (eq_of_mem_singleton h))
            (f x₁ x₂) (subset_span (mem_range_self _))
        rw [iSup_singleton]
        simp only at hxy
        rw [hxy]
        exact subset_span (mem_range_self y₂)
      exact False.elim ((hindep x₁).ne_zero _ h0)
  rw [range_sigma_eq_iUnion_range]
  apply linearIndependent_iUnion_finite_subtype (fun j => (hindep j).to_subtype_range) hd
#align linear_independent_Union_finite linearIndependent_iUnion_finite

end Subtype

section repr

variable (hv : LinearIndependent R v)

/-- Canonical isomorphism between linear combinations and the span of linearly independent vectors.
-/
@[simps (config := { rhsMd := default }) symm_apply]
def LinearIndependent.totalEquiv (hv : LinearIndependent R v) :
    (ι →₀ R) ≃ₗ[R] span R (range v) := by
  apply LinearEquiv.ofBijective (LinearMap.codRestrict (span R (range v)) (Finsupp.total ι M R v) _)
  constructor
  · rw [← LinearMap.ker_eq_bot, LinearMap.ker_codRestrict]
    · apply hv
    · intro l
      rw [← Finsupp.range_total]
      rw [LinearMap.mem_range]
      apply mem_range_self l
  · rw [← LinearMap.range_eq_top, LinearMap.range_eq_map, LinearMap.map_codRestrict, ←
      LinearMap.range_le_iff_comap, range_subtype, Submodule.map_top]
    rw [Finsupp.range_total]
#align linear_independent.total_equiv LinearIndependent.totalEquiv
#align linear_independent.total_equiv_symm_apply LinearIndependent.totalEquiv_symm_apply

-- Porting note: The original theorem generated by `simps` was
--               different from the theorem on Lean 3, and not simp-normal form.
@[simp]
theorem LinearIndependent.totalEquiv_apply_coe (hv : LinearIndependent R v) (l : ι →₀ R) :
    hv.totalEquiv l = Finsupp.total ι M R v l := rfl
#align linear_independent.total_equiv_apply_coe LinearIndependent.totalEquiv_apply_coe

/-- Linear combination representing a vector in the span of linearly independent vectors.

Given a family of linearly independent vectors, we can represent any vector in their span as
a linear combination of these vectors. These are provided by this linear map.
It is simply one direction of `LinearIndependent.total_equiv`. -/
def LinearIndependent.repr (hv : LinearIndependent R v) : span R (range v) →ₗ[R] ι →₀ R :=
  hv.totalEquiv.symm
#align linear_independent.repr LinearIndependent.repr

@[simp]
theorem LinearIndependent.total_repr (x) : Finsupp.total ι M R v (hv.repr x) = x :=
  Subtype.ext_iff.1 (LinearEquiv.apply_symm_apply hv.totalEquiv x)
#align linear_independent.total_repr LinearIndependent.total_repr

theorem LinearIndependent.total_comp_repr :
    (Finsupp.total ι M R v).comp hv.repr = Submodule.subtype _ :=
  LinearMap.ext <| hv.total_repr
#align linear_independent.total_comp_repr LinearIndependent.total_comp_repr

theorem LinearIndependent.repr_ker : LinearMap.ker hv.repr = ⊥ := by
  rw [LinearIndependent.repr, LinearEquiv.ker]
#align linear_independent.repr_ker LinearIndependent.repr_ker

theorem LinearIndependent.repr_range : LinearMap.range hv.repr = ⊤ := by
  rw [LinearIndependent.repr, LinearEquiv.range]
#align linear_independent.repr_range LinearIndependent.repr_range

theorem LinearIndependent.repr_eq {l : ι →₀ R} {x : span R (range v)}
    (eq : Finsupp.total ι M R v l = ↑x) : hv.repr x = l := by
  have :
    ↑((LinearIndependent.totalEquiv hv : (ι →₀ R) →ₗ[R] span R (range v)) l) =
      Finsupp.total ι M R v l :=
    rfl
  have : (LinearIndependent.totalEquiv hv : (ι →₀ R) →ₗ[R] span R (range v)) l = x := by
    rw [eq] at this
    exact Subtype.ext_iff.2 this
  rw [← LinearEquiv.symm_apply_apply hv.totalEquiv l]
  rw [← this]
  rfl
#align linear_independent.repr_eq LinearIndependent.repr_eq

theorem LinearIndependent.repr_eq_single (i) (x : span R (range v)) (hx : ↑x = v i) :
    hv.repr x = Finsupp.single i 1 := by
  apply hv.repr_eq
  simp [Finsupp.total_single, hx]
#align linear_independent.repr_eq_single LinearIndependent.repr_eq_single

theorem LinearIndependent.span_repr_eq [Nontrivial R] (x) :
    Span.repr R (Set.range v) x =
      (hv.repr x).equivMapDomain (Equiv.ofInjective _ hv.injective) := by
  have p :
    (Span.repr R (Set.range v) x).equivMapDomain (Equiv.ofInjective _ hv.injective).symm =
      hv.repr x := by
    apply (LinearIndependent.totalEquiv hv).injective
    ext
    simp only [LinearIndependent.totalEquiv_apply_coe, Equiv.self_comp_ofInjective_symm,
      LinearIndependent.total_repr, Finsupp.total_equivMapDomain, Span.finsupp_total_repr]
  ext ⟨_, ⟨i, rfl⟩⟩
  simp [← p]
#align linear_independent.span_repr_eq LinearIndependent.span_repr_eq

theorem linearIndependent_iff_not_smul_mem_span :
    LinearIndependent R v ↔ ∀ (i : ι) (a : R), a • v i ∈ span R (v '' (univ \ {i})) → a = 0 :=
  ⟨fun hv i a ha => by
    rw [Finsupp.span_image_eq_map_total, mem_map] at ha
    rcases ha with ⟨l, hl, e⟩
    rw [sub_eq_zero.1 (linearIndependent_iff.1 hv (l - Finsupp.single i a) (by simp [e]))] at hl
    by_contra hn
    exact (not_mem_of_mem_diff (hl <| by simp [hn])) (mem_singleton _), fun H =>
    linearIndependent_iff.2 fun l hl => by
      ext i; simp only [Finsupp.zero_apply]
      by_contra hn
      refine hn (H i _ ?_)
      refine (Finsupp.mem_span_image_iff_total R).2 ⟨Finsupp.single i (l i) - l, ?_, ?_⟩
      · rw [Finsupp.mem_supported']
        intro j hj
        have hij : j = i :=
          Classical.not_not.1 fun hij : j ≠ i =>
            hj ((mem_diff _).2 ⟨mem_univ _, fun h => hij (eq_of_mem_singleton h)⟩)
        simp [hij]
      · simp [hl]⟩
#align linear_independent_iff_not_smul_mem_span linearIndependent_iff_not_smul_mem_span

/-- See also `CompleteLattice.independent_iff_linearIndependent_of_ne_zero`. -/
theorem LinearIndependent.independent_span_singleton (hv : LinearIndependent R v) :
    CompleteLattice.Independent fun i => R ∙ v i := by
  refine CompleteLattice.independent_def.mp fun i => ?_
  rw [disjoint_iff_inf_le]
  intro m hm
  simp only [mem_inf, mem_span_singleton, iSup_subtype'] at hm
  rw [← span_range_eq_iSup] at hm
  obtain ⟨⟨r, rfl⟩, hm⟩ := hm
  suffices r = 0 by simp [this]
  apply linearIndependent_iff_not_smul_mem_span.mp hv i
  -- Porting note: The original proof was using `convert hm`.
  suffices v '' (univ \ {i}) = range fun j : { j // j ≠ i } => v j by
    rwa [this]
  ext
  simp
#align linear_independent.independent_span_singleton LinearIndependent.independent_span_singleton

variable (R)

theorem exists_maximal_independent' (s : ι → M) :
    ∃ I : Set ι,
      (LinearIndependent R fun x : I => s x) ∧
        ∀ J : Set ι, I ⊆ J → (LinearIndependent R fun x : J => s x) → I = J := by
  let indep : Set ι → Prop := fun I => LinearIndependent R (s ∘ (↑) : I → M)
  let X := { I : Set ι // indep I }
  let r : X → X → Prop := fun I J => I.1 ⊆ J.1
  have key : ∀ c : Set X, IsChain r c → indep (⋃ (I : X) (_ : I ∈ c), I) := by
    intro c hc
    dsimp [indep]
    rw [linearIndependent_comp_subtype]
    intro f hsupport hsum
    rcases eq_empty_or_nonempty c with (rfl | hn)
    · simpa using hsupport
    haveI : IsRefl X r := ⟨fun _ => Set.Subset.refl _⟩
    obtain ⟨I, _I_mem, hI⟩ : ∃ I ∈ c, (f.support : Set ι) ⊆ I :=
      hc.directedOn.exists_mem_subset_of_finset_subset_biUnion hn hsupport
    exact linearIndependent_comp_subtype.mp I.2 f hI hsum
  have trans : Transitive r := fun I J K => Set.Subset.trans
  obtain ⟨⟨I, hli : indep I⟩, hmax : ∀ a, r ⟨I, hli⟩ a → r a ⟨I, hli⟩⟩ :=
    exists_maximal_of_chains_bounded
      (fun c hc => ⟨⟨⋃ I ∈ c, (I : Set ι), key c hc⟩, fun I => Set.subset_biUnion_of_mem⟩) @trans
  exact ⟨I, hli, fun J hsub hli => Set.Subset.antisymm hsub (hmax ⟨J, hli⟩ hsub)⟩
#align exists_maximal_independent' exists_maximal_independent'

theorem exists_maximal_independent (s : ι → M) :
    ∃ I : Set ι,
      (LinearIndependent R fun x : I => s x) ∧
        ∀ i ∉ I, ∃ a : R, a ≠ 0 ∧ a • s i ∈ span R (s '' I) := by
  classical
    rcases exists_maximal_independent' R s with ⟨I, hIlinind, hImaximal⟩
    use I, hIlinind
    intro i hi
    specialize hImaximal (I ∪ {i}) (by simp)
    set J := I ∪ {i} with hJ
    have memJ : ∀ {x}, x ∈ J ↔ x = i ∨ x ∈ I := by simp [hJ]
    have hiJ : i ∈ J := by simp [J]
    have h := by
      refine mt hImaximal ?_
      · intro h2
        rw [h2] at hi
        exact absurd hiJ hi
    obtain ⟨f, supp_f, sum_f, f_ne⟩ := linearDependent_comp_subtype.mp h
    have hfi : f i ≠ 0 := by
      contrapose hIlinind
      refine linearDependent_comp_subtype.mpr ⟨f, ?_, sum_f, f_ne⟩
      simp only [Finsupp.mem_supported, hJ] at supp_f ⊢
      rintro x hx
      refine (memJ.mp (supp_f hx)).resolve_left ?_
      rintro rfl
      exact hIlinind (Finsupp.mem_support_iff.mp hx)
    use f i, hfi
    have hfi' : i ∈ f.support := Finsupp.mem_support_iff.mpr hfi
    rw [← Finset.insert_erase hfi', Finset.sum_insert (Finset.not_mem_erase _ _),
      add_eq_zero_iff_eq_neg] at sum_f
    rw [sum_f]
    refine neg_mem (sum_mem fun c hc => smul_mem _ _ (subset_span ⟨c, ?_, rfl⟩))
    exact (memJ.mp (supp_f (Finset.erase_subset _ _ hc))).resolve_left (Finset.ne_of_mem_erase hc)
#align exists_maximal_independent exists_maximal_independent

end repr

theorem surjective_of_linearIndependent_of_span [Nontrivial R] (hv : LinearIndependent R v)
    (f : ι' ↪ ι) (hss : range v ⊆ span R (range (v ∘ f))) : Surjective f := by
  intro i
  let repr : (span R (range (v ∘ f)) : Type _) → ι' →₀ R := (hv.comp f f.injective).repr
  let l := (repr ⟨v i, hss (mem_range_self i)⟩).mapDomain f
  have h_total_l : Finsupp.total ι M R v l = v i := by
    dsimp only [l]
    rw [Finsupp.total_mapDomain]
    rw [(hv.comp f f.injective).total_repr]
    -- Porting note: `rfl` isn't necessary.
  have h_total_eq : (Finsupp.total ι M R v) l = (Finsupp.total ι M R v) (Finsupp.single i 1) := by
    rw [h_total_l, Finsupp.total_single, one_smul]
  have l_eq : l = _ := LinearMap.ker_eq_bot.1 hv h_total_eq
  dsimp only [l] at l_eq
  rw [← Finsupp.embDomain_eq_mapDomain] at l_eq
  rcases Finsupp.single_of_embDomain_single (repr ⟨v i, _⟩) f i (1 : R) zero_ne_one.symm l_eq with
    ⟨i', hi'⟩
  use i'
  exact hi'.2
#align surjective_of_linear_independent_of_span surjective_of_linearIndependent_of_span

theorem eq_of_linearIndependent_of_span_subtype [Nontrivial R] {s t : Set M}
    (hs : LinearIndependent R (fun x => x : s → M)) (h : t ⊆ s) (hst : s ⊆ span R t) : s = t := by
  let f : t ↪ s :=
    ⟨fun x => ⟨x.1, h x.2⟩, fun a b hab => Subtype.coe_injective (Subtype.mk.inj hab)⟩
  have h_surj : Surjective f := by
    apply surjective_of_linearIndependent_of_span hs f _
    convert hst <;> simp [f, comp]
  show s = t
  apply Subset.antisymm _ h
  intro x hx
  rcases h_surj ⟨x, hx⟩ with ⟨y, hy⟩
  convert y.mem
  rw [← Subtype.mk.inj hy]
#align eq_of_linear_independent_of_span_subtype eq_of_linearIndependent_of_span_subtype

open LinearMap

theorem LinearIndependent.image_subtype {s : Set M} {f : M →ₗ[R] M'}
    (hs : LinearIndependent R (fun x => x : s → M))
    (hf_inj : Disjoint (span R s) (LinearMap.ker f)) :
    LinearIndependent R (fun x => x : f '' s → M') := by
  rw [← Subtype.range_coe (s := s)] at hf_inj
  refine (hs.map hf_inj).to_subtype_range' ?_
  simp [Set.range_comp f]
#align linear_independent.image_subtype LinearIndependent.image_subtype

theorem LinearIndependent.inl_union_inr {s : Set M} {t : Set M'}
    (hs : LinearIndependent R (fun x => x : s → M))
    (ht : LinearIndependent R (fun x => x : t → M')) :
    LinearIndependent R (fun x => x : ↥(inl R M M' '' s ∪ inr R M M' '' t) → M × M') := by
  refine (hs.image_subtype ?_).union (ht.image_subtype ?_) ?_ <;> [simp; simp; skip]
  -- Note: #8386 had to change `span_image` into `span_image _`
  simp only [span_image _]
  simp [disjoint_iff, prod_inf_prod]
#align linear_independent.inl_union_inr LinearIndependent.inl_union_inr

theorem linearIndependent_inl_union_inr' {v : ι → M} {v' : ι' → M'} (hv : LinearIndependent R v)
    (hv' : LinearIndependent R v') :
    LinearIndependent R (Sum.elim (inl R M M' ∘ v) (inr R M M' ∘ v')) :=
  (hv.map' (inl R M M') ker_inl).sum_type (hv'.map' (inr R M M') ker_inr) <| by
    refine isCompl_range_inl_inr.disjoint.mono ?_ ?_ <;>
      simp only [span_le, range_coe, range_comp_subset_range]
#align linear_independent_inl_union_inr' linearIndependent_inl_union_inr'

-- See, for example, Keith Conrad's note
--  <https://kconrad.math.uconn.edu/blurbs/galoistheory/linearchar.pdf>
/-- Dedekind's linear independence of characters -/
theorem linearIndependent_monoidHom (G : Type*) [Monoid G] (L : Type*) [CommRing L]
    [NoZeroDivisors L] : LinearIndependent L (M := G → L) (fun f => f : (G →* L) → G → L) := by
  -- Porting note: Some casts are required.
  letI := Classical.decEq (G →* L);
  letI : MulAction L L := DistribMulAction.toMulAction;
  -- We prove linear independence by showing that only the trivial linear combination vanishes.
  exact linearIndependent_iff'.2
    -- To do this, we use `Finset` induction,
    -- Porting note: `False.elim` → `fun h => False.elim <| Finset.not_mem_empty _ h`
    fun s =>
      Finset.induction_on s
        (fun g _hg i h => False.elim <| Finset.not_mem_empty _ h) fun a s has ih g hg =>
        -- Here
        -- * `a` is a new character we will insert into the `Finset` of characters `s`,
        -- * `ih` is the fact that only the trivial linear combination of characters in `s` is zero
        -- * `hg` is the fact that `g` are the coefficients of a linear combination summing to zero
        -- and it remains to prove that `g` vanishes on `insert a s`.
        -- We now make the key calculation:
        -- For any character `i` in the original `Finset`, we have `g i • i = g i • a` as functions
        -- on the monoid `G`.
        have h1 : ∀ i ∈ s, (g i • (i : G → L)) = g i • (a : G → L) := fun i his =>
          funext fun x : G =>
            -- We prove these expressions are equal by showing
            -- the differences of their values on each monoid element `x` is zero
            eq_of_sub_eq_zero <|
            ih (fun j => g j * j x - g j * a x)
              (funext fun y : G => calc
                -- After that, it's just a chase scene.
                (∑ i ∈ s, ((g i * i x - g i * a x) • (i : G → L))) y =
                    ∑ i ∈ s, (g i * i x - g i * a x) * i y :=
                  Finset.sum_apply ..
                _ = ∑ i ∈ s, (g i * i x * i y - g i * a x * i y) :=
                  Finset.sum_congr rfl fun _ _ => sub_mul ..
                _ = (∑ i ∈ s, g i * i x * i y) - ∑ i ∈ s, g i * a x * i y :=
                  Finset.sum_sub_distrib
                _ =
                    (g a * a x * a y + ∑ i ∈ s, g i * i x * i y) -
<<<<<<< HEAD
                      (g a * a x * a y + ∑ i ∈ s, g i * a x * i y) :=
                  by rw [add_sub_add_left_eq_sub]
                _ =
                    (∑ i ∈ insert a s, g i * i x * i y) -
                      ∑ i ∈ insert a s, g i * a x * i y :=
                  by rw [Finset.sum_insert has, Finset.sum_insert has]
=======
                      (g a * a x * a y + ∑ i ∈ s, g i * a x * i y) := by
                  rw [add_sub_add_left_eq_sub]
                _ =
                    (∑ i ∈ insert a s, g i * i x * i y) -
                      ∑ i ∈ insert a s, g i * a x * i y := by
                  rw [Finset.sum_insert has, Finset.sum_insert has]
>>>>>>> d97a437a
                _ =
                    (∑ i ∈ insert a s, g i * i (x * y)) -
                      ∑ i ∈ insert a s, a x * (g i * i y) :=
                  congr
                    (congr_arg Sub.sub
                      (Finset.sum_congr rfl fun i _ => by rw [i.map_mul, mul_assoc]))
                    (Finset.sum_congr rfl fun _ _ => by rw [mul_assoc, mul_left_comm])
                _ =
                    (∑ i ∈ insert a s, (g i • (i : G → L))) (x * y) -
<<<<<<< HEAD
                      a x * (∑ i ∈ insert a s, (g i • (i : G → L))) y :=
                  by rw [Finset.sum_apply, Finset.sum_apply, Finset.mul_sum]; rfl
=======
                      a x * (∑ i ∈ insert a s, (g i • (i : G → L))) y := by
                  rw [Finset.sum_apply, Finset.sum_apply, Finset.mul_sum]; rfl
>>>>>>> d97a437a
                _ = 0 - a x * 0 := by rw [hg]; rfl
                _ = 0 := by rw [mul_zero, sub_zero]
                )
              i his
        -- On the other hand, since `a` is not already in `s`, for any character `i ∈ s`
        -- there is some element of the monoid on which it differs from `a`.
        have h2 : ∀ i : G →* L, i ∈ s → ∃ y, i y ≠ a y := fun i his =>
          Classical.by_contradiction fun h =>
            have hia : i = a := MonoidHom.ext fun y =>
              Classical.by_contradiction fun hy => h ⟨y, hy⟩
            has <| hia ▸ his
        -- From these two facts we deduce that `g` actually vanishes on `s`,
        have h3 : ∀ i ∈ s, g i = 0 := fun i his =>
          let ⟨y, hy⟩ := h2 i his
          have h : g i • i y = g i • a y := congr_fun (h1 i his) y
          Or.resolve_right (mul_eq_zero.1 <| by rw [mul_sub, sub_eq_zero]; exact h)
            (sub_ne_zero_of_ne hy)
        -- And so, using the fact that the linear combination over `s` and over `insert a s` both
        -- vanish, we deduce that `g a = 0`.
        have h4 : g a = 0 :=
          calc
            g a = g a * 1 := (mul_one _).symm
            _ = (g a • (a : G → L)) 1 := by rw [← a.map_one]; rfl
            _ = (∑ i ∈ insert a s, (g i • (i : G → L))) 1 := by
              rw [Finset.sum_eq_single a]
              · intro i his hia
                rw [Finset.mem_insert] at his
                rw [h3 i (his.resolve_left hia), zero_smul]
              · intro haas
                exfalso
                apply haas
                exact Finset.mem_insert_self a s
            _ = 0 := by rw [hg]; rfl
        -- Now we're done; the last two facts together imply that `g` vanishes on every element
        -- of `insert a s`.
        (Finset.forall_mem_insert ..).2 ⟨h4, h3⟩
#align linear_independent_monoid_hom linearIndependent_monoidHom

lemma linearIndependent_algHom_toLinearMap
    (K M L) [CommSemiring K] [Semiring M] [Algebra K M] [CommRing L] [IsDomain L] [Algebra K L] :
    LinearIndependent L (AlgHom.toLinearMap : (M →ₐ[K] L) → M →ₗ[K] L) := by
  apply LinearIndependent.of_comp (LinearMap.ltoFun K M L)
  exact (linearIndependent_monoidHom M L).comp
    (RingHom.toMonoidHom ∘ AlgHom.toRingHom)
    (fun _ _ e ↦ AlgHom.ext (DFunLike.congr_fun e : _))

lemma linearIndependent_algHom_toLinearMap' (K M L) [CommRing K]
    [Semiring M] [Algebra K M] [CommRing L] [IsDomain L] [Algebra K L] [NoZeroSMulDivisors K L] :
    LinearIndependent K (AlgHom.toLinearMap : (M →ₐ[K] L) → M →ₗ[K] L) := by
  apply (linearIndependent_algHom_toLinearMap K M L).restrict_scalars
  simp_rw [Algebra.smul_def, mul_one]
  exact NoZeroSMulDivisors.algebraMap_injective K L

theorem le_of_span_le_span [Nontrivial R] {s t u : Set M} (hl : LinearIndependent R ((↑) : u → M))
    (hsu : s ⊆ u) (htu : t ⊆ u) (hst : span R s ≤ span R t) : s ⊆ t := by
  have :=
    eq_of_linearIndependent_of_span_subtype (hl.mono (Set.union_subset hsu htu))
      Set.subset_union_right (Set.union_subset (Set.Subset.trans subset_span hst) subset_span)
  rw [← this]; apply Set.subset_union_left
#align le_of_span_le_span le_of_span_le_span

theorem span_le_span_iff [Nontrivial R] {s t u : Set M} (hl : LinearIndependent R ((↑) : u → M))
    (hsu : s ⊆ u) (htu : t ⊆ u) : span R s ≤ span R t ↔ s ⊆ t :=
  ⟨le_of_span_le_span hl hsu htu, span_mono⟩
#align span_le_span_iff span_le_span_iff

end Module

section Nontrivial

variable [Ring R] [Nontrivial R] [AddCommGroup M] [AddCommGroup M']
variable [Module R M] [NoZeroSMulDivisors R M] [Module R M']
variable {v : ι → M} {s t : Set M} {x y z : M}

theorem linearIndependent_unique_iff (v : ι → M) [Unique ι] :
    LinearIndependent R v ↔ v default ≠ 0 := by
  simp only [linearIndependent_iff, Finsupp.total_unique, smul_eq_zero]
  refine ⟨fun h hv => ?_, fun hv l hl => Finsupp.unique_ext <| hl.resolve_right hv⟩
  have := h (Finsupp.single default 1) (Or.inr hv)
  exact one_ne_zero (Finsupp.single_eq_zero.1 this)
#align linear_independent_unique_iff linearIndependent_unique_iff

alias ⟨_, linearIndependent_unique⟩ := linearIndependent_unique_iff
#align linear_independent_unique linearIndependent_unique

theorem linearIndependent_singleton {x : M} (hx : x ≠ 0) :
    LinearIndependent R (fun x => x : ({x} : Set M) → M) :=
  linearIndependent_unique ((↑) : ({x} : Set M) → M) hx
#align linear_independent_singleton linearIndependent_singleton

end Nontrivial

/-!
### Properties which require `DivisionRing K`

These can be considered generalizations of properties of linear independence in vector spaces.
-/


section Module

variable [DivisionRing K] [AddCommGroup V] [AddCommGroup V']
variable [Module K V] [Module K V']
variable {v : ι → V} {s t : Set V} {x y z : V}

open Submodule

/- TODO: some of the following proofs can generalized with a zero_ne_one predicate type class
   (instead of a data containing type class) -/
theorem mem_span_insert_exchange :
    x ∈ span K (insert y s) → x ∉ span K s → y ∈ span K (insert x s) := by
  simp [mem_span_insert]
  rintro a z hz rfl h
  refine ⟨a⁻¹, -a⁻¹ • z, smul_mem _ _ hz, ?_⟩
  have a0 : a ≠ 0 := by
    rintro rfl
    simp_all
  simp [a0, smul_add, smul_smul]
#align mem_span_insert_exchange mem_span_insert_exchange

theorem linearIndependent_iff_not_mem_span :
    LinearIndependent K v ↔ ∀ i, v i ∉ span K (v '' (univ \ {i})) := by
  apply linearIndependent_iff_not_smul_mem_span.trans
  constructor
  · intro h i h_in_span
    apply one_ne_zero (h i 1 (by simp [h_in_span]))
  · intro h i a ha
    by_contra ha'
    exact False.elim (h _ ((smul_mem_iff _ ha').1 ha))
#align linear_independent_iff_not_mem_span linearIndependent_iff_not_mem_span

protected theorem LinearIndependent.insert (hs : LinearIndependent K (fun b => b : s → V))
    (hx : x ∉ span K s) : LinearIndependent K (fun b => b : ↥(insert x s) → V) := by
  rw [← union_singleton]
  have x0 : x ≠ 0 := mt (by rintro rfl; apply zero_mem (span K s)) hx
  apply hs.union (linearIndependent_singleton x0)
  rwa [disjoint_span_singleton' x0]
#align linear_independent.insert LinearIndependent.insert

theorem linearIndependent_option' :
    LinearIndependent K (fun o => Option.casesOn' o x v : Option ι → V) ↔
      LinearIndependent K v ∧ x ∉ Submodule.span K (range v) := by
  -- Porting note: Explicit universe level is required in `Equiv.optionEquivSumPUnit`.
  rw [← linearIndependent_equiv (Equiv.optionEquivSumPUnit.{_, u'} ι).symm, linearIndependent_sum,
    @range_unique _ PUnit, @linearIndependent_unique_iff PUnit, disjoint_span_singleton]
  dsimp [(· ∘ ·)]
  refine ⟨fun h => ⟨h.1, fun hx => h.2.1 <| h.2.2 hx⟩, fun h => ⟨h.1, ?_, fun hx => (h.2 hx).elim⟩⟩
  rintro rfl
  exact h.2 (zero_mem _)
#align linear_independent_option' linearIndependent_option'

theorem LinearIndependent.option (hv : LinearIndependent K v)
    (hx : x ∉ Submodule.span K (range v)) :
    LinearIndependent K (fun o => Option.casesOn' o x v : Option ι → V) :=
  linearIndependent_option'.2 ⟨hv, hx⟩
#align linear_independent.option LinearIndependent.option

theorem linearIndependent_option {v : Option ι → V} : LinearIndependent K v ↔
    LinearIndependent K (v ∘ (↑) : ι → V) ∧
      v none ∉ Submodule.span K (range (v ∘ (↑) : ι → V)) := by
  simp only [← linearIndependent_option', Option.casesOn'_none_coe]
#align linear_independent_option linearIndependent_option

theorem linearIndependent_insert' {ι} {s : Set ι} {a : ι} {f : ι → V} (has : a ∉ s) :
    (LinearIndependent K fun x : ↥(insert a s) => f x) ↔
      (LinearIndependent K fun x : s => f x) ∧ f a ∉ Submodule.span K (f '' s) := by
  classical
  rw [← linearIndependent_equiv ((Equiv.optionEquivSumPUnit _).trans (Equiv.Set.insert has).symm),
    linearIndependent_option]
  -- Porting note: `simp [(· ∘ ·), range_comp f]` → `simp [(· ∘ ·)]; erw [range_comp f ..]; simp`
  -- https://github.com/leanprover-community/mathlib4/issues/5164
  simp only [(· ∘ ·)]
  erw [range_comp f ((↑) : s → ι)]
  simp
#align linear_independent_insert' linearIndependent_insert'

theorem linearIndependent_insert (hxs : x ∉ s) :
    (LinearIndependent K fun b : ↥(insert x s) => (b : V)) ↔
      (LinearIndependent K fun b : s => (b : V)) ∧ x ∉ Submodule.span K s :=
  (linearIndependent_insert' (f := id) hxs).trans <| by simp
#align linear_independent_insert linearIndependent_insert

theorem linearIndependent_pair {x y : V} (hx : x ≠ 0) (hy : ∀ a : K, a • x ≠ y) :
    LinearIndependent K ((↑) : ({x, y} : Set V) → V) :=
  pair_comm y x ▸ (linearIndependent_singleton hx).insert <|
    mt mem_span_singleton.1 (not_exists.2 hy)
#align linear_independent_pair linearIndependent_pair

/-- Also see `LinearIndependent.pair_iff` for the version over arbitrary rings. -/
theorem LinearIndependent.pair_iff' {x y : V} (hx : x ≠ 0) :
    LinearIndependent K ![x, y] ↔ ∀ a : K, a • x ≠ y := by
  rw [LinearIndependent.pair_iff]
  constructor
  · intro H a ha
    have := (H a (-1) (by simpa [← sub_eq_add_neg, sub_eq_zero])).2
    simp only [neg_eq_zero, one_ne_zero] at this
  · intro H s t hst
    by_cases ht : t = 0
    · exact ⟨by simpa [ht, hx] using hst, ht⟩
    apply_fun (t⁻¹ • ·) at hst
    simp only [smul_add, smul_smul, inv_mul_cancel ht, one_smul, smul_zero] at hst
    cases H (-(t⁻¹ * s)) (by rwa [neg_smul, neg_eq_iff_eq_neg, eq_neg_iff_add_eq_zero])

theorem linearIndependent_fin_cons {n} {v : Fin n → V} :
    LinearIndependent K (Fin.cons x v : Fin (n + 1) → V) ↔
      LinearIndependent K v ∧ x ∉ Submodule.span K (range v) := by
  rw [← linearIndependent_equiv (finSuccEquiv n).symm, linearIndependent_option]
  -- Porting note: `convert Iff.rfl; ...` → `exact Iff.rfl`
  exact Iff.rfl
#align linear_independent_fin_cons linearIndependent_fin_cons

theorem linearIndependent_fin_snoc {n} {v : Fin n → V} :
    LinearIndependent K (Fin.snoc v x : Fin (n + 1) → V) ↔
      LinearIndependent K v ∧ x ∉ Submodule.span K (range v) := by
  -- Porting note: `rw` → `erw`
  -- https://github.com/leanprover-community/mathlib4/issues/5164
  -- Here Lean can not see that `fun i ↦ Fin.cons x v (↑(finRotate (n + 1)) i)`
  -- matches with `?f ∘ ↑(finRotate (n + 1))`.
  erw [Fin.snoc_eq_cons_rotate, linearIndependent_equiv, linearIndependent_fin_cons]
#align linear_independent_fin_snoc linearIndependent_fin_snoc

/-- See `LinearIndependent.fin_cons'` for an uglier version that works if you
only have a module over a semiring. -/
theorem LinearIndependent.fin_cons {n} {v : Fin n → V} (hv : LinearIndependent K v)
    (hx : x ∉ Submodule.span K (range v)) : LinearIndependent K (Fin.cons x v : Fin (n + 1) → V) :=
  linearIndependent_fin_cons.2 ⟨hv, hx⟩
#align linear_independent.fin_cons LinearIndependent.fin_cons

theorem linearIndependent_fin_succ {n} {v : Fin (n + 1) → V} :
    LinearIndependent K v ↔
      LinearIndependent K (Fin.tail v) ∧ v 0 ∉ Submodule.span K (range <| Fin.tail v) := by
  rw [← linearIndependent_fin_cons, Fin.cons_self_tail]
#align linear_independent_fin_succ linearIndependent_fin_succ

theorem linearIndependent_fin_succ' {n} {v : Fin (n + 1) → V} : LinearIndependent K v ↔
    LinearIndependent K (Fin.init v) ∧ v (Fin.last _) ∉ Submodule.span K (range <| Fin.init v) := by
  rw [← linearIndependent_fin_snoc, Fin.snoc_init_self]
#align linear_independent_fin_succ' linearIndependent_fin_succ'

theorem linearIndependent_fin2 {f : Fin 2 → V} :
    LinearIndependent K f ↔ f 1 ≠ 0 ∧ ∀ a : K, a • f 1 ≠ f 0 := by
  rw [linearIndependent_fin_succ, linearIndependent_unique_iff, range_unique, mem_span_singleton,
    not_exists, show Fin.tail f default = f 1 by rw [← Fin.succ_zero_eq_one]; rfl]
#align linear_independent_fin2 linearIndependent_fin2

theorem exists_linearIndependent_extension (hs : LinearIndependent K ((↑) : s → V)) (hst : s ⊆ t) :
    ∃ b ⊆ t, s ⊆ b ∧ t ⊆ span K b ∧ LinearIndependent K ((↑) : b → V) := by
  -- Porting note: The placeholder should be solved before `rcases`.
  have := by
    refine zorn_subset_nonempty { b | b ⊆ t ∧ LinearIndependent K ((↑) : b → V) } ?_ _ ⟨hst, hs⟩
    · refine fun c hc cc _c0 => ⟨⋃₀ c, ⟨?_, ?_⟩, fun x => ?_⟩
      · exact sUnion_subset fun x xc => (hc xc).1
      · exact linearIndependent_sUnion_of_directed cc.directedOn fun x xc => (hc xc).2
      · exact subset_sUnion_of_mem
  rcases this with
    ⟨b, ⟨bt, bi⟩, sb, h⟩
  refine ⟨b, bt, sb, fun x xt => ?_, bi⟩
  by_contra hn
  apply hn
  rw [← h _ ⟨insert_subset_iff.2 ⟨xt, bt⟩, bi.insert hn⟩ (subset_insert _ _)]
  exact subset_span (mem_insert _ _)
#align exists_linear_independent_extension exists_linearIndependent_extension

variable (K t)

theorem exists_linearIndependent :
    ∃ b ⊆ t, span K b = span K t ∧ LinearIndependent K ((↑) : b → V) := by
  obtain ⟨b, hb₁, -, hb₂, hb₃⟩ :=
    exists_linearIndependent_extension (linearIndependent_empty K V) (Set.empty_subset t)
  exact ⟨b, hb₁, (span_eq_of_le _ hb₂ (Submodule.span_mono hb₁)).symm, hb₃⟩
#align exists_linear_independent exists_linearIndependent

variable {K t}

/-- `LinearIndependent.extend` adds vectors to a linear independent set `s ⊆ t` until it spans
all elements of `t`. -/
noncomputable def LinearIndependent.extend (hs : LinearIndependent K (fun x => x : s → V))
    (hst : s ⊆ t) : Set V :=
  Classical.choose (exists_linearIndependent_extension hs hst)
#align linear_independent.extend LinearIndependent.extend

theorem LinearIndependent.extend_subset (hs : LinearIndependent K (fun x => x : s → V))
    (hst : s ⊆ t) : hs.extend hst ⊆ t :=
  let ⟨hbt, _hsb, _htb, _hli⟩ := Classical.choose_spec (exists_linearIndependent_extension hs hst)
  hbt
#align linear_independent.extend_subset LinearIndependent.extend_subset

theorem LinearIndependent.subset_extend (hs : LinearIndependent K (fun x => x : s → V))
    (hst : s ⊆ t) : s ⊆ hs.extend hst :=
  let ⟨_hbt, hsb, _htb, _hli⟩ := Classical.choose_spec (exists_linearIndependent_extension hs hst)
  hsb
#align linear_independent.subset_extend LinearIndependent.subset_extend

theorem LinearIndependent.subset_span_extend (hs : LinearIndependent K (fun x => x : s → V))
    (hst : s ⊆ t) : t ⊆ span K (hs.extend hst) :=
  let ⟨_hbt, _hsb, htb, _hli⟩ := Classical.choose_spec (exists_linearIndependent_extension hs hst)
  htb
#align linear_independent.subset_span_extend LinearIndependent.subset_span_extend

theorem LinearIndependent.linearIndependent_extend (hs : LinearIndependent K (fun x => x : s → V))
    (hst : s ⊆ t) : LinearIndependent K ((↑) : hs.extend hst → V) :=
  let ⟨_hbt, _hsb, _htb, hli⟩ := Classical.choose_spec (exists_linearIndependent_extension hs hst)
  hli
#align linear_independent.linear_independent_extend LinearIndependent.linearIndependent_extend

-- TODO(Mario): rewrite?
theorem exists_of_linearIndependent_of_finite_span {t : Finset V}
    (hs : LinearIndependent K (fun x => x : s → V)) (hst : s ⊆ (span K ↑t : Submodule K V)) :
    ∃ t' : Finset V, ↑t' ⊆ s ∪ ↑t ∧ s ⊆ ↑t' ∧ t'.card = t.card := by
  classical
  have :
    ∀ t : Finset V,
      ∀ s' : Finset V,
        ↑s' ⊆ s →
          s ∩ ↑t = ∅ →
            s ⊆ (span K ↑(s' ∪ t) : Submodule K V) →
              ∃ t' : Finset V, ↑t' ⊆ s ∪ ↑t ∧ s ⊆ ↑t' ∧ t'.card = (s' ∪ t).card :=
    fun t =>
    Finset.induction_on t
      (fun s' hs' _ hss' =>
        have : s = ↑s' := eq_of_linearIndependent_of_span_subtype hs hs' <| by simpa using hss'
        ⟨s', by simp [this]⟩)
      fun b₁ t hb₁t ih s' hs' hst hss' =>
      have hb₁s : b₁ ∉ s := fun h => by
        have : b₁ ∈ s ∩ ↑(insert b₁ t) := ⟨h, Finset.mem_insert_self _ _⟩
        rwa [hst] at this
      have hb₁s' : b₁ ∉ s' := fun h => hb₁s <| hs' h
      have hst : s ∩ ↑t = ∅ :=
        eq_empty_of_subset_empty <|
          -- Porting note: `-inter_subset_left, -subset_inter_iff` required.
          Subset.trans
            (by simp [inter_subset_inter, Subset.refl, -inter_subset_left, -subset_inter_iff])
            (le_of_eq hst)
      Classical.by_cases (p := s ⊆ (span K ↑(s' ∪ t) : Submodule K V))
        (fun this =>
          let ⟨u, hust, hsu, Eq⟩ := ih _ hs' hst this
          have hb₁u : b₁ ∉ u := fun h => (hust h).elim hb₁s hb₁t
          ⟨insert b₁ u, by simp [insert_subset_insert hust], Subset.trans hsu (by simp), by
            simp [Eq, hb₁t, hb₁s', hb₁u]⟩)
        fun this =>
        let ⟨b₂, hb₂s, hb₂t⟩ := not_subset.mp this
        have hb₂t' : b₂ ∉ s' ∪ t := fun h => hb₂t <| subset_span h
        have : s ⊆ (span K ↑(insert b₂ s' ∪ t) : Submodule K V) := fun b₃ hb₃ => by
          have : ↑(s' ∪ insert b₁ t) ⊆ insert b₁ (insert b₂ ↑(s' ∪ t) : Set V) := by
            -- Porting note: Too many theorems to be excluded, so
            --               `simp only` is shorter.
            simp only [insert_eq, union_subset_union, Subset.refl,
              subset_union_right, Finset.union_insert, Finset.coe_insert]
          have hb₃ : b₃ ∈ span K (insert b₁ (insert b₂ ↑(s' ∪ t) : Set V)) :=
            span_mono this (hss' hb₃)
          have : s ⊆ (span K (insert b₁ ↑(s' ∪ t)) : Submodule K V) := by
            simpa [insert_eq, -singleton_union, -union_singleton] using hss'
          -- Porting note: `by exact` is required to prevent timeout.
          have hb₁ : b₁ ∈ span K (insert b₂ ↑(s' ∪ t)) := by
            exact mem_span_insert_exchange (this hb₂s) hb₂t
          rw [span_insert_eq_span hb₁] at hb₃; simpa using hb₃
        let ⟨u, hust, hsu, eq⟩ := ih _ (by simp [insert_subset_iff, hb₂s, hs']) hst this
        -- Porting note: `hb₂t'` → `Finset.card_insert_of_not_mem hb₂t'`
        ⟨u, Subset.trans hust <| union_subset_union (Subset.refl _) (by simp [subset_insert]), hsu,
          by simp [eq, Finset.card_insert_of_not_mem hb₂t', hb₁t, hb₁s']⟩
  have eq : ((t.filter fun x => x ∈ s) ∪ t.filter fun x => x ∉ s) = t := by
    ext1 x
    by_cases x ∈ s <;> simp [*]
  apply
    Exists.elim
      (this (t.filter fun x => x ∉ s) (t.filter fun x => x ∈ s) (by simp [Set.subset_def])
        (by simp (config := { contextual := true }) [Set.ext_iff]) (by rwa [eq]))
  intro u h
  exact
    ⟨u, Subset.trans h.1 (by simp (config := { contextual := true }) [subset_def, and_imp, or_imp]),
      h.2.1, by simp only [h.2.2, eq]⟩
#align exists_of_linear_independent_of_finite_span exists_of_linearIndependent_of_finite_span

theorem exists_finite_card_le_of_finite_of_linearIndependent_of_span (ht : t.Finite)
    (hs : LinearIndependent K (fun x => x : s → V)) (hst : s ⊆ span K t) :
    ∃ h : s.Finite, h.toFinset.card ≤ ht.toFinset.card :=
  have : s ⊆ (span K ↑ht.toFinset : Submodule K V) := by simp; assumption
  let ⟨u, _hust, hsu, Eq⟩ := exists_of_linearIndependent_of_finite_span hs this
  have : s.Finite := u.finite_toSet.subset hsu
  ⟨this, by rw [← Eq]; exact Finset.card_le_card <| Finset.coe_subset.mp <| by simp [hsu]⟩
#align exists_finite_card_le_of_finite_of_linear_independent_of_span exists_finite_card_le_of_finite_of_linearIndependent_of_span

end Module<|MERGE_RESOLUTION|>--- conflicted
+++ resolved
@@ -774,13 +774,8 @@
   rw [linearIndependent_iff'] at *
   intro s g hg i hi
   have :
-<<<<<<< HEAD
-    ((∑ i ∈ s.preimage Sum.inl (Sum.inl_injective.injOn _), (fun x => g x • v x) (Sum.inl i)) +
-        ∑ i ∈ s.preimage Sum.inr (Sum.inr_injective.injOn _), (fun x => g x • v x) (Sum.inr i)) =
-=======
     ((∑ i ∈ s.preimage Sum.inl Sum.inl_injective.injOn, (fun x => g x • v x) (Sum.inl i)) +
         ∑ i ∈ s.preimage Sum.inr Sum.inr_injective.injOn, (fun x => g x • v x) (Sum.inr i)) =
->>>>>>> d97a437a
       0 := by
     -- Porting note: `g` must be specified.
     rw [Finset.sum_preimage' (g := fun x => g x • v x),
@@ -1161,21 +1156,12 @@
                   Finset.sum_sub_distrib
                 _ =
                     (g a * a x * a y + ∑ i ∈ s, g i * i x * i y) -
-<<<<<<< HEAD
-                      (g a * a x * a y + ∑ i ∈ s, g i * a x * i y) :=
-                  by rw [add_sub_add_left_eq_sub]
-                _ =
-                    (∑ i ∈ insert a s, g i * i x * i y) -
-                      ∑ i ∈ insert a s, g i * a x * i y :=
-                  by rw [Finset.sum_insert has, Finset.sum_insert has]
-=======
                       (g a * a x * a y + ∑ i ∈ s, g i * a x * i y) := by
                   rw [add_sub_add_left_eq_sub]
                 _ =
                     (∑ i ∈ insert a s, g i * i x * i y) -
                       ∑ i ∈ insert a s, g i * a x * i y := by
                   rw [Finset.sum_insert has, Finset.sum_insert has]
->>>>>>> d97a437a
                 _ =
                     (∑ i ∈ insert a s, g i * i (x * y)) -
                       ∑ i ∈ insert a s, a x * (g i * i y) :=
@@ -1185,13 +1171,8 @@
                     (Finset.sum_congr rfl fun _ _ => by rw [mul_assoc, mul_left_comm])
                 _ =
                     (∑ i ∈ insert a s, (g i • (i : G → L))) (x * y) -
-<<<<<<< HEAD
-                      a x * (∑ i ∈ insert a s, (g i • (i : G → L))) y :=
-                  by rw [Finset.sum_apply, Finset.sum_apply, Finset.mul_sum]; rfl
-=======
                       a x * (∑ i ∈ insert a s, (g i • (i : G → L))) y := by
                   rw [Finset.sum_apply, Finset.sum_apply, Finset.mul_sum]; rfl
->>>>>>> d97a437a
                 _ = 0 - a x * 0 := by rw [hg]; rfl
                 _ = 0 := by rw [mul_zero, sub_zero]
                 )
