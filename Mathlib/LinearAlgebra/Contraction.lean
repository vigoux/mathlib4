--- conflicted
+++ resolved
@@ -158,20 +158,12 @@
     (∑ i, TensorProduct.mk R _ N (b.dualBasis i) ∘ₗ (LinearMap.applyₗ (R := R) (b i)))
     (by
       ext f m
-<<<<<<< HEAD
-      simp only [applyₗ_apply_apply, coeFn_sum, dualTensorHom_apply, mk_apply, id_coe, id.eq_def,
-=======
       simp only [applyₗ_apply_apply, coeFn_sum, dualTensorHom_apply, mk_apply, id_coe, _root_.id,
->>>>>>> 252575a0
         Fintype.sum_apply, Function.comp_apply, Basis.coe_dualBasis, coe_comp, Basis.coord_apply, ←
         f.map_smul, _root_.map_sum (dualTensorHom R M N), ← _root_.map_sum f, b.sum_repr])
     (by
       ext f m
-<<<<<<< HEAD
-      simp only [applyₗ_apply_apply, coeFn_sum, dualTensorHom_apply, mk_apply, id_coe, id.eq_def,
-=======
       simp only [applyₗ_apply_apply, coeFn_sum, dualTensorHom_apply, mk_apply, id_coe, _root_.id,
->>>>>>> 252575a0
         Fintype.sum_apply, Function.comp_apply, Basis.coe_dualBasis, coe_comp, compr₂_apply,
         tmul_smul, smul_tmul', ← sum_tmul, Basis.sum_dual_apply_smul_coord])
 #align dual_tensor_hom_equiv_of_basis dualTensorHomEquivOfBasis
