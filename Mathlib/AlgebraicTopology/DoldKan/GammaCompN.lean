/-
Copyright (c) 2022 Joël Riou. All rights reserved.
Released under Apache 2.0 license as described in the file LICENSE.
Authors: Joël Riou
-/
import Mathlib.AlgebraicTopology.DoldKan.FunctorGamma
import Mathlib.CategoryTheory.Idempotents.HomologicalComplex

#align_import algebraic_topology.dold_kan.gamma_comp_n from "leanprover-community/mathlib"@"32a7e535287f9c73f2e4d2aef306a39190f0b504"

/-! The counit isomorphism of the Dold-Kan equivalence

The purpose of this file is to construct natural isomorphisms
`N₁Γ₀ : Γ₀ ⋙ N₁ ≅ toKaroubi (ChainComplex C ℕ)`
and `N₂Γ₂ : Γ₂ ⋙ N₂ ≅ 𝟭 (Karoubi (ChainComplex C ℕ))`.

(See `Equivalence.lean` for the general strategy of proof of the Dold-Kan equivalence.)

-/


noncomputable section

open CategoryTheory CategoryTheory.Category CategoryTheory.Limits
  CategoryTheory.Idempotents Opposite SimplicialObject Simplicial

namespace AlgebraicTopology

namespace DoldKan

variable {C : Type*} [Category C] [Preadditive C] [HasFiniteCoproducts C]

/-- The isomorphism `(Γ₀.splitting K).nondegComplex ≅ K` for all `K : ChainComplex C ℕ`. -/
@[simps!]
def Γ₀NondegComplexIso (K : ChainComplex C ℕ) : (Γ₀.splitting K).nondegComplex ≅ K :=
  HomologicalComplex.Hom.isoOfComponents (fun n => Iso.refl _)
    (by
      rintro _ n (rfl : n + 1 = _)
      dsimp
      simp only [id_comp, comp_id, AlternatingFaceMapComplex.obj_d_eq, Preadditive.sum_comp,
        Preadditive.comp_sum]
      rw [Fintype.sum_eq_single (0 : Fin (n + 2))]
      · simp only [Fin.val_zero, pow_zero, one_zsmul]
        erw [Γ₀.Obj.mapMono_on_summand_id_assoc, Γ₀.Obj.Termwise.mapMono_δ₀,
          Splitting.cofan_inj_πSummand_eq_id, comp_id]
      · intro i hi
        dsimp
        simp only [Preadditive.zsmul_comp, Preadditive.comp_zsmul, assoc]
        erw [Γ₀.Obj.mapMono_on_summand_id_assoc, Γ₀.Obj.Termwise.mapMono_eq_zero, zero_comp,
          zsmul_zero]
        · intro h
          replace h := congr_arg SimplexCategory.len h
          change n + 1 = n at h
          linarith
        · simpa only [Isδ₀.iff] using hi)
#align algebraic_topology.dold_kan.Γ₀_nondeg_complex_iso AlgebraicTopology.DoldKan.Γ₀NondegComplexIso

/-- The natural isomorphism `(Γ₀.splitting K).nondegComplex ≅ K` for `K : ChainComplex C ℕ`. -/
def Γ₀'CompNondegComplexFunctor : Γ₀' ⋙ Split.nondegComplexFunctor ≅ 𝟭 (ChainComplex C ℕ) :=
  NatIso.ofComponents Γ₀NondegComplexIso
#align algebraic_topology.dold_kan.Γ₀'_comp_nondeg_complex_functor AlgebraicTopology.DoldKan.Γ₀'CompNondegComplexFunctor

/-- The natural isomorphism `Γ₀ ⋙ N₁ ≅ toKaroubi (ChainComplex C ℕ)`. -/
def N₁Γ₀ : Γ₀ ⋙ N₁ ≅ toKaroubi (ChainComplex C ℕ) :=
  calc
    Γ₀ ⋙ N₁ ≅ Γ₀' ⋙ Split.forget C ⋙ N₁ := Functor.associator _ _ _
    _ ≅ Γ₀' ⋙ Split.nondegComplexFunctor ⋙ toKaroubi _ :=
      (isoWhiskerLeft Γ₀' Split.toKaroubiNondegComplexFunctorIsoN₁.symm)
    _ ≅ (Γ₀' ⋙ Split.nondegComplexFunctor) ⋙ toKaroubi _ := (Functor.associator _ _ _).symm
    _ ≅ 𝟭 _ ⋙ toKaroubi (ChainComplex C ℕ) := (isoWhiskerRight Γ₀'CompNondegComplexFunctor _)
    _ ≅ toKaroubi (ChainComplex C ℕ) := Functor.leftUnitor _
set_option linter.uppercaseLean3 false in
#align algebraic_topology.dold_kan.N₁Γ₀ AlgebraicTopology.DoldKan.N₁Γ₀

theorem N₁Γ₀_app (K : ChainComplex C ℕ) :
    N₁Γ₀.app K = (Γ₀.splitting K).toKaroubiNondegComplexIsoN₁.symm ≪≫
      (toKaroubi _).mapIso (Γ₀NondegComplexIso K) := by
  ext1
  dsimp [N₁Γ₀]
  erw [id_comp, comp_id, comp_id]
  rfl
set_option linter.uppercaseLean3 false in
#align algebraic_topology.dold_kan.N₁Γ₀_app AlgebraicTopology.DoldKan.N₁Γ₀_app

theorem N₁Γ₀_hom_app (K : ChainComplex C ℕ) :
    N₁Γ₀.hom.app K = (Γ₀.splitting K).toKaroubiNondegComplexIsoN₁.inv ≫
        (toKaroubi _).map (Γ₀NondegComplexIso K).hom := by
  change (N₁Γ₀.app K).hom = _
  simp only [N₁Γ₀_app]
  rfl
set_option linter.uppercaseLean3 false in
#align algebraic_topology.dold_kan.N₁Γ₀_hom_app AlgebraicTopology.DoldKan.N₁Γ₀_hom_app

theorem N₁Γ₀_inv_app (K : ChainComplex C ℕ) :
    N₁Γ₀.inv.app K = (toKaroubi _).map (Γ₀NondegComplexIso K).inv ≫
        (Γ₀.splitting K).toKaroubiNondegComplexIsoN₁.hom := by
  change (N₁Γ₀.app K).inv = _
  simp only [N₁Γ₀_app]
  rfl
set_option linter.uppercaseLean3 false in
#align algebraic_topology.dold_kan.N₁Γ₀_inv_app AlgebraicTopology.DoldKan.N₁Γ₀_inv_app

@[simp]
theorem N₁Γ₀_hom_app_f_f (K : ChainComplex C ℕ) (n : ℕ) :
    (N₁Γ₀.hom.app K).f.f n = (Γ₀.splitting K).toKaroubiNondegComplexIsoN₁.inv.f.f n := by
  rw [N₁Γ₀_hom_app]
  apply comp_id
set_option linter.uppercaseLean3 false in
#align algebraic_topology.dold_kan.N₁Γ₀_hom_app_f_f AlgebraicTopology.DoldKan.N₁Γ₀_hom_app_f_f

@[simp]
theorem N₁Γ₀_inv_app_f_f (K : ChainComplex C ℕ) (n : ℕ) :
    (N₁Γ₀.inv.app K).f.f n = (Γ₀.splitting K).toKaroubiNondegComplexIsoN₁.hom.f.f n := by
  rw [N₁Γ₀_inv_app]
  apply id_comp
set_option linter.uppercaseLean3 false in
#align algebraic_topology.dold_kan.N₁Γ₀_inv_app_f_f AlgebraicTopology.DoldKan.N₁Γ₀_inv_app_f_f

-- Porting note: added to speed up elaboration
attribute [irreducible] N₁Γ₀

/-- Compatibility isomorphism between `toKaroubi _ ⋙ Γ₂ ⋙ N₂` and `Γ₀ ⋙ N₁` which
are functors `ChainComplex C ℕ ⥤ Karoubi (ChainComplex C ℕ)`. -/
def N₂Γ₂ToKaroubiIso : toKaroubi (ChainComplex C ℕ) ⋙ Γ₂ ⋙ N₂ ≅ Γ₀ ⋙ N₁ :=
  calc
    toKaroubi (ChainComplex C ℕ) ⋙ Γ₂ ⋙ N₂ ≅
      toKaroubi (ChainComplex C ℕ) ⋙ (Γ₂ ⋙ N₂) := (Functor.associator _ _ _).symm
    _ ≅ (Γ₀ ⋙ toKaroubi (SimplicialObject C)) ⋙ N₂ :=
        isoWhiskerRight ((functorExtension₂CompWhiskeringLeftToKaroubiIso _ _).app Γ₀) N₂
    _ ≅ Γ₀ ⋙ toKaroubi (SimplicialObject C) ⋙ N₂ := Functor.associator _ _ _
    _ ≅ Γ₀ ⋙ N₁ :=
      isoWhiskerLeft Γ₀ ((functorExtension₁CompWhiskeringLeftToKaroubiIso _ _).app N₁)
set_option linter.uppercaseLean3 false in
#align algebraic_topology.dold_kan.N₂Γ₂_to_karoubi_iso AlgebraicTopology.DoldKan.N₂Γ₂ToKaroubiIso

@[simp]
lemma N₂Γ₂ToKaroubiIso_hom_app (X : ChainComplex C ℕ) :
    (N₂Γ₂ToKaroubiIso.hom.app X).f = PInfty := by
  ext n
  dsimp [N₂Γ₂ToKaroubiIso]
  simp only [comp_id, assoc, PInfty_f_idem]
  conv_rhs =>
    rw [← PInfty_f_idem]
  congr 1
  apply (Γ₀.splitting X).hom_ext'
  intro A
  rw [Splitting.ι_desc_assoc, assoc]
  apply id_comp

@[simp]
lemma N₂Γ₂ToKaroubiIso_inv_app (X : ChainComplex C ℕ) :
    (N₂Γ₂ToKaroubiIso.inv.app X).f = PInfty := by
  ext n
  dsimp [N₂Γ₂ToKaroubiIso]
  simp only [comp_id, PInfty_f_idem_assoc, AlternatingFaceMapComplex.obj_X, Γ₀_obj_obj]
  convert comp_id _
  apply (Γ₀.splitting X).hom_ext'
  intro A
  rw [Splitting.ι_desc]
  erw [comp_id, id_comp]

-- Porting note: added to speed up elaboration
attribute [irreducible] N₂Γ₂ToKaroubiIso

/-- The counit isomorphism of the Dold-Kan equivalence for additive categories. -/
def N₂Γ₂ : Γ₂ ⋙ N₂ ≅ 𝟭 (Karoubi (ChainComplex C ℕ)) :=
  ((whiskeringLeft _ _ _).obj (toKaroubi (ChainComplex C ℕ))).preimageIso
      (N₂Γ₂ToKaroubiIso ≪≫ N₁Γ₀)
set_option linter.uppercaseLean3 false in
#align algebraic_topology.dold_kan.N₂Γ₂ AlgebraicTopology.DoldKan.N₂Γ₂

@[simp]
theorem N₂Γ₂_inv_app_f_f (X : Karoubi (ChainComplex C ℕ)) (n : ℕ) :
    (N₂Γ₂.inv.app X).f.f n =
<<<<<<< HEAD
      X.p.f n ≫ ((Γ₀.splitting X.X).cofan _).inj (Splitting.IndexSet.id (op [n])) := by
  simp only [N₂Γ₂, Functor.preimageIso, Iso.trans,
    whiskeringLeft_obj_preimage_app, N₂Γ₂ToKaroubiIso_inv, assoc,
    Functor.id_map, NatTrans.comp_app, eqToHom_app, Karoubi.comp_f,
    Karoubi.eqToHom_f, Karoubi.decompId_p_f, HomologicalComplex.comp_f,
    N₁Γ₀_inv_app_f_f, Splitting.toKaroubiNondegComplexIsoN₁_hom_f_f,
    Functor.comp_map, Functor.comp_obj, Karoubi.decompId_i_f,
    eqToHom_refl, comp_id, N₂_map_f_f, Γ₂_map_f_app, N₁_obj_p,
    PInfty_on_Γ₀_splitting_summand_eq_self_assoc, toKaroubi_obj_X,
    Splitting.ι_desc, Splitting.IndexSet.id_fst, SimplexCategory.len_mk, unop_op,
    Karoubi.HomologicalComplex.p_idem_assoc]
=======
      X.p.f n ≫ (Γ₀.splitting X.X).ιSummand (Splitting.IndexSet.id (op [n])) := by
  dsimp [N₂Γ₂]
  simp only [whiskeringLeft_obj_preimage_app, NatTrans.comp_app, Functor.comp_map,
    Karoubi.comp_f, N₂Γ₂ToKaroubiIso_inv_app, HomologicalComplex.comp_f,
    N₁Γ₀_inv_app_f_f, toKaroubi_obj_X, Splitting.toKaroubiNondegComplexIsoN₁_hom_f_f,
    Γ₀.obj_obj, PInfty_on_Γ₀_splitting_summand_eq_self, N₂_map_f_f,
    Γ₂_map_f_app, unop_op, Karoubi.decompId_p_f, PInfty_f_idem_assoc,
    PInfty_on_Γ₀_splitting_summand_eq_self_assoc, Splitting.IndexSet.id_fst, SimplexCategory.len_mk,
    Splitting.ι_desc]
  apply Karoubi.HomologicalComplex.p_idem_assoc
>>>>>>> 9043f947
set_option linter.uppercaseLean3 false in
#align algebraic_topology.dold_kan.N₂Γ₂_inv_app_f_f AlgebraicTopology.DoldKan.N₂Γ₂_inv_app_f_f

-- porting note: added to ease the proof of `N₂Γ₂_compatible_with_N₁Γ₀`
lemma whiskerLeft_toKaroubi_N₂Γ₂_hom :
    whiskerLeft (toKaroubi (ChainComplex C ℕ)) N₂Γ₂.hom = N₂Γ₂ToKaroubiIso.hom ≫ N₁Γ₀.hom := by
  let e : _ ≅ toKaroubi (ChainComplex C ℕ) ⋙ 𝟭 _ := N₂Γ₂ToKaroubiIso ≪≫ N₁Γ₀
  have h := ((whiskeringLeft _ _ (Karoubi (ChainComplex C ℕ))).obj
    (toKaroubi (ChainComplex C ℕ))).image_preimage e.hom
  dsimp only [whiskeringLeft, N₂Γ₂, Functor.preimageIso] at h ⊢
  exact h

-- Porting note: added to speed up elaboration
attribute [irreducible] N₂Γ₂

theorem N₂Γ₂_compatible_with_N₁Γ₀ (K : ChainComplex C ℕ) :
    N₂Γ₂.hom.app ((toKaroubi _).obj K) = N₂Γ₂ToKaroubiIso.hom.app K ≫ N₁Γ₀.hom.app K :=
  congr_app whiskerLeft_toKaroubi_N₂Γ₂_hom K
set_option linter.uppercaseLean3 false in
#align algebraic_topology.dold_kan.N₂Γ₂_compatible_with_N₁Γ₀ AlgebraicTopology.DoldKan.N₂Γ₂_compatible_with_N₁Γ₀

end DoldKan

end AlgebraicTopology<|MERGE_RESOLUTION|>--- conflicted
+++ resolved
@@ -172,19 +172,6 @@
 @[simp]
 theorem N₂Γ₂_inv_app_f_f (X : Karoubi (ChainComplex C ℕ)) (n : ℕ) :
     (N₂Γ₂.inv.app X).f.f n =
-<<<<<<< HEAD
-      X.p.f n ≫ ((Γ₀.splitting X.X).cofan _).inj (Splitting.IndexSet.id (op [n])) := by
-  simp only [N₂Γ₂, Functor.preimageIso, Iso.trans,
-    whiskeringLeft_obj_preimage_app, N₂Γ₂ToKaroubiIso_inv, assoc,
-    Functor.id_map, NatTrans.comp_app, eqToHom_app, Karoubi.comp_f,
-    Karoubi.eqToHom_f, Karoubi.decompId_p_f, HomologicalComplex.comp_f,
-    N₁Γ₀_inv_app_f_f, Splitting.toKaroubiNondegComplexIsoN₁_hom_f_f,
-    Functor.comp_map, Functor.comp_obj, Karoubi.decompId_i_f,
-    eqToHom_refl, comp_id, N₂_map_f_f, Γ₂_map_f_app, N₁_obj_p,
-    PInfty_on_Γ₀_splitting_summand_eq_self_assoc, toKaroubi_obj_X,
-    Splitting.ι_desc, Splitting.IndexSet.id_fst, SimplexCategory.len_mk, unop_op,
-    Karoubi.HomologicalComplex.p_idem_assoc]
-=======
       X.p.f n ≫ (Γ₀.splitting X.X).ιSummand (Splitting.IndexSet.id (op [n])) := by
   dsimp [N₂Γ₂]
   simp only [whiskeringLeft_obj_preimage_app, NatTrans.comp_app, Functor.comp_map,
@@ -195,7 +182,6 @@
     PInfty_on_Γ₀_splitting_summand_eq_self_assoc, Splitting.IndexSet.id_fst, SimplexCategory.len_mk,
     Splitting.ι_desc]
   apply Karoubi.HomologicalComplex.p_idem_assoc
->>>>>>> 9043f947
 set_option linter.uppercaseLean3 false in
 #align algebraic_topology.dold_kan.N₂Γ₂_inv_app_f_f AlgebraicTopology.DoldKan.N₂Γ₂_inv_app_f_f
 
