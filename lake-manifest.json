--- conflicted
+++ resolved
@@ -5,11 +5,7 @@
    "type": "git",
    "subDir": null,
    "scope": "leanprover-community",
-<<<<<<< HEAD
    "rev": "de9a965a59dd6d4475dff19b088d455336974bf2",
-=======
-   "rev": "41bc768e2224d6c75128a877f1d6e198859b3178",
->>>>>>> 1f03949a
    "name": "batteries",
    "manifestFile": "lake-manifest.json",
    "inputRev": "nightly-testing",
@@ -59,11 +55,7 @@
    "type": "git",
    "subDir": null,
    "scope": "leanprover-community",
-<<<<<<< HEAD
    "rev": "033082103b7b53f35ccee18702a995382503d6ef",
-=======
-   "rev": "e7e90d90a62e6d12cbb27cbbfc31c094ee4ecc58",
->>>>>>> 1f03949a
    "name": "importGraph",
    "manifestFile": "lake-manifest.json",
    "inputRev": "nightly-testing",
