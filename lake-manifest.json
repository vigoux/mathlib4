{"version": 6,
 "packagesDir": "lake-packages",
 "packages":
 [{"git":
<<<<<<< HEAD
   {"url": "https://github.com/eric-wieser/std4",
    "subDir?": null,
    "rev": "8fde6bb863331ae1c6e177823e65d2c63e384944",
    "opts": {},
    "name": "std",
    "inputRev?": "sublistsFast",
    "inherited": false}},
  {"git":
   {"url": "https://github.com/gebner/quote4",
=======
   {"url": "https://github.com/leanprover/std4",
    "subDir?": null,
    "rev": "727fa6aa1113c376ea1873812d1ab5c17a24f1d2",
    "opts": {},
    "name": "std",
    "inputRev?": "main",
    "inherited": false}},
  {"git":
   {"url": "https://github.com/leanprover-community/quote4",
>>>>>>> 1623012a
    "subDir?": null,
    "rev": "a387c0eb611857e2460cf97a8e861c944286e6b2",
    "opts": {},
    "name": "Qq",
    "inputRev?": "master",
    "inherited": false}},
  {"git":
<<<<<<< HEAD
   {"url": "https://github.com/JLimperg/aesop",
=======
   {"url": "https://github.com/leanprover-community/aesop",
>>>>>>> 1623012a
    "subDir?": null,
    "rev": "b601328752091a1cfcaebdd6b6b7c30dc5ffd946",
    "opts": {},
    "name": "aesop",
    "inputRev?": "master",
    "inherited": false}},
  {"git":
<<<<<<< HEAD
   {"url": "https://github.com/mhuisi/lean4-cli.git",
=======
   {"url": "https://github.com/leanprover/lean4-cli",
>>>>>>> 1623012a
    "subDir?": null,
    "rev": "39229f3630d734af7d9cfb5937ddc6b41d3aa6aa",
    "opts": {},
    "name": "Cli",
    "inputRev?": "nightly",
    "inherited": false}},
  {"git":
   {"url": "https://github.com/leanprover-community/ProofWidgets4",
    "subDir?": null,
    "rev": "27715d1daf32b9657dc38cd52172d77b19bde4ba",
    "opts": {},
    "name": "proofwidgets",
    "inputRev?": "v0.0.18",
    "inherited": false}}],
 "name": "mathlib"}<|MERGE_RESOLUTION|>--- conflicted
+++ resolved
@@ -2,27 +2,15 @@
  "packagesDir": "lake-packages",
  "packages":
  [{"git":
-<<<<<<< HEAD
-   {"url": "https://github.com/eric-wieser/std4",
-    "subDir?": null,
-    "rev": "8fde6bb863331ae1c6e177823e65d2c63e384944",
-    "opts": {},
-    "name": "std",
-    "inputRev?": "sublistsFast",
-    "inherited": false}},
-  {"git":
-   {"url": "https://github.com/gebner/quote4",
-=======
    {"url": "https://github.com/leanprover/std4",
     "subDir?": null,
-    "rev": "727fa6aa1113c376ea1873812d1ab5c17a24f1d2",
+    "rev": "b35ae7244d3372031b56646689117a3e4edf19b7",
     "opts": {},
     "name": "std",
     "inputRev?": "main",
     "inherited": false}},
   {"git":
    {"url": "https://github.com/leanprover-community/quote4",
->>>>>>> 1623012a
     "subDir?": null,
     "rev": "a387c0eb611857e2460cf97a8e861c944286e6b2",
     "opts": {},
@@ -30,23 +18,15 @@
     "inputRev?": "master",
     "inherited": false}},
   {"git":
-<<<<<<< HEAD
-   {"url": "https://github.com/JLimperg/aesop",
-=======
    {"url": "https://github.com/leanprover-community/aesop",
->>>>>>> 1623012a
     "subDir?": null,
-    "rev": "b601328752091a1cfcaebdd6b6b7c30dc5ffd946",
+    "rev": "9dc4a1097a690216eaa7cf2d2290efd447e60d7a",
     "opts": {},
     "name": "aesop",
     "inputRev?": "master",
     "inherited": false}},
   {"git":
-<<<<<<< HEAD
-   {"url": "https://github.com/mhuisi/lean4-cli.git",
-=======
    {"url": "https://github.com/leanprover/lean4-cli",
->>>>>>> 1623012a
     "subDir?": null,
     "rev": "39229f3630d734af7d9cfb5937ddc6b41d3aa6aa",
     "opts": {},
