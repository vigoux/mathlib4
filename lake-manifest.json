{"version": 7,
 "packagesDir": ".lake/packages",
 "packages":
 [{"url": "https://github.com/leanprover/std4",
   "type": "git",
   "subDir": null,
<<<<<<< HEAD
   "rev": "63e50b7099ce9ffea7a1526ee3f045d5d6514999",
=======
   "rev": "f3447c3732c9d6e8df3bdad78e5ecf7e8b353bbc",
>>>>>>> 4fc25a95
   "name": "std",
   "manifestFile": "lake-manifest.json",
   "inputRev": "bump/v4.8.0",
   "inherited": false,
   "configFile": "lakefile.lean"},
  {"url": "https://github.com/leanprover-community/quote4",
   "type": "git",
   "subDir": null,
   "rev": "fd760831487e6835944e7eeed505522c9dd47563",
   "name": "Qq",
   "manifestFile": "lake-manifest.json",
   "inputRev": "master",
   "inherited": false,
   "configFile": "lakefile.lean"},
  {"url": "https://github.com/leanprover-community/aesop",
   "type": "git",
   "subDir": null,
<<<<<<< HEAD
   "rev": "adaf62adf22094734e9088351dcd684f86c8f48f",
=======
   "rev": "8be30c25e3caa06937feeb62f7ca898370f80ee9",
>>>>>>> 4fc25a95
   "name": "aesop",
   "manifestFile": "lake-manifest.json",
   "inputRev": "bump/nightly-2024-03-11",
   "inherited": false,
   "configFile": "lakefile.lean"},
  {"url": "https://github.com/leanprover-community/ProofWidgets4",
   "type": "git",
   "subDir": null,
   "rev": "12fbf5a65b36f8a1315c65960145f0f52980737d",
   "name": "proofwidgets",
   "manifestFile": "lake-manifest.json",
   "inputRev": "v0.0.28-pre",
   "inherited": false,
   "configFile": "lakefile.lean"},
  {"url": "https://github.com/leanprover/lean4-cli",
   "type": "git",
   "subDir": null,
   "rev": "be8fa79a28b8b6897dce0713ef50e89c4a0f6ef5",
   "name": "Cli",
   "manifestFile": "lake-manifest.json",
   "inputRev": "main",
   "inherited": false,
   "configFile": "lakefile.lean"},
  {"url": "https://github.com/leanprover-community/import-graph.git",
   "type": "git",
   "subDir": null,
   "rev": "bbcffbcc19d69e13d5eea716283c76169db524ba",
   "name": "importGraph",
   "manifestFile": "lake-manifest.json",
   "inputRev": "main",
   "inherited": false,
   "configFile": "lakefile.lean"}],
 "name": "mathlib",
 "lakeDir": ".lake"}<|MERGE_RESOLUTION|>--- conflicted
+++ resolved
@@ -4,11 +4,7 @@
  [{"url": "https://github.com/leanprover/std4",
    "type": "git",
    "subDir": null,
-<<<<<<< HEAD
    "rev": "63e50b7099ce9ffea7a1526ee3f045d5d6514999",
-=======
-   "rev": "f3447c3732c9d6e8df3bdad78e5ecf7e8b353bbc",
->>>>>>> 4fc25a95
    "name": "std",
    "manifestFile": "lake-manifest.json",
    "inputRev": "bump/v4.8.0",
@@ -26,11 +22,7 @@
   {"url": "https://github.com/leanprover-community/aesop",
    "type": "git",
    "subDir": null,
-<<<<<<< HEAD
    "rev": "adaf62adf22094734e9088351dcd684f86c8f48f",
-=======
-   "rev": "8be30c25e3caa06937feeb62f7ca898370f80ee9",
->>>>>>> 4fc25a95
    "name": "aesop",
    "manifestFile": "lake-manifest.json",
    "inputRev": "bump/nightly-2024-03-11",
