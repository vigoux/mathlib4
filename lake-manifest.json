--- conflicted
+++ resolved
@@ -2,7 +2,6 @@
  "packagesDir": ".lake/packages",
  "packages":
  [{"git":
-<<<<<<< HEAD
    {"url": "https://github.com/leanprover/std4",
     "subDir?": null,
     "rev": "366988e04ba52ad1ca87ea6f3dd238cd40b88a80",
@@ -11,8 +10,6 @@
     "inputRev?": "nightly-testing-2023-11-05",
     "inherited": false}},
   {"git":
-=======
->>>>>>> 3fbcf0e0
    {"url": "https://github.com/leanprover-community/quote4",
     "subDir?": null,
     "rev": "d3a1d25f3eba0d93a58d5d3d027ffa78ece07755",
